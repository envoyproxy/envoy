#include "common/upstream/upstream_impl.h"

#include <chrono>
#include <cstdint>
#include <limits>
#include <list>
#include <memory>
#include <string>
#include <unordered_set>
#include <vector>

#include "envoy/event/dispatcher.h"
#include "envoy/event/timer.h"
#include "envoy/network/dns.h"
#include "envoy/secret/secret_manager.h"
#include "envoy/server/filter_config.h"
#include "envoy/server/transport_socket_config.h"
#include "envoy/ssl/context_manager.h"
#include "envoy/stats/scope.h"
#include "envoy/upstream/health_checker.h"

#include "common/common/enum_to_int.h"
#include "common/common/fmt.h"
#include "common/common/utility.h"
#include "common/config/protocol_json.h"
#include "common/config/tls_context_json.h"
#include "common/config/utility.h"
#include "common/http/utility.h"
#include "common/network/address_impl.h"
#include "common/network/resolver_impl.h"
#include "common/network/socket_option_factory.h"
#include "common/protobuf/protobuf.h"
#include "common/protobuf/utility.h"
#include "common/upstream/eds.h"
#include "common/upstream/health_checker_impl.h"
#include "common/upstream/logical_dns_cluster.h"
#include "common/upstream/original_dst_cluster.h"

#include "server/transport_socket_config_impl.h"

#include "extensions/transport_sockets/well_known_names.h"

namespace Envoy {
namespace Upstream {
namespace {

const Network::Address::InstanceConstSharedPtr
getSourceAddress(const envoy::api::v2::Cluster& cluster,
                 const envoy::api::v2::core::BindConfig& bind_config) {
  // The source address from cluster config takes precedence.
  if (cluster.upstream_bind_config().has_source_address()) {
    return Network::Address::resolveProtoSocketAddress(
        cluster.upstream_bind_config().source_address());
  }
  // If there's no source address in the cluster config, use any default from the bootstrap proto.
  if (bind_config.has_source_address()) {
    return Network::Address::resolveProtoSocketAddress(bind_config.source_address());
  }

  return nullptr;
}

uint64_t parseFeatures(const envoy::api::v2::Cluster& config) {
  uint64_t features = 0;
  if (config.has_http2_protocol_options()) {
    features |= ClusterInfoImpl::Features::HTTP2;
  }
  if (config.protocol_selection() == envoy::api::v2::Cluster::USE_DOWNSTREAM_PROTOCOL) {
    features |= ClusterInfoImpl::Features::USE_DOWNSTREAM_PROTOCOL;
  }
  if (config.close_connections_on_host_health_failure()) {
    features |= ClusterInfoImpl::Features::CLOSE_CONNECTIONS_ON_HOST_HEALTH_FAILURE;
  }
  return features;
}

Network::TcpKeepaliveConfig parseTcpKeepaliveConfig(const envoy::api::v2::Cluster& config) {
  const envoy::api::v2::core::TcpKeepalive& options =
      config.upstream_connection_options().tcp_keepalive();
  return Network::TcpKeepaliveConfig{
      PROTOBUF_GET_WRAPPED_OR_DEFAULT(options, keepalive_probes, absl::optional<uint32_t>()),
      PROTOBUF_GET_WRAPPED_OR_DEFAULT(options, keepalive_time, absl::optional<uint32_t>()),
      PROTOBUF_GET_WRAPPED_OR_DEFAULT(options, keepalive_interval, absl::optional<uint32_t>())};
}

const Network::ConnectionSocket::OptionsSharedPtr
parseClusterSocketOptions(const envoy::api::v2::Cluster& config,
                          const envoy::api::v2::core::BindConfig bind_config) {
  Network::ConnectionSocket::OptionsSharedPtr cluster_options =
      std::make_shared<Network::ConnectionSocket::Options>();
  // Cluster IP_FREEBIND settings, when set, will override the cluster manager wide settings.
  if ((bind_config.freebind().value() && !config.upstream_bind_config().has_freebind()) ||
      config.upstream_bind_config().freebind().value()) {
    Network::Socket::appendOptions(cluster_options,
                                   Network::SocketOptionFactory::buildIpFreebindOptions());
  }
  if (config.upstream_connection_options().has_tcp_keepalive()) {
    Network::Socket::appendOptions(
        cluster_options,
        Network::SocketOptionFactory::buildTcpKeepaliveOptions(parseTcpKeepaliveConfig(config)));
  }
  // Cluster socket_options trump cluster manager wide.
  if (bind_config.socket_options().size() + config.upstream_bind_config().socket_options().size() >
      0) {
    auto socket_options = !config.upstream_bind_config().socket_options().empty()
                              ? config.upstream_bind_config().socket_options()
                              : bind_config.socket_options();
    Network::Socket::appendOptions(
        cluster_options, Network::SocketOptionFactory::buildLiteralOptions(socket_options));
  }
  if (cluster_options->empty()) {
    return nullptr;
  }
  return cluster_options;
}

ProtocolOptionsConfigConstSharedPtr
createProtocolOptionsConfig(const std::string& name, const ProtobufWkt::Any& typed_config,
                            const ProtobufWkt::Struct& config,
                            ProtobufMessage::ValidationVisitor& validation_visitor) {
  Server::Configuration::ProtocolOptionsFactory* factory =
      Registry::FactoryRegistry<Server::Configuration::NamedNetworkFilterConfigFactory>::getFactory(
          name);
  if (factory == nullptr) {
    factory =
        Registry::FactoryRegistry<Server::Configuration::NamedHttpFilterConfigFactory>::getFactory(
            name);
  }

  if (factory == nullptr) {
    throw EnvoyException(fmt::format(
        "Didn't find a registered network or http filter implementation for name: '{}'", name));
  }

  ProtobufTypes::MessagePtr proto_config = factory->createEmptyProtocolOptionsProto();

  if (proto_config == nullptr) {
    throw EnvoyException(fmt::format("filter {} does not support protocol options", name));
  }

  Envoy::Config::Utility::translateOpaqueConfig(typed_config, config, validation_visitor,
                                                *proto_config);

  return factory->createProtocolOptionsConfig(*proto_config);
}

std::map<std::string, ProtocolOptionsConfigConstSharedPtr>
parseExtensionProtocolOptions(const envoy::api::v2::Cluster& config,
                              ProtobufMessage::ValidationVisitor& validation_visitor) {
  if (!config.typed_extension_protocol_options().empty() &&
      !config.extension_protocol_options().empty()) {
    throw EnvoyException("Only one of typed_extension_protocol_options or "
                         "extension_protocol_options can be specified");
  }

  std::map<std::string, ProtocolOptionsConfigConstSharedPtr> options;

  for (const auto& it : config.typed_extension_protocol_options()) {
    auto object = createProtocolOptionsConfig(
        it.first, it.second, ProtobufWkt::Struct::default_instance(), validation_visitor);
    if (object != nullptr) {
      options[it.first] = std::move(object);
    }
  }

  for (const auto& it : config.extension_protocol_options()) {
    auto object = createProtocolOptionsConfig(it.first, ProtobufWkt::Any::default_instance(),
                                              it.second, validation_visitor);
    if (object != nullptr) {
      options[it.first] = std::move(object);
    }
  }

  return options;
}

// Updates the health flags for an existing host to match the new host.
// @param updated_host the new host to read health flag values from.
// @param existing_host the host to update.
// @param flag the health flag to update.
// @return bool whether the flag update caused the host health to change.
bool updateHealthFlag(const Host& updated_host, Host& existing_host, Host::HealthFlag flag) {
  // Check if the health flag has changed.
  if (existing_host.healthFlagGet(flag) != updated_host.healthFlagGet(flag)) {
    // Keep track of the previous health value of the host.
    const auto previous_health = existing_host.health();

    if (updated_host.healthFlagGet(flag)) {
      existing_host.healthFlagSet(flag);
    } else {
      existing_host.healthFlagClear(flag);
    }

    // Rebuild if changing the flag affected the host health.
    return previous_health != existing_host.health();
  }

  return false;
}

// Converts a set of hosts into a HostVector, excluding certain hosts.
// @param hosts hosts to convert
// @param excluded_hosts hosts to exclude from the resulting vector.
HostVector filterHosts(const std::unordered_set<HostSharedPtr>& hosts,
                       const std::unordered_set<HostSharedPtr>& excluded_hosts) {
  HostVector net_hosts;
  net_hosts.reserve(hosts.size());

  for (const auto& host : hosts) {
    if (excluded_hosts.find(host) == excluded_hosts.end()) {
      net_hosts.emplace_back(host);
    }
  }

  return net_hosts;
}

} // namespace

Host::CreateConnectionData HostImpl::createConnection(
    Event::Dispatcher& dispatcher, const Network::ConnectionSocket::OptionsSharedPtr& options,
    Network::TransportSocketOptionsSharedPtr transport_socket_options) const {
  return {createConnection(dispatcher, *cluster_, address_, options, transport_socket_options),
          shared_from_this()};
}

void HostImpl::setEdsHealthFlag(envoy::api::v2::core::HealthStatus health_status) {
  switch (health_status) {
  case envoy::api::v2::core::HealthStatus::UNHEALTHY:
    FALLTHRU;
  case envoy::api::v2::core::HealthStatus::DRAINING:
    FALLTHRU;
  case envoy::api::v2::core::HealthStatus::TIMEOUT:
    healthFlagSet(Host::HealthFlag::FAILED_EDS_HEALTH);
    break;
  case envoy::api::v2::core::HealthStatus::DEGRADED:
    healthFlagSet(Host::HealthFlag::DEGRADED_EDS_HEALTH);
    break;
  default:;
    break;
    // No health flags should be set.
  }
}

Host::CreateConnectionData
HostImpl::createHealthCheckConnection(Event::Dispatcher& dispatcher) const {
  return {createConnection(dispatcher, *cluster_, healthCheckAddress(), nullptr, nullptr),
          shared_from_this()};
}

Network::ClientConnectionPtr
HostImpl::createConnection(Event::Dispatcher& dispatcher, const ClusterInfo& cluster,
                           Network::Address::InstanceConstSharedPtr address,
                           const Network::ConnectionSocket::OptionsSharedPtr& options,
                           Network::TransportSocketOptionsSharedPtr transport_socket_options) {
  Network::ConnectionSocket::OptionsSharedPtr connection_options;
  if (cluster.clusterSocketOptions() != nullptr) {
    if (options) {
      connection_options = std::make_shared<Network::ConnectionSocket::Options>();
      *connection_options = *options;
      std::copy(cluster.clusterSocketOptions()->begin(), cluster.clusterSocketOptions()->end(),
                std::back_inserter(*connection_options));
    } else {
      connection_options = cluster.clusterSocketOptions();
    }
  } else {
    connection_options = options;
  }

  Network::ClientConnectionPtr connection = dispatcher.createClientConnection(
      address, cluster.sourceAddress(),
      cluster.transportSocketFactory().createTransportSocket(transport_socket_options),
      connection_options);
  connection->setBufferLimits(cluster.perConnectionBufferLimitBytes());
  cluster.createNetworkFilterChain(*connection);
  return connection;
}

void HostImpl::weight(uint32_t new_weight) { weight_ = std::max(1U, new_weight); }

std::vector<HostsPerLocalityConstSharedPtr> HostsPerLocalityImpl::filter(
    const std::vector<std::function<bool(const Host&)>>& predicates) const {
  // We keep two lists: one for being able to mutate the clone and one for returning to the caller.
  // Creating them both at the start avoids iterating over the mutable values at the end to convert
  // them to a const pointer.
  std::vector<std::shared_ptr<HostsPerLocalityImpl>> mutable_clones;
  std::vector<HostsPerLocalityConstSharedPtr> filtered_clones;

  for (size_t i = 0; i < predicates.size(); ++i) {
    mutable_clones.emplace_back(std::make_shared<HostsPerLocalityImpl>());
    filtered_clones.emplace_back(mutable_clones.back());
    mutable_clones.back()->local_ = local_;
  }

  for (const auto& hosts_locality : hosts_per_locality_) {
    std::vector<HostVector> current_locality_hosts;
    current_locality_hosts.resize(predicates.size());

    // Since # of hosts >> # of predicates, we iterate over the hosts in the outer loop.
    for (const auto& host : hosts_locality) {
      for (size_t i = 0; i < predicates.size(); ++i) {
        if (predicates[i](*host)) {
          current_locality_hosts[i].emplace_back(host);
        }
      }
    }

    for (size_t i = 0; i < predicates.size(); ++i) {
      mutable_clones[i]->hosts_per_locality_.push_back(std::move(current_locality_hosts[i]));
    }
  }

  return filtered_clones;
}

void HostSetImpl::updateHosts(PrioritySet::UpdateHostsParams&& update_hosts_params,
                              LocalityWeightsConstSharedPtr locality_weights,
                              const HostVector& hosts_added, const HostVector& hosts_removed,
                              absl::optional<uint32_t> overprovisioning_factor) {
  if (overprovisioning_factor.has_value()) {
    ASSERT(overprovisioning_factor.value() > 0);
    overprovisioning_factor_ = overprovisioning_factor.value();
  }
  hosts_ = std::move(update_hosts_params.hosts);
  healthy_hosts_ = std::move(update_hosts_params.healthy_hosts);
  degraded_hosts_ = std::move(update_hosts_params.degraded_hosts);
  excluded_hosts_ = std::move(update_hosts_params.excluded_hosts);
  hosts_per_locality_ = std::move(update_hosts_params.hosts_per_locality);
  healthy_hosts_per_locality_ = std::move(update_hosts_params.healthy_hosts_per_locality);
  degraded_hosts_per_locality_ = std::move(update_hosts_params.degraded_hosts_per_locality);
  excluded_hosts_per_locality_ = std::move(update_hosts_params.excluded_hosts_per_locality);
  locality_weights_ = std::move(locality_weights);

  rebuildLocalityScheduler(healthy_locality_scheduler_, healthy_locality_entries_,
                           *healthy_hosts_per_locality_, healthy_hosts_->get(), hosts_per_locality_,
                           excluded_hosts_per_locality_, locality_weights_,
                           overprovisioning_factor_);
  rebuildLocalityScheduler(degraded_locality_scheduler_, degraded_locality_entries_,
                           *degraded_hosts_per_locality_, degraded_hosts_->get(),
                           hosts_per_locality_, excluded_hosts_per_locality_, locality_weights_,
                           overprovisioning_factor_);

  runUpdateCallbacks(hosts_added, hosts_removed);
}

void HostSetImpl::rebuildLocalityScheduler(
    std::unique_ptr<EdfScheduler<LocalityEntry>>& locality_scheduler,
    std::vector<std::shared_ptr<LocalityEntry>>& locality_entries,
    const HostsPerLocality& eligible_hosts_per_locality, const HostVector& eligible_hosts,
    HostsPerLocalityConstSharedPtr all_hosts_per_locality,
    HostsPerLocalityConstSharedPtr excluded_hosts_per_locality,
    LocalityWeightsConstSharedPtr locality_weights, uint32_t overprovisioning_factor) {
  // Rebuild the locality scheduler by computing the effective weight of each
  // locality in this priority. The scheduler is reset by default, and is rebuilt only if we have
  // locality weights (i.e. using EDS) and there is at least one eligible host in this priority.
  //
  // We omit building a scheduler when there are zero eligible hosts in the priority as
  // all the localities will have zero effective weight. At selection time, we'll either select
  // from a different scheduler or there will be no available hosts in the priority. At that point
  // we'll rely on other mechanisms such as panic mode to select a host, none of which rely on the
  // scheduler.
  //
  // TODO(htuch): if the underlying locality index ->
  // envoy::api::v2::core::Locality hasn't changed in hosts_/healthy_hosts_/degraded_hosts_, we
  // could just update locality_weight_ without rebuilding. Similar to how host
  // level WRR works, we would age out the existing entries via picks and lazily
  // apply the new weights.
  locality_scheduler = nullptr;
  if (all_hosts_per_locality != nullptr && locality_weights != nullptr &&
      !locality_weights->empty() && !eligible_hosts.empty()) {
    locality_scheduler = std::make_unique<EdfScheduler<LocalityEntry>>();
    locality_entries.clear();
    for (uint32_t i = 0; i < all_hosts_per_locality->get().size(); ++i) {
      const double effective_weight = effectiveLocalityWeight(
          i, eligible_hosts_per_locality, *excluded_hosts_per_locality, *all_hosts_per_locality,
          *locality_weights, overprovisioning_factor);
      if (effective_weight > 0) {
        locality_entries.emplace_back(std::make_shared<LocalityEntry>(i, effective_weight));
        locality_scheduler->add(effective_weight, locality_entries.back());
      }
    }
    // If all effective weights were zero, reset the scheduler.
    if (locality_scheduler->empty()) {
      locality_scheduler = nullptr;
    }
  }
}

absl::optional<uint32_t> HostSetImpl::chooseHealthyLocality() {
  return chooseLocality(healthy_locality_scheduler_.get());
}

absl::optional<uint32_t> HostSetImpl::chooseDegradedLocality() {
  return chooseLocality(degraded_locality_scheduler_.get());
}

absl::optional<uint32_t>
HostSetImpl::chooseLocality(EdfScheduler<LocalityEntry>* locality_scheduler) {
  if (locality_scheduler == nullptr) {
    return {};
  }
  const std::shared_ptr<LocalityEntry> locality = locality_scheduler->pick();
  // We don't build a schedule if there are no weighted localities, so we should always succeed.
  ASSERT(locality != nullptr);
  // If we picked it before, its weight must have been positive.
  ASSERT(locality->effective_weight_ > 0);
  locality_scheduler->add(locality->effective_weight_, locality);
  return locality->index_;
}

PrioritySet::UpdateHostsParams
HostSetImpl::updateHostsParams(HostVectorConstSharedPtr hosts,
                               HostsPerLocalityConstSharedPtr hosts_per_locality,
                               HealthyHostVectorConstSharedPtr healthy_hosts,
                               HostsPerLocalityConstSharedPtr healthy_hosts_per_locality,
                               DegradedHostVectorConstSharedPtr degraded_hosts,
                               HostsPerLocalityConstSharedPtr degraded_hosts_per_locality,
                               ExcludedHostVectorConstSharedPtr excluded_hosts,
                               HostsPerLocalityConstSharedPtr excluded_hosts_per_locality) {
  return PrioritySet::UpdateHostsParams{std::move(hosts),
                                        std::move(healthy_hosts),
                                        std::move(degraded_hosts),
                                        std::move(excluded_hosts),
                                        std::move(hosts_per_locality),
                                        std::move(healthy_hosts_per_locality),
                                        std::move(degraded_hosts_per_locality),
                                        std::move(excluded_hosts_per_locality)};
}

PrioritySet::UpdateHostsParams HostSetImpl::updateHostsParams(const HostSet& host_set) {
  return updateHostsParams(host_set.hostsPtr(), host_set.hostsPerLocalityPtr(),
                           host_set.healthyHostsPtr(), host_set.healthyHostsPerLocalityPtr(),
                           host_set.degradedHostsPtr(), host_set.degradedHostsPerLocalityPtr(),
                           host_set.excludedHostsPtr(), host_set.excludedHostsPerLocalityPtr());
}
PrioritySet::UpdateHostsParams
HostSetImpl::partitionHosts(HostVectorConstSharedPtr hosts,
                            HostsPerLocalityConstSharedPtr hosts_per_locality) {
  auto partitioned_hosts = ClusterImplBase::partitionHostList(*hosts);
  auto healthy_degraded_excluded_hosts_per_locality =
      ClusterImplBase::partitionHostsPerLocality(*hosts_per_locality);

  return updateHostsParams(std::move(hosts), std::move(hosts_per_locality),
                           std::move(std::get<0>(partitioned_hosts)),
                           std::move(std::get<0>(healthy_degraded_excluded_hosts_per_locality)),
                           std::move(std::get<1>(partitioned_hosts)),
                           std::move(std::get<1>(healthy_degraded_excluded_hosts_per_locality)),
                           std::move(std::get<2>(partitioned_hosts)),
                           std::move(std::get<2>(healthy_degraded_excluded_hosts_per_locality)));
}

double HostSetImpl::effectiveLocalityWeight(uint32_t index,
                                            const HostsPerLocality& eligible_hosts_per_locality,
                                            const HostsPerLocality& excluded_hosts_per_locality,
                                            const HostsPerLocality& all_hosts_per_locality,
                                            const LocalityWeights& locality_weights,
                                            uint32_t overprovisioning_factor) {
  const auto& locality_eligible_hosts = eligible_hosts_per_locality.get()[index];
  const uint32_t excluded_count = excluded_hosts_per_locality.get().size() > index
                                      ? excluded_hosts_per_locality.get()[index].size()
                                      : 0;
  const auto host_count = all_hosts_per_locality.get()[index].size() - excluded_count;
  if (host_count == 0) {
    return 0.0;
  }
  const double locality_availability_ratio = 1.0 * locality_eligible_hosts.size() / host_count;
  const uint32_t weight = locality_weights[index];
  // Availability ranges from 0-1.0, and is the ratio of eligible hosts to total hosts, modified by
  // the overprovisioning factor.
  const double effective_locality_availability_ratio =
      std::min(1.0, (overprovisioning_factor / 100.0) * locality_availability_ratio);
  return weight * effective_locality_availability_ratio;
}

const HostSet&
PrioritySetImpl::getOrCreateHostSet(uint32_t priority,
                                    absl::optional<uint32_t> overprovisioning_factor) {
  if (host_sets_.size() < priority + 1) {
    for (size_t i = host_sets_.size(); i <= priority; ++i) {
      HostSetImplPtr host_set = createHostSet(i, overprovisioning_factor);
      host_set->addPriorityUpdateCb([this](uint32_t priority, const HostVector& hosts_added,
                                           const HostVector& hosts_removed) {
        runReferenceUpdateCallbacks(priority, hosts_added, hosts_removed);
      });
      host_sets_.push_back(std::move(host_set));
    }
  }
  return *host_sets_[priority];
}

void PrioritySetImpl::updateHosts(uint32_t priority, UpdateHostsParams&& update_hosts_params,
                                  LocalityWeightsConstSharedPtr locality_weights,
                                  const HostVector& hosts_added, const HostVector& hosts_removed,
                                  absl::optional<uint32_t> overprovisioning_factor) {
  // Ensure that we have a HostSet for the given priority.
  getOrCreateHostSet(priority, overprovisioning_factor);
  static_cast<HostSetImpl*>(host_sets_[priority].get())
      ->updateHosts(std::move(update_hosts_params), std::move(locality_weights), hosts_added,
                    hosts_removed, overprovisioning_factor);

  if (!batch_update_) {
    runUpdateCallbacks(hosts_added, hosts_removed);
  }
}

void PrioritySetImpl::batchHostUpdate(BatchUpdateCb& callback) {
  BatchUpdateScope scope(*this);

  // We wrap the update call with a lambda that tracks all the hosts that have been added/removed.
  callback.batchUpdate(scope);

  // Now that all the updates have been complete, we can compute the diff.
  HostVector net_hosts_added = filterHosts(scope.all_hosts_added_, scope.all_hosts_removed_);
  HostVector net_hosts_removed = filterHosts(scope.all_hosts_removed_, scope.all_hosts_added_);

  runUpdateCallbacks(net_hosts_added, net_hosts_removed);
}

void PrioritySetImpl::BatchUpdateScope::updateHosts(
    uint32_t priority, PrioritySet::UpdateHostsParams&& update_hosts_params,
    LocalityWeightsConstSharedPtr locality_weights, const HostVector& hosts_added,
    const HostVector& hosts_removed, absl::optional<uint32_t> overprovisioning_factor) {
  // We assume that each call updates a different priority.
  ASSERT(priorities_.find(priority) == priorities_.end());
  priorities_.insert(priority);

  for (const auto& host : hosts_added) {
    all_hosts_added_.insert(host);
  }

  for (const auto& host : hosts_removed) {
    all_hosts_removed_.insert(host);
  }

  parent_.updateHosts(priority, std::move(update_hosts_params), locality_weights, hosts_added,
                      hosts_removed, overprovisioning_factor);
}

ClusterStats ClusterInfoImpl::generateStats(Stats::Scope& scope) {
  return {ALL_CLUSTER_STATS(POOL_COUNTER(scope), POOL_GAUGE(scope), POOL_HISTOGRAM(scope))};
}

ClusterLoadReportStats ClusterInfoImpl::generateLoadReportStats(Stats::Scope& scope) {
  return {ALL_CLUSTER_LOAD_REPORT_STATS(POOL_COUNTER(scope))};
}

<<<<<<< HEAD
// Implements the FactoryContext interface required by network filters.
class ClusterInfoImpl::FactoryContextImpl : public Server::Configuration::FactoryContext {
public:
  // Create from a TransportSocketFactoryContext using parent stats_scope and runtime
  // other contexts taken from TransportSocketFactoryContext.
  FactoryContextImpl(Stats::Scope& stats_scope, Envoy::Runtime::Loader& runtime,
                     Server::Configuration::TransportSocketFactoryContext& c)
      : admin_(c.admin()), stats_scope_(stats_scope), cluster_manager_(c.clusterManager()),
        local_info_(c.localInfo()), dispatcher_(c.dispatcher()), random_(c.random()),
        runtime_(runtime), singleton_manager_(c.singletonManager()), tls_(c.threadLocal()),
        init_manager_(c.initManager()), api_(c.api()) {}

  // TODO(aconway) some contexts are not obviously available in the upstream
  // code, and will throw NOT_IMPLEMENTED. These should be implemented by
  // someone with a better understanding of the lifecycle and role of each context.
  AccessLog::AccessLogManager& accessLogManager() override { NOT_IMPLEMENTED_GCOVR_EXCL_LINE; }
  Upstream::ClusterManager& clusterManager() override { return cluster_manager_; }
  Event::Dispatcher& dispatcher() override { return dispatcher_; }
  const Network::DrainDecision& drainDecision() override { NOT_IMPLEMENTED_GCOVR_EXCL_LINE; }
  bool healthCheckFailed() override { NOT_IMPLEMENTED_GCOVR_EXCL_LINE; }
  Tracing::HttpTracer& httpTracer() override { NOT_IMPLEMENTED_GCOVR_EXCL_LINE; }
  Init::Manager& initManager() override { return *init_manager_; }
  const LocalInfo::LocalInfo& localInfo() const override { return local_info_; }
  Envoy::Runtime::RandomGenerator& random() override { return random_; }
  virtual Envoy::Runtime::Loader& runtime() override { return runtime_; }
  Stats::Scope& scope() override { return stats_scope_; }
  Singleton::Manager& singletonManager() override { return singleton_manager_; }
  ThreadLocal::SlotAllocator& threadLocal() override { return tls_; }
  Server::Admin& admin() override { return admin_; }
  Stats::Scope& listenerScope() override { NOT_IMPLEMENTED_GCOVR_EXCL_LINE; }
  const envoy::api::v2::core::Metadata& listenerMetadata() const override {
    NOT_IMPLEMENTED_GCOVR_EXCL_LINE;
  }
  TimeSource& timeSource() override { NOT_IMPLEMENTED_GCOVR_EXCL_LINE; }
  Server::OverloadManager& overloadManager() override { NOT_IMPLEMENTED_GCOVR_EXCL_LINE; }
  Http::Context& httpContext() override { NOT_IMPLEMENTED_GCOVR_EXCL_LINE; }
  Api::Api& api() override { return api_; }

private:
  Server::Admin& admin_;
  Stats::Scope& stats_scope_;
  Upstream::ClusterManager& cluster_manager_;
  const LocalInfo::LocalInfo& local_info_;
  Event::Dispatcher& dispatcher_;
  Envoy::Runtime::RandomGenerator& random_;
  Envoy::Runtime::Loader& runtime_;
  Singleton::Manager& singleton_manager_;
  ThreadLocal::SlotAllocator& tls_;
  Init::Manager* init_manager_{};
  Api::Api& api_;
};

ClusterInfoImpl::ClusterInfoImpl(
    const envoy::api::v2::Cluster& config, const envoy::api::v2::core::BindConfig& bind_config,
    Runtime::Loader& runtime, Network::TransportSocketFactoryPtr&& socket_factory,
    Stats::ScopePtr&& stats_scope, bool added_via_api,
    Server::Configuration::TransportSocketFactoryContext& factory_context)
=======
ClusterInfoImpl::ClusterInfoImpl(const envoy::api::v2::Cluster& config,
                                 const envoy::api::v2::core::BindConfig& bind_config,
                                 Runtime::Loader& runtime,
                                 Network::TransportSocketFactoryPtr&& socket_factory,
                                 Stats::ScopePtr&& stats_scope, bool added_via_api,
                                 ProtobufMessage::ValidationVisitor& validation_visitor)
>>>>>>> 85809574
    : runtime_(runtime), name_(config.name()), type_(config.type()),
      max_requests_per_connection_(
          PROTOBUF_GET_WRAPPED_OR_DEFAULT(config, max_requests_per_connection, 0)),
      connect_timeout_(
          std::chrono::milliseconds(PROTOBUF_GET_MS_REQUIRED(config, connect_timeout))),
      per_connection_buffer_limit_bytes_(
          PROTOBUF_GET_WRAPPED_OR_DEFAULT(config, per_connection_buffer_limit_bytes, 1024 * 1024)),
      transport_socket_factory_(std::move(socket_factory)), stats_scope_(std::move(stats_scope)),
      stats_(generateStats(*stats_scope_)),
      load_report_stats_(generateLoadReportStats(load_report_stats_store_)),
      features_(parseFeatures(config)),
      http2_settings_(Http::Utility::parseHttp2Settings(config.http2_protocol_options())),
      extension_protocol_options_(parseExtensionProtocolOptions(config, validation_visitor)),
      resource_managers_(config, runtime, name_, *stats_scope_),
      maintenance_mode_runtime_key_(fmt::format("upstream.maintenance_mode.{}", name_)),
      source_address_(getSourceAddress(config, bind_config)),
      lb_least_request_config_(config.least_request_lb_config()),
      lb_ring_hash_config_(config.ring_hash_lb_config()),
      lb_original_dst_config_(config.original_dst_lb_config()), added_via_api_(added_via_api),
      lb_subset_(LoadBalancerSubsetInfoImpl(config.lb_subset_config())),
      metadata_(config.metadata()), typed_metadata_(config.metadata()),
      common_lb_config_(config.common_lb_config()),
      cluster_socket_options_(parseClusterSocketOptions(config, bind_config)),
      drain_connections_on_host_removal_(config.drain_connections_on_host_removal()),
<<<<<<< HEAD
      factory_context_(
          std::make_unique<FactoryContextImpl>(*stats_scope_, runtime, factory_context)) {
=======
      warm_hosts_(!config.health_checks().empty() &&
                  common_lb_config_.ignore_new_hosts_until_first_hc()),
      cluster_type_(config.has_cluster_type()
                        ? absl::make_optional<envoy::api::v2::Cluster::CustomClusterType>(
                              config.cluster_type())
                        : absl::nullopt) {
>>>>>>> 85809574
  switch (config.lb_policy()) {
  case envoy::api::v2::Cluster::ROUND_ROBIN:
    lb_type_ = LoadBalancerType::RoundRobin;
    break;
  case envoy::api::v2::Cluster::LEAST_REQUEST:
    lb_type_ = LoadBalancerType::LeastRequest;
    break;
  case envoy::api::v2::Cluster::RANDOM:
    lb_type_ = LoadBalancerType::Random;
    break;
  case envoy::api::v2::Cluster::RING_HASH:
    lb_type_ = LoadBalancerType::RingHash;
    break;
  case envoy::api::v2::Cluster::ORIGINAL_DST_LB:
    if (config.type() != envoy::api::v2::Cluster::ORIGINAL_DST) {
      throw EnvoyException(fmt::format(
          "cluster: LB type 'original_dst_lb' may only be used with cluster type 'original_dst'"));
    }
    lb_type_ = LoadBalancerType::OriginalDst;
    break;
  case envoy::api::v2::Cluster::MAGLEV:
    lb_type_ = LoadBalancerType::Maglev;
    break;
  case envoy::api::v2::Cluster::CLUSTER_PROVIDED:
    lb_type_ = LoadBalancerType::ClusterProvided;
    break;
  default:
    NOT_REACHED_GCOVR_EXCL_LINE;
  }

  if (config.lb_subset_config().locality_weight_aware() &&
      !config.common_lb_config().has_locality_weighted_lb_config()) {
    throw EnvoyException(fmt::format(
        "Locality weight aware subset LB requires that a locality_weighted_lb_config be set in {}",
        name_));
  }

  if (config.protocol_selection() == envoy::api::v2::Cluster::USE_CONFIGURED_PROTOCOL) {
    // Make sure multiple protocol configurations are not present
    if (config.has_http_protocol_options() && config.has_http2_protocol_options()) {
      throw EnvoyException(fmt::format("cluster: Both HTTP1 and HTTP2 options may only be "
                                       "configured with non-default 'protocol_selection' values"));
    }
  }

  if (config.common_http_protocol_options().has_idle_timeout()) {
    idle_timeout_ = std::chrono::milliseconds(
        DurationUtil::durationToMilliseconds(config.common_http_protocol_options().idle_timeout()));
  }
  if (config.has_eds_cluster_config()) {
    if (config.type() != envoy::api::v2::Cluster::EDS) {
      throw EnvoyException("eds_cluster_config set in a non-EDS cluster");
    }
    eds_service_name_ = config.eds_cluster_config().service_name();
  }

  // TODO(htuch): Remove this temporary workaround when we have
  // https://github.com/lyft/protoc-gen-validate/issues/97 resolved. This just provides early
  // validation of sanity of fields that we should catch at config ingestion.
  DurationUtil::durationToMilliseconds(common_lb_config_.update_merge_window());

  // Create upstream filter factories
  auto filters = config.filters();
  for (ssize_t i = 0; i < filters.size(); i++) {
    const auto& proto_config = filters[i];
    const ProtobufTypes::String name = proto_config.name();
    const Json::ObjectSharedPtr filter_config =
        MessageUtil::getJsonObjectFromMessage(proto_config.config());
    ENVOY_LOG(debug, "filter #{} name: {} config: {}", i, name, filter_config->asJsonString());
    // Now see if there is a factory that will accept the config.
    auto& factory =
        Config::Utility::getAndCheckFactory<Server::Configuration::NamedNetworkFilterConfigFactory>(
            name);
    Network::FilterFactoryCb callback;
    if (filter_config->getBoolean("deprecated_v1", false)) {
      callback =
          factory.createFilterFactory(*filter_config->getObject("value", true), *factory_context_);
    } else {
      auto message = Config::Utility::translateToFactoryConfig(proto_config, factory);
      callback = factory.createFilterFactoryFromProto(*message, *factory_context_);
    }
    filter_factories_.push_back(callback);
  }
}

ProtocolOptionsConfigConstSharedPtr
ClusterInfoImpl::extensionProtocolOptions(const std::string& name) const {
  auto i = extension_protocol_options_.find(name);
  if (i != extension_protocol_options_.end()) {
    return i->second;
  }

  return nullptr;
}

Network::TransportSocketFactoryPtr createTransportSocketFactory(
    const envoy::api::v2::Cluster& config,
    Server::Configuration::TransportSocketFactoryContext& factory_context) {
  // If the cluster config doesn't have a transport socket configured, override with the default
  // transport socket implementation based on the tls_context. We copy by value first then override
  // if necessary.
  auto transport_socket = config.transport_socket();
  if (!config.has_transport_socket()) {
    if (config.has_tls_context()) {
      transport_socket.set_name(Extensions::TransportSockets::TransportSocketNames::get().Tls);
      MessageUtil::jsonConvert(config.tls_context(), *transport_socket.mutable_config());
    } else {
      transport_socket.set_name(
          Extensions::TransportSockets::TransportSocketNames::get().RawBuffer);
    }
  }

  auto& config_factory = Config::Utility::getAndCheckFactory<
      Server::Configuration::UpstreamTransportSocketConfigFactory>(transport_socket.name());
  ProtobufTypes::MessagePtr message = Config::Utility::translateToFactoryConfig(
      transport_socket, factory_context.messageValidationVisitor(), config_factory);
  return config_factory.createTransportSocketFactory(*message, factory_context);
}

<<<<<<< HEAD
void ClusterInfoImpl::createNetworkFilterChain(Network::Connection& connection) const {
  for (const auto& factory : filter_factories_) {
    factory(connection);
  }
}

ClusterSharedPtr ClusterImplBase::create(
    const envoy::api::v2::Cluster& cluster, ClusterManager& cm, Stats::Store& stats,
    ThreadLocal::Instance& tls, Network::DnsResolverSharedPtr dns_resolver,
    Ssl::ContextManager& ssl_context_manager, Runtime::Loader& runtime,
    Runtime::RandomGenerator& random, Event::Dispatcher& dispatcher,
    AccessLog::AccessLogManager& log_manager, const LocalInfo::LocalInfo& local_info,
    Server::Admin& admin, Singleton::Manager& singleton_manager,
    Outlier::EventLoggerSharedPtr outlier_event_logger, bool added_via_api, Api::Api& api) {
  std::unique_ptr<ClusterImplBase> new_cluster;

  // We make this a shared pointer to deal with the distinct ownership
  // scenarios that can exist: in one case, we pass in the "default"
  // DNS resolver that is owned by the Server::Instance. In the case
  // where 'dns_resolvers' is specified, we have per-cluster DNS
  // resolvers that are created here but ownership resides with
  // StrictDnsClusterImpl/LogicalDnsCluster.
  auto selected_dns_resolver = dns_resolver;
  if (!cluster.dns_resolvers().empty()) {
    const auto& resolver_addrs = cluster.dns_resolvers();
    std::vector<Network::Address::InstanceConstSharedPtr> resolvers;
    resolvers.reserve(resolver_addrs.size());
    for (const auto& resolver_addr : resolver_addrs) {
      resolvers.push_back(Network::Address::resolveProtoAddress(resolver_addr));
    }
    selected_dns_resolver = dispatcher.createDnsResolver(resolvers);
  }

  auto stats_scope = generateStatsScope(cluster, stats);
  Server::Configuration::TransportSocketFactoryContextImpl factory_context(
      admin, ssl_context_manager, *stats_scope, cm, local_info, dispatcher, random, stats,
      singleton_manager, tls, api);

  switch (cluster.type()) {
  case envoy::api::v2::Cluster::STATIC:
    new_cluster = std::make_unique<StaticClusterImpl>(cluster, runtime, factory_context,
                                                      std::move(stats_scope), added_via_api);
    break;
  case envoy::api::v2::Cluster::STRICT_DNS:
    new_cluster = std::make_unique<StrictDnsClusterImpl>(cluster, runtime, selected_dns_resolver,
                                                         factory_context, std::move(stats_scope),
                                                         added_via_api);
    break;
  case envoy::api::v2::Cluster::LOGICAL_DNS:
    new_cluster =
        std::make_unique<LogicalDnsCluster>(cluster, runtime, selected_dns_resolver, tls,
                                            factory_context, std::move(stats_scope), added_via_api);
    break;
  case envoy::api::v2::Cluster::ORIGINAL_DST:
    if (cluster.lb_policy() != envoy::api::v2::Cluster::ORIGINAL_DST_LB) {
      throw EnvoyException(fmt::format(
          "cluster: cluster type 'original_dst' may only be used with LB type 'original_dst_lb'"));
    }
    if (cluster.has_lb_subset_config() && cluster.lb_subset_config().subset_selectors_size() != 0) {
      throw EnvoyException(fmt::format(
          "cluster: cluster type 'original_dst' may not be used with lb_subset_config"));
    }
    new_cluster = std::make_unique<OriginalDstCluster>(cluster, runtime, factory_context,
                                                       std::move(stats_scope), added_via_api);
    break;
  case envoy::api::v2::Cluster::EDS:
    if (!cluster.has_eds_cluster_config()) {
      throw EnvoyException("cannot create an EDS cluster without an EDS config");
    }

    // We map SDS to EDS, since EDS provides backwards compatibility with SDS.
    new_cluster = std::make_unique<EdsClusterImpl>(cluster, runtime, factory_context,
                                                   std::move(stats_scope), added_via_api);
    break;
  default:
    NOT_REACHED_GCOVR_EXCL_LINE;
  }

  if (!cluster.health_checks().empty()) {
    // TODO(htuch): Need to support multiple health checks in v2.
    if (cluster.health_checks().size() != 1) {
      throw EnvoyException("Multiple health checks not supported");
    } else {
      new_cluster->setHealthChecker(HealthCheckerFactory::create(
          cluster.health_checks()[0], *new_cluster, runtime, random, dispatcher, log_manager));
    }
  }

  new_cluster->setOutlierDetector(Outlier::DetectorImplFactory::createForCluster(
      *new_cluster, cluster, dispatcher, runtime, outlier_event_logger));
  return std::move(new_cluster);
}

=======
>>>>>>> 85809574
ClusterImplBase::ClusterImplBase(
    const envoy::api::v2::Cluster& cluster, Runtime::Loader& runtime,
    Server::Configuration::TransportSocketFactoryContext& factory_context,
    Stats::ScopePtr&& stats_scope, bool added_via_api)
    : init_manager_(fmt::format("Cluster {}", cluster.name())),
      init_watcher_("ClusterImplBase", [this]() { onInitDone(); }), runtime_(runtime),
      symbol_table_(stats_scope->symbolTable()) {
  factory_context.setInitManager(init_manager_);
  auto socket_factory = createTransportSocketFactory(cluster, factory_context);
<<<<<<< HEAD
  info_ = std::make_unique<ClusterInfoImpl>(cluster, factory_context.clusterManager().bindConfig(),
                                            runtime, std::move(socket_factory),
                                            std::move(stats_scope), added_via_api, factory_context);
=======
  info_ = std::make_unique<ClusterInfoImpl>(
      cluster, factory_context.clusterManager().bindConfig(), runtime, std::move(socket_factory),
      std::move(stats_scope), added_via_api, factory_context.messageValidationVisitor());
>>>>>>> 85809574
  // Create the default (empty) priority set before registering callbacks to
  // avoid getting an update the first time it is accessed.
  priority_set_.getOrCreateHostSet(0);
  priority_set_.addPriorityUpdateCb(
      [this](uint32_t, const HostVector& hosts_added, const HostVector& hosts_removed) {
        if (!hosts_added.empty() || !hosts_removed.empty()) {
          info_->stats().membership_change_.inc();
        }

        uint32_t healthy_hosts = 0;
        uint32_t degraded_hosts = 0;
        uint32_t excluded_hosts = 0;
        uint32_t hosts = 0;
        for (const auto& host_set : prioritySet().hostSetsPerPriority()) {
          hosts += host_set->hosts().size();
          healthy_hosts += host_set->healthyHosts().size();
          degraded_hosts += host_set->degradedHosts().size();
          excluded_hosts += host_set->excludedHosts().size();
        }
        info_->stats().membership_total_.set(hosts);
        info_->stats().membership_healthy_.set(healthy_hosts);
        info_->stats().membership_degraded_.set(degraded_hosts);
        info_->stats().membership_excluded_.set(excluded_hosts);
      });
}

std::tuple<HealthyHostVectorConstSharedPtr, DegradedHostVectorConstSharedPtr,
           ExcludedHostVectorConstSharedPtr>
ClusterImplBase::partitionHostList(const HostVector& hosts) {
  auto healthy_list = std::make_shared<HealthyHostVector>();
  auto degraded_list = std::make_shared<DegradedHostVector>();
  auto excluded_list = std::make_shared<ExcludedHostVector>();

  for (const auto& host : hosts) {
    if (host->health() == Host::Health::Healthy) {
      healthy_list->get().emplace_back(host);
    }
    if (host->health() == Host::Health::Degraded) {
      degraded_list->get().emplace_back(host);
    }
    if (host->healthFlagGet(Host::HealthFlag::PENDING_ACTIVE_HC)) {
      excluded_list->get().emplace_back(host);
    }
  }

  return std::make_tuple(healthy_list, degraded_list, excluded_list);
}

std::tuple<HostsPerLocalityConstSharedPtr, HostsPerLocalityConstSharedPtr,
           HostsPerLocalityConstSharedPtr>
ClusterImplBase::partitionHostsPerLocality(const HostsPerLocality& hosts) {
  auto filtered_clones = hosts.filter(
      {[](const Host& host) { return host.health() == Host::Health::Healthy; },
       [](const Host& host) { return host.health() == Host::Health::Degraded; },
       [](const Host& host) { return host.healthFlagGet(Host::HealthFlag::PENDING_ACTIVE_HC); }});

  return std::make_tuple(std::move(filtered_clones[0]), std::move(filtered_clones[1]),
                         std::move(filtered_clones[2]));
}

bool ClusterInfoImpl::maintenanceMode() const {
  return runtime_.snapshot().featureEnabled(maintenance_mode_runtime_key_, 0);
}

ResourceManager& ClusterInfoImpl::resourceManager(ResourcePriority priority) const {
  ASSERT(enumToInt(priority) < resource_managers_.managers_.size());
  return *resource_managers_.managers_[enumToInt(priority)];
}

void ClusterImplBase::initialize(std::function<void()> callback) {
  ASSERT(!initialization_started_);
  ASSERT(initialization_complete_callback_ == nullptr);
  initialization_complete_callback_ = callback;
  startPreInit();
}

void ClusterImplBase::onPreInitComplete() {
  // Protect against multiple calls.
  if (initialization_started_) {
    return;
  }
  initialization_started_ = true;

  ENVOY_LOG(debug, "initializing secondary cluster {} completed", info()->name());
  init_manager_.initialize(init_watcher_);
}

void ClusterImplBase::onInitDone() {
  if (health_checker_ && pending_initialize_health_checks_ == 0) {
    for (auto& host_set : prioritySet().hostSetsPerPriority()) {
      pending_initialize_health_checks_ += host_set->hosts().size();
    }

    // TODO(mattklein123): Remove this callback when done.
    health_checker_->addHostCheckCompleteCb([this](HostSharedPtr, HealthTransition) -> void {
      if (pending_initialize_health_checks_ > 0 && --pending_initialize_health_checks_ == 0) {
        finishInitialization();
      }
    });
  }

  if (pending_initialize_health_checks_ == 0) {
    finishInitialization();
  }
}

void ClusterImplBase::finishInitialization() {
  ASSERT(initialization_complete_callback_ != nullptr);
  ASSERT(initialization_started_);

  // Snap a copy of the completion callback so that we can set it to nullptr to unblock
  // reloadHealthyHosts(). See that function for more info on why we do this.
  auto snapped_callback = initialization_complete_callback_;
  initialization_complete_callback_ = nullptr;

  if (health_checker_ != nullptr) {
    reloadHealthyHosts(nullptr);
  }

  if (snapped_callback != nullptr) {
    snapped_callback();
  }
}

void ClusterImplBase::setHealthChecker(const HealthCheckerSharedPtr& health_checker) {
  ASSERT(!health_checker_);
  health_checker_ = health_checker;
  health_checker_->start();
  health_checker_->addHostCheckCompleteCb(
      [this](const HostSharedPtr& host, HealthTransition changed_state) -> void {
        // If we get a health check completion that resulted in a state change, signal to
        // update the host sets on all threads.
        if (changed_state == HealthTransition::Changed) {
          reloadHealthyHosts(host);
        }
      });
}

void ClusterImplBase::setOutlierDetector(const Outlier::DetectorSharedPtr& outlier_detector) {
  if (!outlier_detector) {
    return;
  }

  outlier_detector_ = outlier_detector;
  outlier_detector_->addChangedStateCb(
      [this](const HostSharedPtr& host) -> void { reloadHealthyHosts(host); });
}

void ClusterImplBase::reloadHealthyHosts(const HostSharedPtr& host) {
  // Every time a host changes Health Check state we cause a full healthy host recalculation which
  // for expensive LBs (ring, subset, etc.) can be quite time consuming. During startup, this
  // can also block worker threads by doing this repeatedly. There is no reason to do this
  // as we will not start taking traffic until we are initialized. By blocking Health Check updates
  // while initializing we can avoid this.
  if (initialization_complete_callback_ != nullptr) {
    return;
  }

  reloadHealthyHostsHelper(host);
}

void ClusterImplBase::reloadHealthyHostsHelper(const HostSharedPtr&) {
  const auto& host_sets = prioritySet().hostSetsPerPriority();
  for (size_t priority = 0; priority < host_sets.size(); ++priority) {
    const auto& host_set = host_sets[priority];
    // TODO(htuch): Can we skip these copies by exporting out const shared_ptr from HostSet?
    HostVectorConstSharedPtr hosts_copy(new HostVector(host_set->hosts()));

    HostsPerLocalityConstSharedPtr hosts_per_locality_copy = host_set->hostsPerLocality().clone();
    prioritySet().updateHosts(priority,
                              HostSetImpl::partitionHosts(hosts_copy, hosts_per_locality_copy),
                              host_set->localityWeights(), {}, {}, absl::nullopt);
  }
}

const Network::Address::InstanceConstSharedPtr
ClusterImplBase::resolveProtoAddress(const envoy::api::v2::core::Address& address) {
  try {
    return Network::Address::resolveProtoAddress(address);
  } catch (EnvoyException& e) {
    if (info_->type() == envoy::api::v2::Cluster::STATIC ||
        info_->type() == envoy::api::v2::Cluster::EDS) {
      throw EnvoyException(fmt::format("{}. Consider setting resolver_name or setting cluster type "
                                       "to 'STRICT_DNS' or 'LOGICAL_DNS'",
                                       e.what()));
    }
    throw e;
  }
}

ClusterInfoImpl::ResourceManagers::ResourceManagers(const envoy::api::v2::Cluster& config,
                                                    Runtime::Loader& runtime,
                                                    const std::string& cluster_name,
                                                    Stats::Scope& stats_scope) {
  managers_[enumToInt(ResourcePriority::Default)] = load(
      config, runtime, cluster_name, stats_scope, envoy::api::v2::core::RoutingPriority::DEFAULT);
  managers_[enumToInt(ResourcePriority::High)] =
      load(config, runtime, cluster_name, stats_scope, envoy::api::v2::core::RoutingPriority::HIGH);
}

ClusterCircuitBreakersStats
ClusterInfoImpl::generateCircuitBreakersStats(Stats::Scope& scope, const std::string& stat_prefix,
                                              bool track_remaining) {
  std::string prefix(fmt::format("circuit_breakers.{}.", stat_prefix));
  if (track_remaining) {
    return {ALL_CLUSTER_CIRCUIT_BREAKERS_STATS(POOL_GAUGE_PREFIX(scope, prefix),
                                               POOL_GAUGE_PREFIX(scope, prefix))};
  } else {
    return {ALL_CLUSTER_CIRCUIT_BREAKERS_STATS(POOL_GAUGE_PREFIX(scope, prefix),
                                               NULL_POOL_GAUGE(scope))};
  }
}

ResourceManagerImplPtr
ClusterInfoImpl::ResourceManagers::load(const envoy::api::v2::Cluster& config,
                                        Runtime::Loader& runtime, const std::string& cluster_name,
                                        Stats::Scope& stats_scope,
                                        const envoy::api::v2::core::RoutingPriority& priority) {
  uint64_t max_connections = 1024;
  uint64_t max_pending_requests = 1024;
  uint64_t max_requests = 1024;
  uint64_t max_retries = 3;
  uint64_t max_connection_pools = std::numeric_limits<uint64_t>::max();

  bool track_remaining = false;

  std::string priority_name;
  switch (priority) {
  case envoy::api::v2::core::RoutingPriority::DEFAULT:
    priority_name = "default";
    break;
  case envoy::api::v2::core::RoutingPriority::HIGH:
    priority_name = "high";
    break;
  default:
    NOT_REACHED_GCOVR_EXCL_LINE;
  }

  const std::string runtime_prefix =
      fmt::format("circuit_breakers.{}.{}.", cluster_name, priority_name);

  const auto& thresholds = config.circuit_breakers().thresholds();
  const auto it = std::find_if(
      thresholds.cbegin(), thresholds.cend(),
      [priority](const envoy::api::v2::cluster::CircuitBreakers::Thresholds& threshold) {
        return threshold.priority() == priority;
      });
  if (it != thresholds.cend()) {
    max_connections = PROTOBUF_GET_WRAPPED_OR_DEFAULT(*it, max_connections, max_connections);
    max_pending_requests =
        PROTOBUF_GET_WRAPPED_OR_DEFAULT(*it, max_pending_requests, max_pending_requests);
    max_requests = PROTOBUF_GET_WRAPPED_OR_DEFAULT(*it, max_requests, max_requests);
    max_retries = PROTOBUF_GET_WRAPPED_OR_DEFAULT(*it, max_retries, max_retries);
    track_remaining = it->track_remaining();
    max_connection_pools =
        PROTOBUF_GET_WRAPPED_OR_DEFAULT(*it, max_connection_pools, max_connection_pools);
  }
  return std::make_unique<ResourceManagerImpl>(
      runtime, runtime_prefix, max_connections, max_pending_requests, max_requests, max_retries,
      max_connection_pools,
      ClusterInfoImpl::generateCircuitBreakersStats(stats_scope, priority_name, track_remaining));
}

PriorityStateManager::PriorityStateManager(ClusterImplBase& cluster,
                                           const LocalInfo::LocalInfo& local_info,
                                           PrioritySet::HostUpdateCb* update_cb)
    : parent_(cluster), local_info_node_(local_info.node()), update_cb_(update_cb) {}

void PriorityStateManager::initializePriorityFor(
    const envoy::api::v2::endpoint::LocalityLbEndpoints& locality_lb_endpoint) {
  const uint32_t priority = locality_lb_endpoint.priority();
  if (priority_state_.size() <= priority) {
    priority_state_.resize(priority + 1);
  }
  if (priority_state_[priority].first == nullptr) {
    priority_state_[priority].first = std::make_unique<HostVector>();
  }
  if (locality_lb_endpoint.has_locality() && locality_lb_endpoint.has_load_balancing_weight()) {
    priority_state_[priority].second[locality_lb_endpoint.locality()] =
        locality_lb_endpoint.load_balancing_weight().value();
  }
}

void PriorityStateManager::registerHostForPriority(
    const std::string& hostname, Network::Address::InstanceConstSharedPtr address,
    const envoy::api::v2::endpoint::LocalityLbEndpoints& locality_lb_endpoint,
    const envoy::api::v2::endpoint::LbEndpoint& lb_endpoint) {
  const HostSharedPtr host(
      new HostImpl(parent_.info(), hostname, address, lb_endpoint.metadata(),
                   lb_endpoint.load_balancing_weight().value(), locality_lb_endpoint.locality(),
                   lb_endpoint.endpoint().health_check_config(), locality_lb_endpoint.priority(),
                   lb_endpoint.health_status()));
  registerHostForPriority(host, locality_lb_endpoint);
}

void PriorityStateManager::registerHostForPriority(
    const HostSharedPtr& host,
    const envoy::api::v2::endpoint::LocalityLbEndpoints& locality_lb_endpoint) {
  const uint32_t priority = locality_lb_endpoint.priority();
  // Should be called after initializePriorityFor.
  ASSERT(priority_state_[priority].first);
  priority_state_[priority].first->emplace_back(host);
}

void PriorityStateManager::updateClusterPrioritySet(
    const uint32_t priority, HostVectorSharedPtr&& current_hosts,
    const absl::optional<HostVector>& hosts_added, const absl::optional<HostVector>& hosts_removed,
    const absl::optional<Upstream::Host::HealthFlag> health_checker_flag,
    absl::optional<uint32_t> overprovisioning_factor) {
  // If local locality is not defined then skip populating per locality hosts.
  const auto& local_locality = local_info_node_.locality();
  ENVOY_LOG(trace, "Local locality: {}", local_locality.DebugString());

  // For non-EDS, most likely the current hosts are from priority_state_[priority].first.
  HostVectorSharedPtr hosts(std::move(current_hosts));
  LocalityWeightsMap empty_locality_map;
  LocalityWeightsMap& locality_weights_map =
      priority_state_.size() > priority ? priority_state_[priority].second : empty_locality_map;
  ASSERT(priority_state_.size() > priority || locality_weights_map.empty());
  LocalityWeightsSharedPtr locality_weights;
  std::vector<HostVector> per_locality;

  // If we are configured for locality weighted LB we populate the locality weights.
  const bool locality_weighted_lb = parent_.info()->lbConfig().has_locality_weighted_lb_config();
  if (locality_weighted_lb) {
    locality_weights = std::make_shared<LocalityWeights>();
  }

  // We use std::map to guarantee a stable ordering for zone aware routing.
  std::map<envoy::api::v2::core::Locality, HostVector, LocalityLess> hosts_per_locality;

  for (const HostSharedPtr& host : *hosts) {
    // Take into consideration when a non-EDS cluster has active health checking, i.e. to mark all
    // the hosts unhealthy (host->healthFlagSet(Host::HealthFlag::FAILED_ACTIVE_HC)) and then fire
    // update callbacks to start the health checking process.
    if (health_checker_flag.has_value()) {
      host->healthFlagSet(health_checker_flag.value());
    }
    hosts_per_locality[host->locality()].push_back(host);
  }

  // Do we have hosts for the local locality?
  const bool non_empty_local_locality =
      local_info_node_.has_locality() &&
      hosts_per_locality.find(local_locality) != hosts_per_locality.end();

  // As per HostsPerLocality::get(), the per_locality vector must have the local locality hosts
  // first if non_empty_local_locality.
  if (non_empty_local_locality) {
    per_locality.emplace_back(hosts_per_locality[local_locality]);
    if (locality_weighted_lb) {
      locality_weights->emplace_back(locality_weights_map[local_locality]);
    }
  }

  // After the local locality hosts (if any), we place the remaining locality host groups in
  // lexicographic order. This provides a stable ordering for zone aware routing.
  for (auto& entry : hosts_per_locality) {
    if (!non_empty_local_locality || !LocalityEqualTo()(local_locality, entry.first)) {
      per_locality.emplace_back(entry.second);
      if (locality_weighted_lb) {
        locality_weights->emplace_back(locality_weights_map[entry.first]);
      }
    }
  }

  auto per_locality_shared =
      std::make_shared<HostsPerLocalityImpl>(std::move(per_locality), non_empty_local_locality);

  // If a batch update callback was provided, use that. Otherwise directly update
  // the PrioritySet.
  if (update_cb_ != nullptr) {
    update_cb_->updateHosts(priority, HostSetImpl::partitionHosts(hosts, per_locality_shared),
                            std::move(locality_weights), hosts_added.value_or(*hosts),
                            hosts_removed.value_or<HostVector>({}), overprovisioning_factor);
  } else {
    parent_.prioritySet().updateHosts(
        priority, HostSetImpl::partitionHosts(hosts, per_locality_shared),
        std::move(locality_weights), hosts_added.value_or(*hosts),
        hosts_removed.value_or<HostVector>({}), overprovisioning_factor);
  }
}

bool BaseDynamicClusterImpl::updateDynamicHostList(const HostVector& new_hosts,
                                                   HostVector& current_priority_hosts,
                                                   HostVector& hosts_added_to_current_priority,
                                                   HostVector& hosts_removed_from_current_priority,
                                                   HostMap& updated_hosts,
                                                   const HostMap& all_hosts) {
  uint64_t max_host_weight = 1;

  // Did hosts change?
  //
  // Has the EDS health status changed the health of any endpoint? If so, we
  // rebuild the hosts vectors. We only do this if the health status of an
  // endpoint has materially changed (e.g. if previously failing active health
  // checks, we just note it's now failing EDS health status but don't rebuild).
  //
  // Likewise, if metadata for an endpoint changed we rebuild the hosts vectors.
  //
  // TODO(htuch): We can be smarter about this potentially, and not force a full
  // host set update on health status change. The way this would work is to
  // implement a HealthChecker subclass that provides thread local health
  // updates to the Cluster object. This will probably make sense to do in
  // conjunction with https://github.com/envoyproxy/envoy/issues/2874.
  bool hosts_changed = false;

  // Go through and see if the list we have is different from what we just got. If it is, we make a
  // new host list and raise a change notification. This uses an N^2 search given that this does not
  // happen very often and the list sizes should be small (see
  // https://github.com/envoyproxy/envoy/issues/2874). We also check for duplicates here. It's
  // possible for DNS to return the same address multiple times, and a bad EDS implementation could
  // do the same thing.

  // Keep track of hosts we see in new_hosts that we are able to match up with an existing host.
  std::unordered_set<std::string> existing_hosts_for_current_priority(
      current_priority_hosts.size());
  HostVector final_hosts;
  for (const HostSharedPtr& host : new_hosts) {
    if (updated_hosts.count(host->address()->asString())) {
      continue;
    }

    // To match a new host with an existing host means comparing their addresses.
    auto existing_host = all_hosts.find(host->address()->asString());
    const bool existing_host_found = existing_host != all_hosts.end();

    // Clear any pending deletion flag on an existing host in case it came back while it was
    // being stabilized. We will set it again below if needed.
    if (existing_host_found) {
      existing_host->second->healthFlagClear(Host::HealthFlag::PENDING_DYNAMIC_REMOVAL);
    }

    // Check if in-place host update should be skipped, i.e. when the following criteria are met
    // (currently there is only one criterion, but we might add more in the future):
    // - The cluster health checker is activated and a new host is matched with the existing one,
    //   but the health check address is different.
    const bool skip_inplace_host_update =
        health_checker_ != nullptr && existing_host_found &&
        *existing_host->second->healthCheckAddress() != *host->healthCheckAddress();

    // When there is a match and we decided to do in-place update, we potentially update the host's
    // health check flag and metadata. Afterwards, the host is pushed back into the final_hosts,
    // i.e. hosts that should be preserved in the current priority.
    if (existing_host_found && !skip_inplace_host_update) {
      existing_hosts_for_current_priority.emplace(existing_host->first);
      // If we find a host matched based on address, we keep it. However we do change weight inline
      // so do that here.
      if (host->weight() > max_host_weight) {
        max_host_weight = host->weight();
      }

      hosts_changed |=
          updateHealthFlag(*host, *existing_host->second, Host::HealthFlag::FAILED_EDS_HEALTH);
      hosts_changed |=
          updateHealthFlag(*host, *existing_host->second, Host::HealthFlag::DEGRADED_EDS_HEALTH);

      // Did metadata change?
      const bool metadata_changed = !Protobuf::util::MessageDifferencer::Equivalent(
          *host->metadata(), *existing_host->second->metadata());
      if (metadata_changed) {
        // First, update the entire metadata for the endpoint.
        existing_host->second->metadata(*host->metadata());

        // Also, given that the canary attribute of an endpoint is derived from its metadata
        // (e.g.: from envoy.lb/canary), we do a blind update here since it's cheaper than testing
        // to see if it actually changed. We must update this besides just updating the metadata,
        // because it'll be used by the router filter to compute upstream stats.
        existing_host->second->canary(host->canary());

        // If metadata changed, we need to rebuild. See github issue #3810.
        hosts_changed = true;
      }

      // Did the priority change?
      if (host->priority() != existing_host->second->priority()) {
        existing_host->second->priority(host->priority());
        hosts_added_to_current_priority.emplace_back(existing_host->second);
      }

      existing_host->second->weight(host->weight());
      final_hosts.push_back(existing_host->second);
      updated_hosts[existing_host->second->address()->asString()] = existing_host->second;
    } else {
      if (host->weight() > max_host_weight) {
        max_host_weight = host->weight();
      }

      // If we are depending on a health checker, we initialize to unhealthy.
      if (health_checker_ != nullptr) {
        host->healthFlagSet(Host::HealthFlag::FAILED_ACTIVE_HC);

        // If we want to exclude hosts until they have been health checked, mark them with
        // a flag to indicate that they have not been health checked yet.
        if (info_->warmHosts()) {
          host->healthFlagSet(Host::HealthFlag::PENDING_ACTIVE_HC);
        }
      }

      updated_hosts[host->address()->asString()] = host;
      final_hosts.push_back(host);
      hosts_added_to_current_priority.push_back(host);
    }
  }

  // Remove hosts from current_priority_hosts that were matched to an existing host in the previous
  // loop.
  for (auto itr = current_priority_hosts.begin(); itr != current_priority_hosts.end();) {
    auto existing_itr = existing_hosts_for_current_priority.find((*itr)->address()->asString());

    if (existing_itr != existing_hosts_for_current_priority.end()) {
      existing_hosts_for_current_priority.erase(existing_itr);
      itr = current_priority_hosts.erase(itr);
    } else {
      itr++;
    }
  }

  // If we saw existing hosts during this iteration from a different priority, then we've moved
  // a host from another priority into this one, so we should mark the priority as having changed.
  if (!existing_hosts_for_current_priority.empty()) {
    hosts_changed = true;
  }

  // The remaining hosts are hosts that are not referenced in the config update. We remove them from
  // the priority if any of the following is true:
  // - Active health checking is not enabled.
  // - The removed hosts are failing active health checking OR have been explicitly marked as
  //   unhealthy by a previous EDS update. We do not count outlier as a reason to remove a host
  //   or any other future health condition that may be added so we do not use the health() API.
  // - We have explicitly configured the cluster to remove hosts regardless of active health status.
  const bool dont_remove_healthy_hosts =
      health_checker_ != nullptr && !info()->drainConnectionsOnHostRemoval();
  if (!current_priority_hosts.empty() && dont_remove_healthy_hosts) {
    for (auto i = current_priority_hosts.begin(); i != current_priority_hosts.end();) {
      if (!((*i)->healthFlagGet(Host::HealthFlag::FAILED_ACTIVE_HC) ||
            (*i)->healthFlagGet(Host::HealthFlag::FAILED_EDS_HEALTH))) {
        if ((*i)->weight() > max_host_weight) {
          max_host_weight = (*i)->weight();
        }

        final_hosts.push_back(*i);
        updated_hosts[(*i)->address()->asString()] = *i;
        (*i)->healthFlagSet(Host::HealthFlag::PENDING_DYNAMIC_REMOVAL);
        i = current_priority_hosts.erase(i);
      } else {
        i++;
      }
    }
  }

  // At this point we've accounted for all the new hosts as well the hosts that previously
  // existed in this priority.

  // TODO(mattklein123): This stat is used by both the RR and LR load balancer to decide at
  // runtime whether to use either the weighted or unweighted mode. If we extend weights to
  // static clusters or DNS SRV clusters we need to make sure this gets set. Better, we should
  // avoid pivoting on this entirely and probably just force a host set refresh if any weights
  // change.
  info_->stats().max_host_weight_.set(max_host_weight);

  // Whatever remains in current_priority_hosts should be removed.
  if (!hosts_added_to_current_priority.empty() || !current_priority_hosts.empty()) {
    hosts_removed_from_current_priority = std::move(current_priority_hosts);
    hosts_changed = true;
  }

  // During the update we populated final_hosts with all the hosts that should remain
  // in the current priority, so move them back into current_priority_hosts.
  current_priority_hosts = std::move(final_hosts);
  // We return false here in the absence of EDS health status or metadata changes, because we
  // have no changes to host vector status (modulo weights). When we have EDS
  // health status or metadata changed, we return true, causing updateHosts() to fire in the
  // caller.
  return hosts_changed;
}

Network::DnsLookupFamily getDnsLookupFamilyFromCluster(const envoy::api::v2::Cluster& cluster) {
  return getDnsLookupFamilyFromEnum(cluster.dns_lookup_family());
}

Network::DnsLookupFamily
getDnsLookupFamilyFromEnum(envoy::api::v2::Cluster::DnsLookupFamily family) {
  switch (family) {
  case envoy::api::v2::Cluster::V6_ONLY:
    return Network::DnsLookupFamily::V6Only;
  case envoy::api::v2::Cluster::V4_ONLY:
    return Network::DnsLookupFamily::V4Only;
  case envoy::api::v2::Cluster::AUTO:
    return Network::DnsLookupFamily::Auto;
  default:
    NOT_REACHED_GCOVR_EXCL_LINE;
  }
}

void reportUpstreamCxDestroy(const Upstream::HostDescriptionConstSharedPtr& host,
                             Network::ConnectionEvent event) {
  host->cluster().stats().upstream_cx_destroy_.inc();
  if (event == Network::ConnectionEvent::RemoteClose) {
    host->cluster().stats().upstream_cx_destroy_remote_.inc();
  } else {
    host->cluster().stats().upstream_cx_destroy_local_.inc();
  }
}

void reportUpstreamCxDestroyActiveRequest(const Upstream::HostDescriptionConstSharedPtr& host,
                                          Network::ConnectionEvent event) {
  host->cluster().stats().upstream_cx_destroy_with_active_rq_.inc();
  if (event == Network::ConnectionEvent::RemoteClose) {
    host->cluster().stats().upstream_cx_destroy_remote_with_active_rq_.inc();
  } else {
    host->cluster().stats().upstream_cx_destroy_local_with_active_rq_.inc();
  }
}

} // namespace Upstream
} // namespace Envoy<|MERGE_RESOLUTION|>--- conflicted
+++ resolved
@@ -544,7 +544,6 @@
   return {ALL_CLUSTER_LOAD_REPORT_STATS(POOL_COUNTER(scope))};
 }
 
-<<<<<<< HEAD
 // Implements the FactoryContext interface required by network filters.
 class ClusterInfoImpl::FactoryContextImpl : public Server::Configuration::FactoryContext {
 public:
@@ -597,19 +596,13 @@
   Api::Api& api_;
 };
 
-ClusterInfoImpl::ClusterInfoImpl(
-    const envoy::api::v2::Cluster& config, const envoy::api::v2::core::BindConfig& bind_config,
-    Runtime::Loader& runtime, Network::TransportSocketFactoryPtr&& socket_factory,
-    Stats::ScopePtr&& stats_scope, bool added_via_api,
-    Server::Configuration::TransportSocketFactoryContext& factory_context)
-=======
 ClusterInfoImpl::ClusterInfoImpl(const envoy::api::v2::Cluster& config,
                                  const envoy::api::v2::core::BindConfig& bind_config,
                                  Runtime::Loader& runtime,
                                  Network::TransportSocketFactoryPtr&& socket_factory,
                                  Stats::ScopePtr&& stats_scope, bool added_via_api,
-                                 ProtobufMessage::ValidationVisitor& validation_visitor)
->>>>>>> 85809574
+                                 ProtobufMessage::ValidationVisitor& validation_visitor,
+                                 Server::Configuration::TransportSocketFactoryContext& factory_context)
     : runtime_(runtime), name_(config.name()), type_(config.type()),
       max_requests_per_connection_(
           PROTOBUF_GET_WRAPPED_OR_DEFAULT(config, max_requests_per_connection, 0)),
@@ -634,17 +627,14 @@
       common_lb_config_(config.common_lb_config()),
       cluster_socket_options_(parseClusterSocketOptions(config, bind_config)),
       drain_connections_on_host_removal_(config.drain_connections_on_host_removal()),
-<<<<<<< HEAD
-      factory_context_(
-          std::make_unique<FactoryContextImpl>(*stats_scope_, runtime, factory_context)) {
-=======
       warm_hosts_(!config.health_checks().empty() &&
                   common_lb_config_.ignore_new_hosts_until_first_hc()),
       cluster_type_(config.has_cluster_type()
                         ? absl::make_optional<envoy::api::v2::Cluster::CustomClusterType>(
                               config.cluster_type())
-                        : absl::nullopt) {
->>>>>>> 85809574
+                        : absl::nullopt),
+      factory_context_(
+          std::make_unique<FactoryContextImpl>(*stats_scope_, runtime, factory_context)) {
   switch (config.lb_policy()) {
   case envoy::api::v2::Cluster::ROUND_ROBIN:
     lb_type_ = LoadBalancerType::RoundRobin;
@@ -764,7 +754,6 @@
   return config_factory.createTransportSocketFactory(*message, factory_context);
 }
 
-<<<<<<< HEAD
 void ClusterInfoImpl::createNetworkFilterChain(Network::Connection& connection) const {
   for (const auto& factory : filter_factories_) {
     factory(connection);
@@ -858,8 +847,6 @@
   return std::move(new_cluster);
 }
 
-=======
->>>>>>> 85809574
 ClusterImplBase::ClusterImplBase(
     const envoy::api::v2::Cluster& cluster, Runtime::Loader& runtime,
     Server::Configuration::TransportSocketFactoryContext& factory_context,
@@ -869,15 +856,9 @@
       symbol_table_(stats_scope->symbolTable()) {
   factory_context.setInitManager(init_manager_);
   auto socket_factory = createTransportSocketFactory(cluster, factory_context);
-<<<<<<< HEAD
-  info_ = std::make_unique<ClusterInfoImpl>(cluster, factory_context.clusterManager().bindConfig(),
-                                            runtime, std::move(socket_factory),
-                                            std::move(stats_scope), added_via_api, factory_context);
-=======
   info_ = std::make_unique<ClusterInfoImpl>(
       cluster, factory_context.clusterManager().bindConfig(), runtime, std::move(socket_factory),
-      std::move(stats_scope), added_via_api, factory_context.messageValidationVisitor());
->>>>>>> 85809574
+      std::move(stats_scope), added_via_api, factory_context.messageValidationVisitor(), factory_context);
   // Create the default (empty) priority set before registering callbacks to
   // avoid getting an update the first time it is accessed.
   priority_set_.getOrCreateHostSet(0);

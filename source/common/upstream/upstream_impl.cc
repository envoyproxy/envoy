--- conflicted
+++ resolved
@@ -224,14 +224,11 @@
   locality_weights_ = std::move(locality_weights);
 
   rebuildLocalityScheduler(locality_scheduler_, locality_entries_, *healthy_hosts_per_locality_,
-<<<<<<< HEAD
-                           *healthy_hosts_);
-  rebuildLocalityScheduler(degraded_locality_scheduler_, degraded_locality_entries_,
-                           *degraded_hosts_per_locality_, *degraded_hosts_);
-=======
                            *healthy_hosts_, hosts_per_locality_, locality_weights_,
                            overprovisioning_factor_);
->>>>>>> a9447d46
+  rebuildLocalityScheduler(degraded_locality_scheduler_, degraded_locality_entries_, *degraded_hosts_per_locality_,
+                           *degraded_hosts_, hosts_per_locality_, locality_weights_,
+                           overprovisioning_factor_);
 
   runUpdateCallbacks(hosts_added, hosts_removed);
 }
@@ -239,13 +236,9 @@
 void HostSetImpl::rebuildLocalityScheduler(
     std::unique_ptr<EdfScheduler<LocalityEntry>>& locality_scheduler,
     std::vector<std::shared_ptr<LocalityEntry>>& locality_entries,
-<<<<<<< HEAD
-    const HostsPerLocality& eligible_hosts_per_locality, const HostVector& hosts) {
-=======
     const HostsPerLocality& eligible_hosts_per_locality, const HostVector& eligible_hosts,
     HostsPerLocalityConstSharedPtr all_hosts_per_locality,
     LocalityWeightsConstSharedPtr locality_weights, uint32_t overprovisioning_factor) {
->>>>>>> a9447d46
   // Rebuild the locality scheduler by computing the effective weight of each
   // locality in this priority. The scheduler is reset by default, and is rebuilt only if we have
   // locality weights (i.e. using EDS) and there is at least one healthy or degraded host in this
@@ -263,29 +256,15 @@
   // level WRR works, we would age out the existing entries via picks and lazily
   // apply the new weights.
   locality_scheduler = nullptr;
-<<<<<<< HEAD
-  if (hosts_per_locality_ != nullptr && locality_weights_ != nullptr &&
-      !locality_weights_->empty() && !hosts.empty()) {
+  if (all_hosts_per_locality != nullptr && locality_weights != nullptr &&
+      !locality_weights->empty() && !eligible_hosts.empty()) {
     locality_scheduler = std::make_unique<EdfScheduler<LocalityEntry>>();
     locality_entries.clear();
     for (uint32_t i = 0; i < hosts_per_locality_->get().size(); ++i) {
       const double effective_weight = effectiveLocalityWeight(i, eligible_hosts_per_locality);
       if (effective_weight > 0) {
         locality_entries.emplace_back(std::make_shared<LocalityEntry>(i, effective_weight));
-        locality_scheduler->add(effective_weight, locality_entries_.back());
-=======
-  if (all_hosts_per_locality != nullptr && locality_weights != nullptr &&
-      !locality_weights->empty() && !eligible_hosts.empty()) {
-    locality_scheduler = std::make_unique<EdfScheduler<LocalityEntry>>();
-    locality_entries.clear();
-    for (uint32_t i = 0; i < all_hosts_per_locality->get().size(); ++i) {
-      const double effective_weight =
-          effectiveLocalityWeight(i, eligible_hosts_per_locality, *all_hosts_per_locality,
-                                  *locality_weights, overprovisioning_factor);
-      if (effective_weight > 0) {
-        locality_entries.emplace_back(std::make_shared<LocalityEntry>(i, effective_weight));
         locality_scheduler->add(effective_weight, locality_entries.back());
->>>>>>> a9447d46
       }
     }
     // If all effective weights were zero, reset the scheduler.
@@ -356,20 +335,12 @@
 }
 
 double HostSetImpl::effectiveLocalityWeight(uint32_t index,
-<<<<<<< HEAD
-                                            const HostsPerLocality& eligible_hosts) const {
-  ASSERT(locality_weights_ != nullptr);
-  ASSERT(hosts_per_locality_ != nullptr);
-  const auto& locality_hosts = hosts_per_locality_->get()[index];
-  const auto& locality_healthy_hosts = eligible_hosts.get()[index];
-=======
                                             const HostsPerLocality& eligible_hosts_per_locality,
                                             const HostsPerLocality& all_hosts_per_locality,
                                             const LocalityWeights& locality_weights,
                                             uint32_t overprovisioning_factor) {
   const auto& locality_hosts = all_hosts_per_locality.get()[index];
   const auto& locality_eligible_hosts = eligible_hosts_per_locality.get()[index];
->>>>>>> a9447d46
   if (locality_hosts.empty()) {
     return 0.0;
   }

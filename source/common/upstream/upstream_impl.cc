--- conflicted
+++ resolved
@@ -440,13 +440,9 @@
   // Clear all old EDS health flags first.
   HostImpl::healthFlagClear(Host::HealthFlag::FAILED_EDS_HEALTH);
   HostImpl::healthFlagClear(Host::HealthFlag::DEGRADED_EDS_HEALTH);
-<<<<<<< HEAD
   if (Runtime::runtimeFeatureEnabled("envoy.reloadable_features.exclude_host_in_eds_status_draining")) {
-    HostImpl::healthFlagClear(Host::HealthFlag::DRAINING_EDS_HEALTH);
-  }
-=======
-  HostImpl::healthFlagClear(Host::HealthFlag::EDS_STATUS_DRAINING);
->>>>>>> dccf0473
+    HostImpl::healthFlagClear(Host::HealthFlag::EDS_STATUS_DRAINING);
+  }
 
   // Set the appropriate EDS health flag.
   switch (health_status) {
@@ -456,13 +452,9 @@
     HostImpl::healthFlagSet(Host::HealthFlag::FAILED_EDS_HEALTH);
     break;
   case envoy::config::core::v3::DRAINING:
-<<<<<<< HEAD
     if (Runtime::runtimeFeatureEnabled("envoy.reloadable_features.exclude_host_in_eds_status_draining")) {
-      HostImpl::healthFlagSet(Host::HealthFlag::DRAINING_EDS_HEALTH);
-    }
-=======
-    HostImpl::healthFlagSet(Host::HealthFlag::EDS_STATUS_DRAINING);
->>>>>>> dccf0473
+      HostImpl::healthFlagSet(Host::HealthFlag::EDS_STATUS_DRAINING);
+    }
     break;
   case envoy::config::core::v3::DEGRADED:
     HostImpl::healthFlagSet(Host::HealthFlag::DEGRADED_EDS_HEALTH);

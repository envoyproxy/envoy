--- conflicted
+++ resolved
@@ -381,12 +381,8 @@
   const uint64_t seed_;
 
 private:
-<<<<<<< HEAD
   void refresh(uint32_t priority);
   virtual void refreshHostSource(const HostsSource& source, const HostVector& hosts) PURE;
-=======
-  virtual void refreshHostSource(const HostsSource& source) PURE;
->>>>>>> e1d7d8e1
   virtual double hostWeight(const Host& host) PURE;
   virtual HostConstSharedPtr unweightedHostPick(const HostVector& hosts_to_use,
                                                 const HostsSource& source) PURE;
@@ -530,17 +526,14 @@
 
   const uint32_t choice_count_;
 
-<<<<<<< HEAD
   // List of host indexes per HostsSource for fair random sampling.
   std::unordered_map<HostsSource, std::vector<uint32_t>, HostsSourceHash> unweighted_host_indexes_;
-=======
   // The exponent used to calculate host weights can be configured via runtime. We cache it for
   // performance reasons and refresh it in `LeastRequestLoadBalancer::refresh(uint32_t priority)`
   // whenever a `HostSet` is updated.
   double active_request_bias_{};
 
   const std::unique_ptr<Runtime::Double> active_request_bias_runtime_;
->>>>>>> e1d7d8e1
 };
 
 /**

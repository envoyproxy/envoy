--- conflicted
+++ resolved
@@ -90,12 +90,8 @@
     const std::shared_ptr<OriginalDstCluster> parent_;
     // The optional original host provider that extracts the address from HTTP header map.
     const absl::optional<Http::LowerCaseString>& http_header_name_;
-<<<<<<< HEAD
+    const absl::optional<uint32_t> port_override_;
     HostMultiMapConstSharedPtr host_map_;
-=======
-    const absl::optional<uint32_t> port_override_;
-    HostMapConstSharedPtr host_map_;
->>>>>>> 81cb6102
   };
 
   const absl::optional<Http::LowerCaseString>& httpHeaderName() { return http_header_name_; }

#pragma once

#include <array>
#include <atomic>
#include <chrono>
#include <cstdint>
#include <functional>
#include <list>
#include <memory>
#include <string>
#include <utility>
#include <vector>

#include "envoy/config/cluster/v3/cluster.pb.h"
#include "envoy/config/typed_metadata.h"
#include "envoy/event/timer.h"
#include "envoy/local_info/local_info.h"
#include "envoy/network/dns.h"
#include "envoy/runtime/runtime.h"
#include "envoy/secret/secret_manager.h"
#include "envoy/server/transport_socket_config.h"
#include "envoy/ssl/context_manager.h"
#include "envoy/stats/scope.h"
#include "envoy/thread_local/thread_local.h"
#include "envoy/upstream/cluster_factory.h"
#include "envoy/upstream/cluster_manager.h"
#include "envoy/upstream/health_checker.h"
#include "envoy/upstream/load_balancer.h"
#include "envoy/upstream/locality.h"
#include "envoy/upstream/upstream.h"

#include "common/common/callback_impl.h"
#include "common/common/enum_to_int.h"
#include "common/common/logger.h"
#include "common/config/metadata.h"
#include "common/config/utility.h"
#include "common/config/well_known_names.h"
#include "common/network/utility.h"
#include "common/protobuf/utility.h"
#include "common/stats/isolated_store_impl.h"
#include "common/upstream/load_balancer_impl.h"
#include "common/upstream/outlier_detection_impl.h"
#include "common/upstream/resource_manager_impl.h"
#include "common/upstream/upstream_impl.h"

#include "extensions/clusters/well_known_names.h"

namespace Envoy {
namespace Upstream {

class ClusterFactoryContextImpl : public ClusterFactoryContext {

public:
  ClusterFactoryContextImpl(ClusterManager& cluster_manager, Stats::Store& stats,
                            ThreadLocal::SlotAllocator& tls,
                            Network::DnsResolverSharedPtr dns_resolver,
                            Ssl::ContextManager& ssl_context_manager, Runtime::Loader& runtime,
                            Runtime::RandomGenerator& random, Event::Dispatcher& dispatcher,
                            AccessLog::AccessLogManager& log_manager,
                            const LocalInfo::LocalInfo& local_info, Server::Admin& admin,
                            Singleton::Manager& singleton_manager,
                            Outlier::EventLoggerSharedPtr outlier_event_logger, bool added_via_api,
                            ProtobufMessage::ValidationVisitor& validation_visitor, Api::Api& api)
      : cluster_manager_(cluster_manager), stats_(stats), tls_(tls),
        dns_resolver_(std::move(dns_resolver)), ssl_context_manager_(ssl_context_manager),
        runtime_(runtime), random_(random), dispatcher_(dispatcher), log_manager_(log_manager),
        local_info_(local_info), admin_(admin), singleton_manager_(singleton_manager),
        outlier_event_logger_(std::move(outlier_event_logger)), added_via_api_(added_via_api),
        validation_visitor_(validation_visitor), api_(api) {}

  ClusterManager& clusterManager() override { return cluster_manager_; }
  Stats::Store& stats() override { return stats_; }
  ThreadLocal::SlotAllocator& tls() override { return tls_; }
  Network::DnsResolverSharedPtr dnsResolver() override { return dns_resolver_; }
  Ssl::ContextManager& sslContextManager() override { return ssl_context_manager_; }
  Runtime::Loader& runtime() override { return runtime_; }
  Runtime::RandomGenerator& random() override { return random_; }
  Event::Dispatcher& dispatcher() override { return dispatcher_; }
  AccessLog::AccessLogManager& logManager() override { return log_manager_; }
  const LocalInfo::LocalInfo& localInfo() override { return local_info_; }
  Server::Admin& admin() override { return admin_; }
  Singleton::Manager& singletonManager() override { return singleton_manager_; }
  Outlier::EventLoggerSharedPtr outlierEventLogger() override { return outlier_event_logger_; }
  bool addedViaApi() override { return added_via_api_; }
  ProtobufMessage::ValidationVisitor& messageValidationVisitor() override {
    return validation_visitor_;
  }
  Api::Api& api() override { return api_; }

private:
  ClusterManager& cluster_manager_;
  Stats::Store& stats_;
  ThreadLocal::SlotAllocator& tls_;
  Network::DnsResolverSharedPtr dns_resolver_;
  Ssl::ContextManager& ssl_context_manager_;
  Runtime::Loader& runtime_;
  Runtime::RandomGenerator& random_;
  Event::Dispatcher& dispatcher_;
  AccessLog::AccessLogManager& log_manager_;
  const LocalInfo::LocalInfo& local_info_;
  Server::Admin& admin_;
  Singleton::Manager& singleton_manager_;
  Outlier::EventLoggerSharedPtr outlier_event_logger_;
  const bool added_via_api_;
  ProtobufMessage::ValidationVisitor& validation_visitor_;
  Api::Api& api_;
};

/**
 * Base class for all cluster factory implementation. This class can be directly extended if the
 * custom cluster does not have any custom configuration. For custom cluster with custom
 * configuration, use ConfigurableClusterFactoryBase instead.
 */
class ClusterFactoryImplBase : public ClusterFactory {
public:
  /**
   * Static method to get the registered cluster factory and create an instance of cluster.
   */
  static std::pair<ClusterSharedPtr, ThreadAwareLoadBalancerPtr>
  create(const envoy::config::cluster::v3::Cluster& cluster, ClusterManager& cluster_manager,
         Stats::Store& stats, ThreadLocal::Instance& tls,
         Network::DnsResolverSharedPtr dns_resolver, Ssl::ContextManager& ssl_context_manager,
         Runtime::Loader& runtime, Runtime::RandomGenerator& random, Event::Dispatcher& dispatcher,
         AccessLog::AccessLogManager& log_manager, const LocalInfo::LocalInfo& local_info,
         Server::Admin& admin, Singleton::Manager& singleton_manager,
         Outlier::EventLoggerSharedPtr outlier_event_logger, bool added_via_api,
         ProtobufMessage::ValidationVisitor& validation_visitor, Api::Api& api);

  /**
   * Create a dns resolver to be used by the cluster.
   */
  Network::DnsResolverSharedPtr
  selectDnsResolver(const envoy::config::cluster::v3::Cluster& cluster,
                    ClusterFactoryContext& context);

  // Upstream::ClusterFactory
  std::pair<ClusterSharedPtr, ThreadAwareLoadBalancerPtr>
  create(const envoy::config::cluster::v3::Cluster& cluster,
         ClusterFactoryContext& context) override;
  std::string name() const override { return name_; }

protected:
  ClusterFactoryImplBase(const std::string& name) : name_(name) {}

private:
  /**
   * Create an instance of ClusterImplBase.
   */
<<<<<<< HEAD
  virtual std::pair<ClusterImplBaseSharedPtr, ThreadAwareLoadBalancerPtr> createClusterImpl(
      const envoy::api::v2::Cluster& cluster, ClusterFactoryContext& context,
      Server::Configuration::TransportSocketFactoryContextImpl& socket_factory_context,
      Stats::ScopePtr&& stats_scope) PURE;
=======
  virtual std::pair<ClusterImplBaseSharedPtr, ThreadAwareLoadBalancerPtr>
  createClusterImpl(const envoy::config::cluster::v3::Cluster& cluster,
                    ClusterFactoryContext& context,
                    Server::Configuration::TransportSocketFactoryContext& socket_factory_context,
                    Stats::ScopePtr&& stats_scope) PURE;
>>>>>>> 90b60c34
  const std::string name_;
};

/**
 * Common base class for custom cluster factory with custom configuration.
 * @param ConfigProto is the configuration protobuf.
 */
template <class ConfigProto> class ConfigurableClusterFactoryBase : public ClusterFactoryImplBase {
public:
  /**
   * @return ProtobufTypes::MessagePtr create empty config proto message.
   */
  virtual ProtobufTypes::MessagePtr createEmptyConfigProto() {
    return std::make_unique<ConfigProto>();
  }

protected:
  ConfigurableClusterFactoryBase(const std::string& name) : ClusterFactoryImplBase(name) {}

private:
<<<<<<< HEAD
  std::pair<ClusterImplBaseSharedPtr, ThreadAwareLoadBalancerPtr> createClusterImpl(
      const envoy::api::v2::Cluster& cluster, ClusterFactoryContext& context,
      Server::Configuration::TransportSocketFactoryContextImpl& socket_factory_context,
      Stats::ScopePtr&& stats_scope) override {
=======
  std::pair<ClusterImplBaseSharedPtr, ThreadAwareLoadBalancerPtr>
  createClusterImpl(const envoy::config::cluster::v3::Cluster& cluster,
                    ClusterFactoryContext& context,
                    Server::Configuration::TransportSocketFactoryContext& socket_factory_context,
                    Stats::ScopePtr&& stats_scope) override {
>>>>>>> 90b60c34
    ProtobufTypes::MessagePtr config = createEmptyConfigProto();
    Config::Utility::translateOpaqueConfig(
        cluster.cluster_type().typed_config(), ProtobufWkt::Struct::default_instance(),
        socket_factory_context.messageValidationVisitor(), *config);
    return createClusterWithConfig(cluster,
                                   MessageUtil::downcastAndValidate<const ConfigProto&>(
                                       *config, context.messageValidationVisitor()),
                                   context, socket_factory_context, std::move(stats_scope));
  }

  virtual std::pair<ClusterImplBaseSharedPtr, ThreadAwareLoadBalancerPtr> createClusterWithConfig(
      const envoy::config::cluster::v3::Cluster& cluster, const ConfigProto& proto_config,
      ClusterFactoryContext& context,
      Server::Configuration::TransportSocketFactoryContextImpl& socket_factory_context,
      Stats::ScopePtr&& stats_scope) PURE;
};

} // namespace Upstream
} // namespace Envoy<|MERGE_RESOLUTION|>--- conflicted
+++ resolved
@@ -146,18 +146,10 @@
   /**
    * Create an instance of ClusterImplBase.
    */
-<<<<<<< HEAD
   virtual std::pair<ClusterImplBaseSharedPtr, ThreadAwareLoadBalancerPtr> createClusterImpl(
-      const envoy::api::v2::Cluster& cluster, ClusterFactoryContext& context,
+      const envoy::config::cluster::v3::Cluster& cluster, ClusterFactoryContext& context,
       Server::Configuration::TransportSocketFactoryContextImpl& socket_factory_context,
       Stats::ScopePtr&& stats_scope) PURE;
-=======
-  virtual std::pair<ClusterImplBaseSharedPtr, ThreadAwareLoadBalancerPtr>
-  createClusterImpl(const envoy::config::cluster::v3::Cluster& cluster,
-                    ClusterFactoryContext& context,
-                    Server::Configuration::TransportSocketFactoryContext& socket_factory_context,
-                    Stats::ScopePtr&& stats_scope) PURE;
->>>>>>> 90b60c34
   const std::string name_;
 };
 
@@ -178,18 +170,10 @@
   ConfigurableClusterFactoryBase(const std::string& name) : ClusterFactoryImplBase(name) {}
 
 private:
-<<<<<<< HEAD
   std::pair<ClusterImplBaseSharedPtr, ThreadAwareLoadBalancerPtr> createClusterImpl(
-      const envoy::api::v2::Cluster& cluster, ClusterFactoryContext& context,
+      const envoy::config::cluster::v3::Cluster& cluster, ClusterFactoryContext& context,
       Server::Configuration::TransportSocketFactoryContextImpl& socket_factory_context,
       Stats::ScopePtr&& stats_scope) override {
-=======
-  std::pair<ClusterImplBaseSharedPtr, ThreadAwareLoadBalancerPtr>
-  createClusterImpl(const envoy::config::cluster::v3::Cluster& cluster,
-                    ClusterFactoryContext& context,
-                    Server::Configuration::TransportSocketFactoryContext& socket_factory_context,
-                    Stats::ScopePtr&& stats_scope) override {
->>>>>>> 90b60c34
     ProtobufTypes::MessagePtr config = createEmptyConfigProto();
     Config::Utility::translateOpaqueConfig(
         cluster.cluster_type().typed_config(), ProtobufWkt::Struct::default_instance(),

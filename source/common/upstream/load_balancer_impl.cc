#include "common/upstream/load_balancer_impl.h"

#include <cstdint>
#include <memory>
#include <string>
#include <vector>

#include "envoy/runtime/runtime.h"
#include "envoy/upstream/upstream.h"

#include "common/common/assert.h"
#include "common/common/stack_array.h"
#include "common/protobuf/utility.h"

namespace Envoy {
namespace Upstream {

namespace {
static const std::string RuntimeZoneEnabled = "upstream.zone_routing.enabled";
static const std::string RuntimeMinClusterSize = "upstream.zone_routing.min_cluster_size";
static const std::string RuntimePanicThreshold = "upstream.healthy_panic_threshold";

// Distributes load between priorities based on the per priority availability and the normalized
// total availability. Load is assigned to each priority according to how available each priority is
// adjusted for the normalized total availability.
//
// @param per_priority_load vector of loads that should be populated.
// @param per_priority_availability the percentage availability of each priority, used to determine
// how much load each priority can handle.
// @param total_load the amount of load that may be distributed. Will be updated with the amount of
// load remaining after distribution.
// @param normalized_total_availability the total availability, up to a max of 100. Used to
// scale the load when the total availability is less than 100%.
// @return the first available priority and the remaining load
std::pair<int32_t, size_t> distributeLoad(PriorityLoad& per_priority_load,
                                          const PriorityAvailability& per_priority_availability,
                                          size_t total_load, size_t normalized_total_availability) {
  int32_t first_available_priority = -1;
  for (size_t i = 0; i < per_priority_availability.get().size(); ++i) {
    if (first_available_priority < 0 && per_priority_availability.get()[i] > 0) {
      first_available_priority = i;
    }
    // Now assign as much load as possible to the high priority levels and cease assigning load
    // when total_load runs out.
    per_priority_load.get()[i] = std::min<uint32_t>(
        total_load, per_priority_availability.get()[i] * 100 / normalized_total_availability);
    total_load -= per_priority_load.get()[i];
  }

  return {first_available_priority, total_load};
}

} // namespace

std::pair<uint32_t, LoadBalancerBase::HostAvailability>
LoadBalancerBase::choosePriority(uint64_t hash, const HealthyLoad& healthy_per_priority_load,
                                 const DegradedLoad& degraded_per_priority_load) {
  hash = hash % 100 + 1; // 1-100
  uint32_t aggregate_percentage_load = 0;
  // As with tryChooseLocalLocalityHosts, this can be refactored for efficiency
  // but O(N) is good enough for now given the expected number of priorities is
  // small.

  // We first attempt to select a priority based on healthy availability.
  for (size_t priority = 0; priority < healthy_per_priority_load.get().size(); ++priority) {
    aggregate_percentage_load += healthy_per_priority_load.get()[priority];
    if (hash <= aggregate_percentage_load) {
      return {priority, HostAvailability::Healthy};
    }
  }

  // If no priorities were selected due to health, we'll select a priority based degraded
  // availability.
  for (size_t priority = 0; priority < degraded_per_priority_load.get().size(); ++priority) {
    aggregate_percentage_load += degraded_per_priority_load.get()[priority];
    if (hash <= aggregate_percentage_load) {
      return {priority, HostAvailability::Degraded};
    }
  }

  // The percentages should always add up to 100 but we have to have a return for the compiler.
  NOT_REACHED_GCOVR_EXCL_LINE;
}

LoadBalancerBase::LoadBalancerBase(const PrioritySet& priority_set, ClusterStats& stats,
                                   Runtime::Loader& runtime, Runtime::RandomGenerator& random,
                                   const envoy::api::v2::Cluster::CommonLbConfig& common_config)
    : stats_(stats), runtime_(runtime), random_(random),
      default_healthy_panic_percent_(PROTOBUF_PERCENT_TO_ROUNDED_INTEGER_OR_DEFAULT(
          common_config, healthy_panic_threshold, 100, 50)),
      priority_set_(priority_set) {
  for (auto& host_set : priority_set_.hostSetsPerPriority()) {
    recalculatePerPriorityState(host_set->priority(), priority_set_, per_priority_load_,
                                per_priority_health_, per_priority_degraded_);
  }
  // Recalculate panic mode for all levels.
  recalculatePerPriorityPanic();

  priority_set_.addPriorityUpdateCb(
      [this](uint32_t priority, const HostVector&, const HostVector&) -> void {
        recalculatePerPriorityState(priority, priority_set_, per_priority_load_,
                                    per_priority_health_, per_priority_degraded_);
      });

  priority_set_.addPriorityUpdateCb(
      [this](uint32_t priority, const HostVector&, const HostVector&) -> void {
        UNREFERENCED_PARAMETER(priority);
        recalculatePerPriorityPanic();
      });
}

// The following cases are handled by
// recalculatePerPriorityState and recalculatePerPriorityPanic methods (normalized total health is
// sum of all priorities' health values and capped at 100).
// - normalized total health is = 100%. It means there are enough healthy hosts to handle the load.
//   Do not enter panic mode, even if a specific priority has low number of healthy hosts.
// - normalized total health is < 100%. There are not enough healthy hosts to handle the load.
<<<<<<< HEAD
// Continue distibuting the load among priority sets, but turn on panic mode for a given priority
=======
// Continue
//   distributing the load among priority sets, but turn on panic mode for a given priority
>>>>>>> fb0c648f
//   if # of healthy hosts in priority set is low.
// - normalized total health is 0%. All hosts are down. Redirect 100% of traffic to P=0 and enable
// panic mode.

void LoadBalancerBase::recalculatePerPriorityState(uint32_t priority,
                                                   const PrioritySet& priority_set,
                                                   HealthyAndDegradedLoad& per_priority_load,
                                                   HealthyAvailability& per_priority_health,
                                                   DegradedAvailability& per_priority_degraded) {
  per_priority_load.healthy_priority_load_.get().resize(priority_set.hostSetsPerPriority().size());
  per_priority_load.degraded_priority_load_.get().resize(priority_set.hostSetsPerPriority().size());
  per_priority_health.get().resize(priority_set.hostSetsPerPriority().size());
  per_priority_degraded.get().resize(priority_set.hostSetsPerPriority().size());

  // Determine the health of the newly modified priority level.
  // Health ranges from 0-100, and is the ratio of healthy/degraded hosts to total hosts, modified
  // by the overprovisioning factor.
  HostSet& host_set = *priority_set.hostSetsPerPriority()[priority];
  per_priority_health.get()[priority] = 0;
  if (host_set.hosts().size() > 0) {
    // Each priority level's health is ratio of healthy hosts to total number of hosts in a priority
    // multiplied by overprovisioning factor of 1.4 and capped at 100%. It means that if all
    // hosts are healthy that priority's health is 100%*1.4=140% and is capped at 100% which results
    // in 100%. If 80% of hosts are healthy, that priority's health is still 100% (80%*1.4=112% and
    // capped at 100%).
    per_priority_health.get()[priority] =
        std::min<uint32_t>(100, (host_set.overprovisioningFactor() *
                                 host_set.healthyHosts().size() / host_set.hosts().size()));

    // We perform the same computation for degraded hosts.
    per_priority_degraded.get()[priority] =
        std::min<uint32_t>(100, (host_set.overprovisioningFactor() *
                                 host_set.degradedHosts().size() / host_set.hosts().size()));
  }

  // Now that we've updated health for the changed priority level, we need to calculate percentage
  // load for all priority levels.

  // First, determine if the load needs to be scaled relative to availability (healthy + degraded).
  // For example if there are 3 host sets with 10% / 20% / 10% health and 20% / 10% / 0% degraded
  // they will get 16% / 28% / 14% load to healthy hosts and 28% / 14% / 0% load to degraded hosts
  // to ensure total load adds up to 100. Note the first healthy priority is receiving 2% additional
  // load due to rounding.
  //
  // Sum of priority levels' health and degraded values may exceed 100, so it is capped at 100 and
  // referred as normalized total availability.
  const uint32_t normalized_total_availability =
      calculateNormalizedTotalAvailability(per_priority_health, per_priority_degraded);
  if (normalized_total_availability == 0) {
    // Everything is terrible. Send all load to P=0.
    // In this one case sumEntries(per_priority_load) != 100 since we sinkhole all traffic in P=0.
    per_priority_load.healthy_priority_load_.get()[0] = 100;
    return;
  }

  // We start of with a total load of 100 and distribute it between priorities based on
  // availability. We first attempt to distribute this load to healthy priorities based on healthy
  // availability.
  const auto first_healthy_and_remaining =
      distributeLoad(per_priority_load.healthy_priority_load_, per_priority_health, 100,
                     normalized_total_availability);

  // Using the remaining load after allocating load to healthy priorities, distribute it based on
  // degraded availability.
  const auto remaining_load_for_degraded = first_healthy_and_remaining.second;
  const auto first_degraded_and_remaining =
      distributeLoad(per_priority_load.degraded_priority_load_, per_priority_degraded,
                     remaining_load_for_degraded, normalized_total_availability);

  // Anything that remains should just be rounding errors, so allocate that to the first available
  // priority, either as healthy or degraded.
  const auto remaining_load = first_degraded_and_remaining.second;
  if (remaining_load != 0) {
    const auto first_healthy = first_healthy_and_remaining.first;
    const auto first_degraded = first_degraded_and_remaining.first;
    ASSERT(first_healthy != -1 || first_degraded != -1);

    // Attempt to allocate the remainder to the first healthy priority first. If no such priority
    // exist, allocate to the first degraded priority.
    ASSERT(remaining_load < per_priority_load.healthy_priority_load_.get().size() +
                                per_priority_load.degraded_priority_load_.get().size());
    if (first_healthy != -1) {
      per_priority_load.healthy_priority_load_.get()[first_healthy] += remaining_load;
    } else {
      per_priority_load.degraded_priority_load_.get()[first_degraded] += remaining_load;
    }
  }

  // The allocated load between healthy and degraded should be exactly 100.
  ASSERT(100 == std::accumulate(per_priority_load.healthy_priority_load_.get().begin(),
                                per_priority_load.healthy_priority_load_.get().end(), 0) +
                    std::accumulate(per_priority_load.degraded_priority_load_.get().begin(),
                                    per_priority_load.degraded_priority_load_.get().end(), 0));
}

// Method iterates through priority levels and turns on/off panic mode.
void LoadBalancerBase::recalculatePerPriorityPanic() {
  per_priority_panic_.resize(priority_set_.hostSetsPerPriority().size());

  const uint32_t normalized_total_availability =
      calculateNormalizedTotalAvailability(per_priority_health_, per_priority_degraded_);

  if (normalized_total_availability == 0) {
    // Everything is terrible. All load should be to P=0. Turn on panic mode.
    ASSERT(per_priority_load_.healthy_priority_load_.get()[0] == 100);
    per_priority_panic_[0] = true;
    return;
  }

  for (size_t i = 0; i < per_priority_health_.get().size(); ++i) {
    // For each level check if it should run in panic mode. Never set panic mode if
    // normalized total health is 100%, even when individual priority level has very low # of
    // healthy hosts.
    const HostSet& priority_host_set = *priority_set_.hostSetsPerPriority()[i];
    per_priority_panic_[i] =
        (normalized_total_availability == 100 ? false : isGlobalPanic(priority_host_set));
  }
}

std::pair<HostSet&, LoadBalancerBase::HostAvailability>
LoadBalancerBase::chooseHostSet(LoadBalancerContext* context) {
  if (context) {
    const auto priority_loads = context->determinePriorityLoad(priority_set_, per_priority_load_);

    const auto priority_and_source =
        choosePriority(random_.random(), priority_loads.healthy_priority_load_,
                       priority_loads.degraded_priority_load_);
    return {*priority_set_.hostSetsPerPriority()[priority_and_source.first],
            priority_and_source.second};
  }

  const auto priority_and_source =
      choosePriority(random_.random(), per_priority_load_.healthy_priority_load_,
                     per_priority_load_.degraded_priority_load_);
  return {*priority_set_.hostSetsPerPriority()[priority_and_source.first],
          priority_and_source.second};
}

ZoneAwareLoadBalancerBase::ZoneAwareLoadBalancerBase(
    const PrioritySet& priority_set, const PrioritySet* local_priority_set, ClusterStats& stats,
    Runtime::Loader& runtime, Runtime::RandomGenerator& random,
    const envoy::api::v2::Cluster::CommonLbConfig& common_config)
    : LoadBalancerBase(priority_set, stats, runtime, random, common_config),
      local_priority_set_(local_priority_set),
      routing_enabled_(PROTOBUF_PERCENT_TO_ROUNDED_INTEGER_OR_DEFAULT(
          common_config.zone_aware_lb_config(), routing_enabled, 100, 100)),
      min_cluster_size_(PROTOBUF_GET_WRAPPED_OR_DEFAULT(common_config.zone_aware_lb_config(),
                                                        min_cluster_size, 6U)) {
  ASSERT(!priority_set.hostSetsPerPriority().empty());
  resizePerPriorityState();
  priority_set_.addPriorityUpdateCb(
      [this](uint32_t priority, const HostVector&, const HostVector&) -> void {
        // Make sure per_priority_state_ is as large as priority_set_.hostSetsPerPriority()
        resizePerPriorityState();
        // If P=0 changes, regenerate locality routing structures. Locality based routing is
        // disabled at all other levels.
        if (local_priority_set_ && priority == 0) {
          regenerateLocalityRoutingStructures();
        }
      });
  if (local_priority_set_) {
    // Multiple priorities are unsupported for local priority sets.
    // In order to support priorities correctly, one would have to make some assumptions about
    // routing (all local Envoys fail over at the same time) and use all priorities when computing
    // the locality routing structure.
    ASSERT(local_priority_set_->hostSetsPerPriority().size() == 1);
    local_priority_set_member_update_cb_handle_ = local_priority_set_->addPriorityUpdateCb(
        [this](uint32_t priority, const HostVector&, const HostVector&) -> void {
          ASSERT(priority == 0);
          // If the set of local Envoys changes, regenerate routing for P=0 as it does priority
          // based routing.
          regenerateLocalityRoutingStructures();
        });
  }
}

ZoneAwareLoadBalancerBase::~ZoneAwareLoadBalancerBase() {
  if (local_priority_set_member_update_cb_handle_ != nullptr) {
    local_priority_set_member_update_cb_handle_->remove();
  }
}

void ZoneAwareLoadBalancerBase::regenerateLocalityRoutingStructures() {
  ASSERT(local_priority_set_);
  stats_.lb_recalculate_zone_structures_.inc();
  // resizePerPriorityState should ensure these stay in sync.
  ASSERT(per_priority_state_.size() == priority_set_.hostSetsPerPriority().size());

  // We only do locality routing for P=0
  uint32_t priority = 0;
  PerPriorityState& state = *per_priority_state_[priority];
  // Do not perform any calculations if we cannot perform locality routing based on non runtime
  // params.
  if (earlyExitNonLocalityRouting()) {
    state.locality_routing_state_ = LocalityRoutingState::NoLocalityRouting;
    return;
  }
  HostSet& host_set = *priority_set_.hostSetsPerPriority()[priority];
  ASSERT(host_set.healthyHostsPerLocality().hasLocalLocality());
  const size_t num_localities = host_set.healthyHostsPerLocality().get().size();
  ASSERT(num_localities > 0);

  // It is worth noting that all of the percentages calculated are orthogonal from
  // how much load this priority level receives, percentageLoad(priority).
  //
  // If the host sets are such that 20% of load is handled locally and 80% is residual, and then
  // half the hosts in all host sets go unhealthy, this priority set will
  // still send half of the incoming load to the local locality and 80% to residual.
  //
  // Basically, fairness across localities within a priority is guaranteed. Fairness across
  // localities across priorities is not.
  STACK_ARRAY(local_percentage, uint64_t, num_localities);
  calculateLocalityPercentage(localHostSet().healthyHostsPerLocality(), local_percentage.begin());
  STACK_ARRAY(upstream_percentage, uint64_t, num_localities);
  calculateLocalityPercentage(host_set.healthyHostsPerLocality(), upstream_percentage.begin());

  // If we have lower percent of hosts in the local cluster in the same locality,
  // we can push all of the requests directly to upstream cluster in the same locality.
  if (upstream_percentage[0] >= local_percentage[0]) {
    state.locality_routing_state_ = LocalityRoutingState::LocalityDirect;
    return;
  }

  state.locality_routing_state_ = LocalityRoutingState::LocalityResidual;

  // If we cannot route all requests to the same locality, calculate what percentage can be routed.
  // For example, if local percentage is 20% and upstream is 10%
  // we can route only 50% of requests directly.
  state.local_percent_to_route_ = upstream_percentage[0] * 10000 / local_percentage[0];

  // Local locality does not have additional capacity (we have already routed what we could).
  // Now we need to figure out how much traffic we can route cross locality and to which exact
  // locality we should route. Percentage of requests routed cross locality to a specific locality
  // needed be proportional to the residual capacity upstream locality has.
  //
  // residual_capacity contains capacity left in a given locality, we keep accumulating residual
  // capacity to make search for sampled value easier.
  // For example, if we have the following upstream and local percentage:
  // local_percentage: 40000 40000 20000
  // upstream_percentage: 25000 50000 25000
  // Residual capacity would look like: 0 10000 5000. Now we need to sample proportionally to
  // bucket sizes (residual capacity). For simplicity of finding where specific
  // sampled value is, we accumulate values in residual capacity. This is what it will look like:
  // residual_capacity: 0 10000 15000
  // Now to find a locality to route (bucket) we could simply iterate over residual_capacity
  // searching where sampled value is placed.
  state.residual_capacity_.resize(num_localities);

  // Local locality (index 0) does not have residual capacity as we have routed all we could.
  state.residual_capacity_[0] = 0;
  for (size_t i = 1; i < num_localities; ++i) {
    // Only route to the localities that have additional capacity.
    if (upstream_percentage[i] > local_percentage[i]) {
      state.residual_capacity_[i] =
          state.residual_capacity_[i - 1] + upstream_percentage[i] - local_percentage[i];
    } else {
      // Locality with index "i" does not have residual capacity, but we keep accumulating previous
      // values to make search easier on the next step.
      state.residual_capacity_[i] = state.residual_capacity_[i - 1];
    }
  }
}

void ZoneAwareLoadBalancerBase::resizePerPriorityState() {
  const uint32_t size = priority_set_.hostSetsPerPriority().size();
  while (per_priority_state_.size() < size) {
    // Note for P!=0, PerPriorityState is created with NoLocalityRouting and never changed.
    per_priority_state_.push_back(std::make_unique<PerPriorityState>());
  }
}

bool ZoneAwareLoadBalancerBase::earlyExitNonLocalityRouting() {
  // We only do locality routing for P=0.
  HostSet& host_set = *priority_set_.hostSetsPerPriority()[0];
  if (host_set.healthyHostsPerLocality().get().size() < 2) {
    return true;
  }

  // lb_local_cluster_not_ok is bumped for "Local host set is not set or it is
  // panic mode for local cluster".
  if (!host_set.healthyHostsPerLocality().hasLocalLocality() ||
      host_set.healthyHostsPerLocality().get()[0].empty()) {
    stats_.lb_local_cluster_not_ok_.inc();
    return true;
  }

  // Same number of localities should be for local and upstream cluster.
  if (host_set.healthyHostsPerLocality().get().size() !=
      localHostSet().healthyHostsPerLocality().get().size()) {
    stats_.lb_zone_number_differs_.inc();
    return true;
  }

  // Do not perform locality routing for small clusters.
  const uint64_t min_cluster_size =
      runtime_.snapshot().getInteger(RuntimeMinClusterSize, min_cluster_size_);
  if (host_set.healthyHosts().size() < min_cluster_size) {
    stats_.lb_zone_cluster_too_small_.inc();
    return true;
  }

  return false;
}

HostConstSharedPtr LoadBalancerBase::chooseHost(LoadBalancerContext* context) {
  HostConstSharedPtr host;
  const size_t max_attempts = context ? context->hostSelectionRetryCount() + 1 : 1;
  for (size_t i = 0; i < max_attempts; ++i) {
    host = chooseHostOnce(context);

    // If host selection failed or the host is accepted by the filter, return.
    // Otherwise, try again.
    // Note: in the future we might want to allow retrying when chooseHostOnce returns nullptr.
    if (!host || !context || !context->shouldSelectAnotherHost(*host)) {
      return host;
    }
  }

  // If we didn't find anything, return the last host.
  return host;
}

bool LoadBalancerBase::isGlobalPanic(const HostSet& host_set) {
  uint64_t global_panic_threshold = std::min<uint64_t>(
      100, runtime_.snapshot().getInteger(RuntimePanicThreshold, default_healthy_panic_percent_));
  double healthy_percent = host_set.hosts().size() == 0
                               ? 0
                               : 100.0 * host_set.healthyHosts().size() / host_set.hosts().size();

  double degraded_percent = host_set.hosts().size() == 0
                                ? 0
                                : 100.0 * host_set.degradedHosts().size() / host_set.hosts().size();
  // If the % of healthy hosts in the cluster is less than our panic threshold, we use all hosts.
  if ((healthy_percent + degraded_percent) < global_panic_threshold) {
    return true;
  }

  return false;
}

void ZoneAwareLoadBalancerBase::calculateLocalityPercentage(
    const HostsPerLocality& hosts_per_locality, uint64_t* ret) {
  uint64_t total_hosts = 0;
  for (const auto& locality_hosts : hosts_per_locality.get()) {
    total_hosts += locality_hosts.size();
  }

  size_t i = 0;
  for (const auto& locality_hosts : hosts_per_locality.get()) {
    ret[i++] = total_hosts > 0 ? 10000ULL * locality_hosts.size() / total_hosts : 0;
  }
}

uint32_t ZoneAwareLoadBalancerBase::tryChooseLocalLocalityHosts(const HostSet& host_set) {
  PerPriorityState& state = *per_priority_state_[host_set.priority()];
  ASSERT(state.locality_routing_state_ != LocalityRoutingState::NoLocalityRouting);

  // At this point it's guaranteed to be at least 2 localities & local exists.
  const size_t number_of_localities = host_set.healthyHostsPerLocality().get().size();
  ASSERT(number_of_localities >= 2U);
  ASSERT(host_set.healthyHostsPerLocality().hasLocalLocality());

  // Try to push all of the requests to the same locality first.
  if (state.locality_routing_state_ == LocalityRoutingState::LocalityDirect) {
    stats_.lb_zone_routing_all_directly_.inc();
    return 0;
  }

  ASSERT(state.locality_routing_state_ == LocalityRoutingState::LocalityResidual);

  // If we cannot route all requests to the same locality, we already calculated how much we can
  // push to the local locality, check if we can push to local locality on current iteration.
  if (random_.random() % 10000 < state.local_percent_to_route_) {
    stats_.lb_zone_routing_sampled_.inc();
    return 0;
  }

  // At this point we must route cross locality as we cannot route to the local locality.
  stats_.lb_zone_routing_cross_zone_.inc();

  // This is *extremely* unlikely but possible due to rounding errors when calculating
  // locality percentages. In this case just select random locality.
  if (state.residual_capacity_[number_of_localities - 1] == 0) {
    stats_.lb_zone_no_capacity_left_.inc();
    return random_.random() % number_of_localities;
  }

  // Random sampling to select specific locality for cross locality traffic based on the additional
  // capacity in localities.
  uint64_t threshold = random_.random() % state.residual_capacity_[number_of_localities - 1];

  // This potentially can be optimized to be O(log(N)) where N is the number of localities.
  // Linear scan should be faster for smaller N, in most of the scenarios N will be small.
  // TODO(htuch): is there a bug here when threshold == 0? Seems like we pick
  // local locality in that situation. Probably should start iterating at 1.
  int i = 0;
  while (threshold > state.residual_capacity_[i]) {
    i++;
  }

  return i;
}

ZoneAwareLoadBalancerBase::HostsSource
ZoneAwareLoadBalancerBase::hostSourceToUse(LoadBalancerContext* context) {
  auto host_set_and_source = chooseHostSet(context);

  // The second argument tells us which availability we should target from the selected host set.
  const auto host_availability = host_set_and_source.second;
  auto& host_set = host_set_and_source.first;
  HostsSource hosts_source;
  hosts_source.priority_ = host_set.priority();

  // If the selected host set has insufficient healthy hosts, return all hosts.
  if (per_priority_panic_[hosts_source.priority_]) {
    stats_.lb_healthy_panic_.inc();
    hosts_source.source_type_ = HostsSource::SourceType::AllHosts;
    return hosts_source;
  }

  // If we're doing locality weighted balancing, pick locality.
  const absl::optional<uint32_t> locality = host_set.chooseLocality();
  if (locality.has_value()) {
    hosts_source.source_type_ = localitySourceType(host_availability);
    hosts_source.locality_index_ = locality.value();
    return hosts_source;
  }

  // If we've latched that we can't do priority-based routing, return healthy or degraded hosts
  // for the selected host set.
  if (per_priority_state_[host_set.priority()]->locality_routing_state_ ==
      LocalityRoutingState::NoLocalityRouting) {
    hosts_source.source_type_ = sourceType(host_availability);
    return hosts_source;
  }

  // Determine if the load balancer should do zone based routing for this pick.
  if (!runtime_.snapshot().featureEnabled(RuntimeZoneEnabled, routing_enabled_)) {
    hosts_source.source_type_ = sourceType(host_availability);
    return hosts_source;
  }

  if (isGlobalPanic(localHostSet())) {
    stats_.lb_local_cluster_not_ok_.inc();
    // If the local Envoy instances are in global panic, do not do locality
    // based routing.
    hosts_source.source_type_ = sourceType(host_availability);
    return hosts_source;
  }

  hosts_source.source_type_ = localitySourceType(host_availability);
  hosts_source.locality_index_ = tryChooseLocalLocalityHosts(host_set);
  return hosts_source;
}

const HostVector& ZoneAwareLoadBalancerBase::hostSourceToHosts(HostsSource hosts_source) {
  const HostSet& host_set = *priority_set_.hostSetsPerPriority()[hosts_source.priority_];
  switch (hosts_source.source_type_) {
  case HostsSource::SourceType::AllHosts:
    return host_set.hosts();
  case HostsSource::SourceType::HealthyHosts:
    return host_set.healthyHosts();
  case HostsSource::SourceType::DegradedHosts:
    return host_set.degradedHosts();
  case HostsSource::SourceType::LocalityHealthyHosts:
    return host_set.healthyHostsPerLocality().get()[hosts_source.locality_index_];
  case HostsSource::SourceType::LocalityDegradedHosts:
    return host_set.degradedHostsPerLocality().get()[hosts_source.locality_index_];
  default:
    NOT_REACHED_GCOVR_EXCL_LINE;
  }
}

EdfLoadBalancerBase::EdfLoadBalancerBase(
    const PrioritySet& priority_set, const PrioritySet* local_priority_set, ClusterStats& stats,
    Runtime::Loader& runtime, Runtime::RandomGenerator& random,
    const envoy::api::v2::Cluster::CommonLbConfig& common_config)
    : ZoneAwareLoadBalancerBase(priority_set, local_priority_set, stats, runtime, random,
                                common_config),
      seed_(random_.random()) {
  // We fully recompute the schedulers for a given host set here on membership change, which is
  // consistent with what other LB implementations do (e.g. thread aware).
  // The downside of a full recompute is that time complexity is O(n * log n),
  // so we will need to do better at delta tracking to scale (see
  // https://github.com/envoyproxy/envoy/issues/2874).
  priority_set.addPriorityUpdateCb(
      [this](uint32_t priority, const HostVector&, const HostVector&) { refresh(priority); });
}

void EdfLoadBalancerBase::initialize() {
  for (uint32_t priority = 0; priority < priority_set_.hostSetsPerPriority().size(); ++priority) {
    refresh(priority);
  }
}

void EdfLoadBalancerBase::refresh(uint32_t priority) {
  const auto add_hosts_source = [this](HostsSource source, const HostVector& hosts) {
    // Nuke existing scheduler if it exists.
    auto& scheduler = scheduler_[source] = Scheduler{};
    refreshHostSource(source);

    // Populate scheduler with host list.
    // TODO(mattklein123): We must build the EDF schedule even if all of the hosts are currently
    // weighted 1. This is because currently we don't refresh host sets if only weights change.
    // We should probably change this to refresh at all times. See the comment in
    // BaseDynamicClusterImpl::updateDynamicHostList about this.
    for (const auto& host : hosts) {
      // We use a fixed weight here. While the weight may change without
      // notification, this will only be stale until this host is next picked,
      // at which point it is reinserted into the EdfScheduler with its new
      // weight in chooseHost().
      scheduler.edf_.add(hostWeight(*host), host);
    }

    // Cycle through hosts to achieve the intended offset behavior.
    // TODO(htuch): Consider how we can avoid biasing towards earlier hosts in the schedule across
    // refreshes for the weighted case.
    if (!hosts.empty()) {
      for (uint32_t i = 0; i < seed_ % hosts.size(); ++i) {
        auto host = scheduler.edf_.pick();
        scheduler.edf_.add(hostWeight(*host), host);
      }
    }
  };

  // Populate EdfSchedulers for each valid HostsSource value for the host set at this priority.
  const auto& host_set = priority_set_.hostSetsPerPriority()[priority];
  add_hosts_source(HostsSource(priority, HostsSource::SourceType::AllHosts), host_set->hosts());
  add_hosts_source(HostsSource(priority, HostsSource::SourceType::HealthyHosts),
                   host_set->healthyHosts());
  add_hosts_source(HostsSource(priority, HostsSource::SourceType::DegradedHosts),
                   host_set->degradedHosts());
  for (uint32_t locality_index = 0;
       locality_index < host_set->healthyHostsPerLocality().get().size(); ++locality_index) {
    add_hosts_source(
        HostsSource(priority, HostsSource::SourceType::LocalityHealthyHosts, locality_index),
        host_set->healthyHostsPerLocality().get()[locality_index]);
  }
  for (uint32_t locality_index = 0;
       locality_index < host_set->degradedHostsPerLocality().get().size(); ++locality_index) {
    add_hosts_source(
        HostsSource(priority, HostsSource::SourceType::LocalityDegradedHosts, locality_index),
        host_set->degradedHostsPerLocality().get()[locality_index]);
  }
}

HostConstSharedPtr EdfLoadBalancerBase::chooseHostOnce(LoadBalancerContext* context) {
  const HostsSource hosts_source = hostSourceToUse(context);
  auto scheduler_it = scheduler_.find(hosts_source);
  // We should always have a scheduler for any return value from
  // hostSourceToUse() via the construction in refresh();
  ASSERT(scheduler_it != scheduler_.end());
  auto& scheduler = scheduler_it->second;

  // As has been commented in both EdfLoadBalancerBase::refresh and
  // BaseDynamicClusterImpl::updateDynamicHostList, we must do a runtime pivot here to determine
  // whether to use EDF or do unweighted (fast) selection.
  // TODO(mattklein123): As commented elsewhere, this is wasteful, and we should just refresh the
  // host set if any weights change. Additionally, it has the property that if all weights are
  // the same but not 1 (like 42), we will use the EDF schedule not the unweighted pick. This is
  // not optimal. If this is fixed, remove the note in the arch overview docs for the LR LB.
  if (stats_.max_host_weight_.value() != 1) {
    auto host = scheduler.edf_.pick();
    if (host != nullptr) {
      scheduler.edf_.add(hostWeight(*host), host);
    }
    return host;
  } else {
    const HostVector& hosts_to_use = hostSourceToHosts(hosts_source);
    if (hosts_to_use.size() == 0) {
      return nullptr;
    }
    return unweightedHostPick(hosts_to_use, hosts_source);
  }
}

HostConstSharedPtr LeastRequestLoadBalancer::unweightedHostPick(const HostVector& hosts_to_use,
                                                                const HostsSource&) {
  HostSharedPtr candidate_host = nullptr;
  for (uint32_t choice_idx = 0; choice_idx < choice_count_; ++choice_idx) {
    const int rand_idx = random_.random() % hosts_to_use.size();
    HostSharedPtr sampled_host = hosts_to_use[rand_idx];

    if (candidate_host == nullptr) {
      // Make a first choice to start the comparisons.
      candidate_host = sampled_host;
      continue;
    }

    const auto candidate_active_rq = candidate_host->stats().rq_active_.value();
    const auto sampled_active_rq = sampled_host->stats().rq_active_.value();
    if (sampled_active_rq < candidate_active_rq) {
      candidate_host = sampled_host;
    }
  }

  return candidate_host;
}

HostConstSharedPtr RandomLoadBalancer::chooseHostOnce(LoadBalancerContext* context) {
  const HostVector& hosts_to_use = hostSourceToHosts(hostSourceToUse(context));
  if (hosts_to_use.empty()) {
    return nullptr;
  }

  return hosts_to_use[random_.random() % hosts_to_use.size()];
}

} // namespace Upstream
} // namespace Envoy<|MERGE_RESOLUTION|>--- conflicted
+++ resolved
@@ -115,12 +115,7 @@
 // - normalized total health is = 100%. It means there are enough healthy hosts to handle the load.
 //   Do not enter panic mode, even if a specific priority has low number of healthy hosts.
 // - normalized total health is < 100%. There are not enough healthy hosts to handle the load.
-<<<<<<< HEAD
-// Continue distibuting the load among priority sets, but turn on panic mode for a given priority
-=======
-// Continue
-//   distributing the load among priority sets, but turn on panic mode for a given priority
->>>>>>> fb0c648f
+// Continue distributing the load among priority sets, but turn on panic mode for a given priority
 //   if # of healthy hosts in priority set is low.
 // - normalized total health is 0%. All hosts are down. Redirect 100% of traffic to P=0 and enable
 // panic mode.

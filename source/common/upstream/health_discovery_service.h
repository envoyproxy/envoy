#pragma once

#include "envoy/api/api.h"
#include "envoy/common/random_generator.h"
#include "envoy/config/cluster/v3/cluster.pb.h"
#include "envoy/config/core/v3/address.pb.h"
#include "envoy/event/dispatcher.h"
#include "envoy/server/transport_socket_config.h"
#include "envoy/service/health/v3/hds.pb.h"
#include "envoy/ssl/context_manager.h"
#include "envoy/stats/stats_macros.h"
#include "envoy/upstream/upstream.h"

#include "common/common/backoff_strategy.h"
#include "common/common/logger.h"
#include "common/common/macros.h"
#include "common/config/utility.h"
#include "common/grpc/async_client_impl.h"
#include "common/network/resolver_impl.h"
#include "common/upstream/health_checker_impl.h"
#include "common/upstream/locality_endpoint.h"
#include "common/upstream/upstream_impl.h"

#include "server/transport_socket_config_impl.h"

#include "extensions/transport_sockets/well_known_names.h"

#include "absl/container/flat_hash_map.h"

namespace Envoy {
namespace Upstream {

using HostsMap = absl::flat_hash_map<LocalityEndpointTuple, HostSharedPtr, LocalityEndpointHash,
                                     LocalityEndpointEqualTo>;
using HealthCheckerMap =
    absl::flat_hash_map<envoy::config::core::v3::HealthCheck, Upstream::HealthCheckerSharedPtr,
                        HealthCheckerHash, HealthCheckerEqualTo>;

class ProdClusterInfoFactory : public ClusterInfoFactory, Logger::Loggable<Logger::Id::upstream> {
public:
  ClusterInfoConstSharedPtr createClusterInfo(const CreateClusterInfoParams& params) override;
};

// TODO(lilika): Add HdsClusters to the /clusters endpoint to get detailed stats about each HC host.

/**
 * Implementation of Upstream::Cluster for hds clusters, clusters that are used
 * by HdsDelegates
 */
class HdsCluster : public Cluster, Logger::Loggable<Logger::Id::upstream> {
public:
  static ClusterSharedPtr create();
  HdsCluster(Server::Admin& admin, Runtime::Loader& runtime,
             envoy::config::cluster::v3::Cluster cluster,
             const envoy::config::core::v3::BindConfig& bind_config, Stats::Store& stats,
             Ssl::ContextManager& ssl_context_manager, bool added_via_api,
             ClusterInfoFactory& info_factory, ClusterManager& cm,
             const LocalInfo::LocalInfo& local_info, Event::Dispatcher& dispatcher,
             Singleton::Manager& singleton_manager, ThreadLocal::SlotAllocator& tls,
             ProtobufMessage::ValidationVisitor& validation_visitor, Api::Api& api);

  // Upstream::Cluster
  InitializePhase initializePhase() const override { return InitializePhase::Primary; }
  PrioritySet& prioritySet() override { return priority_set_; }
  const PrioritySet& prioritySet() const override { return priority_set_; }
  void setOutlierDetector(const Outlier::DetectorSharedPtr& outlier_detector);
  HealthChecker* healthChecker() override { return health_checker_.get(); }
  ClusterInfoConstSharedPtr info() const override { return info_; }
  Outlier::Detector* outlierDetector() override { return outlier_detector_.get(); }
  const Outlier::Detector* outlierDetector() const override { return outlier_detector_.get(); }
  void initialize(std::function<void()> callback) override;
<<<<<<< HEAD
  // Compare changes in the cluster proto, and update parts of the cluster as needed.
  void update(Server::Admin& admin, envoy::config::cluster::v3::Cluster cluster,
              ClusterInfoFactory& info_factory, ClusterManager& cm,
              const LocalInfo::LocalInfo& local_info, Event::Dispatcher& dispatcher,
              Random::RandomGenerator& random, Singleton::Manager& singleton_manager,
              ThreadLocal::SlotAllocator& tls,
              ProtobufMessage::ValidationVisitor& validation_visitor, Api::Api& api,
              AccessLog::AccessLogManager& access_log_manager, Runtime::Loader& runtime);
  // Creates healthcheckers and adds them to the list, then does initial start.
  void initHealthchecks(AccessLog::AccessLogManager& access_log_manager, Runtime::Loader& runtime,
                        Random::RandomGenerator& random, Event::Dispatcher& dispatcher,
                        Api::Api& api);
=======

  // Creates and starts healthcheckers to its endpoints
  void startHealthchecks(AccessLog::AccessLogManager& access_log_manager, Runtime::Loader& runtime,
                         Event::Dispatcher& dispatcher, Api::Api& api);
>>>>>>> dc3460c2

  std::vector<Upstream::HealthCheckerSharedPtr> healthCheckers() { return health_checkers_; };
  std::vector<HostSharedPtr> hosts() { return *hosts_; };

protected:
  PrioritySetImpl priority_set_;
  HealthCheckerSharedPtr health_checker_;
  Outlier::DetectorSharedPtr outlier_detector_;

private:
  std::function<void()> initialization_complete_callback_;

  Runtime::Loader& runtime_;
  envoy::config::cluster::v3::Cluster cluster_;
  const envoy::config::core::v3::BindConfig& bind_config_;
  Stats::Store& stats_;
  Ssl::ContextManager& ssl_context_manager_;
  bool added_via_api_;
  bool initialized_ = false;
  uint64_t config_hash_;
  uint64_t socket_match_hash_;

  HostVectorSharedPtr hosts_;
  HostsPerLocalitySharedPtr hosts_per_locality_;
  HostsMap hosts_map_;
  ClusterInfoConstSharedPtr info_;
  std::vector<Upstream::HealthCheckerSharedPtr> health_checkers_;
  HealthCheckerMap health_checkers_map_;
  ProtobufMessage::ValidationVisitor& validation_visitor_;

  void updateHealthchecks(
      const Protobuf::RepeatedPtrField<envoy::config::core::v3::HealthCheck>& health_checks,
      AccessLog::AccessLogManager& access_log_manager, Runtime::Loader& runtime,
      Random::RandomGenerator& random, Event::Dispatcher& dispatcher, Api::Api& api);
  void
  updateHosts(const Protobuf::RepeatedPtrField<envoy::config::endpoint::v3::LocalityLbEndpoints>&
                  locality_endpoints,
              bool update_socket_matches);
};

using HdsClusterPtr = std::shared_ptr<HdsCluster>;

/**
 * All hds stats. @see stats_macros.h
 */
#define ALL_HDS_STATS(COUNTER)                                                                     \
  COUNTER(requests)                                                                                \
  COUNTER(responses)                                                                               \
  COUNTER(errors)                                                                                  \
  COUNTER(updates)

/**
 * Struct definition for all hds stats. @see stats_macros.h
 */
struct HdsDelegateStats {
  ALL_HDS_STATS(GENERATE_COUNTER_STRUCT)
};

// TODO(lilika): Add /config_dump support for HdsDelegate

/**
 * The HdsDelegate class is responsible for receiving requests from a management
 * server with a set of hosts to healthcheck, healthchecking them, and reporting
 * back the results.
 */
class HdsDelegate : Grpc::AsyncStreamCallbacks<envoy::service::health::v3::HealthCheckSpecifier>,
                    Logger::Loggable<Logger::Id::upstream> {
public:
  HdsDelegate(Stats::Scope& scope, Grpc::RawAsyncClientPtr async_client,
              envoy::config::core::v3::ApiVersion transport_api_version,
              Event::Dispatcher& dispatcher, Runtime::Loader& runtime, Envoy::Stats::Store& stats,
              Ssl::ContextManager& ssl_context_manager, ClusterInfoFactory& info_factory,
              AccessLog::AccessLogManager& access_log_manager, ClusterManager& cm,
              const LocalInfo::LocalInfo& local_info, Server::Admin& admin,
              Singleton::Manager& singleton_manager, ThreadLocal::SlotAllocator& tls,
              ProtobufMessage::ValidationVisitor& validation_visitor, Api::Api& api);

  // Grpc::AsyncStreamCallbacks
  void onCreateInitialMetadata(Http::RequestHeaderMap& metadata) override;
  void onReceiveInitialMetadata(Http::ResponseHeaderMapPtr&& metadata) override;
  void onReceiveMessage(
      std::unique_ptr<envoy::service::health::v3::HealthCheckSpecifier>&& message) override;
  void onReceiveTrailingMetadata(Http::ResponseTrailerMapPtr&& metadata) override;
  void onRemoteClose(Grpc::Status::GrpcStatus status, const std::string& message) override;
  envoy::service::health::v3::HealthCheckRequestOrEndpointHealthResponse sendResponse();

  std::vector<HdsClusterPtr> hdsClusters() { return hds_clusters_; };

private:
  friend class HdsDelegateFriend;

  void setHdsRetryTimer();
  void setHdsStreamResponseTimer();
  void handleFailure();
  // Establishes a connection with the management server
  void establishNewStream();
  void processMessage(std::unique_ptr<envoy::service::health::v3::HealthCheckSpecifier>&& message);
  envoy::config::cluster::v3::Cluster
  createClusterConfig(const envoy::service::health::v3::ClusterHealthCheck& cluster_health_check);
  void updateHdsCluster(HdsClusterPtr cluster,
                        const envoy::config::cluster::v3::Cluster& cluster_health_check);
  HdsClusterPtr createHdsCluster(const envoy::config::cluster::v3::Cluster& cluster_health_check);
  HdsDelegateStats stats_;
  const Protobuf::MethodDescriptor& service_method_;

  Grpc::AsyncClient<envoy::service::health::v3::HealthCheckRequestOrEndpointHealthResponse,
                    envoy::service::health::v3::HealthCheckSpecifier>
      async_client_;
  const envoy::config::core::v3::ApiVersion transport_api_version_;
  Grpc::AsyncStream<envoy::service::health::v3::HealthCheckRequestOrEndpointHealthResponse>
      stream_{};
  Event::Dispatcher& dispatcher_;
  Runtime::Loader& runtime_;
  Envoy::Stats::Store& store_stats_;
  Ssl::ContextManager& ssl_context_manager_;
  ClusterInfoFactory& info_factory_;
  AccessLog::AccessLogManager& access_log_manager_;
  ClusterManager& cm_;
  const LocalInfo::LocalInfo& local_info_;
  Server::Admin& admin_;
  Singleton::Manager& singleton_manager_;
  ThreadLocal::SlotAllocator& tls_;

  envoy::service::health::v3::HealthCheckRequestOrEndpointHealthResponse health_check_request_;
  uint64_t specifier_hash_;

  std::vector<std::string> clusters_;
  std::vector<HdsClusterPtr> hds_clusters_;
  absl::flat_hash_map<std::string, HdsClusterPtr> hds_clusters_name_map_;

  Event::TimerPtr hds_stream_response_timer_;
  Event::TimerPtr hds_retry_timer_;
  BackOffStrategyPtr backoff_strategy_;

  // Soft limit on size of the cluster’s connections read and write buffers.
  static constexpr uint32_t ClusterConnectionBufferLimitBytes = 32768;

  // TODO(lilika): Add API knob for ClusterTimeoutSeconds, instead of
  // hardcoding it.
  // The timeout for new network connections to hosts in the cluster.
  static constexpr uint32_t ClusterTimeoutSeconds = 1;

  // How often envoy reports the healthcheck results to the server
  uint32_t server_response_ms_ = 0;

  ProtobufMessage::ValidationVisitor& validation_visitor_;
  Api::Api& api_;
};

using HdsDelegatePtr = std::unique_ptr<HdsDelegate>;

} // namespace Upstream
} // namespace Envoy<|MERGE_RESOLUTION|>--- conflicted
+++ resolved
@@ -69,25 +69,16 @@
   Outlier::Detector* outlierDetector() override { return outlier_detector_.get(); }
   const Outlier::Detector* outlierDetector() const override { return outlier_detector_.get(); }
   void initialize(std::function<void()> callback) override;
-<<<<<<< HEAD
   // Compare changes in the cluster proto, and update parts of the cluster as needed.
   void update(Server::Admin& admin, envoy::config::cluster::v3::Cluster cluster,
               ClusterInfoFactory& info_factory, ClusterManager& cm,
               const LocalInfo::LocalInfo& local_info, Event::Dispatcher& dispatcher,
-              Random::RandomGenerator& random, Singleton::Manager& singleton_manager,
-              ThreadLocal::SlotAllocator& tls,
+              Singleton::Manager& singleton_manager, ThreadLocal::SlotAllocator& tls,
               ProtobufMessage::ValidationVisitor& validation_visitor, Api::Api& api,
               AccessLog::AccessLogManager& access_log_manager, Runtime::Loader& runtime);
   // Creates healthcheckers and adds them to the list, then does initial start.
   void initHealthchecks(AccessLog::AccessLogManager& access_log_manager, Runtime::Loader& runtime,
-                        Random::RandomGenerator& random, Event::Dispatcher& dispatcher,
-                        Api::Api& api);
-=======
-
-  // Creates and starts healthcheckers to its endpoints
-  void startHealthchecks(AccessLog::AccessLogManager& access_log_manager, Runtime::Loader& runtime,
-                         Event::Dispatcher& dispatcher, Api::Api& api);
->>>>>>> dc3460c2
+                        Event::Dispatcher& dispatcher, Api::Api& api);
 
   std::vector<Upstream::HealthCheckerSharedPtr> healthCheckers() { return health_checkers_; };
   std::vector<HostSharedPtr> hosts() { return *hosts_; };
@@ -121,7 +112,7 @@
   void updateHealthchecks(
       const Protobuf::RepeatedPtrField<envoy::config::core::v3::HealthCheck>& health_checks,
       AccessLog::AccessLogManager& access_log_manager, Runtime::Loader& runtime,
-      Random::RandomGenerator& random, Event::Dispatcher& dispatcher, Api::Api& api);
+      Event::Dispatcher& dispatcher, Api::Api& api);
   void
   updateHosts(const Protobuf::RepeatedPtrField<envoy::config::endpoint::v3::LocalityLbEndpoints>&
                   locality_endpoints,

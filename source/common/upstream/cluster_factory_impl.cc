--- conflicted
+++ resolved
@@ -105,17 +105,10 @@
     if (cluster.health_checks().size() != 1) {
       return absl::InvalidArgumentError("Multiple health checks not supported");
     } else {
-<<<<<<< HEAD
-      new_cluster_pair.first->setHealthChecker(HealthCheckerFactory::create(
-          cluster.health_checks()[0], *new_cluster_pair.first, server_context));
-=======
       auto checker_or_error = HealthCheckerFactory::create(
-          cluster.health_checks()[0], *new_cluster_pair.first, server_context.runtime(),
-          server_context.mainThreadDispatcher(), server_context.accessLogManager(),
-          context.messageValidationVisitor(), server_context.api());
+          cluster.health_checks()[0], *new_cluster_pair.first, server_context);
       RETURN_IF_STATUS_NOT_OK(checker_or_error);
       new_cluster_pair.first->setHealthChecker(checker_or_error.value());
->>>>>>> ad5f4c6c
     }
   }
 

#include "source/common/upstream/cluster_factory_impl.h"

#include "envoy/config/cluster/v3/cluster.pb.h"
#include "envoy/server/options.h"

#include "source/common/http/utility.h"
#include "source/common/network/address_impl.h"
#include "source/common/network/dns_resolver/dns_factory.h"
#include "source/common/network/resolver_impl.h"
#include "source/common/network/socket_option_factory.h"
#include "source/common/upstream/health_checker_impl.h"
#include "source/server/transport_socket_config_impl.h"

namespace Envoy {
namespace Upstream {

namespace {

Stats::ScopePtr generateStatsScope(const envoy::config::cluster::v3::Cluster& config,
                                   Stats::Store& stats) {
  return stats.createScope(fmt::format(
      "cluster.{}.", config.alt_stat_name().empty() ? config.name() : config.alt_stat_name()));
}

} // namespace

std::pair<ClusterSharedPtr, ThreadAwareLoadBalancerPtr> ClusterFactoryImplBase::create(
    const envoy::config::cluster::v3::Cluster& cluster, ClusterManager& cluster_manager,
    Stats::Store& stats, ThreadLocal::Instance& tls, Network::DnsResolverSharedPtr dns_resolver,
    Ssl::ContextManager& ssl_context_manager, Runtime::Loader& runtime,
    Event::Dispatcher& dispatcher, AccessLog::AccessLogManager& log_manager,
    const LocalInfo::LocalInfo& local_info, Server::Admin& admin,
    Singleton::Manager& singleton_manager, Outlier::EventLoggerSharedPtr outlier_event_logger,
    bool added_via_api, ProtobufMessage::ValidationVisitor& validation_visitor, Api::Api& api,
    const Server::Options& options) {
  std::string cluster_type;

  if (!cluster.has_cluster_type()) {
    switch (cluster.type()) {
    case envoy::config::cluster::v3::Cluster::STATIC:
      cluster_type = "envoy.cluster.static";
      break;
    case envoy::config::cluster::v3::Cluster::STRICT_DNS:
      cluster_type = "envoy.cluster.strict_dns";
      break;
    case envoy::config::cluster::v3::Cluster::LOGICAL_DNS:
      cluster_type = "envoy.cluster.logical_dns";
      break;
    case envoy::config::cluster::v3::Cluster::ORIGINAL_DST:
      cluster_type = "envoy.cluster.original_dst";
      break;
    case envoy::config::cluster::v3::Cluster::EDS:
      cluster_type = "envoy.cluster.eds";
      break;
    default:
      NOT_REACHED_GCOVR_EXCL_LINE;
    }
  } else {
    cluster_type = cluster.cluster_type().name();
  }

  if (cluster.common_lb_config().has_consistent_hashing_lb_config() &&
      cluster.common_lb_config().consistent_hashing_lb_config().use_hostname_for_hashing() &&
      cluster.type() != envoy::config::cluster::v3::Cluster::STRICT_DNS) {
    throw EnvoyException(fmt::format(
        "Cannot use hostname for consistent hashing loadbalancing for cluster of type: '{}'",
        cluster_type));
  }
  ClusterFactory* factory = Registry::FactoryRegistry<ClusterFactory>::getFactory(cluster_type);

  if (factory == nullptr) {
    throw EnvoyException(fmt::format(
        "Didn't find a registered cluster factory implementation for name: '{}'", cluster_type));
  }

  ClusterFactoryContextImpl context(
      cluster_manager, stats, tls, std::move(dns_resolver), ssl_context_manager, runtime,
      dispatcher, log_manager, local_info, admin, singleton_manager,
      std::move(outlier_event_logger), added_via_api, validation_visitor, api, options);
  return factory->create(cluster, context);
}

Network::DnsResolverSharedPtr
ClusterFactoryImplBase::selectDnsResolver(const envoy::config::cluster::v3::Cluster& cluster,
                                          ClusterFactoryContext& context) {
  // We make this a shared pointer to deal with the distinct ownership
  // scenarios that can exist: in one case, we pass in the "default"
  // DNS resolver that is owned by the Server::Instance. In the case
  // where 'dns_resolvers' is specified, we have per-cluster DNS
  // resolvers that are created here but ownership resides with
  // StrictDnsClusterImpl/LogicalDnsCluster.
  if ((cluster.has_typed_dns_resolver_config() &&
       !(cluster.typed_dns_resolver_config().typed_config().type_url().empty())) ||
      (cluster.has_dns_resolution_config() &&
       !cluster.dns_resolution_config().resolvers().empty()) ||
      !cluster.dns_resolvers().empty()) {

<<<<<<< HEAD
    envoy::config::core::v3::TypedExtensionConfig typed_dns_resolver_config;
    Envoy::Network::makeDnsResolverConfig(cluster, typed_dns_resolver_config);
    return context.dispatcher().createDnsResolver(typed_dns_resolver_config);
=======
    if (!resolver_addrs.empty()) {
      resolvers.reserve(resolver_addrs.size());
      for (const auto& resolver_addr : resolver_addrs) {
        resolvers.push_back(Network::Address::resolveProtoAddress(resolver_addr));
      }
    }
    return context.mainThreadDispatcher().createDnsResolver(resolvers, dns_resolver_options);
>>>>>>> 38c23be2
  }

  return context.dnsResolver();
}

std::pair<ClusterSharedPtr, ThreadAwareLoadBalancerPtr>
ClusterFactoryImplBase::create(const envoy::config::cluster::v3::Cluster& cluster,
                               ClusterFactoryContext& context) {
  auto stats_scope = generateStatsScope(cluster, context.stats());
  std::unique_ptr<Server::Configuration::TransportSocketFactoryContextImpl>
      transport_factory_context =
          std::make_unique<Server::Configuration::TransportSocketFactoryContextImpl>(
              context.admin(), context.sslContextManager(), *stats_scope, context.clusterManager(),
              context.localInfo(), context.mainThreadDispatcher(), context.stats(),
              context.singletonManager(), context.threadLocal(), context.messageValidationVisitor(),
              context.api(), context.options());

  std::pair<ClusterImplBaseSharedPtr, ThreadAwareLoadBalancerPtr> new_cluster_pair =
      createClusterImpl(cluster, context, *transport_factory_context, std::move(stats_scope));

  if (!cluster.health_checks().empty()) {
    // TODO(htuch): Need to support multiple health checks in v2.
    if (cluster.health_checks().size() != 1) {
      throw EnvoyException("Multiple health checks not supported");
    } else {
      new_cluster_pair.first->setHealthChecker(HealthCheckerFactory::create(
          cluster.health_checks()[0], *new_cluster_pair.first, context.runtime(),
          context.mainThreadDispatcher(), context.logManager(), context.messageValidationVisitor(),
          context.api()));
    }
  }

  new_cluster_pair.first->setOutlierDetector(Outlier::DetectorImplFactory::createForCluster(
      *new_cluster_pair.first, cluster, context.mainThreadDispatcher(), context.runtime(),
      context.outlierEventLogger()));

  new_cluster_pair.first->setTransportFactoryContext(std::move(transport_factory_context));
  return new_cluster_pair;
}

} // namespace Upstream
} // namespace Envoy<|MERGE_RESOLUTION|>--- conflicted
+++ resolved
@@ -95,19 +95,9 @@
        !cluster.dns_resolution_config().resolvers().empty()) ||
       !cluster.dns_resolvers().empty()) {
 
-<<<<<<< HEAD
     envoy::config::core::v3::TypedExtensionConfig typed_dns_resolver_config;
     Envoy::Network::makeDnsResolverConfig(cluster, typed_dns_resolver_config);
-    return context.dispatcher().createDnsResolver(typed_dns_resolver_config);
-=======
-    if (!resolver_addrs.empty()) {
-      resolvers.reserve(resolver_addrs.size());
-      for (const auto& resolver_addr : resolver_addrs) {
-        resolvers.push_back(Network::Address::resolveProtoAddress(resolver_addr));
-      }
-    }
-    return context.mainThreadDispatcher().createDnsResolver(resolvers, dns_resolver_options);
->>>>>>> 38c23be2
+    return context.mainThreadDispatcher().createDnsResolver(typed_dns_resolver_config);
   }
 
   return context.dnsResolver();

#pragma once

#include <atomic>
#include <cstdint>
#include <memory>
#include <string>

#include "envoy/runtime/runtime.h"
#include "envoy/upstream/resource_manager.h"
#include "envoy/upstream/upstream.h"

#include "common/common/assert.h"

namespace Envoy {
namespace Upstream {

/**
 * Implementation of ResourceManager.
 * NOTE: This implementation makes some assumptions which favor simplicity over correctness.
 * 1) Primarily, it assumes that traffic will be mostly balanced over all the worker threads since
 *    no attempt is made to balance resources between them. It is possible that starvation can
 *    occur during high contention.
 * 2) Though atomics are used, it is possible for resources to temporarily go above the supplied
 *    maximums. This should not effect overall behavior.
 */
class ResourceManagerImpl : public ResourceManager {
public:
  ResourceManagerImpl(Runtime::Loader& runtime, const std::string& runtime_key,
                      uint64_t max_connections, uint64_t max_pending_requests,
                      uint64_t max_requests, uint64_t max_retries,
                      ClusterCircuitBreakersStats cb_stats)
      : connections_(max_connections, runtime, runtime_key + "max_connections", cb_stats.cx_open_,
                     cb_stats.remaining_cx_),
        pending_requests_(max_pending_requests, runtime, runtime_key + "max_pending_requests",
                          cb_stats.rq_pending_open_, cb_stats.remaining_pending_),
        requests_(max_requests, runtime, runtime_key + "max_requests", cb_stats.rq_open_,
                  cb_stats.remaining_rq_),
        retries_(max_retries, runtime, runtime_key + "max_retries", cb_stats.rq_retry_open_,
                 cb_stats.remaining_retries_) {}

  // Upstream::ResourceManager
  Resource& connections() override { return connections_; }
  Resource& pendingRequests() override { return pending_requests_; }
  Resource& requests() override { return requests_; }
  Resource& retries() override { return retries_; }

private:
  struct ResourceImpl : public Resource {
    ResourceImpl(uint64_t max, Runtime::Loader& runtime, const std::string& runtime_key,
<<<<<<< HEAD
                 Stats::BoolIndicator& circuit_breaker_open, Stats::Gauge& remaining)
        : max_(max), runtime_(runtime), runtime_key_(runtime_key),
          circuit_breaker_open_(circuit_breaker_open), remaining_(remaining) {
      remaining_.set(max);
    }
=======
                 Stats::Gauge& open_gauge)
        : max_(max), runtime_(runtime), runtime_key_(runtime_key), open_gauge_(open_gauge) {}
>>>>>>> 628d1668
    ~ResourceImpl() { ASSERT(current_ == 0); }

    // Upstream::Resource
    bool canCreate() override { return current_ < max(); }
    void inc() override {
      current_++;
<<<<<<< HEAD
      circuit_breaker_open_.set(!canCreate());
      updateRemaining();
=======
      open_gauge_.set(canCreate() ? 0 : 1);
>>>>>>> 628d1668
    }
    void dec() override {
      ASSERT(current_ > 0);
      current_--;
<<<<<<< HEAD
      circuit_breaker_open_.set(!canCreate());
      updateRemaining();
=======
      open_gauge_.set(canCreate() ? 0 : 1);
>>>>>>> 628d1668
    }
    uint64_t max() override { return runtime_.snapshot().getInteger(runtime_key_, max_); }

    /**
     * We set the gauge instead of incrementing and decrementing because,
     * though atomics are used, it is possible for the current resource count
     * to be greater than the supplied max.
     */
    void updateRemaining() {
      /**
       * We cannot use std::max here because max() and current_ are
       * unsigned and subtracting them may overflow.
       */
      const uint64_t current_copy = current_;
      remaining_.set(max() > current_copy ? max() - current_copy : 0);
    }

    const uint64_t max_;
    std::atomic<uint64_t> current_{};
    Runtime::Loader& runtime_;
    const std::string runtime_key_;

    /**
     * A gauge to notify the live circuit breaker state. The gauge is set to 0
     * to notify that the circuit breaker is closed, or to 1 to notify that it
     * is open.
     */
<<<<<<< HEAD
    Stats::BoolIndicator& circuit_breaker_open_;

    /**
     * The number of resources remaining before the circuit breaker opens.
     */
    Stats::Gauge& remaining_;
=======
    Stats::Gauge& open_gauge_;
>>>>>>> 628d1668
  };

  ResourceImpl connections_;
  ResourceImpl pending_requests_;
  ResourceImpl requests_;
  ResourceImpl retries_;
};

typedef std::unique_ptr<ResourceManagerImpl> ResourceManagerImplPtr;

} // namespace Upstream
} // namespace Envoy<|MERGE_RESOLUTION|>--- conflicted
+++ resolved
@@ -47,38 +47,25 @@
 private:
   struct ResourceImpl : public Resource {
     ResourceImpl(uint64_t max, Runtime::Loader& runtime, const std::string& runtime_key,
-<<<<<<< HEAD
                  Stats::BoolIndicator& circuit_breaker_open, Stats::Gauge& remaining)
         : max_(max), runtime_(runtime), runtime_key_(runtime_key),
-          circuit_breaker_open_(circuit_breaker_open), remaining_(remaining) {
+          open_gauge_(circuit_breaker_open), remaining_(remaining) {
       remaining_.set(max);
     }
-=======
-                 Stats::Gauge& open_gauge)
-        : max_(max), runtime_(runtime), runtime_key_(runtime_key), open_gauge_(open_gauge) {}
->>>>>>> 628d1668
     ~ResourceImpl() { ASSERT(current_ == 0); }
 
     // Upstream::Resource
     bool canCreate() override { return current_ < max(); }
     void inc() override {
       current_++;
-<<<<<<< HEAD
-      circuit_breaker_open_.set(!canCreate());
       updateRemaining();
-=======
       open_gauge_.set(canCreate() ? 0 : 1);
->>>>>>> 628d1668
     }
     void dec() override {
       ASSERT(current_ > 0);
       current_--;
-<<<<<<< HEAD
-      circuit_breaker_open_.set(!canCreate());
       updateRemaining();
-=======
       open_gauge_.set(canCreate() ? 0 : 1);
->>>>>>> 628d1668
     }
     uint64_t max() override { return runtime_.snapshot().getInteger(runtime_key_, max_); }
 
@@ -106,16 +93,12 @@
      * to notify that the circuit breaker is closed, or to 1 to notify that it
      * is open.
      */
-<<<<<<< HEAD
-    Stats::BoolIndicator& circuit_breaker_open_;
+    Stats::Gauge& open_gauge_;
 
     /**
      * The number of resources remaining before the circuit breaker opens.
      */
     Stats::Gauge& remaining_;
-=======
-    Stats::Gauge& open_gauge_;
->>>>>>> 628d1668
   };
 
   ResourceImpl connections_;

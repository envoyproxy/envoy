#include "common/upstream/outlier_detection_impl.h"

#include <chrono>
#include <cstdint>
#include <memory>
#include <string>
#include <vector>

#include "envoy/data/cluster/v2alpha/outlier_detection_event.pb.h"
#include "envoy/event/dispatcher.h"
#include "envoy/stats/scope.h"

#include "common/common/assert.h"
#include "common/common/enum_to_int.h"
#include "common/common/fmt.h"
#include "common/common/utility.h"
#include "common/http/codes.h"
#include "common/protobuf/utility.h"

namespace Envoy {
namespace Upstream {
namespace Outlier {

DetectorSharedPtr DetectorImplFactory::createForCluster(
    Cluster& cluster, const envoy::api::v2::Cluster& cluster_config, Event::Dispatcher& dispatcher,
    Runtime::Loader& runtime, EventLoggerSharedPtr event_logger) {
  if (cluster_config.has_outlier_detection()) {

    return DetectorImpl::create(cluster, cluster_config.outlier_detection(), dispatcher, runtime,
                                dispatcher.timeSystem(), std::move(event_logger));
  } else {
    return nullptr;
  }
}

void DetectorHostMonitorImpl::eject(MonotonicTime ejection_time) {
  ASSERT(!host_.lock()->healthFlagGet(Host::HealthFlag::FAILED_OUTLIER_CHECK));
  host_.lock()->healthFlagSet(Host::HealthFlag::FAILED_OUTLIER_CHECK);
  num_ejections_++;
  last_ejection_time_ = ejection_time;
}

void DetectorHostMonitorImpl::uneject(MonotonicTime unejection_time) {
  last_unejection_time_ = (unejection_time);
}

void DetectorHostMonitorImpl::updateCurrentSuccessRateBucket() {
  getSRMonitor<externalOrigin>()->updateCurrentSuccessRateBucket();
  getSRMonitor<localOrigin>()->updateCurrentSuccessRateBucket();
}

void DetectorHostMonitorImpl::putHttpResponseCode(uint64_t response_code) {
  getSRMonitor<externalOrigin>()->incTotalReqCounter();
  if (Http::CodeUtility::is5xx(response_code)) {
    std::shared_ptr<DetectorImpl> detector = detector_.lock();
    if (!detector) {
      // It's possible for the cluster/detector to go away while we still have a host in use.
      return;
    }
    if (Http::CodeUtility::isGatewayError(response_code)) {
      if (++consecutive_gateway_failure_ == detector->runtime().snapshot().getInteger(
                                                "outlier_detection.consecutive_gateway_failure",
                                                detector->config().consecutiveGatewayFailure())) {
        detector->onConsecutiveGatewayFailure(host_.lock());
      }
    } else {
      consecutive_gateway_failure_ = 0;
    }

    if (++consecutive_5xx_ ==
        detector->runtime().snapshot().getInteger("outlier_detection.consecutive_5xx",
                                                  detector->config().consecutive5xx())) {
      detector->onConsecutive5xx(host_.lock());
    }
  } else {
    getSRMonitor<externalOrigin>()->incSuccessReqCounter();
    consecutive_5xx_ = 0;
    consecutive_gateway_failure_ = 0;
  }
}

/* putResult is used to report events via enums, not http codes.
 */
void DetectorHostMonitorImpl::putResult(Result result) {
  switch (result) {
  // SUCCESS is used to report success for connection level. Server may still respond with
  // error, but connection to server was OK.
  case Result::SUCCESS:
    return localOriginNoFailure();
  // Connectivity releated errors.
  case Result::TIMEOUT:
  case Result::CONNECT_FAILED:
    return localOriginFailure();
  // REQUEST_FAILED is used when connection to server was successful, but transaction on server
  // level failed. Since it it similar to HTTP 5xx, map it to 5xx handler.
  case Result::REQUEST_FAILED:
    // map it to http code and call http handler.
    return putHttpResponseCode(500);
    break;
  // REQUEST_SUCCESS is used to report that transaction with non-http server was completed
  // successfully. This means that connection and server level transactions were successful. Map it
  // to http code 200 OK and indicate that there was no errors on connection level.
  case Result::REQUEST_SUCCESS:
    putHttpResponseCode(200);
    localOriginNoFailure();
    break;
  }
}

void DetectorHostMonitorImpl::localOriginFailure() {
  std::shared_ptr<DetectorImpl> detector = detector_.lock();
  if (!detector) {
    // It's possible for the cluster/detector to go away while we still have a host in use.
    return;
  }
  getSRMonitor<localOrigin>()->incTotalReqCounter();
  if (++consecutive_local_origin_failure_ ==
      detector->runtime().snapshot().getInteger(
          "outlier_detection.consecutive_local_origin_failure",
          detector->config().consecutiveLocalOriginFailure())) {
    detector->onConsecutiveLocalOriginFailure(host_.lock());
  }
}

void DetectorHostMonitorImpl::localOriginNoFailure() {
  std::shared_ptr<DetectorImpl> detector = detector_.lock();
  if (!detector) {
    // It's possible for the cluster/detector to go away while we still have a host in use.
    return;
  }

  getSRMonitor<localOrigin>()->incTotalReqCounter();
  getSRMonitor<localOrigin>()->incSuccessReqCounter();

  resetConsecutiveLocalOriginFailure();
}

DetectorConfig::DetectorConfig(const envoy::api::v2::cluster::OutlierDetection& config)
    : interval_ms_(static_cast<uint64_t>(PROTOBUF_GET_MS_OR_DEFAULT(config, interval, 10000))),
      base_ejection_time_ms_(
          static_cast<uint64_t>(PROTOBUF_GET_MS_OR_DEFAULT(config, base_ejection_time, 30000))),
      consecutive_5xx_(
          static_cast<uint64_t>(PROTOBUF_GET_WRAPPED_OR_DEFAULT(config, consecutive_5xx, 5))),
      consecutive_gateway_failure_(static_cast<uint64_t>(
          PROTOBUF_GET_WRAPPED_OR_DEFAULT(config, consecutive_gateway_failure, 5))),
      max_ejection_percent_(
          static_cast<uint64_t>(PROTOBUF_GET_WRAPPED_OR_DEFAULT(config, max_ejection_percent, 10))),
      success_rate_minimum_hosts_(static_cast<uint64_t>(
          PROTOBUF_GET_WRAPPED_OR_DEFAULT(config, success_rate_minimum_hosts, 5))),
      success_rate_request_volume_(static_cast<uint64_t>(
          PROTOBUF_GET_WRAPPED_OR_DEFAULT(config, success_rate_request_volume, 100))),
      success_rate_stdev_factor_(static_cast<uint64_t>(
          PROTOBUF_GET_WRAPPED_OR_DEFAULT(config, success_rate_stdev_factor, 1900))),
      enforcing_consecutive_5xx_(static_cast<uint64_t>(
          PROTOBUF_GET_WRAPPED_OR_DEFAULT(config, enforcing_consecutive_5xx, 100))),
      enforcing_consecutive_gateway_failure_(static_cast<uint64_t>(
          PROTOBUF_GET_WRAPPED_OR_DEFAULT(config, enforcing_consecutive_gateway_failure, 0))),
      enforcing_success_rate_(static_cast<uint64_t>(
          PROTOBUF_GET_WRAPPED_OR_DEFAULT(config, enforcing_success_rate, 100))),
      consecutive_local_origin_failure_(static_cast<uint64_t>(
          PROTOBUF_GET_WRAPPED_OR_DEFAULT(config, consecutive_local_origin_failure, 5))),
      enforcing_consecutive_local_origin_failure_(
          static_cast<uint64_t>(PROTOBUF_GET_WRAPPED_OR_DEFAULT(
              config, enforcing_consecutive_local_origin_failure, 100))),
      enforcing_local_origin_success_rate_(static_cast<uint64_t>(
          PROTOBUF_GET_WRAPPED_OR_DEFAULT(config, enforcing_local_origin_success_rate, 100))) {}

DetectorImpl::DetectorImpl(const Cluster& cluster,
                           const envoy::api::v2::cluster::OutlierDetection& config,
                           Event::Dispatcher& dispatcher, Runtime::Loader& runtime,
                           TimeSource& time_source, EventLoggerSharedPtr event_logger)
    : config_(config), dispatcher_(dispatcher), runtime_(runtime), time_source_(time_source),
      stats_(generateStats(cluster.info()->statsScope())),
      interval_timer_(dispatcher.createTimer([this]() -> void { onIntervalTimer(); })),
      event_logger_(event_logger) {
  // Insert success rate initial numbers for each type of SR detector
  success_rate_nums_[DetectorHostMonitor::externalOrigin] = {-1, -1};
  success_rate_nums_[DetectorHostMonitor::localOrigin] = {-1, -1};
}

DetectorImpl::~DetectorImpl() {
  for (auto host : host_monitors_) {
    if (host.first->healthFlagGet(Host::HealthFlag::FAILED_OUTLIER_CHECK)) {
      ASSERT(stats_.ejections_active_.value() > 0);
      stats_.ejections_active_.dec();
    }
  }
}

std::shared_ptr<DetectorImpl>
DetectorImpl::create(const Cluster& cluster,
                     const envoy::api::v2::cluster::OutlierDetection& config,
                     Event::Dispatcher& dispatcher, Runtime::Loader& runtime,
                     TimeSource& time_source, EventLoggerSharedPtr event_logger) {
  std::shared_ptr<DetectorImpl> detector(
      new DetectorImpl(cluster, config, dispatcher, runtime, time_source, event_logger));
  detector->initialize(cluster);

  return detector;
}

void DetectorImpl::initialize(const Cluster& cluster) {
  for (auto& host_set : cluster.prioritySet().hostSetsPerPriority()) {
    for (const HostSharedPtr& host : host_set->hosts()) {
      addHostMonitor(host);
    }
  }
  cluster.prioritySet().addMemberUpdateCb(
      [this](const HostVector& hosts_added, const HostVector& hosts_removed) -> void {
        for (const HostSharedPtr& host : hosts_added) {
          addHostMonitor(host);
        }

        for (const HostSharedPtr& host : hosts_removed) {
          ASSERT(host_monitors_.count(host) == 1);
          if (host->healthFlagGet(Host::HealthFlag::FAILED_OUTLIER_CHECK)) {
            ASSERT(stats_.ejections_active_.value() > 0);
            stats_.ejections_active_.dec();
          }

          host_monitors_.erase(host);
        }
      });

  armIntervalTimer();
}

void DetectorImpl::addHostMonitor(HostSharedPtr host) {
  ASSERT(host_monitors_.count(host) == 0);
  DetectorHostMonitorImpl* monitor = new DetectorHostMonitorImpl(shared_from_this(), host);
  host_monitors_[host] = monitor;
  host->setOutlierDetector(DetectorHostMonitorPtr{monitor});
}

void DetectorImpl::armIntervalTimer() {
  interval_timer_->enableTimer(std::chrono::milliseconds(
      runtime_.snapshot().getInteger("outlier_detection.interval_ms", config_.intervalMs())));
}

void DetectorImpl::checkHostForUneject(HostSharedPtr host, DetectorHostMonitorImpl* monitor,
                                       MonotonicTime now) {
  if (!host->healthFlagGet(Host::HealthFlag::FAILED_OUTLIER_CHECK)) {
    return;
  }

  std::chrono::milliseconds base_eject_time =
      std::chrono::milliseconds(runtime_.snapshot().getInteger(
          "outlier_detection.base_ejection_time_ms", config_.baseEjectionTimeMs()));
  ASSERT(monitor->numEjections() > 0);
  if ((base_eject_time * monitor->numEjections()) <= (now - monitor->lastEjectionTime().value())) {
    stats_.ejections_active_.dec();
    host->healthFlagClear(Host::HealthFlag::FAILED_OUTLIER_CHECK);
    // Reset the consecutive failure counters to avoid re-ejection on very few new errors due
    // to the non-triggering counter being close to its trigger value.
    host_monitors_[host]->resetConsecutive5xx();
    host_monitors_[host]->resetConsecutiveGatewayFailure();
    monitor->uneject(now);
    runCallbacks(host);

    if (event_logger_) {
      event_logger_->logUneject(host);
    }
  }
}

bool DetectorImpl::enforceEjection(envoy::data::cluster::v2alpha::OutlierEjectionType type) {
  switch (type) {
  case envoy::data::cluster::v2alpha::OutlierEjectionType::CONSECUTIVE_5XX:
    return runtime_.snapshot().featureEnabled("outlier_detection.enforcing_consecutive_5xx",
                                              config_.enforcingConsecutive5xx());
  case envoy::data::cluster::v2alpha::OutlierEjectionType::CONSECUTIVE_GATEWAY_FAILURE:
    return runtime_.snapshot().featureEnabled(
        "outlier_detection.enforcing_consecutive_gateway_failure",
        config_.enforcingConsecutiveGatewayFailure());
<<<<<<< HEAD
  case EjectionType::SuccessRateExternalOrigin:
    return runtime_.snapshot().featureEnabled("outlier_detection.enforcing_success_rate",
                                              config_.enforcingSuccessRate());
  case EjectionType::ConsecutiveLocalOriginFailure:
    return runtime_.snapshot().featureEnabled(
        "outlier_detection.enforcing_consecutive_local_origin_failure",
        config_.enforcingConsecutiveLocalOriginFailure());
  case EjectionType::SuccessRateLocalOrigin:
    return runtime_.snapshot().featureEnabled(
        "outlier_detection.enforcing_local_origin_success_rate",
        config_.enforcingLocalOriginSuccessRate());
=======
  case envoy::data::cluster::v2alpha::OutlierEjectionType::SUCCESS_RATE:
    return runtime_.snapshot().featureEnabled("outlier_detection.enforcing_success_rate",
                                              config_.enforcingSuccessRate());
  default:
    // Checked by schema.
    NOT_REACHED_GCOVR_EXCL_LINE;
>>>>>>> fb0c648f
  }

  NOT_REACHED_GCOVR_EXCL_LINE;
}

void DetectorImpl::updateEnforcedEjectionStats(
    envoy::data::cluster::v2alpha::OutlierEjectionType type) {
  stats_.ejections_enforced_total_.inc();
  switch (type) {
<<<<<<< HEAD
  case EjectionType::SuccessRateExternalOrigin:
=======
  case envoy::data::cluster::v2alpha::OutlierEjectionType::SUCCESS_RATE:
>>>>>>> fb0c648f
    stats_.ejections_enforced_success_rate_.inc();
    break;
  case envoy::data::cluster::v2alpha::OutlierEjectionType::CONSECUTIVE_5XX:
    stats_.ejections_enforced_consecutive_5xx_.inc();
    break;
  case envoy::data::cluster::v2alpha::OutlierEjectionType::CONSECUTIVE_GATEWAY_FAILURE:
    stats_.ejections_enforced_consecutive_gateway_failure_.inc();
    break;
<<<<<<< HEAD
  case EjectionType::ConsecutiveLocalOriginFailure:
    stats_.ejections_enforced_consecutive_local_origin_failure_.inc();
    break;
  case EjectionType::SuccessRateLocalOrigin:
    stats_.ejections_enforced_local_origin_success_rate_.inc();
    break;
  }
}

void DetectorImpl::updateDetectedEjectionStats(EjectionType type) {
  switch (type) {
  case EjectionType::SuccessRateExternalOrigin:
    stats_.ejections_detected_success_rate_.inc();
    break;
  case EjectionType::Consecutive5xx:
    stats_.ejections_detected_consecutive_5xx_.inc();
    break;
  case EjectionType::ConsecutiveGatewayFailure:
    stats_.ejections_detected_consecutive_gateway_failure_.inc();
    break;
  case EjectionType::ConsecutiveLocalOriginFailure:
    stats_.ejections_detected_consecutive_local_origin_failure_.inc();
    break;
  case EjectionType::SuccessRateLocalOrigin:
    stats_.ejections_detected_local_origin_success_rate_.inc();
    break;
=======
  default:
    // Checked by schema.
    NOT_REACHED_GCOVR_EXCL_LINE;
>>>>>>> fb0c648f
  }
}

void DetectorImpl::ejectHost(HostSharedPtr host,
                             envoy::data::cluster::v2alpha::OutlierEjectionType type) {
  uint64_t max_ejection_percent = std::min<uint64_t>(
      100, runtime_.snapshot().getInteger("outlier_detection.max_ejection_percent",
                                          config_.maxEjectionPercent()));
  double ejected_percent = 100.0 * stats_.ejections_active_.value() / host_monitors_.size();
  // Note this is not currently checked per-priority level, so it is possible
  // for outlier detection to eject all hosts at any given priority level.
  if (ejected_percent < max_ejection_percent) {
<<<<<<< HEAD
    if (type == EjectionType::Consecutive5xx || type == EjectionType::SuccessRateExternalOrigin) {
=======
    if (type == envoy::data::cluster::v2alpha::OutlierEjectionType::CONSECUTIVE_5XX ||
        type == envoy::data::cluster::v2alpha::OutlierEjectionType::SUCCESS_RATE) {
>>>>>>> fb0c648f
      // Deprecated counter, preserving old behaviour until it's removed.
      stats_.ejections_total_.inc();
    }
    if (enforceEjection(type)) {
      stats_.ejections_active_.inc();
      updateEnforcedEjectionStats(type);
      host_monitors_[host]->eject(time_source_.monotonicTime());
      runCallbacks(host);
      if (event_logger_) {
        event_logger_->logEject(host, *this, type, true);
      }
    } else {
      if (event_logger_) {
        event_logger_->logEject(host, *this, type, false);
      }
    }
  } else {
    stats_.ejections_overflow_.inc();
  }
}

DetectionStats DetectorImpl::generateStats(Stats::Scope& scope) {
  std::string prefix("outlier_detection.");
  return {ALL_OUTLIER_DETECTION_STATS(POOL_COUNTER_PREFIX(scope, prefix),
                                      POOL_GAUGE_PREFIX(scope, prefix))};
}

void DetectorImpl::notifyMainThreadConsecutiveError(
    HostSharedPtr host, envoy::data::cluster::v2alpha::OutlierEjectionType type) {
  // This event will come from all threads, so we synchronize with a post to the main thread.
  // NOTE: Unfortunately consecutive errors are complicated from a threading perspective because
  //       we catch consecutive errors on worker threads and then post back to the main thread.
  //       Clusters can get removed, and this means there is a race condition with this
  //       reverse post. The way we handle this is as follows:
  //       1) The only strong pointer to the detector is owned by the cluster.
  //       2) We post a weak pointer to the main thread.
  //       3) If when running on the main thread the weak pointer can be converted to a strong
  //          pointer, the detector/cluster must still exist so we can safely fire callbacks.
  //          Otherwise we do nothing since the detector/cluster is already gone.
  std::weak_ptr<DetectorImpl> weak_this = shared_from_this();
  dispatcher_.post([weak_this, host, type]() -> void {
    std::shared_ptr<DetectorImpl> shared_this = weak_this.lock();
    if (shared_this) {
      shared_this->onConsecutiveErrorWorker(host, type);
    }
  });
}

void DetectorImpl::onConsecutive5xx(HostSharedPtr host) {
  notifyMainThreadConsecutiveError(
      host, envoy::data::cluster::v2alpha::OutlierEjectionType::CONSECUTIVE_5XX);
}

void DetectorImpl::onConsecutiveGatewayFailure(HostSharedPtr host) {
  notifyMainThreadConsecutiveError(
      host, envoy::data::cluster::v2alpha::OutlierEjectionType::CONSECUTIVE_GATEWAY_FAILURE);
}

<<<<<<< HEAD
void DetectorImpl::onConsecutiveLocalOriginFailure(HostSharedPtr host) {
  notifyMainThreadConsecutiveError(host, EjectionType::ConsecutiveLocalOriginFailure);
}

void DetectorImpl::onConsecutiveErrorWorker(HostSharedPtr host, EjectionType type) {
=======
void DetectorImpl::onConsecutiveErrorWorker(
    HostSharedPtr host, envoy::data::cluster::v2alpha::OutlierEjectionType type) {
>>>>>>> fb0c648f
  // Ejections come in cross thread. There is a chance that the host has already been removed from
  // the set. If so, just ignore it.
  if (host_monitors_.count(host) == 0) {
    return;
  }
  if (host->healthFlagGet(Host::HealthFlag::FAILED_OUTLIER_CHECK)) {
    return;
  }

  // We also reset the appropriate counter here to allow the monitor to detect a bout of consecutive
  // error responses even if the monitor is not charged with an interleaved non-error code.
  updateDetectedEjectionStats(type);
  ejectHost(host, type);

  // reset counters
  switch (type) {
  case envoy::data::cluster::v2alpha::OutlierEjectionType::CONSECUTIVE_5XX:
    stats_.ejections_consecutive_5xx_.inc(); // Deprecated
<<<<<<< HEAD
    host_monitors_[host]->resetConsecutive5xx();
    break;
  case EjectionType::ConsecutiveGatewayFailure:
    host_monitors_[host]->resetConsecutiveGatewayFailure();
    break;
  case EjectionType::ConsecutiveLocalOriginFailure:
    host_monitors_[host]->resetConsecutiveLocalOriginFailure();
    break;
  case EjectionType::SuccessRateExternalOrigin:
  case EjectionType::SuccessRateLocalOrigin:
=======
    stats_.ejections_detected_consecutive_5xx_.inc();
    ejectHost(host, envoy::data::cluster::v2alpha::OutlierEjectionType::CONSECUTIVE_5XX);
    host_monitors_[host]->resetConsecutive5xx();
    break;
  case envoy::data::cluster::v2alpha::OutlierEjectionType::CONSECUTIVE_GATEWAY_FAILURE:
    stats_.ejections_detected_consecutive_gateway_failure_.inc();
    ejectHost(host,
              envoy::data::cluster::v2alpha::OutlierEjectionType::CONSECUTIVE_GATEWAY_FAILURE);
    host_monitors_[host]->resetConsecutiveGatewayFailure();
    break;
  default:
    // Checked by schema.
>>>>>>> fb0c648f
    NOT_REACHED_GCOVR_EXCL_LINE;
  }
}

DetectorImpl::EjectionPair DetectorImpl::successRateEjectionThreshold(
    double success_rate_sum, const std::vector<HostSuccessRatePair>& valid_success_rate_hosts,
    double success_rate_stdev_factor) {
  // This function is using mean and standard deviation as statistical measures for outlier
  // detection. First the mean is calculated by dividing the sum of success rate data over the
  // number of data points. Then variance is calculated by taking the mean of the
  // squared difference of data points to the mean of the data. Then standard deviation is
  // calculated by taking the square root of the variance. Then the outlier threshold is
  // calculated as the difference between the mean and the product of the standard
  // deviation and a constant factor.
  //
  // For example with a data set that looks like success_rate_data = {50, 100, 100, 100, 100} the
  // math would work as follows:
  // success_rate_sum = 450
  // mean = 90
  // variance = 400
  // stdev = 20
  // threshold returned = 52
  double mean = success_rate_sum / valid_success_rate_hosts.size();
  double variance = 0;
  std::for_each(valid_success_rate_hosts.begin(), valid_success_rate_hosts.end(),
                [&variance, mean](HostSuccessRatePair v) {
                  variance += std::pow(v.success_rate_ - mean, 2);
                });
  variance /= valid_success_rate_hosts.size();
  double stdev = std::sqrt(variance);

  return {mean, (mean - (success_rate_stdev_factor * stdev))};
}

void DetectorImpl::processSuccessRateEjections(
    DetectorHostMonitor::SuccessRateMonitorType monitor_type) {
  uint64_t success_rate_minimum_hosts = runtime_.snapshot().getInteger(
      "outlier_detection.success_rate_minimum_hosts", config_.successRateMinimumHosts());
  uint64_t success_rate_request_volume = runtime_.snapshot().getInteger(
      "outlier_detection.success_rate_request_volume", config_.successRateRequestVolume());
  std::vector<HostSuccessRatePair> valid_success_rate_hosts;
  double success_rate_sum = 0;

  // Reset the Detector's success rate mean and stdev.
  success_rate_nums_[monitor_type] = {-1, -1};

  // Exit early if there are not enough hosts.
  if (host_monitors_.size() < success_rate_minimum_hosts) {
    return;
  }

  // reserve upper bound of vector size to avoid reallocation.
  valid_success_rate_hosts.reserve(host_monitors_.size());

  for (const auto& host : host_monitors_) {
    // Don't do work if the host is already ejected.
    if (!host.first->healthFlagGet(Host::HealthFlag::FAILED_OUTLIER_CHECK)) {
      absl::optional<double> host_success_rate = host.second->getSRMonitor(monitor_type)
                                                     ->successRateAccumulator()
                                                     .getSuccessRate(success_rate_request_volume);

      if (host_success_rate) {
        valid_success_rate_hosts.emplace_back(
            HostSuccessRatePair(host.first, host_success_rate.value()));
        success_rate_sum += host_success_rate.value();
        host.second->successRate(monitor_type, host_success_rate.value());
      }
    }
  }

  if (!valid_success_rate_hosts.empty() &&
      valid_success_rate_hosts.size() >= success_rate_minimum_hosts) {
    const double success_rate_stdev_factor =
        runtime_.snapshot().getInteger("outlier_detection.success_rate_stdev_factor",
                                       config_.successRateStdevFactor()) /
        1000.0;
    success_rate_nums_[monitor_type] = successRateEjectionThreshold(
        success_rate_sum, valid_success_rate_hosts, success_rate_stdev_factor);
    const double success_rate_ejection_threshold = success_rate_nums_[monitor_type].ejection_threshold_;
    for (const auto& host_success_rate_pair : valid_success_rate_hosts) {
      if (host_success_rate_pair.success_rate_ < success_rate_ejection_threshold) {
        stats_.ejections_success_rate_.inc(); // Deprecated.
<<<<<<< HEAD
        const EjectionType type = host_monitors_[host_success_rate_pair.host_]
                                ->getSRMonitor(monitor_type)
                                ->getEjectionType();
        updateDetectedEjectionStats(type);
        ejectHost(host_success_rate_pair.host_, type);
=======
        stats_.ejections_detected_success_rate_.inc();
        ejectHost(host_success_rate_pair.host_,
                  envoy::data::cluster::v2alpha::OutlierEjectionType::SUCCESS_RATE);
>>>>>>> fb0c648f
      }
    }
  }
}

void DetectorImpl::onIntervalTimer() {
  MonotonicTime now = time_source_.monotonicTime();

  for (auto host : host_monitors_) {
    checkHostForUneject(host.first, host.second, now);

    // Need to update the writer bucket to keep the data valid.
    host.second->updateCurrentSuccessRateBucket();
    // Refresh host success rate stat for the /clusters endpoint. If there is a new valid value, it
    // will get updated in processSuccessRateEjections().
    host.second->successRate(DetectorHostMonitor::localOrigin, -1);
    host.second->successRate(DetectorHostMonitor::externalOrigin, -1);
  }

  processSuccessRateEjections(DetectorHostMonitor::externalOrigin);
  processSuccessRateEjections(DetectorHostMonitor::localOrigin);

  armIntervalTimer();
}

void DetectorImpl::runCallbacks(HostSharedPtr host) {
  for (const ChangeStateCb& cb : callbacks_) {
    cb(host);
  }
}

void EventLoggerImpl::logEject(const HostDescriptionConstSharedPtr& host, Detector& detector,
                               envoy::data::cluster::v2alpha::OutlierEjectionType type,
                               bool enforced) {
  envoy::data::cluster::v2alpha::OutlierDetectionEvent event;
  event.set_type(type);

<<<<<<< HEAD
  switch (type) {
  case EjectionType::Consecutive5xx:
  case EjectionType::ConsecutiveGatewayFailure:
  case EjectionType::ConsecutiveLocalOriginFailure:
    file_->write(fmt::format(
        json_5xx, AccessLogDateTimeFormatter::fromTime(now),
        secsSinceLastAction(host->outlierDetector().lastUnejectionTime(), monotonic_now),
        host->cluster().name(), host->address()->asString(), typeToString(type),
        host->outlierDetector().numEjections(), enforced));
    break;
  case EjectionType::SuccessRateExternalOrigin:
  case EjectionType::SuccessRateLocalOrigin:
    file_->write(fmt::format(
        json_success_rate, AccessLogDateTimeFormatter::fromTime(now),
        secsSinceLastAction(host->outlierDetector().lastUnejectionTime(), monotonic_now),
        host->cluster().name(), host->address()->asString(), typeToString(type),
        host->outlierDetector().numEjections(), enforced,
        host->outlierDetector().successRate(DetectorHostMonitor::externalOrigin),
        detector.successRateAverage(DetectorHostMonitor::externalOrigin),
        detector.successRateEjectionThreshold(DetectorHostMonitor::externalOrigin)));
    break;
=======
  absl::optional<MonotonicTime> time = host->outlierDetector().lastUnejectionTime();
  setCommonEventParams(event, host, time);

  event.set_action(envoy::data::cluster::v2alpha::Action::EJECT);

  event.set_enforced(enforced);

  if (type == envoy::data::cluster::v2alpha::OutlierEjectionType::SUCCESS_RATE) {
    event.mutable_eject_success_rate_event()->set_cluster_average_success_rate(
        detector.successRateAverage());
    event.mutable_eject_success_rate_event()->set_cluster_success_rate_ejection_threshold(
        detector.successRateEjectionThreshold());
    event.mutable_eject_success_rate_event()->set_host_success_rate(
        host->outlierDetector().successRate());
  } else {
    event.mutable_eject_consecutive_event();
>>>>>>> fb0c648f
  }

  const auto json = MessageUtil::getJsonStringFromMessage(event, /* pretty_print */ false,
                                                          /* always_print_primitive_fields */ true);
  file_->write(fmt::format("{}\n", json));
}

<<<<<<< HEAD
std::string EventLoggerImpl::typeToString(EjectionType type) {
  switch (type) {
  case EjectionType::Consecutive5xx:
    return "5xx";
  case EjectionType::ConsecutiveGatewayFailure:
    return "GatewayFailure";
  case EjectionType::SuccessRateExternalOrigin:
    return "SuccessRate-ExternalOrigin";
  case EjectionType::SuccessRateLocalOrigin:
    return "SuccessRate-LocalOrigin";
  case EjectionType::ConsecutiveLocalOriginFailure:
    return "LocalOriginFailure";
  }
=======
void EventLoggerImpl::logUneject(const HostDescriptionConstSharedPtr& host) {
  envoy::data::cluster::v2alpha::OutlierDetectionEvent event;
>>>>>>> fb0c648f

  absl::optional<MonotonicTime> time = host->outlierDetector().lastEjectionTime();
  setCommonEventParams(event, host, time);

  event.set_action(envoy::data::cluster::v2alpha::Action::UNEJECT);

  const auto json = MessageUtil::getJsonStringFromMessage(event, /* pretty_print */ false,
                                                          /* always_print_primitive_fields */ true);
  file_->write(fmt::format("{}\n", json));
}

void EventLoggerImpl::setCommonEventParams(
    envoy::data::cluster::v2alpha::OutlierDetectionEvent& event,
    const HostDescriptionConstSharedPtr& host, absl::optional<MonotonicTime> time) {
  MonotonicTime monotonic_now = time_source_.monotonicTime();
  if (time) {
    std::chrono::seconds secsFromLastAction =
        std::chrono::duration_cast<std::chrono::seconds>(monotonic_now - time.value());
    event.mutable_secs_since_last_action()->set_value(secsFromLastAction.count());
  }
  event.set_cluster_name(host->cluster().name());
  event.set_upstream_url(host->address()->asString());
  event.set_num_ejections(host->outlierDetector().numEjections());
  TimestampUtil::systemClockToTimestamp(time_source_.systemTime(), *event.mutable_timestamp());
}

SuccessRateAccumulatorBucket* SuccessRateAccumulator::updateCurrentWriter() {
  // Right now current is being written to and backup is not. Flush the backup and swap.
  backup_success_rate_bucket_->success_request_counter_ = 0;
  backup_success_rate_bucket_->total_request_counter_ = 0;

  current_success_rate_bucket_.swap(backup_success_rate_bucket_);

  return current_success_rate_bucket_.get();
}

absl::optional<double>
SuccessRateAccumulator::getSuccessRate(uint64_t success_rate_request_volume) {
  if (backup_success_rate_bucket_->total_request_counter_ < success_rate_request_volume) {
    return absl::optional<double>();
  }

  return absl::optional<double>(backup_success_rate_bucket_->success_request_counter_ * 100.0 /
                                backup_success_rate_bucket_->total_request_counter_);
}

} // namespace Outlier
} // namespace Upstream
} // namespace Envoy<|MERGE_RESOLUTION|>--- conflicted
+++ resolved
@@ -45,12 +45,12 @@
 }
 
 void DetectorHostMonitorImpl::updateCurrentSuccessRateBucket() {
-  getSRMonitor<externalOrigin>()->updateCurrentSuccessRateBucket();
-  getSRMonitor<localOrigin>()->updateCurrentSuccessRateBucket();
+  getSRMonitor<envoy::data::cluster::v2alpha::OutlierEjectionType::SUCCESS_RATE_EXTERNAL_ORIGIN>()->updateCurrentSuccessRateBucket();
+  getSRMonitor<envoy::data::cluster::v2alpha::OutlierEjectionType::SUCCESS_RATE_LOCAL_ORIGIN>()->updateCurrentSuccessRateBucket();
 }
 
 void DetectorHostMonitorImpl::putHttpResponseCode(uint64_t response_code) {
-  getSRMonitor<externalOrigin>()->incTotalReqCounter();
+  getSRMonitor<envoy::data::cluster::v2alpha::OutlierEjectionType::SUCCESS_RATE_EXTERNAL_ORIGIN>()->incTotalReqCounter();
   if (Http::CodeUtility::is5xx(response_code)) {
     std::shared_ptr<DetectorImpl> detector = detector_.lock();
     if (!detector) {
@@ -73,7 +73,7 @@
       detector->onConsecutive5xx(host_.lock());
     }
   } else {
-    getSRMonitor<externalOrigin>()->incSuccessReqCounter();
+    getSRMonitor<envoy::data::cluster::v2alpha::OutlierEjectionType::SUCCESS_RATE_EXTERNAL_ORIGIN>()->incSuccessReqCounter();
     consecutive_5xx_ = 0;
     consecutive_gateway_failure_ = 0;
   }
@@ -113,7 +113,7 @@
     // It's possible for the cluster/detector to go away while we still have a host in use.
     return;
   }
-  getSRMonitor<localOrigin>()->incTotalReqCounter();
+  getSRMonitor<envoy::data::cluster::v2alpha::OutlierEjectionType::SUCCESS_RATE_LOCAL_ORIGIN>()->incTotalReqCounter();
   if (++consecutive_local_origin_failure_ ==
       detector->runtime().snapshot().getInteger(
           "outlier_detection.consecutive_local_origin_failure",
@@ -129,8 +129,8 @@
     return;
   }
 
-  getSRMonitor<localOrigin>()->incTotalReqCounter();
-  getSRMonitor<localOrigin>()->incSuccessReqCounter();
+  getSRMonitor<envoy::data::cluster::v2alpha::OutlierEjectionType::SUCCESS_RATE_LOCAL_ORIGIN>()->incTotalReqCounter();
+  getSRMonitor<envoy::data::cluster::v2alpha::OutlierEjectionType::SUCCESS_RATE_LOCAL_ORIGIN>()->incSuccessReqCounter();
 
   resetConsecutiveLocalOriginFailure();
 }
@@ -174,8 +174,8 @@
       interval_timer_(dispatcher.createTimer([this]() -> void { onIntervalTimer(); })),
       event_logger_(event_logger) {
   // Insert success rate initial numbers for each type of SR detector
-  success_rate_nums_[DetectorHostMonitor::externalOrigin] = {-1, -1};
-  success_rate_nums_[DetectorHostMonitor::localOrigin] = {-1, -1};
+  success_rate_nums_[envoy::data::cluster::v2alpha::OutlierEjectionType::SUCCESS_RATE_EXTERNAL_ORIGIN] = {-1, -1};
+  success_rate_nums_[envoy::data::cluster::v2alpha::OutlierEjectionType::SUCCESS_RATE_LOCAL_ORIGIN] = {-1, -1};
 }
 
 DetectorImpl::~DetectorImpl() {
@@ -272,26 +272,20 @@
     return runtime_.snapshot().featureEnabled(
         "outlier_detection.enforcing_consecutive_gateway_failure",
         config_.enforcingConsecutiveGatewayFailure());
-<<<<<<< HEAD
-  case EjectionType::SuccessRateExternalOrigin:
+  case envoy::data::cluster::v2alpha::OutlierEjectionType::SUCCESS_RATE_EXTERNAL_ORIGIN:
     return runtime_.snapshot().featureEnabled("outlier_detection.enforcing_success_rate",
                                               config_.enforcingSuccessRate());
-  case EjectionType::ConsecutiveLocalOriginFailure:
+  case envoy::data::cluster::v2alpha::OutlierEjectionType::CONSECUTIVE_LOCAL_ORIGIN_FAILURE:
     return runtime_.snapshot().featureEnabled(
         "outlier_detection.enforcing_consecutive_local_origin_failure",
         config_.enforcingConsecutiveLocalOriginFailure());
-  case EjectionType::SuccessRateLocalOrigin:
+  case envoy::data::cluster::v2alpha::OutlierEjectionType::SUCCESS_RATE_LOCAL_ORIGIN:
     return runtime_.snapshot().featureEnabled(
         "outlier_detection.enforcing_local_origin_success_rate",
         config_.enforcingLocalOriginSuccessRate());
-=======
-  case envoy::data::cluster::v2alpha::OutlierEjectionType::SUCCESS_RATE:
-    return runtime_.snapshot().featureEnabled("outlier_detection.enforcing_success_rate",
-                                              config_.enforcingSuccessRate());
   default:
     // Checked by schema.
     NOT_REACHED_GCOVR_EXCL_LINE;
->>>>>>> fb0c648f
   }
 
   NOT_REACHED_GCOVR_EXCL_LINE;
@@ -301,11 +295,7 @@
     envoy::data::cluster::v2alpha::OutlierEjectionType type) {
   stats_.ejections_enforced_total_.inc();
   switch (type) {
-<<<<<<< HEAD
-  case EjectionType::SuccessRateExternalOrigin:
-=======
-  case envoy::data::cluster::v2alpha::OutlierEjectionType::SUCCESS_RATE:
->>>>>>> fb0c648f
+  case envoy::data::cluster::v2alpha::OutlierEjectionType::SUCCESS_RATE_EXTERNAL_ORIGIN:
     stats_.ejections_enforced_success_rate_.inc();
     break;
   case envoy::data::cluster::v2alpha::OutlierEjectionType::CONSECUTIVE_5XX:
@@ -314,38 +304,38 @@
   case envoy::data::cluster::v2alpha::OutlierEjectionType::CONSECUTIVE_GATEWAY_FAILURE:
     stats_.ejections_enforced_consecutive_gateway_failure_.inc();
     break;
-<<<<<<< HEAD
-  case EjectionType::ConsecutiveLocalOriginFailure:
+  case envoy::data::cluster::v2alpha::OutlierEjectionType::CONSECUTIVE_LOCAL_ORIGIN_FAILURE:
     stats_.ejections_enforced_consecutive_local_origin_failure_.inc();
     break;
-  case EjectionType::SuccessRateLocalOrigin:
+  case envoy::data::cluster::v2alpha::OutlierEjectionType::SUCCESS_RATE_LOCAL_ORIGIN:
     stats_.ejections_enforced_local_origin_success_rate_.inc();
     break;
-  }
-}
-
-void DetectorImpl::updateDetectedEjectionStats(EjectionType type) {
-  switch (type) {
-  case EjectionType::SuccessRateExternalOrigin:
-    stats_.ejections_detected_success_rate_.inc();
-    break;
-  case EjectionType::Consecutive5xx:
-    stats_.ejections_detected_consecutive_5xx_.inc();
-    break;
-  case EjectionType::ConsecutiveGatewayFailure:
-    stats_.ejections_detected_consecutive_gateway_failure_.inc();
-    break;
-  case EjectionType::ConsecutiveLocalOriginFailure:
-    stats_.ejections_detected_consecutive_local_origin_failure_.inc();
-    break;
-  case EjectionType::SuccessRateLocalOrigin:
-    stats_.ejections_detected_local_origin_success_rate_.inc();
-    break;
-=======
   default:
     // Checked by schema.
     NOT_REACHED_GCOVR_EXCL_LINE;
->>>>>>> fb0c648f
+  }
+}
+
+void DetectorImpl::updateDetectedEjectionStats(envoy::data::cluster::v2alpha::OutlierEjectionType type) {
+  switch (type) {
+  case envoy::data::cluster::v2alpha::OutlierEjectionType::SUCCESS_RATE_EXTERNAL_ORIGIN:
+    stats_.ejections_detected_success_rate_.inc();
+    break;
+  case envoy::data::cluster::v2alpha::OutlierEjectionType::CONSECUTIVE_5XX:
+    stats_.ejections_detected_consecutive_5xx_.inc();
+    break;
+  case envoy::data::cluster::v2alpha::OutlierEjectionType::CONSECUTIVE_GATEWAY_FAILURE:
+    stats_.ejections_detected_consecutive_gateway_failure_.inc();
+    break;
+  case envoy::data::cluster::v2alpha::OutlierEjectionType::CONSECUTIVE_LOCAL_ORIGIN_FAILURE:
+    stats_.ejections_detected_consecutive_local_origin_failure_.inc();
+    break;
+  case envoy::data::cluster::v2alpha::OutlierEjectionType::SUCCESS_RATE_LOCAL_ORIGIN:
+    stats_.ejections_detected_local_origin_success_rate_.inc();
+    break;
+  default:
+    // Checked by schema.
+    NOT_REACHED_GCOVR_EXCL_LINE;
   }
 }
 
@@ -358,12 +348,8 @@
   // Note this is not currently checked per-priority level, so it is possible
   // for outlier detection to eject all hosts at any given priority level.
   if (ejected_percent < max_ejection_percent) {
-<<<<<<< HEAD
-    if (type == EjectionType::Consecutive5xx || type == EjectionType::SuccessRateExternalOrigin) {
-=======
     if (type == envoy::data::cluster::v2alpha::OutlierEjectionType::CONSECUTIVE_5XX ||
-        type == envoy::data::cluster::v2alpha::OutlierEjectionType::SUCCESS_RATE) {
->>>>>>> fb0c648f
+        type == envoy::data::cluster::v2alpha::OutlierEjectionType::SUCCESS_RATE_EXTERNAL_ORIGIN) {
       // Deprecated counter, preserving old behaviour until it's removed.
       stats_.ejections_total_.inc();
     }
@@ -422,16 +408,12 @@
       host, envoy::data::cluster::v2alpha::OutlierEjectionType::CONSECUTIVE_GATEWAY_FAILURE);
 }
 
-<<<<<<< HEAD
 void DetectorImpl::onConsecutiveLocalOriginFailure(HostSharedPtr host) {
-  notifyMainThreadConsecutiveError(host, EjectionType::ConsecutiveLocalOriginFailure);
-}
-
-void DetectorImpl::onConsecutiveErrorWorker(HostSharedPtr host, EjectionType type) {
-=======
+  notifyMainThreadConsecutiveError(host, envoy::data::cluster::v2alpha::OutlierEjectionType::CONSECUTIVE_LOCAL_ORIGIN_FAILURE);
+}
+
 void DetectorImpl::onConsecutiveErrorWorker(
     HostSharedPtr host, envoy::data::cluster::v2alpha::OutlierEjectionType type) {
->>>>>>> fb0c648f
   // Ejections come in cross thread. There is a chance that the host has already been removed from
   // the set. If so, just ignore it.
   if (host_monitors_.count(host) == 0) {
@@ -450,31 +432,16 @@
   switch (type) {
   case envoy::data::cluster::v2alpha::OutlierEjectionType::CONSECUTIVE_5XX:
     stats_.ejections_consecutive_5xx_.inc(); // Deprecated
-<<<<<<< HEAD
     host_monitors_[host]->resetConsecutive5xx();
     break;
-  case EjectionType::ConsecutiveGatewayFailure:
+  case envoy::data::cluster::v2alpha::OutlierEjectionType::CONSECUTIVE_GATEWAY_FAILURE:
     host_monitors_[host]->resetConsecutiveGatewayFailure();
     break;
-  case EjectionType::ConsecutiveLocalOriginFailure:
+  case envoy::data::cluster::v2alpha::OutlierEjectionType::CONSECUTIVE_LOCAL_ORIGIN_FAILURE:
     host_monitors_[host]->resetConsecutiveLocalOriginFailure();
-    break;
-  case EjectionType::SuccessRateExternalOrigin:
-  case EjectionType::SuccessRateLocalOrigin:
-=======
-    stats_.ejections_detected_consecutive_5xx_.inc();
-    ejectHost(host, envoy::data::cluster::v2alpha::OutlierEjectionType::CONSECUTIVE_5XX);
-    host_monitors_[host]->resetConsecutive5xx();
-    break;
-  case envoy::data::cluster::v2alpha::OutlierEjectionType::CONSECUTIVE_GATEWAY_FAILURE:
-    stats_.ejections_detected_consecutive_gateway_failure_.inc();
-    ejectHost(host,
-              envoy::data::cluster::v2alpha::OutlierEjectionType::CONSECUTIVE_GATEWAY_FAILURE);
-    host_monitors_[host]->resetConsecutiveGatewayFailure();
     break;
   default:
     // Checked by schema.
->>>>>>> fb0c648f
     NOT_REACHED_GCOVR_EXCL_LINE;
   }
 }
@@ -509,8 +476,7 @@
   return {mean, (mean - (success_rate_stdev_factor * stdev))};
 }
 
-void DetectorImpl::processSuccessRateEjections(
-    DetectorHostMonitor::SuccessRateMonitorType monitor_type) {
+void DetectorImpl::processSuccessRateEjections(envoy::data::cluster::v2alpha::OutlierEjectionType monitor_type) {
   uint64_t success_rate_minimum_hosts = runtime_.snapshot().getInteger(
       "outlier_detection.success_rate_minimum_hosts", config_.successRateMinimumHosts());
   uint64_t success_rate_request_volume = runtime_.snapshot().getInteger(
@@ -557,17 +523,11 @@
     for (const auto& host_success_rate_pair : valid_success_rate_hosts) {
       if (host_success_rate_pair.success_rate_ < success_rate_ejection_threshold) {
         stats_.ejections_success_rate_.inc(); // Deprecated.
-<<<<<<< HEAD
-        const EjectionType type = host_monitors_[host_success_rate_pair.host_]
+        const envoy::data::cluster::v2alpha::OutlierEjectionType type = host_monitors_[host_success_rate_pair.host_]
                                 ->getSRMonitor(monitor_type)
                                 ->getEjectionType();
         updateDetectedEjectionStats(type);
         ejectHost(host_success_rate_pair.host_, type);
-=======
-        stats_.ejections_detected_success_rate_.inc();
-        ejectHost(host_success_rate_pair.host_,
-                  envoy::data::cluster::v2alpha::OutlierEjectionType::SUCCESS_RATE);
->>>>>>> fb0c648f
       }
     }
   }
@@ -583,12 +543,12 @@
     host.second->updateCurrentSuccessRateBucket();
     // Refresh host success rate stat for the /clusters endpoint. If there is a new valid value, it
     // will get updated in processSuccessRateEjections().
-    host.second->successRate(DetectorHostMonitor::localOrigin, -1);
-    host.second->successRate(DetectorHostMonitor::externalOrigin, -1);
-  }
-
-  processSuccessRateEjections(DetectorHostMonitor::externalOrigin);
-  processSuccessRateEjections(DetectorHostMonitor::localOrigin);
+    host.second->successRate(envoy::data::cluster::v2alpha::OutlierEjectionType::SUCCESS_RATE_LOCAL_ORIGIN, -1);
+    host.second->successRate(envoy::data::cluster::v2alpha::OutlierEjectionType::SUCCESS_RATE_EXTERNAL_ORIGIN, -1);
+  }
+
+  processSuccessRateEjections(envoy::data::cluster::v2alpha::OutlierEjectionType::SUCCESS_RATE_EXTERNAL_ORIGIN);
+  processSuccessRateEjections(envoy::data::cluster::v2alpha::OutlierEjectionType::SUCCESS_RATE_LOCAL_ORIGIN);
 
   armIntervalTimer();
 }
@@ -605,29 +565,6 @@
   envoy::data::cluster::v2alpha::OutlierDetectionEvent event;
   event.set_type(type);
 
-<<<<<<< HEAD
-  switch (type) {
-  case EjectionType::Consecutive5xx:
-  case EjectionType::ConsecutiveGatewayFailure:
-  case EjectionType::ConsecutiveLocalOriginFailure:
-    file_->write(fmt::format(
-        json_5xx, AccessLogDateTimeFormatter::fromTime(now),
-        secsSinceLastAction(host->outlierDetector().lastUnejectionTime(), monotonic_now),
-        host->cluster().name(), host->address()->asString(), typeToString(type),
-        host->outlierDetector().numEjections(), enforced));
-    break;
-  case EjectionType::SuccessRateExternalOrigin:
-  case EjectionType::SuccessRateLocalOrigin:
-    file_->write(fmt::format(
-        json_success_rate, AccessLogDateTimeFormatter::fromTime(now),
-        secsSinceLastAction(host->outlierDetector().lastUnejectionTime(), monotonic_now),
-        host->cluster().name(), host->address()->asString(), typeToString(type),
-        host->outlierDetector().numEjections(), enforced,
-        host->outlierDetector().successRate(DetectorHostMonitor::externalOrigin),
-        detector.successRateAverage(DetectorHostMonitor::externalOrigin),
-        detector.successRateEjectionThreshold(DetectorHostMonitor::externalOrigin)));
-    break;
-=======
   absl::optional<MonotonicTime> time = host->outlierDetector().lastUnejectionTime();
   setCommonEventParams(event, host, time);
 
@@ -635,16 +572,16 @@
 
   event.set_enforced(enforced);
 
-  if (type == envoy::data::cluster::v2alpha::OutlierEjectionType::SUCCESS_RATE) {
+  if ((type == envoy::data::cluster::v2alpha::OutlierEjectionType::SUCCESS_RATE_EXTERNAL_ORIGIN) ||
+      (type == envoy::data::cluster::v2alpha::OutlierEjectionType::SUCCESS_RATE_LOCAL_ORIGIN)) {
     event.mutable_eject_success_rate_event()->set_cluster_average_success_rate(
-        detector.successRateAverage());
+        detector.successRateAverage(type));
     event.mutable_eject_success_rate_event()->set_cluster_success_rate_ejection_threshold(
-        detector.successRateEjectionThreshold());
+        detector.successRateEjectionThreshold(type));
     event.mutable_eject_success_rate_event()->set_host_success_rate(
-        host->outlierDetector().successRate());
+        host->outlierDetector().successRate(type));
   } else {
     event.mutable_eject_consecutive_event();
->>>>>>> fb0c648f
   }
 
   const auto json = MessageUtil::getJsonStringFromMessage(event, /* pretty_print */ false,
@@ -652,24 +589,8 @@
   file_->write(fmt::format("{}\n", json));
 }
 
-<<<<<<< HEAD
-std::string EventLoggerImpl::typeToString(EjectionType type) {
-  switch (type) {
-  case EjectionType::Consecutive5xx:
-    return "5xx";
-  case EjectionType::ConsecutiveGatewayFailure:
-    return "GatewayFailure";
-  case EjectionType::SuccessRateExternalOrigin:
-    return "SuccessRate-ExternalOrigin";
-  case EjectionType::SuccessRateLocalOrigin:
-    return "SuccessRate-LocalOrigin";
-  case EjectionType::ConsecutiveLocalOriginFailure:
-    return "LocalOriginFailure";
-  }
-=======
 void EventLoggerImpl::logUneject(const HostDescriptionConstSharedPtr& host) {
   envoy::data::cluster::v2alpha::OutlierDetectionEvent event;
->>>>>>> fb0c648f
 
   absl::optional<MonotonicTime> time = host->outlierDetector().lastEjectionTime();
   setCommonEventParams(event, host, time);

#include "common/upstream/outlier_detection_impl.h"

#include <chrono>
#include <cstdint>
#include <memory>
#include <string>
#include <vector>

#include "envoy/data/cluster/v2alpha/outlier_detection_event.pb.h"
#include "envoy/event/dispatcher.h"
#include "envoy/stats/scope.h"

#include "common/common/assert.h"
#include "common/common/enum_to_int.h"
#include "common/common/fmt.h"
#include "common/common/utility.h"
#include "common/http/codes.h"
#include "common/protobuf/utility.h"

namespace Envoy {
namespace Upstream {
namespace Outlier {

DetectorSharedPtr DetectorImplFactory::createForCluster(
    Cluster& cluster, const envoy::api::v2::Cluster& cluster_config, Event::Dispatcher& dispatcher,
    Runtime::Loader& runtime, EventLoggerSharedPtr event_logger) {
  if (cluster_config.has_outlier_detection()) {

    return DetectorImpl::create(cluster, cluster_config.outlier_detection(), dispatcher, runtime,
                                dispatcher.timeSource(), std::move(event_logger));
  } else {
    return nullptr;
  }
}

DetectorHostMonitorImpl::DetectorHostMonitorImpl(std::shared_ptr<DetectorImpl> detector,
                                                 HostSharedPtr host)
    : detector_(detector), host_(host),
      // add Success Rate monitors
      external_origin_SR_monitor_(envoy::data::cluster::v2alpha::OutlierEjectionType::SUCCESS_RATE),
      local_origin_SR_monitor_(
          envoy::data::cluster::v2alpha::OutlierEjectionType::SUCCESS_RATE_LOCAL_ORIGIN) {
  // Setup method to call when putResult is invoked. Depending on the config's
  // split_external_local_origin_errors_ boolean value different method is called.
  put_result_func_ = detector->config().splitExternalLocalOriginErrors()
                         ? &DetectorHostMonitorImpl::putResultWithLocalExternalSplit
                         : &DetectorHostMonitorImpl::putResultNoLocalExternalSplit;
}

void DetectorHostMonitorImpl::eject(MonotonicTime ejection_time) {
  ASSERT(!host_.lock()->healthFlagGet(Host::HealthFlag::FAILED_OUTLIER_CHECK));
  host_.lock()->healthFlagSet(Host::HealthFlag::FAILED_OUTLIER_CHECK);
  num_ejections_++;
  last_ejection_time_ = ejection_time;
}

void DetectorHostMonitorImpl::uneject(MonotonicTime unejection_time) {
  last_unejection_time_ = (unejection_time);
}

void DetectorHostMonitorImpl::updateCurrentSuccessRateBucket() {
  external_origin_SR_monitor_.updateCurrentSuccessRateBucket();
  local_origin_SR_monitor_.updateCurrentSuccessRateBucket();
}

void DetectorHostMonitorImpl::putHttpResponseCode(uint64_t response_code) {
  external_origin_SR_monitor_.incTotalReqCounter();
  if (Http::CodeUtility::is5xx(response_code)) {
    std::shared_ptr<DetectorImpl> detector = detector_.lock();
    if (!detector) {
      // It's possible for the cluster/detector to go away while we still have a host in use.
      return;
    }
    if (Http::CodeUtility::isGatewayError(response_code)) {
      if (++consecutive_gateway_failure_ == detector->runtime().snapshot().getInteger(
                                                "outlier_detection.consecutive_gateway_failure",
                                                detector->config().consecutiveGatewayFailure())) {
        detector->onConsecutiveGatewayFailure(host_.lock());
      }
    } else {
      consecutive_gateway_failure_ = 0;
    }

    if (++consecutive_5xx_ ==
        detector->runtime().snapshot().getInteger("outlier_detection.consecutive_5xx",
                                                  detector->config().consecutive5xx())) {
      detector->onConsecutive5xx(host_.lock());
    }
  } else {
    external_origin_SR_monitor_.incSuccessReqCounter();
    consecutive_5xx_ = 0;
    consecutive_gateway_failure_ = 0;
  }
}

absl::optional<Http::Code> DetectorHostMonitorImpl::resultToHttpCode(Result result) {
  Http::Code http_code = Http::Code::InternalServerError;

  switch (result) {
  case Result::EXT_ORIGIN_REQUEST_SUCCESS:
  case Result::LOCAL_ORIGIN_CONNECT_SUCCESS_FINAL:
    http_code = Http::Code::OK;
    break;
  case Result::LOCAL_ORIGIN_TIMEOUT:
    http_code = Http::Code::GatewayTimeout;
    break;
  case Result::LOCAL_ORIGIN_CONNECT_FAILED:
    http_code = Http::Code::ServiceUnavailable;
    break;
  case Result::EXT_ORIGIN_REQUEST_FAILED:
    http_code = Http::Code::InternalServerError;
    break;
    // LOCAL_ORIGIN_CONNECT_SUCCESS  is used is 2-layer protocols, like HTTP.
    // First connection is established and then higher level protocol runs.
    // If error happens in higher layer protocol, it will be mapped to
    // HTTP code indicating error. In order not to intervene with result of
    // higher layer protocol, this code is not mapped to HTTP code.
  case Result::LOCAL_ORIGIN_CONNECT_SUCCESS:
    return absl::nullopt;
  }

  return {http_code};
}

// Method is called by putResult when external and local origin errors
// are not treated differently. All errors are mapped to HTTP codes.
// Depending on the value of the parameter *code* the function behaves differently:
// - if the *code* is not defined, mapping uses resultToHttpCode method to do mapping.
// - if *code* is defined, it is taken as HTTP code and reported as such to outlier detector.
void DetectorHostMonitorImpl::putResultNoLocalExternalSplit(Result result,
                                                            absl::optional<uint64_t> code) {
  if (code) {
    putHttpResponseCode(code.value());
  } else {
    absl::optional<Http::Code> http_code = resultToHttpCode(result);
    if (http_code) {
      putHttpResponseCode(enumToInt(http_code.value()));
    }
  }
}

// Method is called by putResult when external and local origin errors
// are treated separately. Local origin errors have separate counters and
// separate success rate monitor.
void DetectorHostMonitorImpl::putResultWithLocalExternalSplit(Result result,
                                                              absl::optional<uint64_t>) {
  switch (result) {
  // SUCCESS is used to report success for connection level. Server may still respond with
  // error, but connection to server was OK.
  case Result::LOCAL_ORIGIN_CONNECT_SUCCESS:
  case Result::LOCAL_ORIGIN_CONNECT_SUCCESS_FINAL:
    return localOriginNoFailure();
  // Connectivity related errors.
  case Result::LOCAL_ORIGIN_TIMEOUT:
  case Result::LOCAL_ORIGIN_CONNECT_FAILED:
    return localOriginFailure();
  // EXT_ORIGIN_REQUEST_FAILED is used when connection to server was successful, but transaction on
  // server level failed. Since it it similar to HTTP 5xx, map it to 5xx handler.
  case Result::EXT_ORIGIN_REQUEST_FAILED:
    // map it to http code and call http handler.
    return putHttpResponseCode(enumToInt(Http::Code::ServiceUnavailable));
  // EXT_ORIGIN_REQUEST_SUCCESS is used to report that transaction with non-http server was
  // completed successfully. This means that connection and server level transactions were
  // successful. Map it to http code 200 OK and indicate that there was no errors on connection
  // level.
  case Result::EXT_ORIGIN_REQUEST_SUCCESS:
    putHttpResponseCode(enumToInt(Http::Code::OK));
    localOriginNoFailure();
    break;
  }
}

// Method is used by other components to reports success or error.
// It calls putResultWithLocalExternalSplit or put putResultNoLocalExternalSplit via
// std::function. The setting happens in constructor based on split_external_local_origin_errors
// config parameter.
void DetectorHostMonitorImpl::putResult(Result result, absl::optional<uint64_t> code) {
  put_result_func_(this, result, code);
}

void DetectorHostMonitorImpl::localOriginFailure() {
  std::shared_ptr<DetectorImpl> detector = detector_.lock();
  if (!detector) {
    // It's possible for the cluster/detector to go away while we still have a host in use.
    return;
  }
  local_origin_SR_monitor_.incTotalReqCounter();
  if (++consecutive_local_origin_failure_ ==
      detector->runtime().snapshot().getInteger(
          "outlier_detection.consecutive_local_origin_failure",
          detector->config().consecutiveLocalOriginFailure())) {
    detector->onConsecutiveLocalOriginFailure(host_.lock());
  }
}

void DetectorHostMonitorImpl::localOriginNoFailure() {
  std::shared_ptr<DetectorImpl> detector = detector_.lock();
  if (!detector) {
    // It's possible for the cluster/detector to go away while we still have a host in use.
    return;
  }

  local_origin_SR_monitor_.incTotalReqCounter();
  local_origin_SR_monitor_.incSuccessReqCounter();

  resetConsecutiveLocalOriginFailure();
}

DetectorConfig::DetectorConfig(const envoy::api::v2::cluster::OutlierDetection& config)
<<<<<<< HEAD
    : interval_ms_(
          static_cast<uint64_t>(PROTOBUF_GET_MS_OR_DEFAULT(config, interval, DEFAULT_INTERVAL_MS))),
      base_ejection_time_ms_(static_cast<uint64_t>(
          PROTOBUF_GET_MS_OR_DEFAULT(config, base_ejection_time, DEFAULT_BASE_EJECTION_TIME_MS))),
      consecutive_5xx_(static_cast<uint64_t>(
          PROTOBUF_GET_WRAPPED_OR_DEFAULT(config, consecutive_5xx, DEFAULT_CONSECUTIVE_5XX))),
      consecutive_gateway_failure_(static_cast<uint64_t>(PROTOBUF_GET_WRAPPED_OR_DEFAULT(
          config, consecutive_gateway_failure, DEFAULT_CONSECUTIVE_GATEWAY_FAILURE))),
      max_ejection_percent_(static_cast<uint64_t>(PROTOBUF_GET_WRAPPED_OR_DEFAULT(
          config, max_ejection_percent, DEFAULT_MAX_EJECTION_PERCENT))),
      success_rate_minimum_hosts_(static_cast<uint64_t>(PROTOBUF_GET_WRAPPED_OR_DEFAULT(
          config, success_rate_minimum_hosts, DEFAULT_SUCCESS_RATE_MINIMUM_HOSTS))),
      success_rate_request_volume_(static_cast<uint64_t>(PROTOBUF_GET_WRAPPED_OR_DEFAULT(
          config, success_rate_request_volume, DEFAULT_SUCCESS_RATE_REQUEST_VOLUME))),
      success_rate_stdev_factor_(static_cast<uint64_t>(PROTOBUF_GET_WRAPPED_OR_DEFAULT(
          config, success_rate_stdev_factor, DEFAULT_SUCCESS_RATE_STDEV_FACTOR))),
      enforcing_consecutive_5xx_(static_cast<uint64_t>(PROTOBUF_GET_WRAPPED_OR_DEFAULT(
          config, enforcing_consecutive_5xx, DEFAULT_ENFORCING_CONSECUTIVE_5XX))),
      enforcing_consecutive_gateway_failure_(static_cast<uint64_t>(
          PROTOBUF_GET_WRAPPED_OR_DEFAULT(config, enforcing_consecutive_gateway_failure,
                                          DEFAULT_ENFORCING_CONSECUTIVE_GATEWAY_FAILURE))),
      enforcing_success_rate_(static_cast<uint64_t>(PROTOBUF_GET_WRAPPED_OR_DEFAULT(
          config, enforcing_success_rate, DEFAULT_ENFORCING_SUCCESS_RATE))),
=======
    : interval_ms_(static_cast<uint64_t>(PROTOBUF_GET_MS_OR_DEFAULT(config, interval, 10000))),
      base_ejection_time_ms_(
          static_cast<uint64_t>(PROTOBUF_GET_MS_OR_DEFAULT(config, base_ejection_time, 30000))),
      consecutive_5xx_(
          static_cast<uint64_t>(PROTOBUF_GET_WRAPPED_OR_DEFAULT(config, consecutive_5xx, 5))),
      consecutive_gateway_failure_(static_cast<uint64_t>(
          PROTOBUF_GET_WRAPPED_OR_DEFAULT(config, consecutive_gateway_failure, 5))),
      max_ejection_percent_(
          static_cast<uint64_t>(PROTOBUF_GET_WRAPPED_OR_DEFAULT(config, max_ejection_percent, 10))),
      success_rate_minimum_hosts_(static_cast<uint64_t>(
          PROTOBUF_GET_WRAPPED_OR_DEFAULT(config, success_rate_minimum_hosts, 5))),
      success_rate_request_volume_(static_cast<uint64_t>(
          PROTOBUF_GET_WRAPPED_OR_DEFAULT(config, success_rate_request_volume, 100))),
      success_rate_stdev_factor_(static_cast<uint64_t>(
          PROTOBUF_GET_WRAPPED_OR_DEFAULT(config, success_rate_stdev_factor, 1900))),
      failure_percentage_threshold_(static_cast<uint64_t>(
          PROTOBUF_GET_WRAPPED_OR_DEFAULT(config, failure_percentage_threshold, 85))),
      failure_percentage_minimum_hosts_(static_cast<uint64_t>(
          PROTOBUF_GET_WRAPPED_OR_DEFAULT(config, failure_percentage_minimum_hosts, 5))),
      failure_percentage_request_volume_(static_cast<uint64_t>(
          PROTOBUF_GET_WRAPPED_OR_DEFAULT(config, failure_percentage_request_volume, 50))),
      enforcing_consecutive_5xx_(static_cast<uint64_t>(
          PROTOBUF_GET_WRAPPED_OR_DEFAULT(config, enforcing_consecutive_5xx, 100))),
      enforcing_consecutive_gateway_failure_(static_cast<uint64_t>(
          PROTOBUF_GET_WRAPPED_OR_DEFAULT(config, enforcing_consecutive_gateway_failure, 0))),
      enforcing_success_rate_(static_cast<uint64_t>(
          PROTOBUF_GET_WRAPPED_OR_DEFAULT(config, enforcing_success_rate, 100))),
      enforcing_failure_percentage_(static_cast<uint64_t>(
          PROTOBUF_GET_WRAPPED_OR_DEFAULT(config, enforcing_failure_percentage, 0))),
      enforcing_failure_percentage_local_origin_(static_cast<uint64_t>(
          PROTOBUF_GET_WRAPPED_OR_DEFAULT(config, enforcing_failure_percentage_local_origin, 0))),
>>>>>>> 36cf26b9
      split_external_local_origin_errors_(config.split_external_local_origin_errors()),
      consecutive_local_origin_failure_(static_cast<uint64_t>(PROTOBUF_GET_WRAPPED_OR_DEFAULT(
          config, consecutive_local_origin_failure, DEFAULT_CONSECUTIVE_LOCAL_ORIGIN_FAILURE))),
      enforcing_consecutive_local_origin_failure_(static_cast<uint64_t>(
          PROTOBUF_GET_WRAPPED_OR_DEFAULT(config, enforcing_consecutive_local_origin_failure,
                                          DEFAULT_ENFORCING_CONSECUTIVE_LOCAL_ORIGIN_FAILURE))),
      enforcing_local_origin_success_rate_(static_cast<uint64_t>(
          PROTOBUF_GET_WRAPPED_OR_DEFAULT(config, enforcing_local_origin_success_rate,
                                          DEFAULT_ENFORCING_LOCAL_ORIGIN_SUCCESS_RATE))) {}

DetectorImpl::DetectorImpl(const Cluster& cluster,
                           const envoy::api::v2::cluster::OutlierDetection& config,
                           Event::Dispatcher& dispatcher, Runtime::Loader& runtime,
                           TimeSource& time_source, EventLoggerSharedPtr event_logger)
    : config_(config), dispatcher_(dispatcher), runtime_(runtime), time_source_(time_source),
      stats_(generateStats(cluster.info()->statsScope())),
      interval_timer_(dispatcher.createTimer([this]() -> void { onIntervalTimer(); })),
      event_logger_(event_logger) {
  // Insert success rate initial numbers for each type of SR detector
  external_origin_SR_num_ = {-1, -1};
  local_origin_SR_num_ = {-1, -1};
}

DetectorImpl::~DetectorImpl() {
  for (const auto& host : host_monitors_) {
    if (host.first->healthFlagGet(Host::HealthFlag::FAILED_OUTLIER_CHECK)) {
      ASSERT(stats_.ejections_active_.value() > 0);
      stats_.ejections_active_.dec();
    }
  }
}

std::shared_ptr<DetectorImpl>
DetectorImpl::create(const Cluster& cluster,
                     const envoy::api::v2::cluster::OutlierDetection& config,
                     Event::Dispatcher& dispatcher, Runtime::Loader& runtime,
                     TimeSource& time_source, EventLoggerSharedPtr event_logger) {
  std::shared_ptr<DetectorImpl> detector(
      new DetectorImpl(cluster, config, dispatcher, runtime, time_source, event_logger));
  detector->initialize(cluster);

  return detector;
}

void DetectorImpl::initialize(const Cluster& cluster) {
  for (auto& host_set : cluster.prioritySet().hostSetsPerPriority()) {
    for (const HostSharedPtr& host : host_set->hosts()) {
      addHostMonitor(host);
    }
  }
  cluster.prioritySet().addMemberUpdateCb(
      [this](const HostVector& hosts_added, const HostVector& hosts_removed) -> void {
        for (const HostSharedPtr& host : hosts_added) {
          addHostMonitor(host);
        }

        for (const HostSharedPtr& host : hosts_removed) {
          ASSERT(host_monitors_.count(host) == 1);
          if (host->healthFlagGet(Host::HealthFlag::FAILED_OUTLIER_CHECK)) {
            ASSERT(stats_.ejections_active_.value() > 0);
            stats_.ejections_active_.dec();
          }

          host_monitors_.erase(host);
        }
      });

  armIntervalTimer();
}

void DetectorImpl::addHostMonitor(HostSharedPtr host) {
  ASSERT(host_monitors_.count(host) == 0);
  DetectorHostMonitorImpl* monitor = new DetectorHostMonitorImpl(shared_from_this(), host);
  host_monitors_[host] = monitor;
  host->setOutlierDetector(DetectorHostMonitorPtr{monitor});
}

void DetectorImpl::armIntervalTimer() {
  interval_timer_->enableTimer(std::chrono::milliseconds(
      runtime_.snapshot().getInteger("outlier_detection.interval_ms", config_.intervalMs())));
}

void DetectorImpl::checkHostForUneject(HostSharedPtr host, DetectorHostMonitorImpl* monitor,
                                       MonotonicTime now) {
  if (!host->healthFlagGet(Host::HealthFlag::FAILED_OUTLIER_CHECK)) {
    return;
  }

  std::chrono::milliseconds base_eject_time =
      std::chrono::milliseconds(runtime_.snapshot().getInteger(
          "outlier_detection.base_ejection_time_ms", config_.baseEjectionTimeMs()));
  ASSERT(monitor->numEjections() > 0);
  if ((base_eject_time * monitor->numEjections()) <= (now - monitor->lastEjectionTime().value())) {
    stats_.ejections_active_.dec();
    host->healthFlagClear(Host::HealthFlag::FAILED_OUTLIER_CHECK);
    // Reset the consecutive failure counters to avoid re-ejection on very few new errors due
    // to the non-triggering counter being close to its trigger value.
    host_monitors_[host]->resetConsecutive5xx();
    host_monitors_[host]->resetConsecutiveGatewayFailure();
    monitor->uneject(now);
    runCallbacks(host);

    if (event_logger_) {
      event_logger_->logUneject(host);
    }
  }
}

bool DetectorImpl::enforceEjection(envoy::data::cluster::v2alpha::OutlierEjectionType type) {
  switch (type) {
  case envoy::data::cluster::v2alpha::OutlierEjectionType::CONSECUTIVE_5XX:
    return runtime_.snapshot().featureEnabled("outlier_detection.enforcing_consecutive_5xx",
                                              config_.enforcingConsecutive5xx());
  case envoy::data::cluster::v2alpha::OutlierEjectionType::CONSECUTIVE_GATEWAY_FAILURE:
    return runtime_.snapshot().featureEnabled(
        "outlier_detection.enforcing_consecutive_gateway_failure",
        config_.enforcingConsecutiveGatewayFailure());
  case envoy::data::cluster::v2alpha::OutlierEjectionType::SUCCESS_RATE:
    return runtime_.snapshot().featureEnabled("outlier_detection.enforcing_success_rate",
                                              config_.enforcingSuccessRate());
  case envoy::data::cluster::v2alpha::OutlierEjectionType::CONSECUTIVE_LOCAL_ORIGIN_FAILURE:
    return runtime_.snapshot().featureEnabled(
        "outlier_detection.enforcing_consecutive_local_origin_failure",
        config_.enforcingConsecutiveLocalOriginFailure());
  case envoy::data::cluster::v2alpha::OutlierEjectionType::SUCCESS_RATE_LOCAL_ORIGIN:
    return runtime_.snapshot().featureEnabled(
        "outlier_detection.enforcing_local_origin_success_rate",
        config_.enforcingLocalOriginSuccessRate());
  case envoy::data::cluster::v2alpha::OutlierEjectionType::FAILURE_PERCENTAGE:
    return runtime_.snapshot().featureEnabled("outlier_detection.enforcing_failure_percentage",
                                              config_.enforcingFailurePercentage());
  case envoy::data::cluster::v2alpha::OutlierEjectionType::FAILURE_PERCENTAGE_LOCAL_ORIGIN:
    return runtime_.snapshot().featureEnabled(
        "outlier_detection.enforcing_failure_percentage_local_origin",
        config_.enforcingFailurePercentageLocalOrigin());
  default:
    // Checked by schema.
    NOT_REACHED_GCOVR_EXCL_LINE;
  }

  NOT_REACHED_GCOVR_EXCL_LINE;
}

void DetectorImpl::updateEnforcedEjectionStats(
    envoy::data::cluster::v2alpha::OutlierEjectionType type) {
  stats_.ejections_enforced_total_.inc();
  switch (type) {
  case envoy::data::cluster::v2alpha::OutlierEjectionType::SUCCESS_RATE:
    stats_.ejections_enforced_success_rate_.inc();
    break;
  case envoy::data::cluster::v2alpha::OutlierEjectionType::CONSECUTIVE_5XX:
    stats_.ejections_enforced_consecutive_5xx_.inc();
    break;
  case envoy::data::cluster::v2alpha::OutlierEjectionType::CONSECUTIVE_GATEWAY_FAILURE:
    stats_.ejections_enforced_consecutive_gateway_failure_.inc();
    break;
  case envoy::data::cluster::v2alpha::OutlierEjectionType::CONSECUTIVE_LOCAL_ORIGIN_FAILURE:
    stats_.ejections_enforced_consecutive_local_origin_failure_.inc();
    break;
  case envoy::data::cluster::v2alpha::OutlierEjectionType::SUCCESS_RATE_LOCAL_ORIGIN:
    stats_.ejections_enforced_local_origin_success_rate_.inc();
    break;
  case envoy::data::cluster::v2alpha::OutlierEjectionType::FAILURE_PERCENTAGE:
    stats_.ejections_enforced_failure_percentage_.inc();
    break;
  case envoy::data::cluster::v2alpha::OutlierEjectionType::FAILURE_PERCENTAGE_LOCAL_ORIGIN:
    stats_.ejections_enforced_local_origin_failure_percentage_.inc();
    break;
  default:
    // Checked by schema.
    NOT_REACHED_GCOVR_EXCL_LINE;
  }
}

void DetectorImpl::updateDetectedEjectionStats(
    envoy::data::cluster::v2alpha::OutlierEjectionType type) {
  switch (type) {
  case envoy::data::cluster::v2alpha::OutlierEjectionType::SUCCESS_RATE:
    stats_.ejections_detected_success_rate_.inc();
    break;
  case envoy::data::cluster::v2alpha::OutlierEjectionType::CONSECUTIVE_5XX:
    stats_.ejections_detected_consecutive_5xx_.inc();
    break;
  case envoy::data::cluster::v2alpha::OutlierEjectionType::CONSECUTIVE_GATEWAY_FAILURE:
    stats_.ejections_detected_consecutive_gateway_failure_.inc();
    break;
  case envoy::data::cluster::v2alpha::OutlierEjectionType::CONSECUTIVE_LOCAL_ORIGIN_FAILURE:
    stats_.ejections_detected_consecutive_local_origin_failure_.inc();
    break;
  case envoy::data::cluster::v2alpha::OutlierEjectionType::SUCCESS_RATE_LOCAL_ORIGIN:
    stats_.ejections_detected_local_origin_success_rate_.inc();
    break;
  case envoy::data::cluster::v2alpha::OutlierEjectionType::FAILURE_PERCENTAGE:
    stats_.ejections_detected_failure_percentage_.inc();
    break;
  case envoy::data::cluster::v2alpha::OutlierEjectionType::FAILURE_PERCENTAGE_LOCAL_ORIGIN:
    stats_.ejections_detected_local_origin_failure_percentage_.inc();
    break;
  default:
    // Checked by schema.
    NOT_REACHED_GCOVR_EXCL_LINE;
  }
}

void DetectorImpl::ejectHost(HostSharedPtr host,
                             envoy::data::cluster::v2alpha::OutlierEjectionType type) {
  uint64_t max_ejection_percent = std::min<uint64_t>(
      100, runtime_.snapshot().getInteger("outlier_detection.max_ejection_percent",
                                          config_.maxEjectionPercent()));
  double ejected_percent = 100.0 * stats_.ejections_active_.value() / host_monitors_.size();
  // Note this is not currently checked per-priority level, so it is possible
  // for outlier detection to eject all hosts at any given priority level.
  if (ejected_percent < max_ejection_percent) {
    if (type == envoy::data::cluster::v2alpha::OutlierEjectionType::CONSECUTIVE_5XX ||
        type == envoy::data::cluster::v2alpha::OutlierEjectionType::SUCCESS_RATE) {
      // Deprecated counter, preserving old behaviour until it's removed.
      stats_.ejections_total_.inc();
    }
    if (enforceEjection(type)) {
      stats_.ejections_active_.inc();
      updateEnforcedEjectionStats(type);
      host_monitors_[host]->eject(time_source_.monotonicTime());
      runCallbacks(host);
      if (event_logger_) {
        event_logger_->logEject(host, *this, type, true);
      }
    } else {
      if (event_logger_) {
        event_logger_->logEject(host, *this, type, false);
      }
    }
  } else {
    stats_.ejections_overflow_.inc();
  }
}

DetectionStats DetectorImpl::generateStats(Stats::Scope& scope) {
  std::string prefix("outlier_detection.");
  return {ALL_OUTLIER_DETECTION_STATS(POOL_COUNTER_PREFIX(scope, prefix),
                                      POOL_GAUGE_PREFIX(scope, prefix))};
}

void DetectorImpl::notifyMainThreadConsecutiveError(
    HostSharedPtr host, envoy::data::cluster::v2alpha::OutlierEjectionType type) {
  // This event will come from all threads, so we synchronize with a post to the main thread.
  // NOTE: Unfortunately consecutive errors are complicated from a threading perspective because
  //       we catch consecutive errors on worker threads and then post back to the main thread.
  //       Clusters can get removed, and this means there is a race condition with this
  //       reverse post. The way we handle this is as follows:
  //       1) The only strong pointer to the detector is owned by the cluster.
  //       2) We post a weak pointer to the main thread.
  //       3) If when running on the main thread the weak pointer can be converted to a strong
  //          pointer, the detector/cluster must still exist so we can safely fire callbacks.
  //          Otherwise we do nothing since the detector/cluster is already gone.
  std::weak_ptr<DetectorImpl> weak_this = shared_from_this();
  dispatcher_.post([weak_this, host, type]() -> void {
    std::shared_ptr<DetectorImpl> shared_this = weak_this.lock();
    if (shared_this) {
      shared_this->onConsecutiveErrorWorker(host, type);
    }
  });
}

void DetectorImpl::onConsecutive5xx(HostSharedPtr host) {
  notifyMainThreadConsecutiveError(
      host, envoy::data::cluster::v2alpha::OutlierEjectionType::CONSECUTIVE_5XX);
}

void DetectorImpl::onConsecutiveGatewayFailure(HostSharedPtr host) {
  notifyMainThreadConsecutiveError(
      host, envoy::data::cluster::v2alpha::OutlierEjectionType::CONSECUTIVE_GATEWAY_FAILURE);
}

void DetectorImpl::onConsecutiveLocalOriginFailure(HostSharedPtr host) {
  notifyMainThreadConsecutiveError(
      host, envoy::data::cluster::v2alpha::OutlierEjectionType::CONSECUTIVE_LOCAL_ORIGIN_FAILURE);
}

void DetectorImpl::onConsecutiveErrorWorker(
    HostSharedPtr host, envoy::data::cluster::v2alpha::OutlierEjectionType type) {
  // Ejections come in cross thread. There is a chance that the host has already been removed from
  // the set. If so, just ignore it.
  if (host_monitors_.count(host) == 0) {
    return;
  }
  if (host->healthFlagGet(Host::HealthFlag::FAILED_OUTLIER_CHECK)) {
    return;
  }

  // We also reset the appropriate counter here to allow the monitor to detect a bout of consecutive
  // error responses even if the monitor is not charged with an interleaved non-error code.
  updateDetectedEjectionStats(type);
  ejectHost(host, type);

  // reset counters
  switch (type) {
  case envoy::data::cluster::v2alpha::OutlierEjectionType::CONSECUTIVE_5XX:
    stats_.ejections_consecutive_5xx_.inc(); // Deprecated
    host_monitors_[host]->resetConsecutive5xx();
    break;
  case envoy::data::cluster::v2alpha::OutlierEjectionType::CONSECUTIVE_GATEWAY_FAILURE:
    host_monitors_[host]->resetConsecutiveGatewayFailure();
    break;
  case envoy::data::cluster::v2alpha::OutlierEjectionType::CONSECUTIVE_LOCAL_ORIGIN_FAILURE:
    host_monitors_[host]->resetConsecutiveLocalOriginFailure();
    break;
  default:
    // Checked by schema.
    NOT_REACHED_GCOVR_EXCL_LINE;
  }
}

DetectorImpl::EjectionPair DetectorImpl::successRateEjectionThreshold(
    double success_rate_sum, const std::vector<HostSuccessRatePair>& valid_success_rate_hosts,
    double success_rate_stdev_factor) {
  // This function is using mean and standard deviation as statistical measures for outlier
  // detection. First the mean is calculated by dividing the sum of success rate data over the
  // number of data points. Then variance is calculated by taking the mean of the
  // squared difference of data points to the mean of the data. Then standard deviation is
  // calculated by taking the square root of the variance. Then the outlier threshold is
  // calculated as the difference between the mean and the product of the standard
  // deviation and a constant factor.
  //
  // For example with a data set that looks like success_rate_data = {50, 100, 100, 100, 100} the
  // math would work as follows:
  // success_rate_sum = 450
  // mean = 90
  // variance = 400
  // stdev = 20
  // threshold returned = 52
  double mean = success_rate_sum / valid_success_rate_hosts.size();
  double variance = 0;
  std::for_each(valid_success_rate_hosts.begin(), valid_success_rate_hosts.end(),
                [&variance, mean](HostSuccessRatePair v) {
                  variance += std::pow(v.success_rate_ - mean, 2);
                });
  variance /= valid_success_rate_hosts.size();
  double stdev = std::sqrt(variance);

  return {mean, (mean - (success_rate_stdev_factor * stdev))};
}

void DetectorImpl::processSuccessRateEjections(
    DetectorHostMonitor::SuccessRateMonitorType monitor_type) {
  uint64_t success_rate_minimum_hosts = runtime_.snapshot().getInteger(
      "outlier_detection.success_rate_minimum_hosts", config_.successRateMinimumHosts());
  uint64_t success_rate_request_volume = runtime_.snapshot().getInteger(
      "outlier_detection.success_rate_request_volume", config_.successRateRequestVolume());
  uint64_t failure_percentage_minimum_hosts =
      runtime_.snapshot().getInteger("outlier_detection.failure_percentage_minimum_hosts",
                                     config_.failurePercentageMinimumHosts());
  uint64_t failure_percentage_request_volume =
      runtime_.snapshot().getInteger("outlier_detection.failure_percentage_request_volume",
                                     config_.failurePercentageRequestVolume());

  std::vector<HostSuccessRatePair> valid_success_rate_hosts;
  std::vector<HostSuccessRatePair> valid_failure_percentage_hosts;
  double success_rate_sum = 0;

  // Reset the Detector's success rate mean and stdev.
  getSRNums(monitor_type) = {-1, -1};

  // Exit early if there are not enough hosts.
  if (host_monitors_.size() < success_rate_minimum_hosts &&
      host_monitors_.size() < failure_percentage_minimum_hosts) {
    return;
  }

  // reserve upper bound of vector size to avoid reallocation.
  valid_success_rate_hosts.reserve(host_monitors_.size());
  valid_failure_percentage_hosts.reserve(host_monitors_.size());

  for (const auto& host : host_monitors_) {
    // Don't do work if the host is already ejected.
    if (!host.first->healthFlagGet(Host::HealthFlag::FAILED_OUTLIER_CHECK)) {
      absl::optional<std::pair<double, uint64_t>> host_success_rate_and_volume =
          host.second->getSRMonitor(monitor_type)
              .successRateAccumulator()
              .getSuccessRateAndVolume();

      if (!host_success_rate_and_volume) {
        continue;
      }
      double success_rate = host_success_rate_and_volume.value().first;
      double request_volume = host_success_rate_and_volume.value().second;

      if (request_volume >=
          std::min(success_rate_request_volume, failure_percentage_request_volume)) {
        host.second->successRate(monitor_type, success_rate);
      }

      if (request_volume >= success_rate_request_volume) {
        valid_success_rate_hosts.emplace_back(HostSuccessRatePair(host.first, success_rate));
        success_rate_sum += success_rate;
      }
      if (request_volume >= failure_percentage_request_volume) {
        valid_failure_percentage_hosts.emplace_back(HostSuccessRatePair(host.first, success_rate));
      }
    }
  }

  if (!valid_success_rate_hosts.empty() &&
      valid_success_rate_hosts.size() >= success_rate_minimum_hosts) {
    const double success_rate_stdev_factor =
        runtime_.snapshot().getInteger("outlier_detection.success_rate_stdev_factor",
                                       config_.successRateStdevFactor()) /
        1000.0;
    getSRNums(monitor_type) = successRateEjectionThreshold(
        success_rate_sum, valid_success_rate_hosts, success_rate_stdev_factor);
    const double success_rate_ejection_threshold = getSRNums(monitor_type).ejection_threshold_;
    for (const auto& host_success_rate_pair : valid_success_rate_hosts) {
      if (host_success_rate_pair.success_rate_ < success_rate_ejection_threshold) {
        stats_.ejections_success_rate_.inc(); // Deprecated.
        const envoy::data::cluster::v2alpha::OutlierEjectionType type =
            host_monitors_[host_success_rate_pair.host_]
                ->getSRMonitor(monitor_type)
                .getEjectionType();
        updateDetectedEjectionStats(type);
        ejectHost(host_success_rate_pair.host_, type);
      }
    }
  }

  if (!valid_failure_percentage_hosts.empty() &&
      valid_failure_percentage_hosts.size() >= failure_percentage_minimum_hosts) {
    const double failure_percentage_threshold = runtime_.snapshot().getInteger(
        "outlier_detection.failure_percentage_threshold", config_.failurePercentageThreshold());

    for (const auto& host_success_rate_pair : valid_failure_percentage_hosts) {
      if ((100.0 - host_success_rate_pair.success_rate_) >= failure_percentage_threshold) {
        // We should eject.

        // The ejection type returned by the SuccessRateMonitor's getEjectionType() will be a
        // SUCCESS_RATE type, so we need to figure it out for ourselves.
        const envoy::data::cluster::v2alpha::OutlierEjectionType type =
            (monitor_type == DetectorHostMonitor::SuccessRateMonitorType::ExternalOrigin)
                ? envoy::data::cluster::v2alpha::OutlierEjectionType::FAILURE_PERCENTAGE
                : envoy::data::cluster::v2alpha::OutlierEjectionType::
                      FAILURE_PERCENTAGE_LOCAL_ORIGIN;
        updateDetectedEjectionStats(type);
        ejectHost(host_success_rate_pair.host_, type);
      }
    }
  }
}

void DetectorImpl::onIntervalTimer() {
  MonotonicTime now = time_source_.monotonicTime();

  for (auto host : host_monitors_) {
    checkHostForUneject(host.first, host.second, now);

    // Need to update the writer bucket to keep the data valid.
    host.second->updateCurrentSuccessRateBucket();
    // Refresh host success rate stat for the /clusters endpoint. If there is a new valid value, it
    // will get updated in processSuccessRateEjections().
    host.second->successRate(DetectorHostMonitor::SuccessRateMonitorType::LocalOrigin, -1);
    host.second->successRate(DetectorHostMonitor::SuccessRateMonitorType::ExternalOrigin, -1);
  }

  processSuccessRateEjections(DetectorHostMonitor::SuccessRateMonitorType::ExternalOrigin);
  processSuccessRateEjections(DetectorHostMonitor::SuccessRateMonitorType::LocalOrigin);

  armIntervalTimer();
}

void DetectorImpl::runCallbacks(HostSharedPtr host) {
  for (const ChangeStateCb& cb : callbacks_) {
    cb(host);
  }
}

void EventLoggerImpl::logEject(const HostDescriptionConstSharedPtr& host, Detector& detector,
                               envoy::data::cluster::v2alpha::OutlierEjectionType type,
                               bool enforced) {
  envoy::data::cluster::v2alpha::OutlierDetectionEvent event;
  event.set_type(type);

  absl::optional<MonotonicTime> time = host->outlierDetector().lastUnejectionTime();
  setCommonEventParams(event, host, time);

  event.set_action(envoy::data::cluster::v2alpha::Action::EJECT);

  event.set_enforced(enforced);

  if ((type == envoy::data::cluster::v2alpha::OutlierEjectionType::SUCCESS_RATE) ||
      (type == envoy::data::cluster::v2alpha::OutlierEjectionType::SUCCESS_RATE_LOCAL_ORIGIN)) {
    const DetectorHostMonitor::SuccessRateMonitorType monitor_type =
        (type == envoy::data::cluster::v2alpha::OutlierEjectionType::SUCCESS_RATE)
            ? DetectorHostMonitor::SuccessRateMonitorType::ExternalOrigin
            : DetectorHostMonitor::SuccessRateMonitorType::LocalOrigin;
    event.mutable_eject_success_rate_event()->set_cluster_average_success_rate(
        detector.successRateAverage(monitor_type));
    event.mutable_eject_success_rate_event()->set_cluster_success_rate_ejection_threshold(
        detector.successRateEjectionThreshold(monitor_type));
    event.mutable_eject_success_rate_event()->set_host_success_rate(
        host->outlierDetector().successRate(monitor_type));
  } else if ((type == envoy::data::cluster::v2alpha::OutlierEjectionType::FAILURE_PERCENTAGE) ||
             (type == envoy::data::cluster::v2alpha::OutlierEjectionType::
                          FAILURE_PERCENTAGE_LOCAL_ORIGIN)) {
    const DetectorHostMonitor::SuccessRateMonitorType monitor_type =
        (type == envoy::data::cluster::v2alpha::OutlierEjectionType::FAILURE_PERCENTAGE)
            ? DetectorHostMonitor::SuccessRateMonitorType::ExternalOrigin
            : DetectorHostMonitor::SuccessRateMonitorType::LocalOrigin;
    event.mutable_eject_failure_percentage_event()->set_host_success_rate(
        host->outlierDetector().successRate(monitor_type));
  } else {
    event.mutable_eject_consecutive_event();
  }

  const auto json = MessageUtil::getJsonStringFromMessage(event, /* pretty_print */ false,
                                                          /* always_print_primitive_fields */ true);
  file_->write(fmt::format("{}\n", json));
}

void EventLoggerImpl::logUneject(const HostDescriptionConstSharedPtr& host) {
  envoy::data::cluster::v2alpha::OutlierDetectionEvent event;

  absl::optional<MonotonicTime> time = host->outlierDetector().lastEjectionTime();
  setCommonEventParams(event, host, time);

  event.set_action(envoy::data::cluster::v2alpha::Action::UNEJECT);

  const auto json = MessageUtil::getJsonStringFromMessage(event, /* pretty_print */ false,
                                                          /* always_print_primitive_fields */ true);
  file_->write(fmt::format("{}\n", json));
}

void EventLoggerImpl::setCommonEventParams(
    envoy::data::cluster::v2alpha::OutlierDetectionEvent& event,
    const HostDescriptionConstSharedPtr& host, absl::optional<MonotonicTime> time) {
  MonotonicTime monotonic_now = time_source_.monotonicTime();
  if (time) {
    std::chrono::seconds secsFromLastAction =
        std::chrono::duration_cast<std::chrono::seconds>(monotonic_now - time.value());
    event.mutable_secs_since_last_action()->set_value(secsFromLastAction.count());
  }
  event.set_cluster_name(host->cluster().name());
  event.set_upstream_url(host->address()->asString());
  event.set_num_ejections(host->outlierDetector().numEjections());
  TimestampUtil::systemClockToTimestamp(time_source_.systemTime(), *event.mutable_timestamp());
}

SuccessRateAccumulatorBucket* SuccessRateAccumulator::updateCurrentWriter() {
  // Right now current is being written to and backup is not. Flush the backup and swap.
  backup_success_rate_bucket_->success_request_counter_ = 0;
  backup_success_rate_bucket_->total_request_counter_ = 0;

  current_success_rate_bucket_.swap(backup_success_rate_bucket_);

  return current_success_rate_bucket_.get();
}

absl::optional<std::pair<double, uint64_t>> SuccessRateAccumulator::getSuccessRateAndVolume() {
  if (!backup_success_rate_bucket_->total_request_counter_) {
    return absl::nullopt;
  }

  double success_rate = backup_success_rate_bucket_->success_request_counter_ * 100.0 /
                        backup_success_rate_bucket_->total_request_counter_;

  return {{success_rate, backup_success_rate_bucket_->total_request_counter_}};
}

} // namespace Outlier
} // namespace Upstream
} // namespace Envoy<|MERGE_RESOLUTION|>--- conflicted
+++ resolved
@@ -207,7 +207,6 @@
 }
 
 DetectorConfig::DetectorConfig(const envoy::api::v2::cluster::OutlierDetection& config)
-<<<<<<< HEAD
     : interval_ms_(
           static_cast<uint64_t>(PROTOBUF_GET_MS_OR_DEFAULT(config, interval, DEFAULT_INTERVAL_MS))),
       base_ejection_time_ms_(static_cast<uint64_t>(
@@ -224,6 +223,12 @@
           config, success_rate_request_volume, DEFAULT_SUCCESS_RATE_REQUEST_VOLUME))),
       success_rate_stdev_factor_(static_cast<uint64_t>(PROTOBUF_GET_WRAPPED_OR_DEFAULT(
           config, success_rate_stdev_factor, DEFAULT_SUCCESS_RATE_STDEV_FACTOR))),
+      failure_percentage_threshold_(static_cast<uint64_t>(
+          PROTOBUF_GET_WRAPPED_OR_DEFAULT(config, failure_percentage_threshold, 85))),
+      failure_percentage_minimum_hosts_(static_cast<uint64_t>(
+          PROTOBUF_GET_WRAPPED_OR_DEFAULT(config, failure_percentage_minimum_hosts, 5))),
+      failure_percentage_request_volume_(static_cast<uint64_t>(
+          PROTOBUF_GET_WRAPPED_OR_DEFAULT(config, failure_percentage_request_volume, 50))),
       enforcing_consecutive_5xx_(static_cast<uint64_t>(PROTOBUF_GET_WRAPPED_OR_DEFAULT(
           config, enforcing_consecutive_5xx, DEFAULT_ENFORCING_CONSECUTIVE_5XX))),
       enforcing_consecutive_gateway_failure_(static_cast<uint64_t>(
@@ -231,39 +236,10 @@
                                           DEFAULT_ENFORCING_CONSECUTIVE_GATEWAY_FAILURE))),
       enforcing_success_rate_(static_cast<uint64_t>(PROTOBUF_GET_WRAPPED_OR_DEFAULT(
           config, enforcing_success_rate, DEFAULT_ENFORCING_SUCCESS_RATE))),
-=======
-    : interval_ms_(static_cast<uint64_t>(PROTOBUF_GET_MS_OR_DEFAULT(config, interval, 10000))),
-      base_ejection_time_ms_(
-          static_cast<uint64_t>(PROTOBUF_GET_MS_OR_DEFAULT(config, base_ejection_time, 30000))),
-      consecutive_5xx_(
-          static_cast<uint64_t>(PROTOBUF_GET_WRAPPED_OR_DEFAULT(config, consecutive_5xx, 5))),
-      consecutive_gateway_failure_(static_cast<uint64_t>(
-          PROTOBUF_GET_WRAPPED_OR_DEFAULT(config, consecutive_gateway_failure, 5))),
-      max_ejection_percent_(
-          static_cast<uint64_t>(PROTOBUF_GET_WRAPPED_OR_DEFAULT(config, max_ejection_percent, 10))),
-      success_rate_minimum_hosts_(static_cast<uint64_t>(
-          PROTOBUF_GET_WRAPPED_OR_DEFAULT(config, success_rate_minimum_hosts, 5))),
-      success_rate_request_volume_(static_cast<uint64_t>(
-          PROTOBUF_GET_WRAPPED_OR_DEFAULT(config, success_rate_request_volume, 100))),
-      success_rate_stdev_factor_(static_cast<uint64_t>(
-          PROTOBUF_GET_WRAPPED_OR_DEFAULT(config, success_rate_stdev_factor, 1900))),
-      failure_percentage_threshold_(static_cast<uint64_t>(
-          PROTOBUF_GET_WRAPPED_OR_DEFAULT(config, failure_percentage_threshold, 85))),
-      failure_percentage_minimum_hosts_(static_cast<uint64_t>(
-          PROTOBUF_GET_WRAPPED_OR_DEFAULT(config, failure_percentage_minimum_hosts, 5))),
-      failure_percentage_request_volume_(static_cast<uint64_t>(
-          PROTOBUF_GET_WRAPPED_OR_DEFAULT(config, failure_percentage_request_volume, 50))),
-      enforcing_consecutive_5xx_(static_cast<uint64_t>(
-          PROTOBUF_GET_WRAPPED_OR_DEFAULT(config, enforcing_consecutive_5xx, 100))),
-      enforcing_consecutive_gateway_failure_(static_cast<uint64_t>(
-          PROTOBUF_GET_WRAPPED_OR_DEFAULT(config, enforcing_consecutive_gateway_failure, 0))),
-      enforcing_success_rate_(static_cast<uint64_t>(
-          PROTOBUF_GET_WRAPPED_OR_DEFAULT(config, enforcing_success_rate, 100))),
       enforcing_failure_percentage_(static_cast<uint64_t>(
           PROTOBUF_GET_WRAPPED_OR_DEFAULT(config, enforcing_failure_percentage, 0))),
       enforcing_failure_percentage_local_origin_(static_cast<uint64_t>(
           PROTOBUF_GET_WRAPPED_OR_DEFAULT(config, enforcing_failure_percentage_local_origin, 0))),
->>>>>>> 36cf26b9
       split_external_local_origin_errors_(config.split_external_local_origin_errors()),
       consecutive_local_origin_failure_(static_cast<uint64_t>(PROTOBUF_GET_WRAPPED_OR_DEFAULT(
           config, consecutive_local_origin_failure, DEFAULT_CONSECUTIVE_LOCAL_ORIGIN_FAILURE))),

#include "common/upstream/original_dst_cluster.h"

#include <chrono>
#include <list>
#include <string>
#include <vector>

#include "envoy/config/cluster/v3/cluster.pb.h"
#include "envoy/config/core/v3/base.pb.h"
#include "envoy/config/core/v3/health_check.pb.h"
#include "envoy/config/endpoint/v3/endpoint_components.pb.h"
#include "envoy/stats/scope.h"

#include "common/http/headers.h"
#include "common/network/address_impl.h"
#include "common/network/utility.h"
#include "common/protobuf/protobuf.h"
#include "common/protobuf/utility.h"

namespace Envoy {
namespace Upstream {

HostConstSharedPtr OriginalDstCluster::LoadBalancer::chooseHost(LoadBalancerContext* context) {
  if (context) {
    // Check if override host header is present, if yes use it otherwise check local address.
    Network::Address::InstanceConstSharedPtr dst_host = nullptr;
    if (parent_->use_http_header_) {
      dst_host = requestOverrideHost(context);
    }
    if (dst_host == nullptr) {
      const Network::Connection* connection = context->downstreamConnection();
      // The local address of the downstream connection is the original destination address,
      // if localAddressRestored() returns 'true'.
      if (connection && connection->localAddressRestored()) {
        dst_host = connection->localAddress();
      }
    }

    if (dst_host) {
      const Network::Address::Instance& dst_addr = *dst_host.get();
      // Check if a host with the destination address is already in the host set.
      auto it = host_map_->find(dst_addr.asString());
      if (it != host_map_->end()) {
        HostSharedPtr host(it->second); // takes a reference
        ENVOY_LOG(debug, "Using existing host {}.", host->address()->asString());
        host->used(true); // Mark as used.
        return host;
      }
      // Add a new host
      const Network::Address::Ip* dst_ip = dst_addr.ip();
      if (dst_ip) {
        Network::Address::InstanceConstSharedPtr host_ip_port(
            Network::Utility::copyInternetAddressAndPort(*dst_ip));
        // Create a host we can use immediately.
        auto info = parent_->info();
        HostSharedPtr host(std::make_shared<HostImpl>(
            info, info->name() + dst_addr.asString(), std::move(host_ip_port),
            envoy::config::core::v3::Metadata::default_instance(), 1,
            envoy::config::core::v3::Locality().default_instance(),
            envoy::config::endpoint::v3::Endpoint::HealthCheckConfig().default_instance(), 0,
            envoy::config::core::v3::UNKNOWN));
        ENVOY_LOG(debug, "Created host {}.", host->address()->asString());

        // Tell the cluster about the new host
        // lambda cannot capture a member by value.
        std::weak_ptr<OriginalDstCluster> post_parent = parent_;
        parent_->dispatcher_.post([post_parent, host]() mutable {
          // The main cluster may have disappeared while this post was queued.
          if (std::shared_ptr<OriginalDstCluster> parent = post_parent.lock()) {
            parent->addHost(host);
          }
        });
        return host;
      } else {
        ENVOY_LOG(debug, "Failed to create host for {}.", dst_addr.asString());
      }
    }
  }
  // TODO(ramaraochavali): add a stat and move this log line to debug.
  ENVOY_LOG(warn, "original_dst_load_balancer: No downstream connection or no original_dst.");
  return nullptr;
}

Network::Address::InstanceConstSharedPtr
OriginalDstCluster::LoadBalancer::requestOverrideHost(LoadBalancerContext* context) {
  Network::Address::InstanceConstSharedPtr request_host;
  const Http::HeaderMap* downstream_headers = context->downstreamHeaders();
  if (downstream_headers &&
      downstream_headers->get(Http::Headers::get().EnvoyOriginalDstHost) != nullptr) {
    const std::string request_override_host(
        downstream_headers->get(Http::Headers::get().EnvoyOriginalDstHost)
            ->value()
            .getStringView());
    try {
      request_host = Network::Utility::parseInternetAddressAndPort(request_override_host, false);
      ENVOY_LOG(debug, "Using request override host {}.", request_override_host);
    } catch (const Envoy::EnvoyException& e) {
      ENVOY_LOG(debug, "original_dst_load_balancer: invalid override header value. {}", e.what());
      parent_->info()->stats().original_dst_host_invalid_.inc();
    }
  }
  return request_host;
}

OriginalDstCluster::OriginalDstCluster(
<<<<<<< HEAD
    const envoy::api::v2::Cluster& config, Runtime::Loader& runtime,
    Server::Configuration::TransportSocketFactoryContextImpl& factory_context,
=======
    const envoy::config::cluster::v3::Cluster& config, Runtime::Loader& runtime,
    Server::Configuration::TransportSocketFactoryContext& factory_context,
>>>>>>> 90b60c34
    Stats::ScopePtr&& stats_scope, bool added_via_api)
    : ClusterImplBase(config, runtime, factory_context, std::move(stats_scope), added_via_api),
      dispatcher_(factory_context.dispatcher()),
      cleanup_interval_ms_(
          std::chrono::milliseconds(PROTOBUF_GET_MS_OR_DEFAULT(config, cleanup_interval, 5000))),
      cleanup_timer_(dispatcher_.createTimer([this]() -> void { cleanup(); })),
      use_http_header_(info_->lbOriginalDstConfig()
                           ? info_->lbOriginalDstConfig().value().use_http_header()
                           : false),
      host_map_(std::make_shared<HostMap>()) {
  // TODO(dio): Remove hosts check once the hosts field is removed.
  if (config.has_load_assignment() || !config.hidden_envoy_deprecated_hosts().empty()) {
    throw EnvoyException("ORIGINAL_DST clusters must have no load assignment or hosts configured");
  }
  cleanup_timer_->enableTimer(cleanup_interval_ms_);
}

void OriginalDstCluster::addHost(HostSharedPtr& host) {
  HostMapSharedPtr new_host_map = std::make_shared<HostMap>(*getCurrentHostMap());
  auto pair = new_host_map->emplace(host->address()->asString(), host);
  bool added = pair.second;
  if (added) {
    ENVOY_LOG(debug, "addHost() adding {}", host->address()->asString());
    setHostMap(new_host_map);
    // Given the current config, only EDS clusters support multiple priorities.
    ASSERT(priority_set_.hostSetsPerPriority().size() == 1);
    const auto& first_host_set = priority_set_.getOrCreateHostSet(0);
    HostVectorSharedPtr all_hosts(new HostVector(first_host_set.hosts()));
    all_hosts->emplace_back(host);
    priority_set_.updateHosts(0,
                              HostSetImpl::partitionHosts(all_hosts, HostsPerLocalityImpl::empty()),
                              {}, {std::move(host)}, {}, absl::nullopt);
  }
}

void OriginalDstCluster::cleanup() {
  HostVectorSharedPtr keeping_hosts(new HostVector);
  HostVector to_be_removed;
  ENVOY_LOG(trace, "Stale original dst hosts cleanup triggered.");
  auto host_map = getCurrentHostMap();
  if (!host_map->empty()) {
    ENVOY_LOG(trace, "Cleaning up stale original dst hosts.");
    for (const auto& pair : *host_map) {
      const std::string& addr = pair.first;
      const HostSharedPtr& host = pair.second;
      if (host->used()) {
        ENVOY_LOG(trace, "Keeping active host {}.", addr);
        keeping_hosts->emplace_back(host);
        host->used(false); // Mark to be removed during the next round.
      } else {
        ENVOY_LOG(trace, "Removing stale host {}.", addr);
        to_be_removed.emplace_back(host);
      }
    }
  }

  if (!to_be_removed.empty()) {
    HostMapSharedPtr new_host_map = std::make_shared<HostMap>(*host_map);
    for (const HostSharedPtr& host : to_be_removed) {
      new_host_map->erase(host->address()->asString());
    }
    setHostMap(new_host_map);
    priority_set_.updateHosts(
        0, HostSetImpl::partitionHosts(keeping_hosts, HostsPerLocalityImpl::empty()), {}, {},
        to_be_removed, absl::nullopt);
  }

  cleanup_timer_->enableTimer(cleanup_interval_ms_);
}

std::pair<ClusterImplBaseSharedPtr, ThreadAwareLoadBalancerPtr>
OriginalDstClusterFactory::createClusterImpl(
<<<<<<< HEAD
    const envoy::api::v2::Cluster& cluster, ClusterFactoryContext& context,
    Server::Configuration::TransportSocketFactoryContextImpl& socket_factory_context,
=======
    const envoy::config::cluster::v3::Cluster& cluster, ClusterFactoryContext& context,
    Server::Configuration::TransportSocketFactoryContext& socket_factory_context,
>>>>>>> 90b60c34
    Stats::ScopePtr&& stats_scope) {
  if (cluster.lb_policy() !=
          envoy::config::cluster::v3::Cluster::hidden_envoy_deprecated_ORIGINAL_DST_LB &&
      cluster.lb_policy() != envoy::config::cluster::v3::Cluster::CLUSTER_PROVIDED) {
    throw EnvoyException(fmt::format(
        "cluster: LB policy {} is not valid for Cluster type {}. Only 'CLUSTER_PROVIDED' or "
        "'ORIGINAL_DST_LB' is allowed with cluster type 'ORIGINAL_DST'",
        envoy::config::cluster::v3::Cluster::LbPolicy_Name(cluster.lb_policy()),
        envoy::config::cluster::v3::Cluster::DiscoveryType_Name(cluster.type())));
  }

  // TODO(mattklein123): The original DST load balancer type should be deprecated and instead
  //                     the cluster should directly supply the load balancer. This will remove
  //                     a special case and allow this cluster to be compiled out as an extension.
  auto new_cluster =
      std::make_shared<OriginalDstCluster>(cluster, context.runtime(), socket_factory_context,
                                           std::move(stats_scope), context.addedViaApi());
  auto lb = std::make_unique<OriginalDstCluster::ThreadAwareLoadBalancer>(new_cluster);
  return std::make_pair(new_cluster, std::move(lb));
}

/**
 * Static registration for the original dst cluster factory. @see RegisterFactory.
 */
REGISTER_FACTORY(OriginalDstClusterFactory, ClusterFactory);

} // namespace Upstream
} // namespace Envoy<|MERGE_RESOLUTION|>--- conflicted
+++ resolved
@@ -103,13 +103,8 @@
 }
 
 OriginalDstCluster::OriginalDstCluster(
-<<<<<<< HEAD
-    const envoy::api::v2::Cluster& config, Runtime::Loader& runtime,
+    const envoy::config::cluster::v3::Cluster& config, Runtime::Loader& runtime,
     Server::Configuration::TransportSocketFactoryContextImpl& factory_context,
-=======
-    const envoy::config::cluster::v3::Cluster& config, Runtime::Loader& runtime,
-    Server::Configuration::TransportSocketFactoryContext& factory_context,
->>>>>>> 90b60c34
     Stats::ScopePtr&& stats_scope, bool added_via_api)
     : ClusterImplBase(config, runtime, factory_context, std::move(stats_scope), added_via_api),
       dispatcher_(factory_context.dispatcher()),
@@ -182,13 +177,8 @@
 
 std::pair<ClusterImplBaseSharedPtr, ThreadAwareLoadBalancerPtr>
 OriginalDstClusterFactory::createClusterImpl(
-<<<<<<< HEAD
-    const envoy::api::v2::Cluster& cluster, ClusterFactoryContext& context,
+    const envoy::config::cluster::v3::Cluster& cluster, ClusterFactoryContext& context,
     Server::Configuration::TransportSocketFactoryContextImpl& socket_factory_context,
-=======
-    const envoy::config::cluster::v3::Cluster& cluster, ClusterFactoryContext& context,
-    Server::Configuration::TransportSocketFactoryContext& socket_factory_context,
->>>>>>> 90b60c34
     Stats::ScopePtr&& stats_scope) {
   if (cluster.lb_policy() !=
           envoy::config::cluster::v3::Cluster::hidden_envoy_deprecated_ORIGINAL_DST_LB &&

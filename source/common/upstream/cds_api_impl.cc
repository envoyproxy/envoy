#include "common/upstream/cds_api_impl.h"

#include <string>

#include "envoy/api/v2/cds.pb.validate.h"
#include "envoy/api/v2/cluster/outlier_detection.pb.validate.h"
#include "envoy/stats/scope.h"

#include "common/common/cleanup.h"
#include "common/common/utility.h"
#include "common/config/resources.h"
#include "common/config/subscription_factory.h"
#include "common/config/utility.h"
#include "common/protobuf/utility.h"

namespace Envoy {
namespace Upstream {

CdsApiPtr CdsApiImpl::create(const envoy::api::v2::core::ConfigSource& cds_config,
                             ClusterManager& cm, Event::Dispatcher& dispatcher,
                             Runtime::RandomGenerator& random,
                             const LocalInfo::LocalInfo& local_info, Stats::Scope& scope,
                             Api::Api& api) {
  return CdsApiPtr{new CdsApiImpl(cds_config, cm, dispatcher, random, local_info, scope, api)};
}

CdsApiImpl::CdsApiImpl(const envoy::api::v2::core::ConfigSource& cds_config, ClusterManager& cm,
                       Event::Dispatcher& dispatcher, Runtime::RandomGenerator& random,
                       const LocalInfo::LocalInfo& local_info, Stats::Scope& scope, Api::Api& api)
    : cm_(cm), scope_(scope.createScope("cluster_manager.cds.")) {
  Config::Utility::checkLocalInfo("cds", local_info);

  subscription_ =
      Config::SubscriptionFactory::subscriptionFromConfigSource<envoy::api::v2::Cluster>(
          cds_config, local_info, dispatcher, cm, random, *scope_,
          "envoy.api.v2.ClusterDiscoveryService.FetchClusters",
          "envoy.api.v2.ClusterDiscoveryService.StreamClusters", api);
}

void CdsApiImpl::onConfigUpdate(const ResourceVector& resources, const std::string& version_info) {
  cm_.adsMux().pause(Config::TypeUrl::get().ClusterLoadAssignment);
  Cleanup eds_resume([this] { cm_.adsMux().resume(Config::TypeUrl::get().ClusterLoadAssignment); });

  std::vector<std::string> exception_msgs;
  std::unordered_set<std::string> cluster_names;
  for (const auto& cluster : resources) {
    if (!cluster_names.insert(cluster.name()).second) {
      throw EnvoyException(fmt::format("duplicate cluster {} found", cluster.name()));
    }
  }
  for (const auto& cluster : resources) {
    MessageUtil::validate(cluster);
  }
  // We need to keep track of which clusters we might need to remove.
  ClusterManager::ClusterInfoMap clusters_to_remove = cm_.clusters();
  for (auto& cluster : resources) {
    const std::string cluster_name = cluster.name();
<<<<<<< HEAD
    clusters_to_remove.erase(cluster_name);
    if (cm_.addOrUpdateCluster(cluster, version_info, [this](auto, auto state) {
          // Keep CDS paused as long as there is at least one cluster in the warming state.
          if (state == ClusterManager::ClusterWarmingState::Starting &&
              cm_.warmingClusterCount() == 1) {
            cm_.adsMux().pause(Config::TypeUrl::get().Cluster);
          } else if (state == ClusterManager::ClusterWarmingState::Finished &&
                     cm_.warmingClusterCount() == 0) {
            cm_.adsMux().resume(Config::TypeUrl::get().Cluster);
          }
        })) {
      ENVOY_LOG(debug, "cds: add/update cluster '{}'", cluster_name);
=======
    try {
      clusters_to_remove.erase(cluster_name);
      if (cm_.addOrUpdateCluster(cluster, version_info)) {
        ENVOY_LOG(debug, "cds: add/update cluster '{}'", cluster_name);
      }
    } catch (const EnvoyException& e) {
      exception_msgs.push_back(e.what());
>>>>>>> 59d59998
    }
  }

  for (auto cluster : clusters_to_remove) {
    const std::string cluster_name = cluster.first;
    if (cm_.removeCluster(cluster_name)) {
      ENVOY_LOG(debug, "cds: remove cluster '{}'", cluster_name);
    }
  }

  version_info_ = version_info;
  runInitializeCallbackIfAny();
  if (!exception_msgs.empty()) {
    throw EnvoyException(StringUtil::join(exception_msgs, "\n"));
  }
}

void CdsApiImpl::onConfigUpdateFailed(const EnvoyException*) {
  // We need to allow server startup to continue, even if we have a bad
  // config.
  runInitializeCallbackIfAny();
}

void CdsApiImpl::runInitializeCallbackIfAny() {
  if (initialize_callback_) {
    initialize_callback_();
    initialize_callback_ = nullptr;
  }
}

} // namespace Upstream
} // namespace Envoy<|MERGE_RESOLUTION|>--- conflicted
+++ resolved
@@ -55,28 +55,22 @@
   ClusterManager::ClusterInfoMap clusters_to_remove = cm_.clusters();
   for (auto& cluster : resources) {
     const std::string cluster_name = cluster.name();
-<<<<<<< HEAD
-    clusters_to_remove.erase(cluster_name);
-    if (cm_.addOrUpdateCluster(cluster, version_info, [this](auto, auto state) {
-          // Keep CDS paused as long as there is at least one cluster in the warming state.
-          if (state == ClusterManager::ClusterWarmingState::Starting &&
-              cm_.warmingClusterCount() == 1) {
-            cm_.adsMux().pause(Config::TypeUrl::get().Cluster);
-          } else if (state == ClusterManager::ClusterWarmingState::Finished &&
-                     cm_.warmingClusterCount() == 0) {
-            cm_.adsMux().resume(Config::TypeUrl::get().Cluster);
-          }
-        })) {
-      ENVOY_LOG(debug, "cds: add/update cluster '{}'", cluster_name);
-=======
     try {
       clusters_to_remove.erase(cluster_name);
-      if (cm_.addOrUpdateCluster(cluster, version_info)) {
+      if (cm_.addOrUpdateCluster(cluster, version_info, [this](auto, auto state) {
+            // Keep CDS paused as long as there is at least one cluster in the warming state.
+            if (state == ClusterManager::ClusterWarmingState::Starting &&
+                cm_.warmingClusterCount() == 1) {
+              cm_.adsMux().pause(Config::TypeUrl::get().Cluster);
+            } else if (state == ClusterManager::ClusterWarmingState::Finished &&
+                       cm_.warmingClusterCount() == 0) {
+              cm_.adsMux().resume(Config::TypeUrl::get().Cluster);
+            }
+          })) {
         ENVOY_LOG(debug, "cds: add/update cluster '{}'", cluster_name);
       }
     } catch (const EnvoyException& e) {
       exception_msgs.push_back(e.what());
->>>>>>> 59d59998
     }
   }
 

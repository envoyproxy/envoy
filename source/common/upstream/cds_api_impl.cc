#include "common/upstream/cds_api_impl.h"

#include <string>

#include "envoy/api/v2/cluster.pb.h"
#include "envoy/config/cluster/v3alpha/cluster.pb.h"
#include "envoy/config/cluster/v3alpha/cluster.pb.validate.h"
#include "envoy/config/core/v3alpha/config_source.pb.h"
#include "envoy/service/discovery/v3alpha/discovery.pb.h"
#include "envoy/stats/scope.h"

#include "common/common/assert.h"
#include "common/common/cleanup.h"
#include "common/common/utility.h"
#include "common/config/api_version.h"
#include "common/config/resources.h"
#include "common/config/utility.h"
#include "common/protobuf/utility.h"

#include "absl/strings/str_join.h"

namespace Envoy {
namespace Upstream {

CdsApiPtr CdsApiImpl::create(const envoy::config::core::v3alpha::ConfigSource& cds_config,
                             ClusterManager& cm, Stats::Scope& scope,
                             ProtobufMessage::ValidationVisitor& validation_visitor) {
  return CdsApiPtr{new CdsApiImpl(cds_config, cm, scope, validation_visitor)};
}

CdsApiImpl::CdsApiImpl(const envoy::config::core::v3alpha::ConfigSource& cds_config,
                       ClusterManager& cm, Stats::Scope& scope,
                       ProtobufMessage::ValidationVisitor& validation_visitor)
    : cm_(cm), scope_(scope.createScope("cluster_manager.cds.")),
      validation_visitor_(validation_visitor) {
  subscription_ = cm_.subscriptionFactory().subscriptionFromConfigSource(
      cds_config, loadTypeUrl(cds_config.resource_api_version()), *scope_, *this);
}

void CdsApiImpl::onConfigUpdate(const Protobuf::RepeatedPtrField<ProtobufWkt::Any>& resources,
                                const std::string& version_info) {
  ClusterManager::ClusterInfoMap clusters_to_remove = cm_.clusters();
  std::vector<envoy::config::cluster::v3alpha::Cluster> clusters;
  for (const auto& cluster_blob : resources) {
    clusters.push_back(
        MessageUtil::anyConvert<envoy::config::cluster::v3alpha::Cluster>(cluster_blob));
    clusters_to_remove.erase(clusters.back().name());
  }
  Protobuf::RepeatedPtrField<std::string> to_remove_repeated;
  for (const auto& cluster : clusters_to_remove) {
    *to_remove_repeated.Add() = cluster.first;
  }
  Protobuf::RepeatedPtrField<envoy::service::discovery::v3alpha::Resource> to_add_repeated;
  for (const auto& cluster : clusters) {
    envoy::service::discovery::v3alpha::Resource* to_add = to_add_repeated.Add();
    to_add->set_name(cluster.name());
    to_add->set_version(version_info);
    to_add->mutable_resource()->PackFrom(cluster);
  }
  onConfigUpdate(to_add_repeated, to_remove_repeated, version_info);
}

void CdsApiImpl::onConfigUpdate(
    const Protobuf::RepeatedPtrField<envoy::service::discovery::v3alpha::Resource>& added_resources,
    const Protobuf::RepeatedPtrField<std::string>& removed_resources,
    const std::string& system_version_info) {
  std::unique_ptr<Cleanup> maybe_eds_resume;
  if (cm_.adsMux()) {
    cm_.adsMux()->pause(Config::TypeUrl::get().ClusterLoadAssignment);
    maybe_eds_resume = std::make_unique<Cleanup>(
        [this] { cm_.adsMux()->resume(Config::TypeUrl::get().ClusterLoadAssignment); });
  }

  ENVOY_LOG(info, "cds: add {} cluster(s), remove {} cluster(s)", added_resources.size(),
            removed_resources.size());

  std::vector<std::string> exception_msgs;
  std::unordered_set<std::string> cluster_names;
  bool any_applied = false;
  for (const auto& resource : added_resources) {
    envoy::config::cluster::v3alpha::Cluster cluster;
    try {
      cluster =
          MessageUtil::anyConvert<envoy::config::cluster::v3alpha::Cluster>(resource.resource());
      MessageUtil::validate(cluster, validation_visitor_);
      if (!cluster_names.insert(cluster.name()).second) {
        // NOTE: at this point, the first of these duplicates has already been successfully applied.
        throw EnvoyException(fmt::format("duplicate cluster {} found", cluster.name()));
      }
      if (cm_.addOrUpdateCluster(cluster, resource.version())) {
        any_applied = true;
        ENVOY_LOG(info, "cds: add/update cluster '{}'", cluster.name());
      } else {
        ENVOY_LOG(debug, "cds: add/update cluster '{}' skipped", cluster.name());
      }
    } catch (const EnvoyException& e) {
      exception_msgs.push_back(fmt::format("{}: {}", cluster.name(), e.what()));
    }
  }
  for (const auto& resource_name : removed_resources) {
    if (cm_.removeCluster(resource_name)) {
      any_applied = true;
      ENVOY_LOG(info, "cds: remove cluster '{}'", resource_name);
    }
  }

  if (any_applied) {
    system_version_info_ = system_version_info;
  }
  runInitializeCallbackIfAny();
  if (!exception_msgs.empty()) {
    throw EnvoyException(
        fmt::format("Error adding/updating cluster(s) {}", absl::StrJoin(exception_msgs, ", ")));
  }
}

void CdsApiImpl::onConfigUpdateFailed(Envoy::Config::ConfigUpdateFailureReason reason,
                                      const EnvoyException*) {
  ASSERT(Envoy::Config::ConfigUpdateFailureReason::ConnectionFailure != reason);
  // We need to allow server startup to continue, even if we have a bad
  // config.
  runInitializeCallbackIfAny();
}

void CdsApiImpl::runInitializeCallbackIfAny() {
  if (initialize_callback_) {
    initialize_callback_();
    initialize_callback_ = nullptr;
  }
}

std::string CdsApiImpl::loadTypeUrl(envoy::api::v2::core::ApiVersion resource_api_version) {
  switch (resource_api_version) {
  // automatically set api version as V2
<<<<<<< HEAD
  case envoy::api::v2::core::ApiVersion::AUTO:
  case envoy::api::v2::core::ApiVersion::V2:
    return Grpc::Common::typeUrl(
        API_NO_BOOST(envoy::api::v2::Cluster().GetDescriptor()->full_name()));
  case envoy::api::v2::core::ApiVersion::V3ALPHA:
=======
  case envoy::config::core::v3alpha::ConfigSource::AUTO:
  case envoy::config::core::v3alpha::ConfigSource::V2:
    return Grpc::Common::typeUrl(
        API_NO_BOOST(envoy::api::v2::Cluster().GetDescriptor()->full_name()));
  case envoy::config::core::v3alpha::ConfigSource::V3ALPHA:
>>>>>>> cceab393
    return Grpc::Common::typeUrl(
        API_NO_BOOST(envoy::config::cluster::v3alpha::Cluster().GetDescriptor()->full_name()));
  default:
    NOT_REACHED_GCOVR_EXCL_LINE;
  }
}

} // namespace Upstream
} // namespace Envoy<|MERGE_RESOLUTION|>--- conflicted
+++ resolved
@@ -132,19 +132,11 @@
 std::string CdsApiImpl::loadTypeUrl(envoy::api::v2::core::ApiVersion resource_api_version) {
   switch (resource_api_version) {
   // automatically set api version as V2
-<<<<<<< HEAD
-  case envoy::api::v2::core::ApiVersion::AUTO:
-  case envoy::api::v2::core::ApiVersion::V2:
+  case envoy::config::core::v3alpha::ApiVersion::AUTO:
+  case envoy::config::core::v3alpha::ApiVersion::V2:
     return Grpc::Common::typeUrl(
         API_NO_BOOST(envoy::api::v2::Cluster().GetDescriptor()->full_name()));
-  case envoy::api::v2::core::ApiVersion::V3ALPHA:
-=======
-  case envoy::config::core::v3alpha::ConfigSource::AUTO:
-  case envoy::config::core::v3alpha::ConfigSource::V2:
-    return Grpc::Common::typeUrl(
-        API_NO_BOOST(envoy::api::v2::Cluster().GetDescriptor()->full_name()));
-  case envoy::config::core::v3alpha::ConfigSource::V3ALPHA:
->>>>>>> cceab393
+  case envoy::config::core::v3alpha::ApiVersion::V3ALPHA:
     return Grpc::Common::typeUrl(
         API_NO_BOOST(envoy::config::cluster::v3alpha::Cluster().GetDescriptor()->full_name()));
   default:

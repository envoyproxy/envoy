#include "common/upstream/cds_api_impl.h"

#include <string>

#include "envoy/api/v2/cds.pb.validate.h"
#include "envoy/api/v2/cluster/outlier_detection.pb.validate.h"
#include "envoy/stats/scope.h"

#include "common/common/cleanup.h"
#include "common/common/utility.h"
#include "common/config/resources.h"
#include "common/config/utility.h"
#include "common/protobuf/utility.h"

namespace Envoy {
namespace Upstream {

CdsApiPtr CdsApiImpl::create(const envoy::api::v2::core::ConfigSource& cds_config,
                             ClusterManager& cm, Stats::Scope& scope,
                             ProtobufMessage::ValidationVisitor& validation_visitor) {
  return CdsApiPtr{new CdsApiImpl(cds_config, cm, scope, validation_visitor)};
}

CdsApiImpl::CdsApiImpl(const envoy::api::v2::core::ConfigSource& cds_config, ClusterManager& cm,
                       Stats::Scope& scope, ProtobufMessage::ValidationVisitor& validation_visitor)
    : cm_(cm), scope_(scope.createScope("cluster_manager.cds.")),
      validation_visitor_(validation_visitor) {
  subscription_ = cm_.subscriptionFactory().subscriptionFromConfigSource(
      cds_config, Grpc::Common::typeUrl(envoy::api::v2::Cluster().GetDescriptor()->full_name()),
      *scope_, *this);
}

void CdsApiImpl::onConfigUpdate(const Protobuf::RepeatedPtrField<ProtobufWkt::Any>& resources,
                                const std::string& version_info) {
  ClusterManager::ClusterInfoMap clusters_to_remove = cm_.clusters();
  std::vector<envoy::api::v2::Cluster> clusters;
  for (const auto& cluster_blob : resources) {
    clusters.push_back(
        MessageUtil::anyConvert<envoy::api::v2::Cluster>(cluster_blob, validation_visitor_));
    clusters_to_remove.erase(clusters.back().name());
  }
  Protobuf::RepeatedPtrField<std::string> to_remove_repeated;
  for (const auto& cluster : clusters_to_remove) {
    *to_remove_repeated.Add() = cluster.first;
  }
  Protobuf::RepeatedPtrField<envoy::api::v2::Resource> to_add_repeated;
  for (const auto& cluster : clusters) {
    envoy::api::v2::Resource* to_add = to_add_repeated.Add();
    to_add->set_name(cluster.name());
    to_add->set_version(version_info);
    to_add->mutable_resource()->PackFrom(cluster);
  }
  onConfigUpdate(to_add_repeated, to_remove_repeated, version_info);
}

void CdsApiImpl::onConfigUpdate(
    const Protobuf::RepeatedPtrField<envoy::api::v2::Resource>& added_resources,
    const Protobuf::RepeatedPtrField<std::string>& removed_resources,
    const std::string& system_version_info) {
  cm_.adsMux().pause(Config::TypeUrl::get().ClusterLoadAssignment);
  Cleanup eds_resume([this] { cm_.adsMux().resume(Config::TypeUrl::get().ClusterLoadAssignment); });

  std::vector<std::string> exception_msgs;
  std::unordered_set<std::string> cluster_names;
  bool any_applied = false;
  for (const auto& resource : added_resources) {
    envoy::api::v2::Cluster cluster;
    try {
      cluster = MessageUtil::anyConvert<envoy::api::v2::Cluster>(resource.resource(),
                                                                 validation_visitor_);
      MessageUtil::validate(cluster);
      if (!cluster_names.insert(cluster.name()).second) {
        // NOTE: at this point, the first of these duplicates has already been successfully
        // applied.
        throw EnvoyException(fmt::format("duplicate cluster {} found", cluster.name()));
      }
<<<<<<< HEAD
      if (cm_.addOrUpdateCluster(cluster, resource.version())) {
=======
      if (cm_.addOrUpdateCluster(
              cluster, resource.version(),
              [this](const std::string&, ClusterManager::ClusterWarmingState state) {
                // Following if/else block implements a control flow mechanism that can be used
                // by an ADS implementation to properly sequence CDS and RDS update. It is not
                // enforcing on ADS. ADS can use it to detect when a previously sent cluster
                // becomes warm before sending routes that depend on it. This can improve
                // incidence of HTTP 503 responses from Envoy when a route is used before it's
                // supporting cluster is ready.
                //
                // We achieve that by leaving CDS in the paused state as long as there is at
                // least one cluster in the warming state. This prevents CDS ACK from being sent
                // to ADS. Once cluster is warmed up, CDS is resumed, and ACK is sent to ADS,
                // providing a signal to ADS to proceed with RDS updates.
                //
                // Major concern with this approach is CDS being left in the paused state
                // forever. As long as ClusterManager::removeCluster() is not called on a
                // warming cluster this is not an issue. CdsApiImpl takes care of doing this
                // properly, and there is no other component removing clusters from the
                // ClusterManagerImpl. If this ever changes, we would need to correct the
                // following logic.
                if (state == ClusterManager::ClusterWarmingState::Starting &&
                    cm_.warmingClusterCount() == 1) {
                  cm_.adsMux().pause(Config::TypeUrl::get().Cluster);
                } else if (state == ClusterManager::ClusterWarmingState::Finished &&
                           cm_.warmingClusterCount() == 0) {
                  cm_.adsMux().resume(Config::TypeUrl::get().Cluster);
                }
              })) {
>>>>>>> db853fd2
        any_applied = true;
        ENVOY_LOG(debug, "cds: add/update cluster '{}'", cluster.name());
      }
    } catch (const EnvoyException& e) {
      exception_msgs.push_back(fmt::format("{}: {}", cluster.name(), e.what()));
    }
  }
  for (auto resource_name : removed_resources) {
    if (cm_.removeCluster(resource_name)) {
      any_applied = true;
      ENVOY_LOG(debug, "cds: remove cluster '{}'", resource_name);
    }
  }

  if (any_applied) {
    system_version_info_ = system_version_info;
  }
  runInitializeCallbackIfAny();
  if (!exception_msgs.empty()) {
    throw EnvoyException(
        fmt::format("Error adding/updating cluster(s) {}", StringUtil::join(exception_msgs, ", ")));
  }
}

void CdsApiImpl::onConfigUpdateFailed(const EnvoyException*) {
  // We need to allow server startup to continue, even if we have a bad
  // config.
  runInitializeCallbackIfAny();
}

void CdsApiImpl::runInitializeCallbackIfAny() {
  if (initialize_callback_) {
    initialize_callback_();
    initialize_callback_ = nullptr;
  }
}

} // namespace Upstream
} // namespace Envoy<|MERGE_RESOLUTION|>--- conflicted
+++ resolved
@@ -70,43 +70,10 @@
                                                                  validation_visitor_);
       MessageUtil::validate(cluster);
       if (!cluster_names.insert(cluster.name()).second) {
-        // NOTE: at this point, the first of these duplicates has already been successfully
-        // applied.
+        // NOTE: at this point, the first of these duplicates has already been successfully applied.
         throw EnvoyException(fmt::format("duplicate cluster {} found", cluster.name()));
       }
-<<<<<<< HEAD
       if (cm_.addOrUpdateCluster(cluster, resource.version())) {
-=======
-      if (cm_.addOrUpdateCluster(
-              cluster, resource.version(),
-              [this](const std::string&, ClusterManager::ClusterWarmingState state) {
-                // Following if/else block implements a control flow mechanism that can be used
-                // by an ADS implementation to properly sequence CDS and RDS update. It is not
-                // enforcing on ADS. ADS can use it to detect when a previously sent cluster
-                // becomes warm before sending routes that depend on it. This can improve
-                // incidence of HTTP 503 responses from Envoy when a route is used before it's
-                // supporting cluster is ready.
-                //
-                // We achieve that by leaving CDS in the paused state as long as there is at
-                // least one cluster in the warming state. This prevents CDS ACK from being sent
-                // to ADS. Once cluster is warmed up, CDS is resumed, and ACK is sent to ADS,
-                // providing a signal to ADS to proceed with RDS updates.
-                //
-                // Major concern with this approach is CDS being left in the paused state
-                // forever. As long as ClusterManager::removeCluster() is not called on a
-                // warming cluster this is not an issue. CdsApiImpl takes care of doing this
-                // properly, and there is no other component removing clusters from the
-                // ClusterManagerImpl. If this ever changes, we would need to correct the
-                // following logic.
-                if (state == ClusterManager::ClusterWarmingState::Starting &&
-                    cm_.warmingClusterCount() == 1) {
-                  cm_.adsMux().pause(Config::TypeUrl::get().Cluster);
-                } else if (state == ClusterManager::ClusterWarmingState::Finished &&
-                           cm_.warmingClusterCount() == 0) {
-                  cm_.adsMux().resume(Config::TypeUrl::get().Cluster);
-                }
-              })) {
->>>>>>> db853fd2
         any_applied = true;
         ENVOY_LOG(debug, "cds: add/update cluster '{}'", cluster.name());
       }

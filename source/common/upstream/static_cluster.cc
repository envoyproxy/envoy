#include "source/common/upstream/static_cluster.h"

#include "envoy/common/exception.h"
#include "envoy/config/cluster/v3/cluster.pb.h"
#include "envoy/config/endpoint/v3/endpoint.pb.h"

namespace Envoy {
namespace Upstream {

StaticClusterImpl::StaticClusterImpl(
    const envoy::config::cluster::v3::Cluster& cluster, Runtime::Loader& runtime,
    Server::Configuration::TransportSocketFactoryContextImpl& factory_context,
    Stats::ScopePtr&& stats_scope, bool added_via_api)
    : ClusterImplBase(cluster, runtime, factory_context, std::move(stats_scope), added_via_api,
<<<<<<< HEAD
                      factory_context.dispatcher().timeSource()),
      priority_state_manager_(new PriorityStateManager(*this, factory_context.localInfo(), nullptr,
                                                       factory_context.api().randomGenerator())) {
=======
                      factory_context.mainThreadDispatcher().timeSource()),
      priority_state_manager_(
          new PriorityStateManager(*this, factory_context.localInfo(), nullptr)) {
>>>>>>> 0264041e
  const envoy::config::endpoint::v3::ClusterLoadAssignment& cluster_load_assignment =
      cluster.load_assignment();
  overprovisioning_factor_ = PROTOBUF_GET_WRAPPED_OR_DEFAULT(
      cluster_load_assignment.policy(), overprovisioning_factor, kDefaultOverProvisioningFactor);

  Event::Dispatcher& dispatcher = factory_context.mainThreadDispatcher();

  for (const auto& locality_lb_endpoint : cluster_load_assignment.endpoints()) {
    validateEndpointsForZoneAwareRouting(locality_lb_endpoint);
    priority_state_manager_->initializePriorityFor(locality_lb_endpoint);
    // TODO(adisuissa): Implement LEDS support for STATIC clusters.
    if (locality_lb_endpoint.has_leds_cluster_locality_config()) {
      throw EnvoyException(
          fmt::format("LEDS is only supported when EDS is used. Static cluster {} cannot use LEDS.",
                      cluster.name()));
    }
    for (const auto& lb_endpoint : locality_lb_endpoint.lb_endpoints()) {
      priority_state_manager_->registerHostForPriority(
          lb_endpoint.endpoint().hostname(), resolveProtoAddress(lb_endpoint.endpoint().address()),
          locality_lb_endpoint, lb_endpoint, dispatcher.timeSource());
    }
  }
}

void StaticClusterImpl::startPreInit() {
  // At this point see if we have a health checker. If so, mark all the hosts unhealthy and
  // then fire update callbacks to start the health checking process.
  const auto& health_checker_flag =
      health_checker_ != nullptr
          ? absl::optional<Upstream::Host::HealthFlag>(Host::HealthFlag::FAILED_ACTIVE_HC)
          : absl::nullopt;

  auto& priority_state = priority_state_manager_->priorityState();
  for (size_t i = 0; i < priority_state.size(); ++i) {
    if (priority_state[i].first == nullptr) {
      priority_state[i].first = std::make_unique<HostVector>();
    }
    priority_state_manager_->updateClusterPrioritySet(
        i, std::move(priority_state[i].first), absl::nullopt, absl::nullopt, health_checker_flag,
        overprovisioning_factor_);
  }
  priority_state_manager_.reset();

  onPreInitComplete();
}

std::pair<ClusterImplBaseSharedPtr, ThreadAwareLoadBalancerPtr>
StaticClusterFactory::createClusterImpl(
    const envoy::config::cluster::v3::Cluster& cluster, ClusterFactoryContext& context,
    Server::Configuration::TransportSocketFactoryContextImpl& socket_factory_context,
    Stats::ScopePtr&& stats_scope) {
  return std::make_pair(
      std::make_shared<StaticClusterImpl>(cluster, context.runtime(), socket_factory_context,
                                          std::move(stats_scope), context.addedViaApi()),
      nullptr);
}

/**
 * Static registration for the static cluster factory. @see RegisterFactory.
 */
REGISTER_FACTORY(StaticClusterFactory, ClusterFactory);

} // namespace Upstream
} // namespace Envoy<|MERGE_RESOLUTION|>--- conflicted
+++ resolved
@@ -12,15 +12,10 @@
     Server::Configuration::TransportSocketFactoryContextImpl& factory_context,
     Stats::ScopePtr&& stats_scope, bool added_via_api)
     : ClusterImplBase(cluster, runtime, factory_context, std::move(stats_scope), added_via_api,
-<<<<<<< HEAD
-                      factory_context.dispatcher().timeSource()),
-      priority_state_manager_(new PriorityStateManager(*this, factory_context.localInfo(), nullptr,
-                                                       factory_context.api().randomGenerator())) {
-=======
                       factory_context.mainThreadDispatcher().timeSource()),
       priority_state_manager_(
-          new PriorityStateManager(*this, factory_context.localInfo(), nullptr)) {
->>>>>>> 0264041e
+          new PriorityStateManager(*this, factory_context.localInfo(), nullptr,
+                                                       factory_context.api().randomGenerator())) {
   const envoy::config::endpoint::v3::ClusterLoadAssignment& cluster_load_assignment =
       cluster.load_assignment();
   overprovisioning_factor_ = PROTOBUF_GET_WRAPPED_OR_DEFAULT(

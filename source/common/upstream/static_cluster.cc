#include "source/common/upstream/static_cluster.h"

#include "envoy/common/exception.h"
#include "envoy/config/cluster/v3/cluster.pb.h"
#include "envoy/config/endpoint/v3/endpoint.pb.h"

namespace Envoy {
namespace Upstream {

StaticClusterImpl::StaticClusterImpl(
    const envoy::config::cluster::v3::Cluster& cluster, Runtime::Loader& runtime,
    Server::Configuration::TransportSocketFactoryContextImpl& factory_context,
    Stats::ScopePtr&& stats_scope, bool added_via_api)
    : ClusterImplBase(cluster, runtime, factory_context, std::move(stats_scope), added_via_api,
                      factory_context.dispatcher().timeSource()),
      priority_state_manager_(
          new PriorityStateManager(*this, factory_context.localInfo(), nullptr)) {
<<<<<<< HEAD
  // TODO(dio): Use by-reference when cluster.hosts() is removed.
  const envoy::config::endpoint::v3::ClusterLoadAssignment cluster_load_assignment(
      cluster.has_load_assignment()
          ? cluster.load_assignment()
          : Config::Utility::translateClusterHosts(& hosts));

=======
  const envoy::config::endpoint::v3::ClusterLoadAssignment& cluster_load_assignment =
      cluster.load_assignment();
>>>>>>> f927cd6b
  overprovisioning_factor_ = PROTOBUF_GET_WRAPPED_OR_DEFAULT(
      cluster_load_assignment.policy(), overprovisioning_factor, kDefaultOverProvisioningFactor);

  Event::Dispatcher& dispatcher = factory_context.dispatcher();

  for (const auto& locality_lb_endpoint : cluster_load_assignment.endpoints()) {
    validateEndpointsForZoneAwareRouting(locality_lb_endpoint);
    priority_state_manager_->initializePriorityFor(locality_lb_endpoint);
    for (const auto& lb_endpoint : locality_lb_endpoint.lb_endpoints()) {
      priority_state_manager_->registerHostForPriority(
          lb_endpoint.endpoint().hostname(), resolveProtoAddress(lb_endpoint.endpoint().address()),
          locality_lb_endpoint, lb_endpoint, dispatcher.timeSource());
    }
  }
}

void StaticClusterImpl::startPreInit() {
  // At this point see if we have a health checker. If so, mark all the hosts unhealthy and
  // then fire update callbacks to start the health checking process.
  const auto& health_checker_flag =
      health_checker_ != nullptr
          ? absl::optional<Upstream::Host::HealthFlag>(Host::HealthFlag::FAILED_ACTIVE_HC)
          : absl::nullopt;

  auto& priority_state = priority_state_manager_->priorityState();
  for (size_t i = 0; i < priority_state.size(); ++i) {
    if (priority_state[i].first == nullptr) {
      priority_state[i].first = std::make_unique<HostVector>();
    }
    priority_state_manager_->updateClusterPrioritySet(
        i, std::move(priority_state[i].first), absl::nullopt, absl::nullopt, health_checker_flag,
        overprovisioning_factor_);
  }
  priority_state_manager_.reset();

  onPreInitComplete();
}

std::pair<ClusterImplBaseSharedPtr, ThreadAwareLoadBalancerPtr>
StaticClusterFactory::createClusterImpl(
    const envoy::config::cluster::v3::Cluster& cluster, ClusterFactoryContext& context,
    Server::Configuration::TransportSocketFactoryContextImpl& socket_factory_context,
    Stats::ScopePtr&& stats_scope) {
  return std::make_pair(
      std::make_shared<StaticClusterImpl>(cluster, context.runtime(), socket_factory_context,
                                          std::move(stats_scope), context.addedViaApi()),
      nullptr);
}

/**
 * Static registration for the static cluster factory. @see RegisterFactory.
 */
REGISTER_FACTORY(StaticClusterFactory, ClusterFactory);

} // namespace Upstream
} // namespace Envoy<|MERGE_RESOLUTION|>--- conflicted
+++ resolved
@@ -15,17 +15,8 @@
                       factory_context.dispatcher().timeSource()),
       priority_state_manager_(
           new PriorityStateManager(*this, factory_context.localInfo(), nullptr)) {
-<<<<<<< HEAD
-  // TODO(dio): Use by-reference when cluster.hosts() is removed.
-  const envoy::config::endpoint::v3::ClusterLoadAssignment cluster_load_assignment(
-      cluster.has_load_assignment()
-          ? cluster.load_assignment()
-          : Config::Utility::translateClusterHosts(& hosts));
-
-=======
   const envoy::config::endpoint::v3::ClusterLoadAssignment& cluster_load_assignment =
       cluster.load_assignment();
->>>>>>> f927cd6b
   overprovisioning_factor_ = PROTOBUF_GET_WRAPPED_OR_DEFAULT(
       cluster_load_assignment.policy(), overprovisioning_factor, kDefaultOverProvisioningFactor);
 

#pragma once

#include <chrono>
#include <cstdint>
#include <list>
#include <memory>
#include <string>
#include <unordered_map>
#include <vector>

#include "envoy/event/timer.h"
#include "envoy/http/codec.h"
#include "envoy/network/connection.h"
#include "envoy/network/filter.h"
#include "envoy/redis/conn_pool.h"
#include "envoy/runtime/runtime.h"
#include "envoy/upstream/health_checker.h"

#include "common/common/logger.h"
#include "common/http/codec_client.h"
#include "common/network/filter_impl.h"
#include "common/protobuf/protobuf.h"

#include "api/health_check.pb.h"

namespace Envoy {
namespace Upstream {

/**
 * Factory for creating health checker implementations.
 */
class HealthCheckerFactory {
public:
  /**
   * Create a health checker.
   * @param hc_config supplies the health check proto.
   * @param cluster supplies the owning cluster.
   * @param runtime supplies the runtime loader.
   * @param random supplies the random generator.
   * @param dispatcher supplies the dispatcher.
   * @return a health checker.
   */
  static HealthCheckerPtr create(const envoy::api::v2::HealthCheck& hc_config,
                                 Upstream::Cluster& cluster, Runtime::Loader& runtime,
                                 Runtime::RandomGenerator& random, Event::Dispatcher& dispatcher);
};

/**
 * All health checker stats. @see stats_macros.h
 */
// clang-format off
#define ALL_HEALTH_CHECKER_STATS(COUNTER, GAUGE)                                                   \
  COUNTER(attempt)                                                                                 \
  COUNTER(success)                                                                                 \
  COUNTER(failure)                                                                                 \
  COUNTER(network_failure)                                                                         \
  COUNTER(verify_cluster)                                                                          \
  GAUGE  (healthy)
// clang-format on

/**
 * Definition of all health checker stats. @see stats_macros.h
 */
struct HealthCheckerStats {
  ALL_HEALTH_CHECKER_STATS(GENERATE_COUNTER_STRUCT, GENERATE_GAUGE_STRUCT)
};

/**
 * Base implementation for both the HTTP and TCP health checker.
 */
class HealthCheckerImplBase : public HealthChecker, protected Logger::Loggable<Logger::Id::hc> {
public:
  // Upstream::HealthChecker
  void addHostCheckCompleteCb(HostStatusCb callback) override { callbacks_.push_back(callback); }
  void start() override;

protected:
  class ActiveHealthCheckSession {
  public:
    virtual ~ActiveHealthCheckSession();
    void start() { onIntervalBase(); }

  protected:
    ActiveHealthCheckSession(HealthCheckerImplBase& parent, HostSharedPtr host);

    void handleSuccess();
    void handleFailure(bool network_failure);

    HostSharedPtr host_;

  private:
    virtual void onInterval() PURE;
    void onIntervalBase();
    virtual void onTimeout() PURE;
    void onTimeoutBase();

    HealthCheckerImplBase& parent_;
    Event::TimerPtr interval_timer_;
    Event::TimerPtr timeout_timer_;
    uint32_t num_unhealthy_{};
    uint32_t num_healthy_{};
    bool first_check_{true};
  };

  typedef std::unique_ptr<ActiveHealthCheckSession> ActiveHealthCheckSessionPtr;

  HealthCheckerImplBase(const Cluster& cluster, const envoy::api::v2::HealthCheck& config,
                        Event::Dispatcher& dispatcher, Runtime::Loader& runtime,
                        Runtime::RandomGenerator& random);

  virtual ActiveHealthCheckSessionPtr makeSession(HostSharedPtr host) PURE;

  const Cluster& cluster_;
  Event::Dispatcher& dispatcher_;
  const std::chrono::milliseconds timeout_;
  const uint32_t unhealthy_threshold_;
  const uint32_t healthy_threshold_;
  HealthCheckerStats stats_;
  Runtime::Loader& runtime_;
  Runtime::RandomGenerator& random_;

private:
  void addHosts(const std::vector<HostSharedPtr>& hosts);
  void decHealthy();
  HealthCheckerStats generateStats(Stats::Scope& scope);
  void incHealthy();
  std::chrono::milliseconds interval() const;
  void onClusterMemberUpdate(const std::vector<HostSharedPtr>& hosts_added,
                             const std::vector<HostSharedPtr>& hosts_removed);
  void refreshHealthyStat();
  void runCallbacks(HostSharedPtr host, bool changed_state);

  static const std::chrono::milliseconds NO_TRAFFIC_INTERVAL;

  std::list<HostStatusCb> callbacks_;
  const std::chrono::milliseconds interval_;
  const std::chrono::milliseconds interval_jitter_;
  std::unordered_map<HostSharedPtr, ActiveHealthCheckSessionPtr> active_sessions_;
  uint64_t local_process_healthy_{};
};

/**
 * HTTP health checker implementation. Connection keep alive is used where possible.
 */
class HttpHealthCheckerImpl : public HealthCheckerImplBase {
public:
  HttpHealthCheckerImpl(const Cluster& cluster, const envoy::api::v2::HealthCheck& config,
                        Event::Dispatcher& dispatcher, Runtime::Loader& runtime,
                        Runtime::RandomGenerator& random);

private:
  struct HttpActiveHealthCheckSession : public ActiveHealthCheckSession,
                                        public Http::StreamDecoder,
                                        public Http::StreamCallbacks {
    HttpActiveHealthCheckSession(HttpHealthCheckerImpl& parent, HostSharedPtr host);
    ~HttpActiveHealthCheckSession();

    void onResponseComplete();
    bool isHealthCheckSucceeded();

    // ActiveHealthCheckSession
    void onInterval() override;
    void onTimeout() override;

    // Http::StreamDecoder
    void decodeHeaders(Http::HeaderMapPtr&& headers, bool end_stream) override;
    void decodeData(Buffer::Instance&, bool end_stream) override {
      if (end_stream) {
        onResponseComplete();
      }
    }
    void decodeTrailers(Http::HeaderMapPtr&&) override { onResponseComplete(); }

    // Http::StreamCallbacks
    void onResetStream(Http::StreamResetReason reason) override;
<<<<<<< HEAD
=======

    // Network::ConnectionCallbacks
    void onEvent(Network::ConnectionEvent event) override;
>>>>>>> eb2bf5e0
    void onAboveWriteBufferHighWatermark() override {}
    void onBelowWriteBufferLowWatermark() override {}

    void onEvent(uint32_t events);

    class ConnectionCallbackImpl : public Network::ConnectionCallbacks {
    public:
      ConnectionCallbackImpl(HttpActiveHealthCheckSession& parent) : parent_(parent) {}
      // Network::ConnectionCallbacks
      void onEvent(uint32_t events) override { parent_.onEvent(events); }
      void onAboveWriteBufferHighWatermark() override {}
      void onBelowWriteBufferLowWatermark() override {}

    private:
      HttpActiveHealthCheckSession& parent_;
    };

    ConnectionCallbackImpl connection_callback_impl_{*this};
    HttpHealthCheckerImpl& parent_;
    Http::CodecClientPtr client_;
    Http::StreamEncoder* request_encoder_{};
    Http::HeaderMapPtr response_headers_;
    bool expect_reset_{};
  };

  typedef std::unique_ptr<HttpActiveHealthCheckSession> HttpActiveHealthCheckSessionPtr;

  virtual Http::CodecClient* createCodecClient(Upstream::Host::CreateConnectionData& data) PURE;

  // HealthCheckerImplBase
  ActiveHealthCheckSessionPtr makeSession(HostSharedPtr host) override {
    return ActiveHealthCheckSessionPtr{new HttpActiveHealthCheckSession(*this, host)};
  }

  const std::string path_;
  Optional<std::string> service_name_;
};

/**
 * Production implementation of the HTTP health checker that allocates a real codec client.
 */
class ProdHttpHealthCheckerImpl : public HttpHealthCheckerImpl {
public:
  using HttpHealthCheckerImpl::HttpHealthCheckerImpl;

  // HttpHealthCheckerImpl
  Http::CodecClient* createCodecClient(Upstream::Host::CreateConnectionData& data) override;
};

/**
 * Utility class for loading a binary health checking config and matching it against a buffer.
 * Split out for ease of testing. The type of matching performed is the following (this is the
 * MongoDB health check request and response):
 *
 * "send": [
    {"binary": "39000000"},
    {"binary": "EEEEEEEE"},
    {"binary": "00000000"},
    {"binary": "d4070000"},
    {"binary": "00000000"},
    {"binary": "746573742e"},
    {"binary": "24636d6400"},
    {"binary": "00000000"},
    {"binary": "FFFFFFFF"},

    {"binary": "13000000"},
    {"binary": "01"},
    {"binary": "70696e6700"},
    {"binary": "000000000000f03f"},
    {"binary": "00"}
   ],
   "receive": [
    {"binary": "EEEEEEEE"},
    {"binary": "01000000"},
    {"binary": "00000000"},
    {"binary": "0000000000000000"},
    {"binary": "00000000"},
    {"binary": "11000000"},
    {"binary": "01"},
    {"binary": "6f6b"},
    {"binary": "00000000000000f03f"},
    {"binary": "00"}
   ]
 *
 * During each health check cycle, all of the "send" bytes are sent to the target server. Each
 * binary block can be of arbitrary length and is just concatenated together when sent.
 *
 * On the receive side, "fuzzy" matching is performed such that each binary block must be found,
 * and in the order specified, but not necessarly contiguous. Thus, in the example above,
 * "FFFFFFFF" could be inserted in the response between "EEEEEEEE" and "01000000" and the check
 * would still pass.
 */
class TcpHealthCheckMatcher {
public:
  typedef std::list<std::vector<uint8_t>> MatchSegments;

  static MatchSegments loadProtoBytes(
      const Protobuf::RepeatedPtrField<envoy::api::v2::HealthCheck::Payload>& byte_array);
  static bool match(const MatchSegments& expected, const Buffer::Instance& buffer);
};

/**
 * TCP health checker implementation.
 */
class TcpHealthCheckerImpl : public HealthCheckerImplBase {
public:
  TcpHealthCheckerImpl(const Cluster& cluster, const envoy::api::v2::HealthCheck& config,
                       Event::Dispatcher& dispatcher, Runtime::Loader& runtime,
                       Runtime::RandomGenerator& random);

private:
  struct TcpActiveHealthCheckSession;

  struct TcpSessionCallbacks : public Network::ConnectionCallbacks,
                               public Network::ReadFilterBaseImpl {
    TcpSessionCallbacks(TcpActiveHealthCheckSession& parent) : parent_(parent) {}

    // Network::ConnectionCallbacks
    void onEvent(Network::ConnectionEvent event) override { parent_.onEvent(event); }
    void onAboveWriteBufferHighWatermark() override {}
    void onBelowWriteBufferLowWatermark() override {}

    // Network::ReadFilter
    Network::FilterStatus onData(Buffer::Instance& data) override {
      parent_.onData(data);
      return Network::FilterStatus::StopIteration;
    }

    TcpActiveHealthCheckSession& parent_;
  };

  struct TcpActiveHealthCheckSession : public ActiveHealthCheckSession {
    TcpActiveHealthCheckSession(TcpHealthCheckerImpl& parent, HostSharedPtr host)
        : ActiveHealthCheckSession(parent, host), parent_(parent) {}
    ~TcpActiveHealthCheckSession();

    void onData(Buffer::Instance& data);
    void onEvent(Network::ConnectionEvent event);

    // ActiveHealthCheckSession
    void onInterval() override;
    void onTimeout() override;

    TcpHealthCheckerImpl& parent_;
    Network::ClientConnectionPtr client_;
    std::shared_ptr<TcpSessionCallbacks> session_callbacks_;
  };

  typedef std::unique_ptr<TcpActiveHealthCheckSession> TcpActiveHealthCheckSessionPtr;

  // HealthCheckerImplBase
  ActiveHealthCheckSessionPtr makeSession(HostSharedPtr host) override {
    return ActiveHealthCheckSessionPtr{new TcpActiveHealthCheckSession(*this, host)};
  }

  const TcpHealthCheckMatcher::MatchSegments send_bytes_;
  const TcpHealthCheckMatcher::MatchSegments receive_bytes_;
};

/**
 * Redis health checker implementation. Sends PING and expects PONG.
 */
class RedisHealthCheckerImpl : public HealthCheckerImplBase {
public:
  RedisHealthCheckerImpl(const Cluster& cluster, const envoy::api::v2::HealthCheck& config,
                         Event::Dispatcher& dispatcher, Runtime::Loader& runtime,
                         Runtime::RandomGenerator& random,
                         Redis::ConnPool::ClientFactory& client_factory);

  static const Redis::RespValue& healthCheckRequest() {
    static HealthCheckRequest* request = new HealthCheckRequest();
    return request->request_;
  }

private:
  struct RedisActiveHealthCheckSession : public ActiveHealthCheckSession,
                                         public Redis::ConnPool::Config,
                                         public Redis::ConnPool::PoolCallbacks,
                                         public Network::ConnectionCallbacks {
    RedisActiveHealthCheckSession(RedisHealthCheckerImpl& parent, HostSharedPtr host);
    ~RedisActiveHealthCheckSession();

    // ActiveHealthCheckSession
    void onInterval() override;
    void onTimeout() override;

    // Redis::ConnPool::Config
    std::chrono::milliseconds opTimeout() const override {
      // Allow the main HC infra to control timeout.
      return parent_.timeout_ * 2;
    }

    // Redis::ConnPool::PoolCallbacks
    void onResponse(Redis::RespValuePtr&& value) override;
    void onFailure() override;

    // Network::ConnectionCallbacks
    void onEvent(Network::ConnectionEvent event) override;
    void onAboveWriteBufferHighWatermark() override {}
    void onBelowWriteBufferLowWatermark() override {}

    RedisHealthCheckerImpl& parent_;
    Redis::ConnPool::ClientPtr client_;
    Redis::ConnPool::PoolRequest* current_request_{};
  };

  struct HealthCheckRequest {
    HealthCheckRequest();

    Redis::RespValue request_;
  };

  typedef std::unique_ptr<RedisActiveHealthCheckSession> RedisActiveHealthCheckSessionPtr;

  // HealthCheckerImplBase
  ActiveHealthCheckSessionPtr makeSession(HostSharedPtr host) override {
    return ActiveHealthCheckSessionPtr{new RedisActiveHealthCheckSession(*this, host)};
  }

  Redis::ConnPool::ClientFactory& client_factory_;
};

} // namespace Upstream
} // namespace Envoy<|MERGE_RESOLUTION|>--- conflicted
+++ resolved
@@ -173,22 +173,16 @@
 
     // Http::StreamCallbacks
     void onResetStream(Http::StreamResetReason reason) override;
-<<<<<<< HEAD
-=======
-
-    // Network::ConnectionCallbacks
-    void onEvent(Network::ConnectionEvent event) override;
->>>>>>> eb2bf5e0
     void onAboveWriteBufferHighWatermark() override {}
     void onBelowWriteBufferLowWatermark() override {}
 
-    void onEvent(uint32_t events);
+    void onEvent(Network::ConnectionEvent event);
 
     class ConnectionCallbackImpl : public Network::ConnectionCallbacks {
     public:
       ConnectionCallbackImpl(HttpActiveHealthCheckSession& parent) : parent_(parent) {}
       // Network::ConnectionCallbacks
-      void onEvent(uint32_t events) override { parent_.onEvent(events); }
+      void onEvent(Network::ConnectionEvent event) override { parent_.onEvent(event); }
       void onAboveWriteBufferHighWatermark() override {}
       void onBelowWriteBufferLowWatermark() override {}
 

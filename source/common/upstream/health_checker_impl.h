#pragma once

#include <cstdint>

#include "envoy/access_log/access_log.h"
#include "envoy/api/api.h"
#include "envoy/common/random_generator.h"
#include "envoy/config/core/v3/health_check.pb.h"
#include "envoy/data/core/v3/health_check_event.pb.h"
#include "envoy/grpc/status.h"
#include "envoy/network/socket.h"
#include "envoy/server/factory_context.h"
#include "envoy/server/health_checker_config.h"
#include "envoy/type/v3/http.pb.h"
#include "envoy/type/v3/range.pb.h"
#include "envoy/upstream/health_checker.h"

#include "source/common/common/dump_state_utils.h"
#include "source/common/common/logger.h"
#include "source/common/grpc/codec.h"
#include "source/common/http/codec_client.h"
#include "source/common/router/header_parser.h"
#include "source/common/stream_info/stream_info_impl.h"
#include "source/common/upstream/health_checker_event_logger.h"

#include "src/proto/grpc/health/v1/health.pb.h"

namespace Envoy {
namespace Upstream {

constexpr uint64_t kDefaultMaxBytesInBuffer = 1024;

/**
 * HealthCheckerHash and HealthCheckerEqualTo are used to allow the HealthCheck proto to be used as
 * a flat_hash_map key.
 */
struct HealthCheckerHash {
  size_t operator()(const envoy::config::core::v3::HealthCheck& health_check) const {
    return MessageUtil::hash(health_check);
  }
};

struct HealthCheckerEqualTo {
  bool operator()(const envoy::config::core::v3::HealthCheck& lhs,
                  const envoy::config::core::v3::HealthCheck& rhs) const {
    return Protobuf::util::MessageDifferencer::Equals(lhs, rhs);
  }
};

/**
 * Health checker factory context.
 */
class HealthCheckerFactoryContextImpl : public Server::Configuration::HealthCheckerFactoryContext {
public:
  HealthCheckerFactoryContextImpl(Upstream::Cluster& cluster,
                                  Server::Configuration::ServerFactoryContext& server_context)
      : cluster_(cluster), runtime_(server_context.runtime()),
        dispatcher_(server_context.mainThreadDispatcher()),
        validation_visitor_(server_context.messageValidationVisitor()),
        log_manager_(server_context.accessLogManager()), api_(server_context.api()),
        server_context_(server_context) {}
  Upstream::Cluster& cluster() override { return cluster_; }
  Envoy::Runtime::Loader& runtime() override { return runtime_; }
  Event::Dispatcher& mainThreadDispatcher() override { return dispatcher_; }
  HealthCheckEventLoggerPtr eventLogger() override { return std::move(event_logger_); }
  ProtobufMessage::ValidationVisitor& messageValidationVisitor() override {
    return validation_visitor_;
  }
  Api::Api& api() override { return api_; }

  AccessLog::AccessLogManager& accessLogManager() override { return log_manager_; }
  void setEventLogger(HealthCheckEventLoggerPtr event_logger) override {
    event_logger_ = std::move(event_logger);
  }

  Server::Configuration::ServerFactoryContext& serverFactoryContext() override {
    return server_context_;
  };

private:
  Upstream::Cluster& cluster_;
  Envoy::Runtime::Loader& runtime_;
  Event::Dispatcher& dispatcher_;
  ProtobufMessage::ValidationVisitor& validation_visitor_;
  AccessLog::AccessLogManager& log_manager_;
  Api::Api& api_;
  HealthCheckEventLoggerPtr event_logger_;
  Server::Configuration::ServerFactoryContext& server_context_;
};

/**
 * Factory for creating health checker implementations.
 */
class HealthCheckerFactory : public Logger::Loggable<Logger::Id::health_checker> {
public:
  // Helper functions to get the correct hostname for an L7 health check.
  static const std::string& getHostname(const HostSharedPtr& host,
                                        const std::string& config_hostname,
                                        const ClusterInfoConstSharedPtr& cluster);
  /**
   * Create a health checker or return an error.
   * @param health_check_config supplies the health check proto.
   * @param cluster supplies the owning cluster.
<<<<<<< HEAD
   * @param server_context reference to the Server context object
   * @return a health checker.
=======
   * @param runtime supplies the runtime loader.
   * @param dispatcher supplies the dispatcher.
   * @param log_manager supplies the log_manager.
   * @param validation_visitor message validation visitor instance.
   * @param api reference to the Api object
   * @return a health checker or creation error.
>>>>>>> ad5f4c6c
   */
  static absl::StatusOr<HealthCheckerSharedPtr>
  create(const envoy::config::core::v3::HealthCheck& health_check_config,
         Upstream::Cluster& cluster, Server::Configuration::ServerFactoryContext& server_context);
};

/**
 * Utility class for loading a binary health checking config and matching it against a buffer.
 * Split out for ease of testing. The type of matching performed is the following (this is the
 * MongoDB health check request and response):
 *
 * "send": [
    {"text": "39000000"},
    {"text": "EEEEEEEE"},
    {"text": "00000000"},
    {"text": "d4070000"},
    {"text": "00000000"},
    {"text": "746573742e"},
    {"text": "24636d6400"},
    {"text": "00000000"},
    {"text": "FFFFFFFF"},

    {"text": "13000000"},
    {"text": "01"},
    {"text": "70696e6700"},
    {"text": "000000000000f03f"},
    {"text": "00"}
   ],
   "receive": [
    {"text": "EEEEEEEE"},
    {"text": "01000000"},
    {"text": "00000000"},
    {"text": "0000000000000000"},
    {"text": "00000000"},
    {"text": "11000000"},
    {"text": "01"},
    {"text": "6f6b"},
    {"text": "00000000000000f03f"},
    {"text": "00"}
   ]
 * Each text or binary filed in Payload is converted to a binary block.
 * The text is Hex string by default.
 *
 * During each health check cycle, all of the "send" bytes are sent to the target server. Each
 * binary block can be of arbitrary length and is just concatenated together when sent.
 *
 * On the receive side, "fuzzy" matching is performed such that each binary block must be found,
 * and in the order specified, but not necessary contiguous. Thus, in the example above,
 * "FFFFFFFF" could be inserted in the response between "EEEEEEEE" and "01000000" and the check
 * would still pass.
 *
 */
class PayloadMatcher {
public:
  using MatchSegments = std::list<std::vector<uint8_t>>;

  static absl::StatusOr<MatchSegments> loadProtoBytes(
      const Protobuf::RepeatedPtrField<envoy::config::core::v3::HealthCheck::Payload>& byte_array);
  static bool match(const MatchSegments& expected, const Buffer::Instance& buffer);
};

} // namespace Upstream
} // namespace Envoy<|MERGE_RESOLUTION|>--- conflicted
+++ resolved
@@ -101,17 +101,8 @@
    * Create a health checker or return an error.
    * @param health_check_config supplies the health check proto.
    * @param cluster supplies the owning cluster.
-<<<<<<< HEAD
    * @param server_context reference to the Server context object
    * @return a health checker.
-=======
-   * @param runtime supplies the runtime loader.
-   * @param dispatcher supplies the dispatcher.
-   * @param log_manager supplies the log_manager.
-   * @param validation_visitor message validation visitor instance.
-   * @param api reference to the Api object
-   * @return a health checker or creation error.
->>>>>>> ad5f4c6c
    */
   static absl::StatusOr<HealthCheckerSharedPtr>
   create(const envoy::config::core::v3::HealthCheck& health_check_config,

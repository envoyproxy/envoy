--- conflicted
+++ resolved
@@ -46,15 +46,9 @@
                resource)
         .cluster_name();
   }
-<<<<<<< HEAD
-  static std::string loadTypeUrl(envoy::api::v2::core::ApiVersion resource_api_version);
-  using LocalityWeightsMap =
-      std::unordered_map<envoy::api::v2::core::Locality, uint32_t, LocalityHash, LocalityEqualTo>;
-=======
   std::string loadTypeUrl();
   using LocalityWeightsMap = std::unordered_map<envoy::config::core::v3alpha::Locality, uint32_t,
                                                 LocalityHash, LocalityEqualTo>;
->>>>>>> cceab393
   bool updateHostsPerLocality(const uint32_t priority, const uint32_t overprovisioning_factor,
                               const HostVector& new_hosts, LocalityWeightsMap& locality_weights_map,
                               LocalityWeightsMap& new_locality_weights_map,
@@ -90,10 +84,6 @@
   Event::TimerPtr assignment_timeout_;
   ProtobufMessage::ValidationVisitor& validation_visitor_;
   InitializePhase initialize_phase_;
-<<<<<<< HEAD
-=======
-  envoy::config::core::v3alpha::ConfigSource::XdsApiVersion xds_api_version_;
->>>>>>> cceab393
 };
 
 class EdsClusterFactory : public ClusterFactoryImplBase {

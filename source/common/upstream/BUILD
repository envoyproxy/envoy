licenses(["notice"])  # Apache 2

load(
    "//bazel:envoy_build_system.bzl",
    "envoy_cc_library",
    "envoy_package",
)

envoy_package()

envoy_cc_library(
    name = "cds_api_lib",
    srcs = ["cds_api_impl.cc"],
    hdrs = ["cds_api_impl.h"],
    external_deps = ["envoy_cds"],
    deps = [
        ":cds_subscription_lib",
        "//include/envoy/config:subscription_interface",
        "//include/envoy/event:dispatcher_interface",
        "//include/envoy/local_info:local_info_interface",
        "//source/common/common:logger_lib",
        "//source/common/config:subscription_factory_lib",
        "//source/common/config:utility_lib",
    ],
)

envoy_cc_library(
    name = "cds_subscription_lib",
    srcs = ["cds_subscription.cc"],
    hdrs = ["cds_subscription.h"],
    external_deps = ["envoy_cds"],
    deps = [
        "//include/envoy/config:subscription_interface",
        "//include/envoy/event:dispatcher_interface",
        "//include/envoy/json:json_object_interface",
        "//include/envoy/local_info:local_info_interface",
        "//source/common/common:assert_lib",
        "//source/common/common:logger_lib",
        "//source/common/config:cds_json_lib",
        "//source/common/config:utility_lib",
        "//source/common/http:headers_lib",
        "//source/common/http:rest_api_fetcher_lib",
        "//source/common/json:config_schemas_lib",
        "//source/common/json:json_loader_lib",
    ],
)

envoy_cc_library(
    name = "cluster_manager_lib",
    srcs = ["cluster_manager_impl.cc"],
    hdrs = ["cluster_manager_impl.h"],
    external_deps = ["envoy_base"],
    deps = [
        ":cds_api_lib",
        ":load_balancer_lib",
        ":ring_hash_lb_lib",
        "//include/envoy/event:dispatcher_interface",
        "//include/envoy/http:codes_interface",
        "//include/envoy/local_info:local_info_interface",
        "//include/envoy/network:dns_interface",
        "//include/envoy/runtime:runtime_interface",
        "//include/envoy/ssl:context_manager_interface",
        "//include/envoy/thread_local:thread_local_interface",
        "//include/envoy/upstream:cluster_manager_interface",
        "//source/common/common:enum_to_int",
        "//source/common/common:utility_lib",
        "//source/common/config:cds_json_lib",
        "//source/common/config:utility_lib",
        "//source/common/http:async_client_lib",
        "//source/common/http/http1:conn_pool_lib",
        "//source/common/http/http2:conn_pool_lib",
<<<<<<< HEAD
=======
        "//source/common/json:config_schemas_lib",
        "//source/common/json:json_loader_lib",
        "//source/common/network:utility_lib",
>>>>>>> d0d18a17
        "//source/common/protobuf:utility_lib",
        "//source/common/router:shadow_writer_lib",
        "//source/common/upstream:upstream_lib",
    ],
)

envoy_cc_library(
    name = "health_checker_lib",
    srcs = ["health_checker_impl.cc"],
    hdrs = ["health_checker_impl.h"],
    external_deps = ["envoy_health_check"],
    deps = [
        ":host_utility_lib",
        "//include/envoy/event:dispatcher_interface",
        "//include/envoy/event:timer_interface",
        "//include/envoy/http:codec_interface",
        "//include/envoy/http:codes_interface",
        "//include/envoy/network:connection_interface",
        "//include/envoy/network:filter_interface",
        "//include/envoy/runtime:runtime_interface",
        "//include/envoy/stats:stats_interface",
        "//include/envoy/upstream:health_checker_interface",
        "//source/common/buffer:buffer_lib",
        "//source/common/common:empty_string",
        "//source/common/common:enum_to_int",
        "//source/common/common:hex_lib",
        "//source/common/common:logger_lib",
        "//source/common/common:utility_lib",
        "//source/common/http:codec_client_lib",
        "//source/common/http:header_map_lib",
        "//source/common/http:headers_lib",
        "//source/common/http:utility_lib",
        "//source/common/network:filter_lib",
        "//source/common/protobuf:utility_lib",
        "//source/common/redis:conn_pool_lib",
    ],
)

envoy_cc_library(
    name = "host_utility_lib",
    srcs = ["host_utility.cc"],
    hdrs = ["host_utility.h"],
    deps = ["//include/envoy/upstream:upstream_interface"],
)

envoy_cc_library(
    name = "load_balancer_lib",
    srcs = ["load_balancer_impl.cc"],
    hdrs = ["load_balancer_impl.h"],
    deps = [
        "//include/envoy/runtime:runtime_interface",
        "//include/envoy/stats:stats_interface",
        "//include/envoy/upstream:load_balancer_interface",
        "//include/envoy/upstream:upstream_interface",
        "//source/common/common:assert_lib",
    ],
)

envoy_cc_library(
    name = "logical_dns_cluster_lib",
    srcs = ["logical_dns_cluster.cc"],
    hdrs = ["logical_dns_cluster.h"],
    deps = [
        ":upstream_includes",
        "//include/envoy/thread_local:thread_local_interface",
        "//source/common/common:empty_string",
        "//source/common/config:utility_lib",
        "//source/common/network:address_lib",
        "//source/common/network:utility_lib",
        "//source/common/protobuf",
        "//source/common/protobuf:utility_lib",
    ],
)

envoy_cc_library(
    name = "original_dst_cluster_lib",
    srcs = ["original_dst_cluster.cc"],
    hdrs = ["original_dst_cluster.h"],
    deps = [
        ":upstream_includes",
        "//source/common/common:empty_string",
        "//source/common/network:address_lib",
        "//source/common/network:utility_lib",
    ],
)

envoy_cc_library(
    name = "outlier_detection_lib",
    srcs = ["outlier_detection_impl.cc"],
    hdrs = ["outlier_detection_impl.h"],
    external_deps = ["envoy_cds"],
    deps = [
        "//include/envoy/access_log:access_log_interface",
        "//include/envoy/event:dispatcher_interface",
        "//include/envoy/event:timer_interface",
        "//include/envoy/runtime:runtime_interface",
        "//include/envoy/upstream:outlier_detection_interface",
        "//include/envoy/upstream:upstream_interface",
        "//source/common/common:assert_lib",
        "//source/common/common:utility_lib",
        "//source/common/http:codes_lib",
        "//source/common/protobuf",
    ],
)

envoy_cc_library(
    name = "resource_manager_lib",
    hdrs = ["resource_manager_impl.h"],
    deps = [
        "//include/envoy/runtime:runtime_interface",
        "//include/envoy/upstream:resource_manager_interface",
        "//source/common/common:assert_lib",
    ],
)

envoy_cc_library(
    name = "ring_hash_lb_lib",
    srcs = ["ring_hash_lb.cc"],
    hdrs = ["ring_hash_lb.h"],
    deps = [
        ":load_balancer_lib",
        "//include/envoy/runtime:runtime_interface",
        "//include/envoy/upstream:load_balancer_interface",
        "//source/common/common:assert_lib",
        "//source/common/common:logger_lib",
    ],
)

envoy_cc_library(
    name = "eds_lib",
    srcs = ["eds.cc"],
    hdrs = ["eds.h"],
    external_deps = [
        "envoy_base",
        "envoy_eds",
    ],
    deps = [
        ":sds_subscription_lib",
        ":upstream_includes",
        "//include/envoy/config:subscription_interface",
        "//include/envoy/local_info:local_info_interface",
        "//source/common/config:metadata_lib",
        "//source/common/config:subscription_factory_lib",
        "//source/common/config:utility_lib",
        "//source/common/network:address_lib",
        "//source/common/network:utility_lib",
    ],
)

envoy_cc_library(
    name = "sds_subscription_lib",
    srcs = ["sds_subscription.cc"],
    hdrs = ["sds_subscription.h"],
    external_deps = [
        "envoy_base",
        "envoy_eds",
    ],
    deps = [
        "//include/envoy/config:subscription_interface",
        "//source/common/common:assert_lib",
        "//source/common/config:metadata_lib",
        "//source/common/config:utility_lib",
        "//source/common/http:headers_lib",
        "//source/common/http:rest_api_fetcher_lib",
        "//source/common/json:config_schemas_lib",
        "//source/common/json:json_loader_lib",
        "//source/common/protobuf",
    ],
)

envoy_cc_library(
    name = "upstream_lib",
    srcs = ["upstream_impl.cc"],
    external_deps = ["envoy_base"],
    deps = [
        ":eds_lib",
        ":health_checker_lib",
        ":logical_dns_cluster_lib",
        ":original_dst_cluster_lib",
        ":upstream_includes",
        "//include/envoy/event:dispatcher_interface",
        "//include/envoy/event:timer_interface",
        "//include/envoy/network:dns_interface",
        "//include/envoy/ssl:context_interface",
        "//include/envoy/upstream:health_checker_interface",
        "//source/common/common:enum_to_int",
        "//source/common/common:utility_lib",
        "//source/common/config:protocol_json_lib",
        "//source/common/config:tls_context_json_lib",
        "//source/common/http:utility_lib",
        "//source/common/network:address_lib",
        "//source/common/network:utility_lib",
        "//source/common/protobuf",
        "//source/common/protobuf:utility_lib",
        "//source/common/ssl:connection_lib",
        "//source/common/ssl:context_config_lib",
    ],
)

envoy_cc_library(
    name = "upstream_includes",
    hdrs = ["upstream_impl.h"],
    external_deps = ["envoy_base"],
    deps = [
        ":outlier_detection_lib",
        ":resource_manager_lib",
        "//include/envoy/event:timer_interface",
        "//include/envoy/local_info:local_info_interface",
        "//include/envoy/network:dns_interface",
        "//include/envoy/runtime:runtime_interface",
        "//include/envoy/ssl:context_manager_interface",
        "//include/envoy/thread_local:thread_local_interface",
        "//include/envoy/upstream:cluster_manager_interface",
        "//include/envoy/upstream:health_checker_interface",
        "//include/envoy/upstream:load_balancer_interface",
        "//include/envoy/upstream:upstream_interface",
        "//source/common/common:callback_impl_lib",
        "//source/common/common:enum_to_int",
        "//source/common/common:logger_lib",
        "//source/common/stats:stats_lib",
    ],
)<|MERGE_RESOLUTION|>--- conflicted
+++ resolved
@@ -69,12 +69,7 @@
         "//source/common/http:async_client_lib",
         "//source/common/http/http1:conn_pool_lib",
         "//source/common/http/http2:conn_pool_lib",
-<<<<<<< HEAD
-=======
-        "//source/common/json:config_schemas_lib",
-        "//source/common/json:json_loader_lib",
-        "//source/common/network:utility_lib",
->>>>>>> d0d18a17
+        "//source/common/network:utility_lib",
         "//source/common/protobuf:utility_lib",
         "//source/common/router:shadow_writer_lib",
         "//source/common/upstream:upstream_lib",

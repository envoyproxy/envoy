--- conflicted
+++ resolved
@@ -402,7 +402,6 @@
 )
 
 envoy_cc_library(
-<<<<<<< HEAD
     name = "deterministic_aperture_lb_lib",
     srcs = ["deterministic_aperture_lb.cc"],
     hdrs = ["deterministic_aperture_lb.h"],
@@ -474,8 +473,6 @@
 )
 
 envoy_cc_library(
-=======
->>>>>>> 04dd76b0
     name = "subset_lb_lib",
     srcs = ["subset_lb.cc"],
     hdrs = ["subset_lb.h"],

load(
    "//bazel:envoy_build_system.bzl",
    "envoy_cc_library",
    "envoy_package",
    "envoy_select_enable_http3",
)

licenses(["notice"])  # Apache 2

envoy_package()

envoy_cc_library(
    name = "cds_api_helper_lib",
    srcs = ["cds_api_helper.cc"],
    hdrs = ["cds_api_helper.h"],
    deps = [
        "//envoy/config:grpc_mux_interface",
        "//envoy/config:subscription_interface",
        "//envoy/upstream:cluster_manager_interface",
        "//source/common/common:minimal_logger_lib",
        "//source/common/config:resource_name_lib",
        "//source/common/protobuf",
        "@envoy_api//envoy/config/cluster/v3:pkg_cc_proto",
        "@envoy_api//envoy/config/endpoint/v3:pkg_cc_proto",
    ],
)

envoy_cc_library(
    name = "cds_api_lib",
    srcs = ["cds_api_impl.cc"],
    hdrs = ["cds_api_impl.h"],
    deps = [
        ":cds_api_helper_lib",
        "//envoy/config:subscription_interface",
        "//envoy/protobuf:message_validator_interface",
        "//envoy/stats:stats_interface",
        "//envoy/upstream:cluster_manager_interface",
        "//source/common/common:minimal_logger_lib",
        "//source/common/config:subscription_base_interface",
        "//source/common/grpc:common_lib",
        "//source/common/protobuf",
        "@envoy_api//envoy/config/cluster/v3:pkg_cc_proto",
        "@envoy_api//envoy/config/core/v3:pkg_cc_proto",
    ],
)

envoy_cc_library(
    name = "cluster_manager_lib",
    srcs = ["cluster_manager_impl.cc"],
    hdrs = ["cluster_manager_impl.h"],
    deps = [
        ":cds_api_lib",
        ":load_balancer_lib",
        ":load_stats_reporter_lib",
        ":ring_hash_lb_lib",
        ":subset_lb_lib",
        "//envoy/api:api_interface",
        "//envoy/event:dispatcher_interface",
        "//envoy/http:codes_interface",
        "//envoy/local_info:local_info_interface",
        "//envoy/network:dns_interface",
        "//envoy/router:context_interface",
        "//envoy/runtime:runtime_interface",
        "//envoy/ssl:context_manager_interface",
        "//envoy/thread_local:thread_local_interface",
        "//envoy/upstream:cluster_manager_interface",
        "//source/common/common:cleanup_lib",
        "//source/common/common:enum_to_int",
        "//source/common/common:utility_lib",
        "//source/common/config:grpc_mux_lib",
        "//source/common/config:subscription_factory_lib",
        "//source/common/config:utility_lib",
        "//source/common/config:version_converter_lib",
        "//source/common/config:xds_resource_lib",
        "//source/common/grpc:async_client_manager_lib",
        "//source/common/http:async_client_lib",
        "//source/common/http:alternate_protocols_cache",
        "//source/common/http:mixed_conn_pool",
        "//source/common/http/http1:conn_pool_lib",
        "//source/common/http/http2:conn_pool_lib",
        "//source/common/network:resolver_lib",
        "//source/common/network:utility_lib",
        "//source/common/protobuf:utility_lib",
        "//source/common/router:context_lib",
        "//source/common/router:shadow_writer_lib",
        "//source/common/shared_pool:shared_pool_lib",
        "//source/common/tcp:conn_pool_lib",
        "//source/common/upstream:priority_conn_pool_map_impl_lib",
        "//source/common/upstream:upstream_lib",
        "@envoy_api//envoy/admin/v3:pkg_cc_proto",
        "@envoy_api//envoy/config/bootstrap/v3:pkg_cc_proto",
        "@envoy_api//envoy/config/cluster/v3:pkg_cc_proto",
        "@envoy_api//envoy/config/core/v3:pkg_cc_proto",
    ] + envoy_select_enable_http3([
        "//source/common/http/http3:conn_pool_lib",
        "//source/common/http:conn_pool_grid",
    ]),
)

envoy_cc_library(
    name = "cluster_update_tracker_lib",
    srcs = ["cluster_update_tracker.cc"],
    hdrs = ["cluster_update_tracker.h"],
    deps = [
        "//envoy/upstream:cluster_manager_interface",
    ],
)

envoy_cc_library(
    name = "conn_pool_map",
    hdrs = ["conn_pool_map.h"],
    deps = [
        "//envoy/event:dispatcher_interface",
        "//envoy/upstream:resource_manager_interface",
        "//envoy/upstream:upstream_interface",
        "//source/common/common:debug_recursion_checker_lib",
    ],
)

envoy_cc_library(
    name = "conn_pool_map_impl_lib",
    hdrs = ["conn_pool_map_impl.h"],
    deps = [
        ":conn_pool_map",
    ],
)

envoy_cc_library(
    name = "priority_conn_pool_map",
    hdrs = ["priority_conn_pool_map.h"],
    deps = [
        ":conn_pool_map",
        "//envoy/event:dispatcher_interface",
        "//envoy/upstream:resource_manager_interface",
        "//envoy/upstream:upstream_interface",
        "//source/common/common:debug_recursion_checker_lib",
    ],
)

envoy_cc_library(
    name = "priority_conn_pool_map_impl_lib",
    hdrs = ["priority_conn_pool_map_impl.h"],
    deps = [
        ":conn_pool_map_impl_lib",
        ":priority_conn_pool_map",
    ],
)

envoy_cc_library(
    name = "scheduler_lib",
    hdrs = [
        "edf_scheduler.h",
        "wrsq_scheduler.h",
    ],
    deps = [
        "//include/envoy/common:random_generator_interface",
        "//include/envoy/upstream:scheduler_interface",
        "//source/common/common:assert_lib",
    ],
)

envoy_cc_library(
    name = "health_checker_base_lib",
    srcs = ["health_checker_base_impl.cc"],
    hdrs = ["health_checker_base_impl.h"],
    deps = [
        "//envoy/upstream:health_checker_interface",
        "//source/common/router:router_lib",
        "@envoy_api//envoy/config/core/v3:pkg_cc_proto",
        "@envoy_api//envoy/data/core/v3:pkg_cc_proto",
        "@envoy_api//envoy/type/matcher:pkg_cc_proto",
    ],
)

envoy_cc_library(
    name = "health_checker_lib",
    srcs = ["health_checker_impl.cc"],
    hdrs = ["health_checker_impl.h"],
    external_deps = [
        "grpc_health_proto",
    ],
    deps = [
        ":health_checker_base_lib",
        "@envoy_api//envoy/config/core/v3:pkg_cc_proto",
        "@envoy_api//envoy/data/core/v3:pkg_cc_proto",
        "@envoy_api//envoy/type/v3:pkg_cc_proto",
        # TODO(dio): Remove dependency to server.
        "//envoy/server:health_checker_config_interface",
        "//source/common/grpc:codec_lib",
        "//source/common/http:codec_client_lib",
        "//source/common/upstream:host_utility_lib",
    ],
)

envoy_cc_library(
    name = "host_utility_lib",
    srcs = ["host_utility.cc"],
    hdrs = ["host_utility.h"],
    deps = ["//envoy/upstream:upstream_interface"],
)

envoy_cc_library(
    name = "load_balancer_lib",
    srcs = ["load_balancer_impl.cc"],
    hdrs = ["load_balancer_impl.h"],
    deps = [
<<<<<<< HEAD
        ":scheduler_lib",
        "//include/envoy/common:random_generator_interface",
        "//include/envoy/runtime:runtime_interface",
        "//include/envoy/stats:stats_interface",
        "//include/envoy/upstream:load_balancer_interface",
        "//include/envoy/upstream:upstream_interface",
=======
        ":edf_scheduler_lib",
        "//envoy/common:random_generator_interface",
        "//envoy/runtime:runtime_interface",
        "//envoy/stats:stats_interface",
        "//envoy/upstream:load_balancer_interface",
        "//envoy/upstream:upstream_interface",
>>>>>>> b164962e
        "//source/common/common:assert_lib",
        "//source/common/protobuf:utility_lib",
        "//source/common/runtime:runtime_protos_lib",
        "@envoy_api//envoy/config/cluster/v3:pkg_cc_proto",
    ],
)

envoy_cc_library(
    name = "load_stats_reporter_lib",
    srcs = ["load_stats_reporter.cc"],
    hdrs = ["load_stats_reporter.h"],
    deps = [
        "//envoy/event:dispatcher_interface",
        "//envoy/stats:stats_macros",
        "//envoy/upstream:cluster_manager_interface",
        "//source/common/common:minimal_logger_lib",
        "//source/common/config:version_converter_lib",
        "//source/common/grpc:async_client_lib",
        "@envoy_api//envoy/service/load_stats/v3:pkg_cc_proto",
    ],
)

envoy_cc_library(
    name = "locality_endpoint_lib",
    hdrs = ["locality_endpoint.h"],
    deps = [
        "//source/common/protobuf:utility_lib",
        "@envoy_api//envoy/config/core/v3:pkg_cc_proto",
        "@envoy_api//envoy/config/endpoint/v3:pkg_cc_proto",
    ],
)

envoy_cc_library(
    name = "health_discovery_service_lib",
    srcs = ["health_discovery_service.cc"],
    hdrs = ["health_discovery_service.h"],
    deps = [
        ":health_checker_lib",
        ":locality_endpoint_lib",
        ":upstream_includes",
        "//envoy/api:api_interface",
        "//envoy/event:dispatcher_interface",
        "//envoy/runtime:runtime_interface",
        "//envoy/server:transport_socket_config_interface",
        "//envoy/ssl:context_manager_interface",
        "//envoy/stats:stats_macros",
        "//envoy/upstream:cluster_manager_interface",
        "//envoy/upstream:upstream_interface",
        "//source/common/common:backoff_lib",
        "//source/common/common:minimal_logger_lib",
        "//source/common/config:utility_lib",
        "//source/common/config:version_converter_lib",
        "//source/common/grpc:async_client_lib",
        "//source/common/network:resolver_lib",
        "//source/common/protobuf:message_validator_lib",
        "//source/common/protobuf:utility_lib",
        "//source/server:transport_socket_config_lib",
        "@envoy_api//envoy/config/cluster/v3:pkg_cc_proto",
        "@envoy_api//envoy/config/core/v3:pkg_cc_proto",
        "@envoy_api//envoy/config/endpoint/v3:pkg_cc_proto",
        "@envoy_api//envoy/service/health/v3:pkg_cc_proto",
    ],
)

envoy_cc_library(
    name = "logical_host_lib",
    srcs = ["logical_host.cc"],
    hdrs = ["logical_host.h"],
    deps = [
        ":upstream_includes",
        "@envoy_api//envoy/config/core/v3:pkg_cc_proto",
        "@envoy_api//envoy/config/endpoint/v3:pkg_cc_proto",
    ],
)

envoy_cc_library(
    name = "logical_dns_cluster_lib",
    srcs = ["logical_dns_cluster.cc"],
    hdrs = ["logical_dns_cluster.h"],
    deps = [
        ":cluster_factory_lib",
        ":logical_host_lib",
        ":upstream_includes",
        "//envoy/upstream:cluster_factory_interface",
        "//source/common/common:empty_string",
        "//source/common/config:utility_lib",
        "//source/common/network:address_lib",
        "//source/common/network:utility_lib",
        "//source/common/protobuf",
        "//source/common/protobuf:utility_lib",
        "@envoy_api//envoy/config/cluster/v3:pkg_cc_proto",
        "@envoy_api//envoy/config/core/v3:pkg_cc_proto",
        "@envoy_api//envoy/config/endpoint/v3:pkg_cc_proto",
    ],
)

envoy_cc_library(
    name = "original_dst_cluster_lib",
    srcs = ["original_dst_cluster.cc"],
    hdrs = ["original_dst_cluster.h"],
    deps = [
        ":cluster_factory_lib",
        ":upstream_includes",
        "//envoy/secret:secret_manager_interface",
        "//envoy/upstream:cluster_factory_interface",
        "//source/common/common:empty_string",
        "//source/common/network:address_lib",
        "//source/common/network:utility_lib",
        "@envoy_api//envoy/config/cluster/v3:pkg_cc_proto",
        "@envoy_api//envoy/config/core/v3:pkg_cc_proto",
        "@envoy_api//envoy/config/endpoint/v3:pkg_cc_proto",
    ],
)

envoy_cc_library(
    name = "outlier_detection_lib",
    srcs = ["outlier_detection_impl.cc"],
    hdrs = ["outlier_detection_impl.h"],
    deps = [
        "//envoy/access_log:access_log_interface",
        "//envoy/event:dispatcher_interface",
        "//envoy/event:timer_interface",
        "//envoy/runtime:runtime_interface",
        "//envoy/upstream:outlier_detection_interface",
        "//envoy/upstream:upstream_interface",
        "//source/common/common:assert_lib",
        "//source/common/common:utility_lib",
        "//source/common/http:codes_lib",
        "//source/common/protobuf",
        "@envoy_api//envoy/config/cluster/v3:pkg_cc_proto",
        "@envoy_api//envoy/data/cluster/v3:pkg_cc_proto",
    ],
)

envoy_cc_library(
    name = "resource_manager_lib",
    hdrs = ["resource_manager_impl.h"],
    deps = [
        "//envoy/runtime:runtime_interface",
        "//envoy/upstream:resource_manager_interface",
        "//envoy/upstream:upstream_interface",
        "//source/common/common:assert_lib",
        "//source/common/common:basic_resource_lib",
    ],
)

envoy_cc_library(
    name = "thread_aware_lb_lib",
    srcs = ["thread_aware_lb_impl.cc"],
    hdrs = ["thread_aware_lb_impl.h"],
    external_deps = ["abseil_synchronization"],
    deps = [
        ":load_balancer_lib",
        "//source/common/common:minimal_logger_lib",
        "//source/common/config:metadata_lib",
        "//source/common/config:well_known_names",
        "@envoy_api//envoy/config/cluster/v3:pkg_cc_proto",
    ],
)

envoy_cc_library(
    name = "maglev_lb_lib",
    srcs = ["maglev_lb.cc"],
    hdrs = ["maglev_lb.h"],
    deps = [
        ":thread_aware_lb_lib",
        ":upstream_lib",
        "@envoy_api//envoy/config/cluster/v3:pkg_cc_proto",
    ],
)

envoy_cc_library(
    name = "ring_hash_lb_lib",
    srcs = ["ring_hash_lb.cc"],
    hdrs = ["ring_hash_lb.h"],
    external_deps = [
        "abseil_inlined_vector",
    ],
    deps = [
        ":thread_aware_lb_lib",
        "//source/common/common:minimal_logger_lib",
        "@envoy_api//envoy/config/cluster/v3:pkg_cc_proto",
    ],
)

envoy_cc_library(
    name = "eds_lib",
    srcs = ["eds.cc"],
    hdrs = ["eds.h"],
    deps = [
        ":cluster_factory_lib",
        ":upstream_includes",
        "//envoy/config:grpc_mux_interface",
        "//envoy/config:subscription_factory_interface",
        "//envoy/config:subscription_interface",
        "//envoy/local_info:local_info_interface",
        "//envoy/secret:secret_manager_interface",
        "//envoy/upstream:cluster_factory_interface",
        "//envoy/upstream:locality_lib",
        "//source/common/config:api_version_lib",
        "//source/common/config:decoded_resource_lib",
        "//source/common/config:metadata_lib",
        "//source/common/config:subscription_base_interface",
        "//source/common/config:subscription_factory_lib",
        "//source/common/config:utility_lib",
        "//source/common/config:version_converter_lib",
        "//source/common/network:address_lib",
        "//source/common/network:resolver_lib",
        "//source/common/network:utility_lib",
        "//source/common/protobuf:utility_lib",
        "@envoy_api//envoy/api/v2:pkg_cc_proto",
        "@envoy_api//envoy/config/cluster/v3:pkg_cc_proto",
        "@envoy_api//envoy/config/core/v3:pkg_cc_proto",
        "@envoy_api//envoy/config/endpoint/v3:pkg_cc_proto",
        "@envoy_api//envoy/service/discovery/v3:pkg_cc_proto",
    ],
)

envoy_cc_library(
    name = "subset_lb_lib",
    srcs = ["subset_lb.cc"],
    hdrs = ["subset_lb.h"],
    deps = [
        ":load_balancer_lib",
        ":maglev_lb_lib",
        ":ring_hash_lb_lib",
        ":upstream_lib",
        "//envoy/runtime:runtime_interface",
        "//envoy/upstream:load_balancer_interface",
        "//source/common/common:assert_lib",
        "//source/common/common:minimal_logger_lib",
        "//source/common/config:metadata_lib",
        "//source/common/protobuf",
        "//source/common/protobuf:utility_lib",
        "@envoy_api//envoy/config/cluster/v3:pkg_cc_proto",
        "@envoy_api//envoy/config/core/v3:pkg_cc_proto",
    ],
)

envoy_cc_library(
    name = "upstream_lib",
    srcs = ["upstream_impl.cc"],
    deps = [
        ":eds_lib",
        ":health_checker_lib",
        # TODO(mattklein123): Move the clusters to extensions so they can be compiled out.
        ":logical_dns_cluster_lib",
        ":original_dst_cluster_lib",
        ":static_cluster_lib",
        ":strict_dns_cluster_lib",
        ":upstream_includes",
        ":transport_socket_match_lib",
        "@envoy_api//envoy/config/cluster/v3:pkg_cc_proto",
        "@envoy_api//envoy/config/core/v3:pkg_cc_proto",
        "@envoy_api//envoy/config/endpoint/v3:pkg_cc_proto",
        "//envoy/event:dispatcher_interface",
        "//envoy/event:timer_interface",
        "//envoy/network:dns_interface",
        "//envoy/network:listen_socket_interface",
        "//envoy/ssl:context_interface",
        "//envoy/upstream:health_checker_interface",
        "//source/common/common:enum_to_int",
        "//source/common/common:thread_lib",
        "//source/common/common:utility_lib",
        "//source/common/http/http1:codec_stats_lib",
        "//source/common/http/http2:codec_stats_lib",
        "//source/common/http:utility_lib",
        "//source/common/network:address_lib",
        "//source/common/network:resolver_lib",
        "//source/common/network:socket_option_factory_lib",
        "//source/common/network:socket_option_lib",
        "//source/common/network:utility_lib",
        "//source/common/protobuf",
        "//source/common/protobuf:utility_lib",
        "//source/common/runtime:runtime_lib",
        "//source/extensions/filters/network/common:utility_lib",
        "//source/server:transport_socket_config_lib",
    ],
)

envoy_cc_library(
    name = "transport_socket_match_lib",
    srcs = ["transport_socket_match_impl.cc"],
    deps = [
        ":upstream_includes",
        "//source/common/common:utility_lib",
        "//source/common/config:utility_lib",
        "//source/common/protobuf",
        "//source/common/protobuf:utility_lib",
        "@envoy_api//envoy/config/cluster/v3:pkg_cc_proto",
        "@envoy_api//envoy/config/core/v3:pkg_cc_proto",
    ],
)

envoy_cc_library(
    name = "static_cluster_lib",
    srcs = ["static_cluster.cc"],
    hdrs = ["static_cluster.h"],
    deps = [
        ":cluster_factory_includes",
        ":upstream_includes",
        "@envoy_api//envoy/config/cluster/v3:pkg_cc_proto",
        "@envoy_api//envoy/config/endpoint/v3:pkg_cc_proto",
    ],
)

envoy_cc_library(
    name = "strict_dns_cluster_lib",
    srcs = ["strict_dns_cluster.cc"],
    hdrs = ["strict_dns_cluster.h"],
    deps = [
        ":cluster_factory_includes",
        ":upstream_includes",
        "@envoy_api//envoy/config/cluster/v3:pkg_cc_proto",
        "@envoy_api//envoy/config/endpoint/v3:pkg_cc_proto",
    ],
)

envoy_cc_library(
    name = "upstream_includes",
    hdrs = [
        "transport_socket_match_impl.h",
        "upstream_impl.h",
    ],
    external_deps = ["abseil_synchronization"],
    deps = [
        ":load_balancer_lib",
        ":outlier_detection_lib",
        ":resource_manager_lib",
        "//envoy/event:timer_interface",
        "//envoy/local_info:local_info_interface",
        "//envoy/network:dns_interface",
        "//envoy/runtime:runtime_interface",
        "//envoy/server:filter_config_interface",
        "//envoy/server:transport_socket_config_interface",
        "//envoy/ssl:context_manager_interface",
        "//envoy/thread_local:thread_local_interface",
        "//envoy/upstream:cluster_manager_interface",
        "//envoy/upstream:health_checker_interface",
        "//envoy/upstream:load_balancer_interface",
        "//envoy/upstream:locality_lib",
        "//envoy/upstream:upstream_interface",
        "//source/common/common:callback_impl_lib",
        "//source/common/common:enum_to_int",
        "//source/common/common:minimal_logger_lib",
        "//source/common/config:metadata_lib",
        "//source/common/config:well_known_names",
        "//source/common/http/http1:codec_stats_lib",
        "//source/common/http/http2:codec_stats_lib",
        "//source/common/http/http3:codec_stats_lib",
        "//source/common/init:manager_lib",
        "//source/common/shared_pool:shared_pool_lib",
        "//source/common/stats:isolated_store_lib",
        "//source/common/stats:stats_lib",
        "//source/extensions/upstreams/http:config",
        "//source/server:transport_socket_config_lib",
        "@envoy_api//envoy/config/cluster/v3:pkg_cc_proto",
        "@envoy_api//envoy/config/core/v3:pkg_cc_proto",
        "@envoy_api//envoy/config/endpoint/v3:pkg_cc_proto",
    ],
)

envoy_cc_library(
    name = "cluster_factory_lib",
    srcs = ["cluster_factory_impl.cc"],
    deps = [
        ":cluster_factory_includes",
        ":health_checker_lib",
        ":upstream_includes",
        "//envoy/event:dispatcher_interface",
        "//envoy/event:timer_interface",
        "//envoy/network:dns_interface",
        "//envoy/network:listen_socket_interface",
        "//envoy/ssl:context_interface",
        "//envoy/upstream:health_checker_interface",
        "//source/common/common:enum_to_int",
        "//source/common/common:utility_lib",
        "//source/common/http:utility_lib",
        "//source/common/network:address_lib",
        "//source/common/network:resolver_lib",
        "//source/common/network:socket_option_factory_lib",
        "//source/common/network:utility_lib",
        "//source/common/protobuf",
        "//source/common/protobuf:utility_lib",
        "//source/server:transport_socket_config_lib",
        "@envoy_api//envoy/config/cluster/v3:pkg_cc_proto",
    ],
)

envoy_cc_library(
    name = "cluster_factory_includes",
    hdrs = ["cluster_factory_impl.h"],
    deps = [
        ":load_balancer_lib",
        ":outlier_detection_lib",
        ":resource_manager_lib",
        ":upstream_includes",
        "//envoy/event:timer_interface",
        "//envoy/local_info:local_info_interface",
        "//envoy/network:dns_interface",
        "//envoy/runtime:runtime_interface",
        "//envoy/server:transport_socket_config_interface",
        "//envoy/ssl:context_manager_interface",
        "//envoy/thread_local:thread_local_interface",
        "//envoy/upstream:cluster_factory_interface",
        "//envoy/upstream:cluster_manager_interface",
        "//envoy/upstream:health_checker_interface",
        "//envoy/upstream:load_balancer_interface",
        "//envoy/upstream:locality_lib",
        "//envoy/upstream:upstream_interface",
        "//source/common/common:callback_impl_lib",
        "//source/common/common:enum_to_int",
        "//source/common/common:minimal_logger_lib",
        "//source/common/config:metadata_lib",
        "//source/common/config:subscription_factory_lib",
        "//source/common/config:utility_lib",
        "//source/common/config:well_known_names",
        "//source/common/stats:isolated_store_lib",
        "//source/common/stats:stats_lib",
        "//source/server:transport_socket_config_lib",
        "@envoy_api//envoy/config/cluster/v3:pkg_cc_proto",
    ],
)<|MERGE_RESOLUTION|>--- conflicted
+++ resolved
@@ -204,21 +204,12 @@
     srcs = ["load_balancer_impl.cc"],
     hdrs = ["load_balancer_impl.h"],
     deps = [
-<<<<<<< HEAD
         ":scheduler_lib",
-        "//include/envoy/common:random_generator_interface",
-        "//include/envoy/runtime:runtime_interface",
-        "//include/envoy/stats:stats_interface",
-        "//include/envoy/upstream:load_balancer_interface",
-        "//include/envoy/upstream:upstream_interface",
-=======
-        ":edf_scheduler_lib",
         "//envoy/common:random_generator_interface",
         "//envoy/runtime:runtime_interface",
         "//envoy/stats:stats_interface",
         "//envoy/upstream:load_balancer_interface",
         "//envoy/upstream:upstream_interface",
->>>>>>> b164962e
         "//source/common/common:assert_lib",
         "//source/common/protobuf:utility_lib",
         "//source/common/runtime:runtime_protos_lib",

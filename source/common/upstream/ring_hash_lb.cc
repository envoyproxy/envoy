#include "common/upstream/ring_hash_lb.h"

#include <cstdint>
#include <string>
#include <vector>

#include "common/common/assert.h"
#include "common/upstream/load_balancer_impl.h"

#include "absl/strings/string_view.h"

namespace Envoy {
namespace Upstream {

RingHashLoadBalancer::RingHashLoadBalancer(
    PrioritySet& priority_set, ClusterStats& stats, Runtime::Loader& runtime,
    Runtime::RandomGenerator& random,
    const Optional<envoy::api::v2::Cluster::RingHashLbConfig>& config)
    : LoadBalancerBase(priority_set, stats, runtime, random), config_(config),
      factory_(new LoadBalancerFactoryImpl(stats, random)) {
  // Make sure we correctly return nullptr for any early chooseHost() calls.
  factory_->current_ring_ = std::make_shared<Ring>(config_, std::vector<HostSharedPtr>{});
}

void RingHashLoadBalancer::initialize() {
  // TODO(mattklein123): In the future, once initialized and the initial ring is built, it would be
  // better to use a background thread for computing ring updates. This has the substantial benefit
  // that if the ring computation thread falls behind, host set updates can be trivially collapsed.
  // I will look into doing this in a follow up. Doing everything using a background thread heavily
  // complicated initialization as the load balancer would need its own initialized callback. I
  // think the synchronous/asynchronous split is probably the best option.
  priority_set_.addMemberUpdateCb([this](uint32_t, const std::vector<HostSharedPtr>&,
                                         const std::vector<HostSharedPtr>&) -> void { refresh(); });

  refresh();
}

<<<<<<< HEAD
HostConstSharedPtr RingHashLoadBalancer::chooseHost(LoadBalancerContext* context) {
  const HostSet& host_set = chooseHostSet();
  if (isGlobalPanic(host_set, runtime_)) {
    stats_.lb_healthy_panic_.inc();
    return per_priority_state_[host_set.priority()]->all_hosts_ring_.chooseHost(context, random_);
  } else {
    return per_priority_state_[host_set.priority()]->healthy_hosts_ring_.chooseHost(context,
                                                                                    random_);
=======
HostConstSharedPtr
RingHashLoadBalancer::LoadBalancerImpl::chooseHost(LoadBalancerContext* context) {
  if (global_panic_) {
    stats_.lb_healthy_panic_.inc();
>>>>>>> bb4734cf
  }
  return ring_->chooseHost(context, random_);
}

LoadBalancerPtr RingHashLoadBalancer::LoadBalancerFactoryImpl::create() {
  // We must protect current_ring_ via a RW lock since it is accessed and written to by multiple
  // threads. All complex processing happens outside of locking however.
  RingConstSharedPtr ring_to_use;
  bool global_panic_to_use;
  {
    std::shared_lock<std::shared_timed_mutex> lock(mutex_);
    ring_to_use = current_ring_;
    global_panic_to_use = global_panic_;
  }

  return std::make_unique<LoadBalancerImpl>(stats_, random_, ring_to_use, global_panic_to_use);
}

HostConstSharedPtr RingHashLoadBalancer::Ring::chooseHost(LoadBalancerContext* context,
                                                          Runtime::RandomGenerator& random) const {
  if (ring_.empty()) {
    return nullptr;
  }

  // If there is no hash in the context, just choose a random value (this effectively becomes
  // the random LB but it won't crash if someone configures it this way).
  // computeHashKey() may be computed on demand, so get it only once.
  Optional<uint64_t> hash;
  if (context) {
    hash = context->computeHashKey();
  }
  const uint64_t h = hash.valid() ? hash.value() : random.random();

  // Ported from https://github.com/RJ/ketama/blob/master/libketama/ketama.c (ketama_get_server)
  // I've generally kept the variable names to make the code easier to compare.
  // NOTE: The algorithm depends on using signed integers for lowp, midp, and highp. Do not
  //       change them!
  int64_t lowp = 0;
  int64_t highp = ring_.size();
  while (true) {
    int64_t midp = (lowp + highp) / 2;

    if (midp == static_cast<int64_t>(ring_.size())) {
      return ring_[0].host_;
    }

    uint64_t midval = ring_[midp].hash_;
    uint64_t midval1 = midp == 0 ? 0 : ring_[midp - 1].hash_;

    if (h <= midval && h > midval1) {
      return ring_[midp].host_;
    }

    if (midval < h) {
      lowp = midp + 1;
    } else {
      highp = midp - 1;
    }

    if (lowp > highp) {
      return ring_[0].host_;
    }
  }
}

RingHashLoadBalancer::Ring::Ring(const Optional<envoy::api::v2::Cluster::RingHashLbConfig>& config,
                                 const std::vector<HostSharedPtr>& hosts) {
  ENVOY_LOG(trace, "ring hash: building ring");
  if (hosts.empty()) {
    return;
  }

  // Currently we specify the minimum size of the ring, and determine the replication factor
  // based on the number of hosts. It's possible we might want to support more sophisticated
  // configuration in the future.
  // NOTE: Currently we keep a ring for healthy hosts and unhealthy hosts, and this is done per
  //       thread. This is the simplest implementation, but it's expensive from a memory
  //       standpoint and duplicates the regeneration computation. In the future we might want
  //       to generate the rings centrally and then just RCU them out to each thread. This is
  //       sufficient for getting started.
  const uint64_t min_ring_size =
      config.valid() ? PROTOBUF_GET_WRAPPED_OR_DEFAULT(config.value(), minimum_ring_size, 1024)
                     : 1024;

  uint64_t hashes_per_host = 1;
  if (hosts.size() < min_ring_size) {
    hashes_per_host = min_ring_size / hosts.size();
    if ((min_ring_size % hosts.size()) != 0) {
      hashes_per_host++;
    }
  }

  ENVOY_LOG(info, "ring hash: min_ring_size={} hashes_per_host={}", min_ring_size, hashes_per_host);
  ring_.reserve(hosts.size() * hashes_per_host);

  const bool use_std_hash =
      config.valid()
          ? PROTOBUF_GET_WRAPPED_OR_DEFAULT(config.value().deprecated_v1(), use_std_hash, true)
          : true;

  char hash_key_buffer[196];
  for (const auto& host : hosts) {
    const std::string& address_string = host->address()->asString();
    uint64_t offset_start = address_string.size();

    // Currently, we support both IP and UDS addresses. The UDS max path length is ~108 on all Unix
    // platforms that I know of. Given that, we can use a 196 char buffer which is plenty of room
    // for UDS, '_', and up to 21 characters for the node ID. To be on the super safe side, there
    // is a RELEASE_ASSERT here that checks this, in case someone in the future adds some type of
    // new address that is larger, or runs on a platform where UDS is larger. I don't think it's
    // worth the defensive coding to deal with the heap allocation case (e.g. via
    // absl::InlinedVector) at the current time.
    RELEASE_ASSERT(address_string.size() + 1 + StringUtil::MIN_ITOA_OUT_LEN <=
                   sizeof(hash_key_buffer));
    memcpy(hash_key_buffer, address_string.c_str(), offset_start);
    hash_key_buffer[offset_start++] = '_';
    for (uint64_t i = 0; i < hashes_per_host; i++) {
      const uint64_t total_hash_key_len =
          offset_start +
          StringUtil::itoa(hash_key_buffer + offset_start, StringUtil::MIN_ITOA_OUT_LEN, i);
      absl::string_view hash_key(hash_key_buffer, total_hash_key_len);

      // Sadly std::hash provides no mechanism for hashing arbitrary bytes so we must copy here.
      // xxHash is done wihout copies.
      const uint64_t hash = use_std_hash ? std::hash<std::string>()(std::string(hash_key))
                                         : HashUtil::xxHash64(hash_key);
      ENVOY_LOG(trace, "ring hash: hash_key={} hash={}", hash_key.data(), hash);
      ring_.push_back({hash, host});
    }
  }

  std::sort(ring_.begin(), ring_.end(), [](const RingEntry& lhs, const RingEntry& rhs) -> bool {
    return lhs.hash_ < rhs.hash_;
  });
#ifndef NVLOG
  for (auto entry : ring_) {
    ENVOY_LOG(trace, "ring hash: host={} hash={}", entry.host_->address()->asString(), entry.hash_);
  }
#endif
}

void RingHashLoadBalancer::refresh() {
  // Note that we only compute global panic on host set refresh. Given that the runtime setting will
  // rarely change, this is a reasonable compromise to avoid creating multiple rings when we only
  // need to create one for LB.
  RingConstSharedPtr new_ring;
  bool new_global_panic;
  const auto& host_set = chooseHostSet();
  if (isGlobalPanic(host_set, runtime_)) {
    new_ring = std::make_shared<Ring>(config_, host_set.hosts());
    new_global_panic = true;
  } else {
    new_ring = std::make_shared<Ring>(config_, host_set.healthyHosts());
    new_global_panic = false;
  }

  std::unique_lock<std::shared_timed_mutex> lock(factory_->mutex_);
  factory_->current_ring_ = new_ring;
  factory_->global_panic_ = new_global_panic;
}

} // namespace Upstream
} // namespace Envoy<|MERGE_RESOLUTION|>--- conflicted
+++ resolved
@@ -35,21 +35,10 @@
   refresh();
 }
 
-<<<<<<< HEAD
-HostConstSharedPtr RingHashLoadBalancer::chooseHost(LoadBalancerContext* context) {
-  const HostSet& host_set = chooseHostSet();
-  if (isGlobalPanic(host_set, runtime_)) {
-    stats_.lb_healthy_panic_.inc();
-    return per_priority_state_[host_set.priority()]->all_hosts_ring_.chooseHost(context, random_);
-  } else {
-    return per_priority_state_[host_set.priority()]->healthy_hosts_ring_.chooseHost(context,
-                                                                                    random_);
-=======
 HostConstSharedPtr
 RingHashLoadBalancer::LoadBalancerImpl::chooseHost(LoadBalancerContext* context) {
   if (global_panic_) {
     stats_.lb_healthy_panic_.inc();
->>>>>>> bb4734cf
   }
   return ring_->chooseHost(context, random_);
 }

--- conflicted
+++ resolved
@@ -17,13 +17,8 @@
 namespace Upstream {
 
 EdsClusterImpl::EdsClusterImpl(
-<<<<<<< HEAD
-    const envoy::api::v2::Cluster& cluster, Runtime::Loader& runtime,
+    const envoy::config::cluster::v3::Cluster& cluster, Runtime::Loader& runtime,
     Server::Configuration::TransportSocketFactoryContextImpl& factory_context,
-=======
-    const envoy::config::cluster::v3::Cluster& cluster, Runtime::Loader& runtime,
-    Server::Configuration::TransportSocketFactoryContext& factory_context,
->>>>>>> 90b60c34
     Stats::ScopePtr&& stats_scope, bool added_via_api)
     : BaseDynamicClusterImpl(cluster, runtime, factory_context, std::move(stats_scope),
                              added_via_api),
@@ -296,13 +291,8 @@
 
 std::pair<ClusterImplBaseSharedPtr, ThreadAwareLoadBalancerPtr>
 EdsClusterFactory::createClusterImpl(
-<<<<<<< HEAD
-    const envoy::api::v2::Cluster& cluster, ClusterFactoryContext& context,
+    const envoy::config::cluster::v3::Cluster& cluster, ClusterFactoryContext& context,
     Server::Configuration::TransportSocketFactoryContextImpl& socket_factory_context,
-=======
-    const envoy::config::cluster::v3::Cluster& cluster, ClusterFactoryContext& context,
-    Server::Configuration::TransportSocketFactoryContext& socket_factory_context,
->>>>>>> 90b60c34
     Stats::ScopePtr&& stats_scope) {
   if (!cluster.has_eds_cluster_config()) {
     throw EnvoyException("cannot create an EDS cluster without an EDS config");

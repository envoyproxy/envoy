#include "source/common/upstream/eds.h"

#include "envoy/common/exception.h"
#include "envoy/config/cluster/v3/cluster.pb.h"
#include "envoy/config/core/v3/config_source.pb.h"
#include "envoy/service/discovery/v3/discovery.pb.h"

#include "source/common/common/assert.h"
#include "source/common/common/utility.h"
#include "source/common/config/api_version.h"
#include "source/common/config/decoded_resource_impl.h"

namespace Envoy {
namespace Upstream {

EdsClusterImpl::EdsClusterImpl(
    const envoy::config::cluster::v3::Cluster& cluster, Runtime::Loader& runtime,
    Server::Configuration::TransportSocketFactoryContextImpl& factory_context,
    Stats::ScopePtr&& stats_scope, bool added_via_api)
    : BaseDynamicClusterImpl(cluster, runtime, factory_context, std::move(stats_scope),
                             added_via_api, factory_context.mainThreadDispatcher().timeSource()),
      Envoy::Config::SubscriptionBase<envoy::config::endpoint::v3::ClusterLoadAssignment>(
          factory_context.messageValidationVisitor(), "cluster_name"),
      factory_context_(factory_context), local_info_(factory_context.localInfo()),
      cluster_name_(cluster.eds_cluster_config().service_name().empty()
                        ? cluster.name()
<<<<<<< HEAD
                        : cluster.eds_cluster_config().service_name()),
      random_(factory_context.api().randomGenerator()) {
  Event::Dispatcher& dispatcher = factory_context.dispatcher();
=======
                        : cluster.eds_cluster_config().service_name()) {
  Event::Dispatcher& dispatcher = factory_context.mainThreadDispatcher();
>>>>>>> 0264041e
  assignment_timeout_ = dispatcher.createTimer([this]() -> void { onAssignmentTimeout(); });
  const auto& eds_config = cluster.eds_cluster_config().eds_config();
  if (eds_config.config_source_specifier_case() ==
      envoy::config::core::v3::ConfigSource::ConfigSourceSpecifierCase::kPath) {
    initialize_phase_ = InitializePhase::Primary;
  } else {
    initialize_phase_ = InitializePhase::Secondary;
  }
  const auto resource_name = getResourceName();
  subscription_ =
      factory_context.clusterManager().subscriptionFactory().subscriptionFromConfigSource(
          eds_config, Grpc::Common::typeUrl(resource_name), info_->statsScope(), *this,
          resource_decoder_, {});
}

void EdsClusterImpl::startPreInit() { subscription_->start({cluster_name_}); }

void EdsClusterImpl::BatchUpdateHelper::batchUpdate(PrioritySet::HostUpdateCb& host_update_cb) {
  absl::flat_hash_set<std::string> all_new_hosts;
  PriorityStateManager priority_state_manager(parent_, parent_.local_info_, &host_update_cb,
                                              parent_.random_);
  for (const auto& locality_lb_endpoint : cluster_load_assignment_.endpoints()) {
    parent_.validateEndpointsForZoneAwareRouting(locality_lb_endpoint);

    priority_state_manager.initializePriorityFor(locality_lb_endpoint);

    if (locality_lb_endpoint.has_leds_cluster_locality_config()) {
      // The locality uses LEDS, fetch its dynamic data, which must be ready, or otherwise
      // the batchUpdate method should not have been called.
      const auto& leds_config = locality_lb_endpoint.leds_cluster_locality_config();

      // The batchUpdate call must be performed after all the endpoints of all localities
      // were received.
      ASSERT(parent_.leds_localities_.find(leds_config) != parent_.leds_localities_.end() &&
             parent_.leds_localities_[leds_config]->isUpdated());
      for (const auto& [_, lb_endpoint] :
           parent_.leds_localities_[leds_config]->getEndpointsMap()) {
        updateLocalityEndpoints(lb_endpoint, locality_lb_endpoint, priority_state_manager,
                                all_new_hosts);
      }
    } else {
      for (const auto& lb_endpoint : locality_lb_endpoint.lb_endpoints()) {
        updateLocalityEndpoints(lb_endpoint, locality_lb_endpoint, priority_state_manager,
                                all_new_hosts);
      }
    }
  }

  // Track whether we rebuilt any LB structures.
  bool cluster_rebuilt = false;

  // Get the map of all the latest existing hosts, which is used to filter out the existing
  // hosts in the process of updating cluster memberships.
  HostMapConstSharedPtr all_hosts = parent_.prioritySet().crossPriorityHostMap();
  ASSERT(all_hosts != nullptr);

  const uint32_t overprovisioning_factor = PROTOBUF_GET_WRAPPED_OR_DEFAULT(
      cluster_load_assignment_.policy(), overprovisioning_factor, kDefaultOverProvisioningFactor);

  LocalityWeightsMap empty_locality_map;

  // Loop over all priorities that exist in the new configuration.
  auto& priority_state = priority_state_manager.priorityState();
  for (size_t i = 0; i < priority_state.size(); ++i) {
    if (parent_.locality_weights_map_.size() <= i) {
      parent_.locality_weights_map_.resize(i + 1);
    }
    if (priority_state[i].first != nullptr) {
      cluster_rebuilt |= parent_.updateHostsPerLocality(
          i, overprovisioning_factor, *priority_state[i].first, parent_.locality_weights_map_[i],
          priority_state[i].second, priority_state_manager, *all_hosts, all_new_hosts);
    } else {
      // If the new update contains a priority with no hosts, call the update function with an empty
      // set of hosts.
      cluster_rebuilt |= parent_.updateHostsPerLocality(
          i, overprovisioning_factor, {}, parent_.locality_weights_map_[i], empty_locality_map,
          priority_state_manager, *all_hosts, all_new_hosts);
    }
  }

  // Loop over all priorities not present in the config that already exists. This will
  // empty out any remaining priority that the config update did not refer to.
  for (size_t i = priority_state.size(); i < parent_.priority_set_.hostSetsPerPriority().size();
       ++i) {
    if (parent_.locality_weights_map_.size() <= i) {
      parent_.locality_weights_map_.resize(i + 1);
    }
    cluster_rebuilt |= parent_.updateHostsPerLocality(
        i, overprovisioning_factor, {}, parent_.locality_weights_map_[i], empty_locality_map,
        priority_state_manager, *all_hosts, all_new_hosts);
  }

  if (!cluster_rebuilt) {
    parent_.info_->stats().update_no_rebuild_.inc();
  }

  // If we didn't setup to initialize when our first round of health checking is complete, just
  // do it now.
  parent_.onPreInitComplete();
}

void EdsClusterImpl::BatchUpdateHelper::updateLocalityEndpoints(
    const envoy::config::endpoint::v3::LbEndpoint& lb_endpoint,
    const envoy::config::endpoint::v3::LocalityLbEndpoints& locality_lb_endpoint,
    PriorityStateManager& priority_state_manager, absl::flat_hash_set<std::string>& all_new_hosts) {
  const auto address = parent_.resolveProtoAddress(lb_endpoint.endpoint().address());
  // When the configuration contains duplicate hosts, only the first one will be retained.
  const auto address_as_string = address->asString();
  if (all_new_hosts.count(address_as_string) > 0) {
    return;
  }

  priority_state_manager.registerHostForPriority(lb_endpoint.endpoint().hostname(), address,
                                                 locality_lb_endpoint, lb_endpoint,
                                                 parent_.time_source_);
  all_new_hosts.emplace(address_as_string);
}

void EdsClusterImpl::onConfigUpdate(const std::vector<Config::DecodedResourceRef>& resources,
                                    const std::string&) {
  if (!validateUpdateSize(resources.size())) {
    return;
  }
  envoy::config::endpoint::v3::ClusterLoadAssignment cluster_load_assignment =
      dynamic_cast<const envoy::config::endpoint::v3::ClusterLoadAssignment&>(
          resources[0].get().resource());
  if (cluster_load_assignment.cluster_name() != cluster_name_) {
    throw EnvoyException(fmt::format("Unexpected EDS cluster (expecting {}): {}", cluster_name_,
                                     cluster_load_assignment.cluster_name()));
  }
  // Validate that each locality doesn't have both LEDS and endpoints defined.
  // TODO(adisuissa): This is only needed for the API v3 support. In future major versions
  // the oneof definition will take care of it.
  for (const auto& locality : cluster_load_assignment.endpoints()) {
    if (locality.has_leds_cluster_locality_config() && locality.lb_endpoints_size() > 0) {
      throw EnvoyException(fmt::format(
          "A ClusterLoadAssignment for cluster {} cannot include both LEDS (resource: {}) and a "
          "list of endpoints.",
          cluster_name_, locality.leds_cluster_locality_config().leds_collection_name()));
    }
  }

  // Disable timer (if enabled) as we have received new assignment.
  if (assignment_timeout_->enabled()) {
    assignment_timeout_->disableTimer();
  }
  // Check if endpoint_stale_after is set.
  const uint64_t stale_after_ms =
      PROTOBUF_GET_MS_OR_DEFAULT(cluster_load_assignment.policy(), endpoint_stale_after, 0);
  if (stale_after_ms > 0) {
    // Stat to track how often we receive valid assignment_timeout in response.
    info_->stats().assignment_timeout_received_.inc();
    assignment_timeout_->enableTimer(std::chrono::milliseconds(stale_after_ms));
  }

  // Pause LEDS messages until the EDS config is finished processing.
  Config::ScopedResume maybe_resume_leds;
  if (factory_context_.clusterManager().adsMux()) {
    const auto type_url = Config::getTypeUrl<envoy::config::endpoint::v3::LbEndpoint>();
    maybe_resume_leds = factory_context_.clusterManager().adsMux()->pause(type_url);
  }

  // Compare the current set of LEDS localities (localities using LEDS) to the one received in the
  // update. A LEDS locality can either be added, removed, or kept. If it is added we add a
  // subscription to it, and if it is removed we delete the subscription.
  LedsConfigSet cla_leds_configs;

  for (const auto& locality : cluster_load_assignment.endpoints()) {
    if (locality.has_leds_cluster_locality_config()) {
      cla_leds_configs.emplace(locality.leds_cluster_locality_config());
    }
  }

  // Remove the LEDS localities that are not needed anymore.
  absl::erase_if(leds_localities_, [&cla_leds_configs](const auto& item) {
    auto const& [leds_config, _] = item;
    // Returns true if the leds_config isn't in the cla_leds_configs
    return cla_leds_configs.find(leds_config) == cla_leds_configs.end();
  });

  // In case LEDS is used, store the cluster load assignment as a field
  // (optimize for no-copy).
  envoy::config::endpoint::v3::ClusterLoadAssignment* used_load_assignment;
  if (cla_leds_configs.empty()) {
    cluster_load_assignment_ = absl::nullopt;
    used_load_assignment = &cluster_load_assignment;
  } else {
    cluster_load_assignment_ = std::move(cluster_load_assignment);
    used_load_assignment = &cluster_load_assignment_.value();
  }

  // Add all the LEDS localities that are new.
  for (const auto& leds_config : cla_leds_configs) {
    if (leds_localities_.find(leds_config) == leds_localities_.end()) {
      ENVOY_LOG(trace, "Found new LEDS config in EDS onConfigUpdate() for cluster {}: {}",
                cluster_name_, leds_config.DebugString());

      // Create a new LEDS subscription and add it to the subscriptions map.
      LedsSubscriptionPtr leds_locality_subscription = std::make_unique<LedsSubscription>(
          leds_config, cluster_name_, factory_context_, info_->statsScope(),
          [&, used_load_assignment]() {
            // Called upon an update to the locality.
            if (validateAllLedsUpdated()) {
              BatchUpdateHelper helper(*this, *used_load_assignment);
              priority_set_.batchHostUpdate(helper);
            }
          });
      leds_localities_.emplace(leds_config, std::move(leds_locality_subscription));
    }
  }

  // If all the LEDS localities are updated, the EDS update can occur. If not, then when the last
  // LEDS locality will be updated, it will trigger the EDS update helper.
  if (!validateAllLedsUpdated()) {
    return;
  }

  BatchUpdateHelper helper(*this, *used_load_assignment);
  priority_set_.batchHostUpdate(helper);
}

void EdsClusterImpl::onConfigUpdate(const std::vector<Config::DecodedResourceRef>& added_resources,
                                    const Protobuf::RepeatedPtrField<std::string>&,
                                    const std::string&) {
  if (!validateUpdateSize(added_resources.size())) {
    return;
  }
  onConfigUpdate(added_resources, added_resources[0].get().version());
}

bool EdsClusterImpl::validateUpdateSize(int num_resources) {
  if (num_resources == 0) {
    ENVOY_LOG(debug, "Missing ClusterLoadAssignment for {} in onConfigUpdate()", cluster_name_);
    info_->stats().update_empty_.inc();
    onPreInitComplete();
    return false;
  }
  if (num_resources != 1) {
    throw EnvoyException(fmt::format("Unexpected EDS resource length: {}", num_resources));
    // (would be a return false here)
  }
  return true;
}

void EdsClusterImpl::onAssignmentTimeout() {
  // We can no longer use the assignments, remove them.
  // TODO(vishalpowar) This is not going to work for incremental updates, and we
  // need to instead change the health status to indicate the assignments are
  // stale.
  // TODO(snowp): This should probably just use xDS TTLs?
  envoy::config::endpoint::v3::ClusterLoadAssignment resource;
  resource.set_cluster_name(cluster_name_);
  ProtobufWkt::Any any_resource;
  any_resource.PackFrom(resource);
  auto decoded_resource =
      Config::DecodedResourceImpl::fromResource(resource_decoder_, any_resource, "");
  std::vector<Config::DecodedResourceRef> resource_refs = {*decoded_resource};
  onConfigUpdate(resource_refs, "");
  // Stat to track how often we end up with stale assignments.
  info_->stats().assignment_stale_.inc();
}

void EdsClusterImpl::reloadHealthyHostsHelper(const HostSharedPtr& host) {
  // Here we will see if we have a host that has been marked for deletion by service discovery
  // but has been stabilized due to passing active health checking. If such a host is now
  // failing active health checking we can remove it during this health check update.
  HostSharedPtr host_to_exclude = host;
  if (host_to_exclude != nullptr &&
      host_to_exclude->healthFlagGet(Host::HealthFlag::FAILED_ACTIVE_HC) &&
      host_to_exclude->healthFlagGet(Host::HealthFlag::PENDING_DYNAMIC_REMOVAL)) {
    // Empty for clarity.
  } else {
    // Do not exclude and remove the host during the update.
    host_to_exclude = nullptr;
  }

  const auto& host_sets = prioritySet().hostSetsPerPriority();
  for (size_t priority = 0; priority < host_sets.size(); ++priority) {
    const auto& host_set = host_sets[priority];

    // Filter current hosts in case we need to exclude a host.
    HostVectorSharedPtr hosts_copy(new HostVector());
    std::copy_if(host_set->hosts().begin(), host_set->hosts().end(),
                 std::back_inserter(*hosts_copy),
                 [&host_to_exclude](const HostSharedPtr& host) { return host_to_exclude != host; });

    // Setup a hosts to remove vector in case we need to exclude a host.
    HostVector hosts_to_remove;
    if (hosts_copy->size() != host_set->hosts().size()) {
      ASSERT(hosts_copy->size() == host_set->hosts().size() - 1);
      hosts_to_remove.emplace_back(host_to_exclude);
    }

    // Filter hosts per locality in case we need to exclude a host.
    HostsPerLocalityConstSharedPtr hosts_per_locality_copy = host_set->hostsPerLocality().filter(
        {[&host_to_exclude](const Host& host) { return &host != host_to_exclude.get(); }})[0];

    prioritySet().updateHosts(
        priority, HostSetImpl::partitionHosts(hosts_copy, hosts_per_locality_copy),
        host_set->localityWeights(), {}, hosts_to_remove, random_, absl::nullopt);
  }
}

bool EdsClusterImpl::updateHostsPerLocality(
    const uint32_t priority, const uint32_t overprovisioning_factor, const HostVector& new_hosts,
    LocalityWeightsMap& locality_weights_map, LocalityWeightsMap& new_locality_weights_map,
    PriorityStateManager& priority_state_manager, const HostMap& all_hosts,
    const absl::flat_hash_set<std::string>& all_new_hosts) {
  const auto& host_set = priority_set_.getOrCreateHostSet(priority, overprovisioning_factor);
  HostVectorSharedPtr current_hosts_copy(new HostVector(host_set.hosts()));

  HostVector hosts_added;
  HostVector hosts_removed;
  // We need to trigger updateHosts with the new host vectors if they have changed. We also do this
  // when the locality weight map or the overprovisioning factor. Note calling updateDynamicHostList
  // is responsible for both determining whether there was a change and to perform the actual update
  // to current_hosts_copy, so it must be called even if we know that we need to update (e.g. if the
  // overprovisioning factor changes).
  //
  // TODO(htuch): We eagerly update all the host sets here on weight changes, which may have
  // performance implications, since this has the knock on effect that we rebuild the load balancers
  // and locality scheduler. See the comment in BaseDynamicClusterImpl::updateDynamicHostList
  // about this. In the future we may need to do better here.
  const bool hosts_updated = updateDynamicHostList(new_hosts, *current_hosts_copy, hosts_added,
                                                   hosts_removed, all_hosts, all_new_hosts);
  if (hosts_updated || host_set.overprovisioningFactor() != overprovisioning_factor ||
      locality_weights_map != new_locality_weights_map) {
    ASSERT(std::all_of(current_hosts_copy->begin(), current_hosts_copy->end(),
                       [&](const auto& host) { return host->priority() == priority; }));
    locality_weights_map = new_locality_weights_map;
    ENVOY_LOG(debug,
              "EDS hosts or locality weights changed for cluster: {} current hosts {} priority {}",
              info_->name(), host_set.hosts().size(), host_set.priority());

    priority_state_manager.updateClusterPrioritySet(priority, std::move(current_hosts_copy),
                                                    hosts_added, hosts_removed, absl::nullopt,
                                                    overprovisioning_factor);
    return true;
  }
  return false;
}

void EdsClusterImpl::onConfigUpdateFailed(Envoy::Config::ConfigUpdateFailureReason reason,
                                          const EnvoyException*) {
  ASSERT(Envoy::Config::ConfigUpdateFailureReason::ConnectionFailure != reason);
  // We need to allow server startup to continue, even if we have a bad config.
  onPreInitComplete();
}

std::pair<ClusterImplBaseSharedPtr, ThreadAwareLoadBalancerPtr>
EdsClusterFactory::createClusterImpl(
    const envoy::config::cluster::v3::Cluster& cluster, ClusterFactoryContext& context,
    Server::Configuration::TransportSocketFactoryContextImpl& socket_factory_context,
    Stats::ScopePtr&& stats_scope) {
  if (!cluster.has_eds_cluster_config()) {
    throw EnvoyException("cannot create an EDS cluster without an EDS config");
  }

  return std::make_pair(
      std::make_unique<EdsClusterImpl>(cluster, context.runtime(), socket_factory_context,
                                       std::move(stats_scope), context.addedViaApi()),
      nullptr);
}

bool EdsClusterImpl::validateAllLedsUpdated() const {
  // Iterate through all LEDS based localities, and if they are all updated return true.
  for (const auto& [_, leds_subscription] : leds_localities_) {
    if (!leds_subscription->isUpdated()) {
      return false;
    }
  }
  return true;
}

/**
 * Static registration for the Eds cluster factory. @see RegisterFactory.
 */
REGISTER_FACTORY(EdsClusterFactory, ClusterFactory);

} // namespace Upstream
} // namespace Envoy<|MERGE_RESOLUTION|>--- conflicted
+++ resolved
@@ -24,14 +24,9 @@
       factory_context_(factory_context), local_info_(factory_context.localInfo()),
       cluster_name_(cluster.eds_cluster_config().service_name().empty()
                         ? cluster.name()
-<<<<<<< HEAD
                         : cluster.eds_cluster_config().service_name()),
       random_(factory_context.api().randomGenerator()) {
-  Event::Dispatcher& dispatcher = factory_context.dispatcher();
-=======
-                        : cluster.eds_cluster_config().service_name()) {
   Event::Dispatcher& dispatcher = factory_context.mainThreadDispatcher();
->>>>>>> 0264041e
   assignment_timeout_ = dispatcher.createTimer([this]() -> void { onAssignmentTimeout(); });
   const auto& eds_config = cluster.eds_cluster_config().eds_config();
   if (eds_config.config_source_specifier_case() ==

--- conflicted
+++ resolved
@@ -32,11 +32,7 @@
       eds_config, local_info_, dispatcher, cm, random, info_->statsScope(),
       "envoy.api.v2.EndpointDiscoveryService.FetchEndpoints", grpc_method,
       Grpc::Common::typeUrl(envoy::api::v2::ClusterLoadAssignment().GetDescriptor()->full_name()),
-<<<<<<< HEAD
-      factory_context.api(), *this, is_delta);
-=======
-      factory_context.messageValidationVisitor(), factory_context.api());
->>>>>>> 8d1ad35a
+      factory_context.messageValidationVisitor(), factory_context.api(), *this, is_delta);
 }
 
 void EdsClusterImpl::startPreInit() { subscription_->start({cluster_name_}); }

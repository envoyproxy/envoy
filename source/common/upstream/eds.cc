--- conflicted
+++ resolved
@@ -30,11 +30,7 @@
       "envoy.api.v2.EndpointDiscoveryService.FetchEndpoints",
       "envoy.api.v2.EndpointDiscoveryService.StreamEndpoints",
       Grpc::Common::typeUrl(envoy::api::v2::ClusterLoadAssignment().GetDescriptor()->full_name()),
-<<<<<<< HEAD
-      factory_context.api(), *this);
-=======
-      factory_context.messageValidationVisitor(), factory_context.api());
->>>>>>> 8d1ad35a
+      factory_context.messageValidationVisitor(), factory_context.api(), *this);
 }
 
 void EdsClusterImpl::startPreInit() { subscription_->start({cluster_name_}); }

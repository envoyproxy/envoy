#include "common/upstream/subset_lb.h"

#include <unordered_set>

#include "envoy/api/v2/cds.pb.h"
#include "envoy/runtime/runtime.h"

#include "common/common/assert.h"
#include "common/config/metadata.h"
#include "common/config/well_known_names.h"
#include "common/protobuf/utility.h"
#include "common/upstream/load_balancer_impl.h"
#include "common/upstream/maglev_lb.h"
#include "common/upstream/ring_hash_lb.h"

namespace Envoy {
namespace Upstream {

SubsetLoadBalancer::SubsetLoadBalancer(
    LoadBalancerType lb_type, PrioritySet& priority_set, const PrioritySet* local_priority_set,
    ClusterStats& stats, Runtime::Loader& runtime, Runtime::RandomGenerator& random,
    const LoadBalancerSubsetInfo& subsets,
    const absl::optional<envoy::api::v2::Cluster::RingHashLbConfig>& lb_ring_hash_config,
    const envoy::api::v2::Cluster::CommonLbConfig& common_config)
    : lb_type_(lb_type), lb_ring_hash_config_(lb_ring_hash_config), common_config_(common_config),
      stats_(stats), runtime_(runtime), random_(random), fallback_policy_(subsets.fallbackPolicy()),
      default_subset_metadata_(subsets.defaultSubset().fields().begin(),
                               subsets.defaultSubset().fields().end()),
      subset_keys_(subsets.subsetKeys()), original_priority_set_(priority_set),
      original_local_priority_set_(local_priority_set) {
  ASSERT(subsets.isEnabled());

  // Create filtered default subset (if necessary) and other subsets based on current hosts.
  for (auto& host_set : priority_set.hostSetsPerPriority()) {
    update(host_set->priority(), host_set->hosts(), {});
  }

  // Configure future updates.
  priority_set.addMemberUpdateCb(
      [this](uint32_t priority, const HostVector& hosts_added, const HostVector& hosts_removed) {
        update(priority, hosts_added, hosts_removed);
      });
}

HostConstSharedPtr SubsetLoadBalancer::chooseHost(LoadBalancerContext* context) {
  if (context) {
    bool host_chosen;
    HostConstSharedPtr host = tryChooseHostFromContext(context, host_chosen);
    if (host_chosen) {
      // Subset lookup succeeded, return this result even if it's nullptr.
      return host;
    }
  }

  if (fallback_subset_ == nullptr) {
    return nullptr;
  }

  stats_.lb_subsets_fallback_.inc();
  return fallback_subset_->priority_subset_->lb_->chooseHost(context);
}

// Find a host from the subsets. Sets host_chosen to false and returns nullptr if the context has
// no metadata match criteria, if there is no matching subset, or if the matching subset contains
// no hosts (ignoring health). Otherwise, host_chosen is true and the returns HostConstSharedPtr is
// from the subset's load balancer (technically, it may still be nullptr).
HostConstSharedPtr SubsetLoadBalancer::tryChooseHostFromContext(LoadBalancerContext* context,
                                                                bool& host_chosen) {
  host_chosen = false;
  const Router::MetadataMatchCriteria* match_criteria = context->metadataMatchCriteria();
  if (!match_criteria) {
    return nullptr;
  }

  // Route has metadata match criteria defined, see if we have a matching subset.
  LbSubsetEntryPtr entry = findSubset(match_criteria->metadataMatchCriteria());
  if (entry == nullptr || !entry->active()) {
    // No matching subset or subset not active: use fallback policy.
    return nullptr;
  }

  host_chosen = true;
  stats_.lb_subsets_selected_.inc();
  return entry->priority_subset_->lb_->chooseHost(context);
}

// Iterates over the given metadata match criteria (which must be lexically sorted by key) and find
// a matching LbSubsetEnryPtr, if any.
SubsetLoadBalancer::LbSubsetEntryPtr SubsetLoadBalancer::findSubset(
    const std::vector<Router::MetadataMatchCriterionConstSharedPtr>& match_criteria) {
  const LbSubsetMap* subsets = &subsets_;

  // Because the match_criteria and the host metadata used to populate subsets_ are sorted in the
  // same order, we can iterate over the criteria and perform a lookup for each key and value,
  // starting with the root LbSubsetMap and using the previous iteration's LbSubsetMap thereafter
  // (tracked in subsets). If ever a criterion's key or value is not found, there is no subset for
  // this criteria. If we reach the last criterion, we've found the LbSubsetEntry for the criteria,
  // which may or may not have a subset attached to it.
  for (uint32_t i = 0; i < match_criteria.size(); i++) {
    const Router::MetadataMatchCriterion& match_criterion = *match_criteria[i];
    const auto& subset_it = subsets->find(match_criterion.name());
    if (subset_it == subsets->end()) {
      // No subsets with this key (at this level in the hierarchy).
      break;
    }

    const ValueSubsetMap& vs_map = subset_it->second;
    const auto& vs_it = vs_map.find(match_criterion.value());
    if (vs_it == vs_map.end()) {
      // No subsets with this value.
      break;
    }

    const LbSubsetEntryPtr& entry = vs_it->second;
    if (i + 1 == match_criteria.size()) {
      // We've reached the end of the criteria, and they all matched.
      return entry;
    }

    subsets = &entry->children_;
  }

  return nullptr;
}

void SubsetLoadBalancer::updateFallbackSubset(uint32_t priority, const HostVector& hosts_added,
                                              const HostVector& hosts_removed) {
  if (fallback_policy_ == envoy::api::v2::Cluster::LbSubsetConfig::NO_FALLBACK) {
    ENVOY_LOG(debug, "subset lb: fallback load balancer disabled");
    return;
  }

<<<<<<< HEAD
  HostPredicate predicate;

  bool fallback_any = (fallback_policy_ == envoy::api::v2::Cluster::LbSubsetConfig::ANY_ENDPOINT) ||
                      default_subset_metadata_.empty();

  if (fallback_any) {
    predicate = [](const Host&) -> bool { return true; };
  } else {
    predicate = std::bind(&SubsetLoadBalancer::hostMatches, this, default_subset_metadata_,
                          std::placeholders::_1);
  }

=======
>>>>>>> d07c4859
  if (fallback_subset_ == nullptr) {
    if (fallback_any) {
      ENVOY_LOG(debug, "subset lb: creating any-endpoint fallback load balancer");
    } else {
      ENVOY_LOG(debug, "subset lb: creating fallback load balancer for {}",
                describeMetadata(default_subset_metadata_));
    }

    // First update: create the default host subset.
    HostPredicate predicate;
    if (fallback_policy_ == envoy::api::v2::Cluster::LbSubsetConfig::ANY_ENDPOINT) {
      predicate = [](const Host&) -> bool { return true; };
    } else {
      predicate =
          std::bind(&SubsetLoadBalancer::hostMatchesDefaultSubset, this, std::placeholders::_1);
    }

    fallback_subset_.reset(new LbSubsetEntry());
    fallback_subset_->priority_subset_.reset(new PrioritySubsetImpl(*this, predicate));
    return;
  }

  // Subsequent updates: add/remove hosts.
  fallback_subset_->priority_subset_->update(priority, hosts_added, hosts_removed);
}

// Iterates over the added and removed hosts, looking up an LbSubsetEntryPtr for each. For every
// unique LbSubsetEntryPtr found, it either invokes new_cb or update_cb depending on whether the
// LbSubsetEntryPtr is already initialized (update_cb) or not (new_cb). In addition, update_cb is
// invoked for any otherwise unmodified but active and initialized LbSubsetEntryPtr to allow host
// health to be updated.
void SubsetLoadBalancer::processSubsets(
    const HostVector& hosts_added, const HostVector& hosts_removed,
<<<<<<< HEAD
    std::function<void(LbSubsetEntryPtr, HostPredicate, const SubsetMetadata&, bool)> cb) {
=======
    std::function<void(LbSubsetEntryPtr)> update_cb,
    std::function<void(LbSubsetEntryPtr, HostPredicate, bool)> new_cb) {
>>>>>>> d07c4859
  std::unordered_set<LbSubsetEntryPtr> subsets_modified;

  std::pair<const HostVector&, bool> steps[] = {{hosts_added, true}, {hosts_removed, false}};
  for (const auto& step : steps) {
    const auto& hosts = step.first;
    const bool adding_hosts = step.second;

    for (const auto& host : hosts) {
      for (const auto& keys : subset_keys_) {
        // For each host, for each subset key, attempt to extract the metadata corresponding to the
        // key from the host.
        SubsetMetadata kvs = extractSubsetMetadata(keys, *host);
        if (!kvs.empty()) {
          // The host has metadata for each key, find or create its subset.
          LbSubsetEntryPtr entry = findOrCreateSubset(subsets_, kvs, 0);
          if (subsets_modified.find(entry) != subsets_modified.end()) {
            // We've already invoked the callback for this entry.
            continue;
          }
          subsets_modified.emplace(entry);

          if (entry->initialized()) {
            update_cb(entry);
          } else {
            HostPredicate predicate =
                std::bind(&SubsetLoadBalancer::hostMatches, this, kvs, std::placeholders::_1);

<<<<<<< HEAD
          cb(entry, predicate, kvs, adding_hosts);
=======
            new_cb(entry, predicate, adding_hosts);
          }
>>>>>>> d07c4859
        }
      }
    }
  }

  forEachSubset(subsets_, [&](LbSubsetEntryPtr entry) {
    if (subsets_modified.find(entry) != subsets_modified.end()) {
      // Already handled due to hosts being added or removed.
      return;
    }

    if (entry->initialized() && entry->active()) {
      update_cb(entry);
    }
  });
}

// Given the addition and/or removal of hosts, update all subsets for this priority level, creating
// new subsets as necessary.
void SubsetLoadBalancer::update(uint32_t priority, const HostVector& hosts_added,
                                const HostVector& hosts_removed) {
  updateFallbackSubset(priority, hosts_added, hosts_removed);

<<<<<<< HEAD
  processSubsets(
      hosts_added, hosts_removed,
      [&](LbSubsetEntryPtr entry, HostPredicate predicate, const SubsetMetadata& kvs,
          bool adding_host) {
        if (entry->initialized()) {
          const bool active_before = entry->active();
          entry->priority_subset_->update(priority, hosts_added, hosts_removed, predicate);

          if (active_before && !entry->active()) {
            stats_.lb_subsets_active_.dec();
            stats_.lb_subsets_removed_.inc();
          } else if (!active_before && entry->active()) {
            stats_.lb_subsets_active_.inc();
            stats_.lb_subsets_created_.inc();
          }
        } else if (adding_host) {
          ENVOY_LOG(debug, "subset lb: creating load balancer for {}", describeMetadata(kvs));

          // Initialize new entry with hosts and update stats. (An uninitialized entry
          // with only removed hosts is a degenerate case and we leave the entry
          // uninitialized.)
          entry->priority_subset_.reset(new PrioritySubsetImpl(*this, predicate));
          stats_.lb_subsets_active_.inc();
          stats_.lb_subsets_created_.inc();
        }
      });
=======
  processSubsets(hosts_added, hosts_removed,
                 [&](LbSubsetEntryPtr entry) {
                   const bool active_before = entry->active();
                   entry->priority_subset_->update(priority, hosts_added, hosts_removed);

                   if (active_before && !entry->active()) {
                     stats_.lb_subsets_active_.dec();
                     stats_.lb_subsets_removed_.inc();
                   } else if (!active_before && entry->active()) {
                     stats_.lb_subsets_active_.inc();
                     stats_.lb_subsets_created_.inc();
                   }
                 },
                 [&](LbSubsetEntryPtr entry, HostPredicate predicate, bool adding_host) {
                   if (adding_host) {
                     // Initialize new entry with hosts and update stats. (An uninitialized entry
                     // with only removed hosts is a degenerate case and we leave the entry
                     // uninitialized.)
                     entry->priority_subset_.reset(new PrioritySubsetImpl(*this, predicate));
                     stats_.lb_subsets_active_.inc();
                     stats_.lb_subsets_created_.inc();
                   }
                 });
}

bool SubsetLoadBalancer::hostMatchesDefaultSubset(const Host& host) {
  const envoy::api::v2::core::Metadata& host_metadata = host.metadata();

  for (const auto& it : default_subset_.fields()) {
    const ProtobufWkt::Value& host_value = Config::Metadata::metadataValue(
        host_metadata, Config::MetadataFilters::get().ENVOY_LB, it.first);

    if (!ValueUtil::equal(host_value, it.second)) {
      return false;
    }
  }

  return true;
>>>>>>> d07c4859
}

bool SubsetLoadBalancer::hostMatches(const SubsetMetadata& kvs, const Host& host) {
  const envoy::api::v2::core::Metadata& host_metadata = host.metadata();

  for (const auto& kv : kvs) {
    const ProtobufWkt::Value& host_value = Config::Metadata::metadataValue(
        host_metadata, Config::MetadataFilters::get().ENVOY_LB, kv.first);

    if (!ValueUtil::equal(host_value, kv.second)) {
      return false;
    }
  }

  return true;
}

// Iterates over subset_keys looking up values from the given host's metadata. Each key-value pair
// is appended to kvs. Returns a non-empty value if the host has a value for each key.
SubsetLoadBalancer::SubsetMetadata
SubsetLoadBalancer::extractSubsetMetadata(const std::set<std::string>& subset_keys,
                                          const Host& host) {
  SubsetMetadata kvs;

  const envoy::api::v2::core::Metadata& metadata = host.metadata();
  const auto& filter_it = metadata.filter_metadata().find(Config::MetadataFilters::get().ENVOY_LB);
  if (filter_it == metadata.filter_metadata().end()) {
    return kvs;
  }

  const auto& fields = filter_it->second.fields();
  for (const auto key : subset_keys) {
    const auto it = fields.find(key);
    if (it == fields.end()) {
      break;
    }
    kvs.emplace_back(std::pair<std::string, ProtobufWkt::Value>(key, it->second));
  }

  if (kvs.size() != subset_keys.size()) {
    kvs.clear();
  }

  return kvs;
}

std::string SubsetLoadBalancer::describeMetadata(const SubsetLoadBalancer::SubsetMetadata& kvs) {
  if (kvs.empty()) {
    return "<no metadata>";
  }

  std::ostringstream buf;
  bool first = true;
  for (const auto& it : kvs) {
    if (!first) {
      buf << ", ";
    } else {
      first = false;
    }

    buf << it.first << "=" << MessageUtil::getJsonStringFromMessage(it.second);
  }

  return buf.str();
}

// Given a vector of key-values (from extractSubsetMetadata), recursively finds the matching
// LbSubsetEntryPtr.
SubsetLoadBalancer::LbSubsetEntryPtr
SubsetLoadBalancer::findOrCreateSubset(LbSubsetMap& subsets, const SubsetMetadata& kvs,
                                       uint32_t idx) {
  ASSERT(idx < kvs.size());

  const std::string& name = kvs[idx].first;
  const ProtobufWkt::Value& pb_value = kvs[idx].second;
  const HashedValue value(pb_value);
  LbSubsetEntryPtr entry;

  const auto& kv_it = subsets.find(name);
  if (kv_it != subsets.end()) {
    ValueSubsetMap& value_subset_map = kv_it->second;
    const auto vs_it = value_subset_map.find(value);
    if (vs_it != value_subset_map.end()) {
      entry = vs_it->second;
    }
  }

  if (!entry) {
    // Not found. Create an uninitialized entry.
    entry.reset(new LbSubsetEntry());
    if (kv_it != subsets.end()) {
      ValueSubsetMap& value_subset_map = kv_it->second;
      value_subset_map.emplace(value, entry);
    } else {
      ValueSubsetMap value_subset_map = {{value, entry}};
      subsets.emplace(name, value_subset_map);
    }
  }

  idx++;
  if (idx == kvs.size()) {
    // We've matched all the key-values, return the entry.
    return entry;
  }

  return findOrCreateSubset(entry->children_, kvs, idx);
}

// Invokes cb for each LbSubsetEntryPtr in subsets.
void SubsetLoadBalancer::forEachSubset(LbSubsetMap& subsets,
                                       std::function<void(LbSubsetEntryPtr)> cb) {
  for (auto& vsm : subsets) {
    for (auto& em : vsm.second) {
      LbSubsetEntryPtr entry = em.second;
      cb(entry);
      forEachSubset(entry->children_, cb);
    }
  }
}

// Initialize a new HostSubsetImpl and LoadBalancer from the SubsetLoadBalancer, filtering hosts
// with the given predicate.
SubsetLoadBalancer::PrioritySubsetImpl::PrioritySubsetImpl(const SubsetLoadBalancer& subset_lb,
                                                           HostPredicate predicate)
    : PrioritySetImpl(), original_priority_set_(subset_lb.original_priority_set_),
      predicate_(predicate) {

  for (size_t i = 0; i < original_priority_set_.hostSetsPerPriority().size(); ++i) {
    empty_ &= getOrCreateHostSet(i).hosts().empty();
  }

  for (size_t i = 0; i < subset_lb.original_priority_set_.hostSetsPerPriority().size(); ++i) {
    update(i, subset_lb.original_priority_set_.hostSetsPerPriority()[i]->hosts(), {});
  }

  switch (subset_lb.lb_type_) {
  case LoadBalancerType::LeastRequest:
    lb_.reset(new LeastRequestLoadBalancer(*this, subset_lb.original_local_priority_set_,
                                           subset_lb.stats_, subset_lb.runtime_, subset_lb.random_,
                                           subset_lb.common_config_));
    break;

  case LoadBalancerType::Random:
    lb_.reset(new RandomLoadBalancer(*this, subset_lb.original_local_priority_set_,
                                     subset_lb.stats_, subset_lb.runtime_, subset_lb.random_,
                                     subset_lb.common_config_));
    break;

  case LoadBalancerType::RoundRobin:
    lb_.reset(new RoundRobinLoadBalancer(*this, subset_lb.original_local_priority_set_,
                                         subset_lb.stats_, subset_lb.runtime_, subset_lb.random_,
                                         subset_lb.common_config_));
    break;

  case LoadBalancerType::RingHash:
    // TODO(mattklein123): The ring hash LB is thread aware, but currently the subset LB is not.
    // We should make the subset LB thread aware since the calculations are costly, and then we
    // can also use a thread aware sub-LB properly. The following works fine but is not optimal.
    thread_aware_lb_.reset(
        new RingHashLoadBalancer(*this, subset_lb.stats_, subset_lb.runtime_, subset_lb.random_,
                                 subset_lb.lb_ring_hash_config_, subset_lb.common_config_));
    thread_aware_lb_->initialize();
    lb_ = thread_aware_lb_->factory()->create();
    break;

  case LoadBalancerType::Maglev:
    // TODO(mattklein123): The Maglev LB is thread aware, but currently the subset LB is not.
    // We should make the subset LB thread aware since the calculations are costly, and then we
    // can also use a thread aware sub-LB properly. The following works fine but is not optimal.
    thread_aware_lb_.reset(new MaglevLoadBalancer(*this, subset_lb.stats_, subset_lb.runtime_,
                                                  subset_lb.random_, subset_lb.common_config_));
    thread_aware_lb_->initialize();
    lb_ = thread_aware_lb_->factory()->create();
    break;

  case LoadBalancerType::OriginalDst:
    NOT_REACHED;
  }

  triggerCallbacks();
}

// Given hosts_added and hosts_removed, update the underlying HostSet. The hosts_added Hosts must
// be filtered to match hosts that belong in this subset. The hosts_removed Hosts are ignored if
// they are not currently a member of this subset.
void SubsetLoadBalancer::HostSubsetImpl::update(const HostVector& hosts_added,
                                                const HostVector& hosts_removed,
                                                std::function<bool(const Host&)> predicate) {
  HostVector filtered_added;
  for (const auto host : hosts_added) {
    if (predicate(*host)) {
      filtered_added.emplace_back(host);
    }
  }

  HostVector filtered_removed;
  for (const auto host : hosts_removed) {
    if (predicate(*host)) {
      filtered_removed.emplace_back(host);
    }
  }

  HostVectorSharedPtr hosts(new HostVector());
  HostVectorSharedPtr healthy_hosts(new HostVector());

  for (const auto host : original_host_set_.hosts()) {
    if (predicate(*host)) {
      hosts->emplace_back(host);
      if (host->healthy()) {
        healthy_hosts->emplace_back(host);
      }
    }
  }

  HostsPerLocalityConstSharedPtr hosts_per_locality =
      original_host_set_.hostsPerLocality().filter(predicate);
  HostsPerLocalityConstSharedPtr healthy_hosts_per_locality =
      original_host_set_.hostsPerLocality().filter(
          [&predicate](const Host& host) { return predicate(host) && host.healthy(); });

  HostSetImpl::updateHosts(hosts, healthy_hosts, hosts_per_locality, healthy_hosts_per_locality,
                           filtered_added, filtered_removed);
}

HostSetImplPtr SubsetLoadBalancer::PrioritySubsetImpl::createHostSet(uint32_t priority) {
  RELEASE_ASSERT(priority < original_priority_set_.hostSetsPerPriority().size());
  return HostSetImplPtr{
      new HostSubsetImpl(*original_priority_set_.hostSetsPerPriority()[priority])};
}

void SubsetLoadBalancer::PrioritySubsetImpl::update(uint32_t priority,
                                                    const HostVector& hosts_added,
                                                    const HostVector& hosts_removed) {
  HostSubsetImpl* host_subset = getOrCreateHostSubset(priority);
  host_subset->update(hosts_added, hosts_removed, predicate_);

  if (host_subset->hosts().empty() != empty_) {
    empty_ = true;
    for (auto& host_set : hostSetsPerPriority()) {
      empty_ &= host_set->hosts().empty();
    }
  }

  // Create a new worker local LB if needed.
  // TODO(mattklein123): See the PrioritySubsetImpl constructor for additional comments on how
  // we can do better here.
  if (thread_aware_lb_ != nullptr) {
    lb_ = thread_aware_lb_->factory()->create();
  }
}

} // namespace Upstream
} // namespace Envoy<|MERGE_RESOLUTION|>--- conflicted
+++ resolved
@@ -130,36 +130,19 @@
     return;
   }
 
-<<<<<<< HEAD
-  HostPredicate predicate;
-
-  bool fallback_any = (fallback_policy_ == envoy::api::v2::Cluster::LbSubsetConfig::ANY_ENDPOINT) ||
-                      default_subset_metadata_.empty();
-
-  if (fallback_any) {
-    predicate = [](const Host&) -> bool { return true; };
-  } else {
-    predicate = std::bind(&SubsetLoadBalancer::hostMatches, this, default_subset_metadata_,
-                          std::placeholders::_1);
-  }
-
-=======
->>>>>>> d07c4859
   if (fallback_subset_ == nullptr) {
-    if (fallback_any) {
-      ENVOY_LOG(debug, "subset lb: creating any-endpoint fallback load balancer");
-    } else {
-      ENVOY_LOG(debug, "subset lb: creating fallback load balancer for {}",
-                describeMetadata(default_subset_metadata_));
-    }
-
     // First update: create the default host subset.
     HostPredicate predicate;
     if (fallback_policy_ == envoy::api::v2::Cluster::LbSubsetConfig::ANY_ENDPOINT) {
       predicate = [](const Host&) -> bool { return true; };
+
+      ENVOY_LOG(debug, "subset lb: creating any-endpoint fallback load balancer");
     } else {
-      predicate =
-          std::bind(&SubsetLoadBalancer::hostMatchesDefaultSubset, this, std::placeholders::_1);
+      predicate = std::bind(&SubsetLoadBalancer::hostMatches, this, default_subset_metadata_,
+                            std::placeholders::_1);
+
+      ENVOY_LOG(debug, "subset lb: creating fallback load balancer for {}",
+                describeMetadata(default_subset_metadata_));
     }
 
     fallback_subset_.reset(new LbSubsetEntry());
@@ -178,12 +161,8 @@
 // health to be updated.
 void SubsetLoadBalancer::processSubsets(
     const HostVector& hosts_added, const HostVector& hosts_removed,
-<<<<<<< HEAD
-    std::function<void(LbSubsetEntryPtr, HostPredicate, const SubsetMetadata&, bool)> cb) {
-=======
     std::function<void(LbSubsetEntryPtr)> update_cb,
-    std::function<void(LbSubsetEntryPtr, HostPredicate, bool)> new_cb) {
->>>>>>> d07c4859
+    std::function<void(LbSubsetEntryPtr, HostPredicate, const SubsetMetadata&, bool)> new_cb) {
   std::unordered_set<LbSubsetEntryPtr> subsets_modified;
 
   std::pair<const HostVector&, bool> steps[] = {{hosts_added, true}, {hosts_removed, false}};
@@ -211,12 +190,8 @@
             HostPredicate predicate =
                 std::bind(&SubsetLoadBalancer::hostMatches, this, kvs, std::placeholders::_1);
 
-<<<<<<< HEAD
-          cb(entry, predicate, kvs, adding_hosts);
-=======
-            new_cb(entry, predicate, adding_hosts);
+            new_cb(entry, predicate, kvs, adding_hosts);
           }
->>>>>>> d07c4859
         }
       }
     }
@@ -240,34 +215,6 @@
                                 const HostVector& hosts_removed) {
   updateFallbackSubset(priority, hosts_added, hosts_removed);
 
-<<<<<<< HEAD
-  processSubsets(
-      hosts_added, hosts_removed,
-      [&](LbSubsetEntryPtr entry, HostPredicate predicate, const SubsetMetadata& kvs,
-          bool adding_host) {
-        if (entry->initialized()) {
-          const bool active_before = entry->active();
-          entry->priority_subset_->update(priority, hosts_added, hosts_removed, predicate);
-
-          if (active_before && !entry->active()) {
-            stats_.lb_subsets_active_.dec();
-            stats_.lb_subsets_removed_.inc();
-          } else if (!active_before && entry->active()) {
-            stats_.lb_subsets_active_.inc();
-            stats_.lb_subsets_created_.inc();
-          }
-        } else if (adding_host) {
-          ENVOY_LOG(debug, "subset lb: creating load balancer for {}", describeMetadata(kvs));
-
-          // Initialize new entry with hosts and update stats. (An uninitialized entry
-          // with only removed hosts is a degenerate case and we leave the entry
-          // uninitialized.)
-          entry->priority_subset_.reset(new PrioritySubsetImpl(*this, predicate));
-          stats_.lb_subsets_active_.inc();
-          stats_.lb_subsets_created_.inc();
-        }
-      });
-=======
   processSubsets(hosts_added, hosts_removed,
                  [&](LbSubsetEntryPtr entry) {
                    const bool active_before = entry->active();
@@ -281,8 +228,12 @@
                      stats_.lb_subsets_created_.inc();
                    }
                  },
-                 [&](LbSubsetEntryPtr entry, HostPredicate predicate, bool adding_host) {
+                 [&](LbSubsetEntryPtr entry, HostPredicate predicate, const SubsetMetadata& kvs,
+                     bool adding_host) {
                    if (adding_host) {
+                     ENVOY_LOG(debug, "subset lb: creating load balancer for {}",
+                               describeMetadata(kvs));
+
                      // Initialize new entry with hosts and update stats. (An uninitialized entry
                      // with only removed hosts is a degenerate case and we leave the entry
                      // uninitialized.)
@@ -291,22 +242,6 @@
                      stats_.lb_subsets_created_.inc();
                    }
                  });
-}
-
-bool SubsetLoadBalancer::hostMatchesDefaultSubset(const Host& host) {
-  const envoy::api::v2::core::Metadata& host_metadata = host.metadata();
-
-  for (const auto& it : default_subset_.fields()) {
-    const ProtobufWkt::Value& host_value = Config::Metadata::metadataValue(
-        host_metadata, Config::MetadataFilters::get().ENVOY_LB, it.first);
-
-    if (!ValueUtil::equal(host_value, it.second)) {
-      return false;
-    }
-  }
-
-  return true;
->>>>>>> d07c4859
 }
 
 bool SubsetLoadBalancer::hostMatches(const SubsetMetadata& kvs, const Host& host) {

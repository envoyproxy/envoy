#include "source/common/upstream/subset_lb.h"

#include <memory>

#include "envoy/config/cluster/v3/cluster.pb.h"
#include "envoy/config/core/v3/base.pb.h"
#include "envoy/runtime/runtime.h"

#include "source/common/common/assert.h"
#include "source/common/config/metadata.h"
#include "source/common/config/well_known_names.h"
#include "source/common/protobuf/utility.h"
#include "source/common/upstream/load_balancer_impl.h"
#include "source/common/upstream/maglev_lb.h"
#include "source/common/upstream/ring_hash_lb.h"

#include "absl/container/node_hash_set.h"

namespace Envoy {
namespace Upstream {

using HostPredicate = std::function<bool(const Host&)>;

SubsetLoadBalancer::SubsetLoadBalancer(
    LoadBalancerType lb_type, PrioritySet& priority_set, const PrioritySet* local_priority_set,
<<<<<<< HEAD
    ClusterLbStats& lb_stats, Stats::Scope& scope, Runtime::Loader& runtime,
=======
    ClusterLbStats& stats, Stats::Scope& scope, Runtime::Loader& runtime,
>>>>>>> 79165cd8
    Random::RandomGenerator& random, const LoadBalancerSubsetInfo& subsets,
    const absl::optional<envoy::config::cluster::v3::Cluster::RingHashLbConfig>&
        lb_ring_hash_config,
    const absl::optional<envoy::config::cluster::v3::Cluster::MaglevLbConfig>& lb_maglev_config,
    const absl::optional<envoy::config::cluster::v3::Cluster::RoundRobinLbConfig>&
        round_robin_config,
    const absl::optional<envoy::config::cluster::v3::Cluster::LeastRequestLbConfig>&
        least_request_config,
    const envoy::config::cluster::v3::Cluster::CommonLbConfig& common_config,
    TimeSource& time_source)
    : lb_type_(lb_type), lb_ring_hash_config_(lb_ring_hash_config),
      lb_maglev_config_(lb_maglev_config), round_robin_config_(round_robin_config),
      least_request_config_(least_request_config), common_config_(common_config),
      stats_(lb_stats), scope_(scope), runtime_(runtime), random_(random),
      fallback_policy_(subsets.fallbackPolicy()),
      metadata_fallback_policy_(subsets.metadataFallbackPolicy()),
      default_subset_metadata_(subsets.defaultSubset().fields().begin(),
                               subsets.defaultSubset().fields().end()),
      subset_selectors_(subsets.subsetSelectors()), original_priority_set_(priority_set),
      original_local_priority_set_(local_priority_set),
      locality_weight_aware_(subsets.localityWeightAware()),
      scale_locality_weight_(subsets.scaleLocalityWeight()), list_as_any_(subsets.listAsAny()),
      time_source_(time_source) {
  ASSERT(subsets.isEnabled());

  if (fallback_policy_ != envoy::config::cluster::v3::Cluster::LbSubsetConfig::NO_FALLBACK) {
    if (fallback_policy_ == envoy::config::cluster::v3::Cluster::LbSubsetConfig::ANY_ENDPOINT) {
      ENVOY_LOG(debug, "subset lb: creating any-endpoint fallback load balancer");
      initSubsetAnyOnce();
      fallback_subset_ = subset_any_;
    } else {
      ENVOY_LOG(debug, "subset lb: creating fallback load balancer for {}",
                describeMetadata(default_subset_metadata_));
      initSubsetDefaultOnce();
      fallback_subset_ = subset_default_;
    }
  }

  if (subsets.panicModeAny()) {
    initSubsetAnyOnce();
    panic_mode_subset_ = subset_any_;
  }

  initSubsetSelectorMap();

  // Create filtered default subset (if necessary) and other subsets based on current hosts.
  refreshSubsets();

  // Configure future updates.
  original_priority_set_callback_handle_ = priority_set.addPriorityUpdateCb(
      [this](uint32_t priority, const HostVector&, const HostVector&) {
        refreshSubsets(priority);
        purgeEmptySubsets(subsets_);
      });
}

SubsetLoadBalancer::~SubsetLoadBalancer() {
  // Ensure gauges reflect correct values.
  forEachSubset(subsets_, [&](LbSubsetEntryPtr entry) {
    if (entry->active()) {
      stats_.lb_subsets_removed_.inc();
      stats_.lb_subsets_active_.dec();
    }
  });
}

void SubsetLoadBalancer::refreshSubsets() {
  for (auto& host_set : original_priority_set_.hostSetsPerPriority()) {
    update(host_set->priority(), host_set->hosts());
  }
}

void SubsetLoadBalancer::refreshSubsets(uint32_t priority) {
  const auto& host_sets = original_priority_set_.hostSetsPerPriority();
  ASSERT(priority < host_sets.size());
  update(priority, host_sets[priority]->hosts());
}

void SubsetLoadBalancer::initSubsetAnyOnce() {
  if (!subset_any_) {
    subset_any_ = std::make_shared<LbSubsetEntry>();
    subset_any_->lb_subset_ =
        std::make_unique<PriorityLbSubset>(*this, locality_weight_aware_, scale_locality_weight_);
  }
}

void SubsetLoadBalancer::initSubsetDefaultOnce() {
  if (!subset_default_) {
    subset_default_ = std::make_shared<LbSubsetEntry>();
    subset_default_->lb_subset_ =
        std::make_unique<PriorityLbSubset>(*this, locality_weight_aware_, scale_locality_weight_);
  }
}

void SubsetLoadBalancer::initSubsetSelectorMap() {
  selectors_ = std::make_shared<SubsetSelectorMap>();
  SubsetSelectorMapPtr selectors;
  for (const auto& subset_selector : subset_selectors_) {
    const auto& selector_keys = subset_selector->selectorKeys();
    const auto& selector_fallback_policy = subset_selector->fallbackPolicy();
    const auto& selector_fallback_keys_subset = subset_selector->fallbackKeysSubset();

    uint32_t pos = 0;
    selectors = selectors_;
    for (const auto& key : selector_keys) {
      const auto& selector_it = selectors->subset_keys_.find(key);
      pos++;
      if (selector_it == selectors->subset_keys_.end()) {
        selectors->subset_keys_.emplace(std::make_pair(key, std::make_shared<SubsetSelectorMap>()));
        const auto& child_selector = selectors->subset_keys_.find(key);
        // if this is last key for given selector, check if it has fallback specified
        if (pos == selector_keys.size()) {
          child_selector->second->fallback_params_.fallback_policy_ = selector_fallback_policy;
          child_selector->second->fallback_params_.fallback_keys_subset_ =
              &selector_fallback_keys_subset;
          initSelectorFallbackSubset(selector_fallback_policy);
        }
        selectors = child_selector->second;
      } else {
        selectors = selector_it->second;
      }
    }
    selectors = selectors_;
  }
}

void SubsetLoadBalancer::initSelectorFallbackSubset(
    const envoy::config::cluster::v3::Cluster::LbSubsetConfig::LbSubsetSelector::
        LbSubsetSelectorFallbackPolicy& fallback_policy) {
  if (fallback_policy ==
          envoy::config::cluster::v3::Cluster::LbSubsetConfig::LbSubsetSelector::ANY_ENDPOINT &&
      subset_any_ == nullptr) {
    ENVOY_LOG(debug, "subset lb: creating any-endpoint fallback load balancer for selector");
    initSubsetAnyOnce();
  } else if (fallback_policy == envoy::config::cluster::v3::Cluster::LbSubsetConfig::
                                    LbSubsetSelector::DEFAULT_SUBSET &&
             subset_default_ == nullptr) {
    ENVOY_LOG(debug, "subset lb: creating default subset fallback load balancer for selector");
    initSubsetDefaultOnce();
  }
}

HostConstSharedPtr SubsetLoadBalancer::chooseHost(LoadBalancerContext* context) {
  if (metadata_fallback_policy_ !=
      envoy::config::cluster::v3::
          Cluster_LbSubsetConfig_LbSubsetMetadataFallbackPolicy_FALLBACK_LIST) {
    return chooseHostIteration(context);
  }
  const ProtobufWkt::Value* metadata_fallbacks = getMetadataFallbackList(context);
  if (metadata_fallbacks == nullptr) {
    return chooseHostIteration(context);
  }

  LoadBalancerContextWrapper context_no_metadata_fallback = removeMetadataFallbackList(context);
  return chooseHostWithMetadataFallbacks(&context_no_metadata_fallback,
                                         metadata_fallbacks->list_value().values());
}

HostConstSharedPtr
SubsetLoadBalancer::chooseHostWithMetadataFallbacks(LoadBalancerContext* context,
                                                    const MetadataFallbacks& metadata_fallbacks) {

  if (metadata_fallbacks.empty()) {
    return chooseHostIteration(context);
  }

  for (const auto& metadata_override : metadata_fallbacks) {
    LoadBalancerContextWrapper context_wrapper(context, metadata_override.struct_value());
    const auto host = chooseHostIteration(&context_wrapper);
    if (host) {
      return host;
    }
  }
  return nullptr;
}

// assumes context->metadataMatchCriteria() is not null and there is 'fallback_list' criterion
SubsetLoadBalancer::LoadBalancerContextWrapper
SubsetLoadBalancer::removeMetadataFallbackList(LoadBalancerContext* context) {
  ASSERT(context->metadataMatchCriteria());
  const auto& match_criteria = context->metadataMatchCriteria()->metadataMatchCriteria();

  std::set<std::string> to_preserve;
  for (const auto& criterion : match_criteria) {
    if (criterion->name() != Config::MetadataEnvoyLbKeys::get().FALLBACK_LIST) {
      to_preserve.emplace(criterion->name());
    }
  }
  return {context, to_preserve};
}

const ProtobufWkt::Value*
SubsetLoadBalancer::getMetadataFallbackList(LoadBalancerContext* context) const {
  if (context == nullptr) {
    return nullptr;
  }
  const auto& match_criteria = context->metadataMatchCriteria();
  if (match_criteria == nullptr) {
    return nullptr;
  }

  for (const auto& criterion : match_criteria->metadataMatchCriteria()) {
    if (criterion->name() == Config::MetadataEnvoyLbKeys::get().FALLBACK_LIST) {
      return &criterion->value().value();
    } // TODO(MarcinFalkowski): optimization: stop iteration when lexically after 'fallback_list'
  }
  return nullptr;
}

HostConstSharedPtr SubsetLoadBalancer::chooseHostIteration(LoadBalancerContext* context) {
  if (context) {
    bool host_chosen;
    HostConstSharedPtr host = tryChooseHostFromContext(context, host_chosen);
    if (host_chosen) {
      // Subset lookup succeeded, return this result even if it's nullptr.
      return host;
    }
    // otherwise check if there is fallback policy configured for given route metadata
    absl::optional<SubsetSelectorFallbackParamsRef> selector_fallback_params =
        tryFindSelectorFallbackParams(context);
    if (selector_fallback_params &&
        selector_fallback_params->get().fallback_policy_ !=
            envoy::config::cluster::v3::Cluster::LbSubsetConfig::LbSubsetSelector::NOT_DEFINED) {
      // return result according to configured fallback policy
      return chooseHostForSelectorFallbackPolicy(*selector_fallback_params, context);
    }
  }

  if (fallback_subset_ == nullptr) {
    return nullptr;
  }

  HostConstSharedPtr host = fallback_subset_->lb_subset_->chooseHost(context);
  if (host != nullptr) {
    stats_.lb_subsets_fallback_.inc();
    return host;
  }

  if (panic_mode_subset_ != nullptr) {
    HostConstSharedPtr host = panic_mode_subset_->lb_subset_->chooseHost(context);
    if (host != nullptr) {
      stats_.lb_subsets_fallback_panic_.inc();
      return host;
    }
  }

  return nullptr;
}

absl::optional<SubsetLoadBalancer::SubsetSelectorFallbackParamsRef>
SubsetLoadBalancer::tryFindSelectorFallbackParams(LoadBalancerContext* context) {
  const Router::MetadataMatchCriteria* match_criteria = context->metadataMatchCriteria();
  if (!match_criteria) {
    return absl::nullopt;
  }
  const auto match_criteria_vec = match_criteria->metadataMatchCriteria();
  SubsetSelectorMapPtr selectors = selectors_;
  if (selectors == nullptr) {
    return absl::nullopt;
  }
  for (uint32_t i = 0; i < match_criteria_vec.size(); i++) {
    const Router::MetadataMatchCriterion& match_criterion = *match_criteria_vec[i];
    const auto& subset_it = selectors->subset_keys_.find(match_criterion.name());
    if (subset_it == selectors->subset_keys_.end()) {
      // No subsets with this key (at this level in the hierarchy).
      break;
    }

    if (i + 1 == match_criteria_vec.size()) {
      // We've reached the end of the criteria, and they all matched.
      return subset_it->second->fallback_params_;
    }
    selectors = subset_it->second;
  }

  return absl::nullopt;
}

HostConstSharedPtr SubsetLoadBalancer::chooseHostForSelectorFallbackPolicy(
    const SubsetSelectorFallbackParams& fallback_params, LoadBalancerContext* context) {
  const auto& fallback_policy = fallback_params.fallback_policy_;
  if (fallback_policy ==
          envoy::config::cluster::v3::Cluster::LbSubsetConfig::LbSubsetSelector::ANY_ENDPOINT &&
      subset_any_ != nullptr) {
    return subset_any_->lb_subset_->chooseHost(context);
  } else if (fallback_policy == envoy::config::cluster::v3::Cluster::LbSubsetConfig::
                                    LbSubsetSelector::DEFAULT_SUBSET &&
             subset_default_ != nullptr) {
    return subset_default_->lb_subset_->chooseHost(context);
  } else if (fallback_policy ==
             envoy::config::cluster::v3::Cluster::LbSubsetConfig::LbSubsetSelector::KEYS_SUBSET) {
    ASSERT(fallback_params.fallback_keys_subset_);
    auto filtered_context = std::make_unique<LoadBalancerContextWrapper>(
        context, *fallback_params.fallback_keys_subset_);
    // Perform whole subset load balancing again with reduced metadata match criteria
    return chooseHostIteration(filtered_context.get());
  } else {
    return nullptr;
  }
}

// Find a host from the subsets. Sets host_chosen to false and returns nullptr if the context has
// no metadata match criteria, if there is no matching subset, or if the matching subset contains
// no hosts (ignoring health). Otherwise, host_chosen is true and the returns HostConstSharedPtr is
// from the subset's load balancer (technically, it may still be nullptr).
HostConstSharedPtr SubsetLoadBalancer::tryChooseHostFromContext(LoadBalancerContext* context,
                                                                bool& host_chosen) {
  host_chosen = false;
  const Router::MetadataMatchCriteria* match_criteria = context->metadataMatchCriteria();
  if (!match_criteria) {
    return nullptr;
  }

  // Route has metadata match criteria defined, see if we have a matching subset.
  LbSubsetEntryPtr entry = findSubset(match_criteria->metadataMatchCriteria());
  if (entry == nullptr || !entry->active()) {
    // No matching subset or subset not active: use fallback policy.
    return nullptr;
  }

  host_chosen = true;
  stats_.lb_subsets_selected_.inc();
  return entry->lb_subset_->chooseHost(context);
}

// Iterates over the given metadata match criteria (which must be lexically sorted by key) and find
// a matching LbSubsetEntryPtr, if any.
SubsetLoadBalancer::LbSubsetEntryPtr SubsetLoadBalancer::findSubset(
    const std::vector<Router::MetadataMatchCriterionConstSharedPtr>& match_criteria) {
  const LbSubsetMap* subsets = &subsets_;

  // Because the match_criteria and the host metadata used to populate subsets_ are sorted in the
  // same order, we can iterate over the criteria and perform a lookup for each key and value,
  // starting with the root LbSubsetMap and using the previous iteration's LbSubsetMap thereafter
  // (tracked in subsets). If ever a criterion's key or value is not found, there is no subset for
  // this criteria. If we reach the last criterion, we've found the LbSubsetEntry for the criteria,
  // which may or may not have a subset attached to it.
  for (uint32_t i = 0; i < match_criteria.size(); i++) {
    const Router::MetadataMatchCriterion& match_criterion = *match_criteria[i];
    const auto& subset_it = subsets->find(match_criterion.name());
    if (subset_it == subsets->end()) {
      // No subsets with this key (at this level in the hierarchy).
      break;
    }

    const ValueSubsetMap& vs_map = subset_it->second;
    const auto& vs_it = vs_map.find(match_criterion.value());
    if (vs_it == vs_map.end()) {
      // No subsets with this value.
      break;
    }

    const LbSubsetEntryPtr& entry = vs_it->second;
    if (i + 1 == match_criteria.size()) {
      // We've reached the end of the criteria, and they all matched.
      return entry;
    }

    subsets = &entry->children_;
  }

  return nullptr;
}

void SubsetLoadBalancer::updateFallbackSubset(uint32_t priority, const HostVector& all_hosts) {
  auto update_func = [priority, &all_hosts](LbSubsetPtr& subset, const HostPredicate& predicate) {
    for (const auto& host : all_hosts) {
      if (predicate(*host)) {
        subset->pushHost(priority, host);
      }
    }
    subset->finalize(priority);
  };

  if (subset_any_ != nullptr) {
    update_func(subset_any_->lb_subset_, [](const Host&) { return true; });
  }

  if (subset_default_ != nullptr) {
    HostPredicate predicate = std::bind(&SubsetLoadBalancer::hostMatches, this,
                                        default_subset_metadata_, std::placeholders::_1);
    update_func(subset_default_->lb_subset_, predicate);
  }

  if (fallback_subset_ == nullptr) {
    ENVOY_LOG(debug, "subset lb: fallback load balancer disabled");
    return;
  }

  // Same thing for the panic mode subset.
  ASSERT(panic_mode_subset_ == nullptr || panic_mode_subset_ == subset_any_);
}

void SubsetLoadBalancer::initLbSubsetEntryOnce(LbSubsetEntryPtr& entry, bool single_host_subset) {
  ASSERT(entry != nullptr);
  if (entry->initialized()) {
    return;
  }

  if (single_host_subset) {
    entry->lb_subset_ = std::make_unique<SingleHostLbSubset>();
    entry->single_host_subset_ = true;
  } else {
    entry->lb_subset_ =
        std::make_unique<PriorityLbSubset>(*this, locality_weight_aware_, scale_locality_weight_);
    entry->single_host_subset_ = false;
  }

  stats_.lb_subsets_active_.inc();
  stats_.lb_subsets_created_.inc();
}

// Iterates all the hosts of specified priority, looking up an LbSubsetEntryPtr for each and add
// hosts to related entry. Because the metadata of host can be updated inlined, we must evaluate
// every hosts for every update.
void SubsetLoadBalancer::processSubsets(uint32_t priority, const HostVector& all_hosts) {
  absl::flat_hash_set<const LbSubsetEntry*> single_host_entries;
  uint64_t collision_count_of_single_host_entries{};

  for (const auto& host : all_hosts) {
    for (const auto& subset_selector : subset_selectors_) {
      const auto& keys = subset_selector->selectorKeys();
      // For each host, for each subset key, attempt to extract the metadata corresponding to the
      // key from the host.
      std::vector<SubsetMetadata> all_kvs = extractSubsetMetadata(keys, *host);
      for (const auto& kvs : all_kvs) {
        // The host has metadata for each key, find or create its subset.
        auto entry = findOrCreateLbSubsetEntry(subsets_, kvs, 0);
        initLbSubsetEntryOnce(entry, subset_selector->singleHostPerSubset());

        if (entry->single_host_subset_) {
          if (single_host_entries.contains(entry.get())) {
            collision_count_of_single_host_entries++;
            continue;
          }
          single_host_entries.emplace(entry.get());
        }

        entry->lb_subset_->pushHost(priority, host);
      }
    }
  }

  // This stat isn't added to `ClusterTrafficStats` because it wouldn't be used for nearly all
  // clusters, and is only set during configuration updates, not in the data path, so performance of
  // looking up the stat isn't critical.
  if (single_duplicate_stat_ == nullptr) {
    Stats::StatNameManagedStorage name_storage("lb_subsets_single_host_per_subset_duplicate",
                                               scope_.symbolTable());

    single_duplicate_stat_ = &Stats::Utility::gaugeFromElements(
        scope_, {name_storage.statName()}, Stats::Gauge::ImportMode::Accumulate);
  }
  single_duplicate_stat_->set(collision_count_of_single_host_entries);

  // Finalize updates after all the hosts are evaluated.
  forEachSubset(subsets_, [priority](LbSubsetEntryPtr entry) {
    if (entry->initialized()) {
      entry->lb_subset_->finalize(priority);
    }
  });
}

// Given the latest all hosts, update all subsets for this priority level, creating new subsets as
// necessary.
void SubsetLoadBalancer::update(uint32_t priority, const HostVector& all_hosts) {
  updateFallbackSubset(priority, all_hosts);
  processSubsets(priority, all_hosts);
}

bool SubsetLoadBalancer::hostMatches(const SubsetMetadata& kvs, const Host& host) {
  return Config::Metadata::metadataLabelMatch(
      kvs, host.metadata().get(), Config::MetadataFilters::get().ENVOY_LB, list_as_any_);
}

// Iterates over subset_keys looking up values from the given host's metadata. Each key-value pair
// is appended to kvs. Returns a non-empty value if the host has a value for each key.
std::vector<SubsetLoadBalancer::SubsetMetadata>
SubsetLoadBalancer::extractSubsetMetadata(const std::set<std::string>& subset_keys,
                                          const Host& host) {
  std::vector<SubsetMetadata> all_kvs;
  if (!host.metadata()) {
    return all_kvs;
  }
  const envoy::config::core::v3::Metadata& metadata = *host.metadata();
  const auto& filter_it = metadata.filter_metadata().find(Config::MetadataFilters::get().ENVOY_LB);
  if (filter_it == metadata.filter_metadata().end()) {
    return all_kvs;
  }

  const auto& fields = filter_it->second.fields();
  for (const auto& key : subset_keys) {
    const auto it = fields.find(key);
    if (it == fields.end()) {
      all_kvs.clear();
      break;
    }

    if (list_as_any_ && it->second.kind_case() == ProtobufWkt::Value::kListValue) {
      // If the list of kvs is empty, we initialize one kvs for each value in the list.
      // Otherwise, we branch the list of kvs by generating one new kvs per old kvs per
      // new value.
      //
      // For example, two kvs (<a=1>, <a=2>) joined with the kv foo=[bar,baz] results in four kvs:
      //   <a=1,foo=bar>
      //   <a=1,foo=baz>
      //   <a=2,foo=bar>
      //   <a=2,foo=baz>
      if (all_kvs.empty()) {
        for (const auto& v : it->second.list_value().values()) {
          all_kvs.emplace_back(SubsetMetadata({make_pair(key, v)}));
        }
      } else {
        std::vector<SubsetMetadata> new_kvs;
        for (const auto& kvs : all_kvs) {
          for (const auto& v : it->second.list_value().values()) {
            auto kv_copy = kvs;
            kv_copy.emplace_back(make_pair(key, v));
            new_kvs.emplace_back(kv_copy);
          }
        }
        all_kvs = new_kvs;
      }

    } else {
      if (all_kvs.empty()) {
        all_kvs.emplace_back(SubsetMetadata({std::make_pair(key, it->second)}));
      } else {
        for (auto& kvs : all_kvs) {
          kvs.emplace_back(std::make_pair(key, it->second));
        }
      }
    }
  }

  return all_kvs;
}

std::string SubsetLoadBalancer::describeMetadata(const SubsetLoadBalancer::SubsetMetadata& kvs) {
  if (kvs.empty()) {
    return "<no metadata>";
  }

  std::ostringstream buf;
  bool first = true;
  for (const auto& it : kvs) {
    if (!first) {
      buf << ", ";
    } else {
      first = false;
    }

    const ProtobufWkt::Value& value = it.second;
    buf << it.first << "=" << MessageUtil::getJsonStringFromMessageOrDie(value);
  }

  return buf.str();
}

// Given a vector of key-values (from extractSubsetMetadata), recursively finds the matching
// LbSubsetEntryPtr.
SubsetLoadBalancer::LbSubsetEntryPtr
SubsetLoadBalancer::findOrCreateLbSubsetEntry(LbSubsetMap& subsets, const SubsetMetadata& kvs,
                                              uint32_t idx) {
  ASSERT(idx < kvs.size());

  const std::string& name = kvs[idx].first;
  const ProtobufWkt::Value& pb_value = kvs[idx].second;
  const HashedValue value(pb_value);

  LbSubsetEntryPtr entry;

  const auto kv_it = subsets.find(name);

  if (kv_it != subsets.end()) {
    ValueSubsetMap& value_subset_map = kv_it->second;
    const auto vs_it = value_subset_map.find(value);
    if (vs_it != value_subset_map.end()) {
      entry = vs_it->second;
    }
  }

  if (!entry) {
    // Not found. Create an uninitialized entry.
    entry = std::make_shared<LbSubsetEntry>();
    if (kv_it != subsets.end()) {
      ValueSubsetMap& value_subset_map = kv_it->second;
      value_subset_map.emplace(value, entry);
    } else {
      ValueSubsetMap value_subset_map = {{value, entry}};
      subsets.emplace(name, value_subset_map);
    }
  }

  idx++;
  if (idx == kvs.size()) {
    // We've matched all the key-values, return the entry.
    return entry;
  }

  return findOrCreateLbSubsetEntry(entry->children_, kvs, idx);
}

// Invokes cb for each LbSubsetEntryPtr in subsets.
void SubsetLoadBalancer::forEachSubset(LbSubsetMap& subsets,
                                       std::function<void(LbSubsetEntryPtr&)> cb) {
  for (auto& vsm : subsets) {
    for (auto& em : vsm.second) {
      LbSubsetEntryPtr entry = em.second;
      cb(entry);
      forEachSubset(entry->children_, cb);
    }
  }
}

void SubsetLoadBalancer::purgeEmptySubsets(LbSubsetMap& subsets) {
  for (auto subset_it = subsets.begin(); subset_it != subsets.end();) {
    for (auto it = subset_it->second.begin(); it != subset_it->second.end();) {
      LbSubsetEntryPtr entry = it->second;

      purgeEmptySubsets(entry->children_);

      if (entry->active() || entry->hasChildren()) {
        it++;
        continue;
      }

      // If it wasn't initialized, it wasn't accounted for.
      if (entry->initialized()) {
        stats_.lb_subsets_active_.dec();
        stats_.lb_subsets_removed_.inc();
      }

      auto next_it = std::next(it);
      subset_it->second.erase(it);
      it = next_it;
    }

    if (subset_it->second.empty()) {
      auto next_subset_it = std::next(subset_it);
      subsets.erase(subset_it);
      subset_it = next_subset_it;
    } else {
      subset_it++;
    }
  }
}

// Initialize a new HostSubsetImpl and LoadBalancer from the SubsetLoadBalancer, filtering hosts
// with the given predicate.
SubsetLoadBalancer::PrioritySubsetImpl::PrioritySubsetImpl(const SubsetLoadBalancer& subset_lb,
                                                           bool locality_weight_aware,
                                                           bool scale_locality_weight)
    : original_priority_set_(subset_lb.original_priority_set_),
      locality_weight_aware_(locality_weight_aware), scale_locality_weight_(scale_locality_weight) {
  // Create at least one host set.
  getOrCreateHostSet(0);

  switch (subset_lb.lb_type_) {
  case LoadBalancerType::LeastRequest:
    lb_ = std::make_unique<LeastRequestLoadBalancer>(
        *this, subset_lb.original_local_priority_set_, subset_lb.stats_, subset_lb.runtime_,
        subset_lb.random_, subset_lb.common_config_, subset_lb.least_request_config_,
        subset_lb.time_source_);
    break;

  case LoadBalancerType::Random:
    lb_ = std::make_unique<RandomLoadBalancer>(*this, subset_lb.original_local_priority_set_,
                                               subset_lb.stats_, subset_lb.runtime_,
                                               subset_lb.random_, subset_lb.common_config_);
    break;

  case LoadBalancerType::RoundRobin:
    lb_ = std::make_unique<RoundRobinLoadBalancer>(
        *this, subset_lb.original_local_priority_set_, subset_lb.stats_, subset_lb.runtime_,
        subset_lb.random_, subset_lb.common_config_, subset_lb.round_robin_config_,
        subset_lb.time_source_);
    break;

  case LoadBalancerType::RingHash:
    // TODO(mattklein123): The ring hash LB is thread aware, but currently the subset LB is not.
    // We should make the subset LB thread aware since the calculations are costly, and then we
    // can also use a thread aware sub-LB properly. The following works fine but is not optimal.
    thread_aware_lb_ = std::make_unique<RingHashLoadBalancer>(
        *this, subset_lb.stats_, subset_lb.scope_, subset_lb.runtime_, subset_lb.random_,
        subset_lb.lb_ring_hash_config_, subset_lb.common_config_);
    thread_aware_lb_->initialize();
    lb_ = thread_aware_lb_->factory()->create();
    break;

  case LoadBalancerType::Maglev:
    // TODO(mattklein123): The Maglev LB is thread aware, but currently the subset LB is not.
    // We should make the subset LB thread aware since the calculations are costly, and then we
    // can also use a thread aware sub-LB properly. The following works fine but is not optimal.
    thread_aware_lb_ = std::make_unique<MaglevLoadBalancer>(
        *this, subset_lb.stats_, subset_lb.scope_, subset_lb.runtime_, subset_lb.random_,
        subset_lb.lb_maglev_config_, subset_lb.common_config_);
    thread_aware_lb_->initialize();
    lb_ = thread_aware_lb_->factory()->create();
    break;

  case LoadBalancerType::OriginalDst:
  case LoadBalancerType::ClusterProvided:
  case LoadBalancerType::LoadBalancingPolicyConfig:
    // These load balancer types can only be created when there is no subset configuration.
    PANIC("not implemented");
  }

  triggerCallbacks();
}

// Given all hosts that that belong in this subset, hosts_added and hosts_removed, update the
// underlying HostSet. The hosts_added Hosts and hosts_removed Hosts have been filtered to match
// hosts that belong in this subset.
void SubsetLoadBalancer::HostSubsetImpl::update(const HostHashSet& matching_hosts,
                                                const HostVector& hosts_added,
                                                const HostVector& hosts_removed) {
  auto cached_predicate = [&matching_hosts](const auto& host) {
    return matching_hosts.count(&host) == 1;
  };

  // TODO(snowp): If we had a unhealthyHosts() function we could avoid potentially traversing
  // the list of hosts twice.
  auto hosts = std::make_shared<HostVector>();
  hosts->reserve(original_host_set_.hosts().size());
  for (const auto& host : original_host_set_.hosts()) {
    if (cached_predicate(*host)) {
      hosts->emplace_back(host);
    }
  }

  auto healthy_hosts = std::make_shared<HealthyHostVector>();
  healthy_hosts->get().reserve(original_host_set_.healthyHosts().size());
  for (const auto& host : original_host_set_.healthyHosts()) {
    if (cached_predicate(*host)) {
      healthy_hosts->get().emplace_back(host);
    }
  }

  auto degraded_hosts = std::make_shared<DegradedHostVector>();
  degraded_hosts->get().reserve(original_host_set_.degradedHosts().size());
  for (const auto& host : original_host_set_.degradedHosts()) {
    if (cached_predicate(*host)) {
      degraded_hosts->get().emplace_back(host);
    }
  }

  auto excluded_hosts = std::make_shared<ExcludedHostVector>();
  excluded_hosts->get().reserve(original_host_set_.excludedHosts().size());
  for (const auto& host : original_host_set_.excludedHosts()) {
    if (cached_predicate(*host)) {
      excluded_hosts->get().emplace_back(host);
    }
  }

  // If we only have one locality we can avoid the first call to filter() by
  // just creating a new HostsPerLocality from the list of all hosts.
  HostsPerLocalityConstSharedPtr hosts_per_locality;

  if (original_host_set_.hostsPerLocality().get().size() == 1) {
    hosts_per_locality = std::make_shared<HostsPerLocalityImpl>(
        *hosts, original_host_set_.hostsPerLocality().hasLocalLocality());
  } else {
    hosts_per_locality = original_host_set_.hostsPerLocality().filter({cached_predicate})[0];
  }

  auto healthy_hosts_per_locality =
      original_host_set_.healthyHostsPerLocality().filter({cached_predicate})[0];
  auto degraded_hosts_per_locality =
      original_host_set_.degradedHostsPerLocality().filter({cached_predicate})[0];
  auto excluded_hosts_per_locality =
      original_host_set_.excludedHostsPerLocality().filter({cached_predicate})[0];

  HostSetImpl::updateHosts(
      HostSetImpl::updateHostsParams(
          hosts, hosts_per_locality, healthy_hosts, healthy_hosts_per_locality, degraded_hosts,
          degraded_hosts_per_locality, excluded_hosts, excluded_hosts_per_locality),
      determineLocalityWeights(*hosts_per_locality), hosts_added, hosts_removed, absl::nullopt);
}

LocalityWeightsConstSharedPtr SubsetLoadBalancer::HostSubsetImpl::determineLocalityWeights(
    const HostsPerLocality& hosts_per_locality) const {
  if (locality_weight_aware_) {
    if (scale_locality_weight_) {
      const auto& original_hosts_per_locality = original_host_set_.hostsPerLocality().get();
      // E.g. we can be here in static clusters with actual locality weighting before pre-init
      // completes.
      if (!original_host_set_.localityWeights()) {
        return {};
      }
      const auto& original_weights = *original_host_set_.localityWeights();

      auto scaled_locality_weights = std::make_shared<LocalityWeights>(original_weights.size());
      for (uint32_t i = 0; i < original_weights.size(); ++i) {
        // If the original locality has zero hosts, skip it. This leaves the weight at zero.
        if (original_hosts_per_locality[i].empty()) {
          continue;
        }

        // Otherwise, scale it proportionally to the number of hosts removed by the subset
        // predicate.
        (*scaled_locality_weights)[i] =
            std::round(float((original_weights[i] * hosts_per_locality.get()[i].size())) /
                       original_hosts_per_locality[i].size());
      }

      return scaled_locality_weights;
    } else {
      return original_host_set_.localityWeights();
    }
  }
  return {};
}

HostSetImplPtr SubsetLoadBalancer::PrioritySubsetImpl::createHostSet(
    uint32_t priority, absl::optional<uint32_t> overprovisioning_factor) {
  // Use original hostset's overprovisioning_factor.
  RELEASE_ASSERT(priority < original_priority_set_.hostSetsPerPriority().size(), "");

  const HostSetPtr& host_set = original_priority_set_.hostSetsPerPriority()[priority];

  ASSERT(!overprovisioning_factor.has_value() ||
         overprovisioning_factor.value() == host_set->overprovisioningFactor());
  return HostSetImplPtr{
      new HostSubsetImpl(*host_set, locality_weight_aware_, scale_locality_weight_)};
}

void SubsetLoadBalancer::PrioritySubsetImpl::update(uint32_t priority,
                                                    const HostHashSet& matching_hosts,
                                                    const HostVector& hosts_added,
                                                    const HostVector& hosts_removed) {
  const auto& host_subset = getOrCreateHostSet(priority);
  updateSubset(priority, matching_hosts, hosts_added, hosts_removed);

  if (host_subset.hosts().empty() != empty_) {
    empty_ = true;
    for (auto& host_set : hostSetsPerPriority()) {
      empty_ &= host_set->hosts().empty();
    }
  }

  // Create a new worker local LB if needed.
  // TODO(mattklein123): See the PrioritySubsetImpl constructor for additional comments on how
  // we can do better here.
  if (thread_aware_lb_ != nullptr) {
    lb_ = thread_aware_lb_->factory()->create();
  }
}

SubsetLoadBalancer::LoadBalancerContextWrapper::LoadBalancerContextWrapper(
    LoadBalancerContext* wrapped,
    const std::set<std::string>& filtered_metadata_match_criteria_names)
    : wrapped_(wrapped) {
  ASSERT(wrapped->metadataMatchCriteria());

  metadata_match_ =
      wrapped->metadataMatchCriteria()->filterMatchCriteria(filtered_metadata_match_criteria_names);
}

SubsetLoadBalancer::LoadBalancerContextWrapper::LoadBalancerContextWrapper(
    LoadBalancerContext* wrapped, const ProtobufWkt::Struct& metadata_match_criteria_override)
    : wrapped_(wrapped) {
  ASSERT(wrapped->metadataMatchCriteria());
  metadata_match_ =
      wrapped->metadataMatchCriteria()->mergeMatchCriteria(metadata_match_criteria_override);
}
} // namespace Upstream
} // namespace Envoy<|MERGE_RESOLUTION|>--- conflicted
+++ resolved
@@ -23,11 +23,7 @@
 
 SubsetLoadBalancer::SubsetLoadBalancer(
     LoadBalancerType lb_type, PrioritySet& priority_set, const PrioritySet* local_priority_set,
-<<<<<<< HEAD
-    ClusterLbStats& lb_stats, Stats::Scope& scope, Runtime::Loader& runtime,
-=======
     ClusterLbStats& stats, Stats::Scope& scope, Runtime::Loader& runtime,
->>>>>>> 79165cd8
     Random::RandomGenerator& random, const LoadBalancerSubsetInfo& subsets,
     const absl::optional<envoy::config::cluster::v3::Cluster::RingHashLbConfig>&
         lb_ring_hash_config,
@@ -40,9 +36,8 @@
     TimeSource& time_source)
     : lb_type_(lb_type), lb_ring_hash_config_(lb_ring_hash_config),
       lb_maglev_config_(lb_maglev_config), round_robin_config_(round_robin_config),
-      least_request_config_(least_request_config), common_config_(common_config),
-      stats_(lb_stats), scope_(scope), runtime_(runtime), random_(random),
-      fallback_policy_(subsets.fallbackPolicy()),
+      least_request_config_(least_request_config), common_config_(common_config), stats_(stats),
+      scope_(scope), runtime_(runtime), random_(random), fallback_policy_(subsets.fallbackPolicy()),
       metadata_fallback_policy_(subsets.metadataFallbackPolicy()),
       default_subset_metadata_(subsets.defaultSubset().fields().begin(),
                                subsets.defaultSubset().fields().end()),

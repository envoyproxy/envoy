#pragma once

#include <array>
#include <cstdint>
#include <functional>
#include <list>
#include <map>
#include <memory>
#include <string>
#include <vector>

#include "envoy/api/api.h"
#include "envoy/common/callback.h"
#include "envoy/common/random_generator.h"
#include "envoy/config/bootstrap/v3/bootstrap.pb.h"
#include "envoy/config/cluster/v3/cluster.pb.h"
#include "envoy/config/core/v3/address.pb.h"
#include "envoy/config/core/v3/config_source.pb.h"
#include "envoy/http/codes.h"
#include "envoy/local_info/local_info.h"
#include "envoy/router/context.h"
#include "envoy/runtime/runtime.h"
#include "envoy/secret/secret_manager.h"
#include "envoy/ssl/context_manager.h"
#include "envoy/stats/scope.h"
#include "envoy/thread_local/thread_local.h"
#include "envoy/upstream/cluster_manager.h"

#include "source/common/common/cleanup.h"
#include "source/common/config/grpc_mux_impl.h"
#include "source/common/config/subscription_factory_impl.h"
#include "source/common/http/alternate_protocols_cache_impl.h"
#include "source/common/http/alternate_protocols_cache_manager_impl.h"
#include "source/common/http/async_client_impl.h"
#include "source/common/quic/quic_stat_names.h"
#include "source/common/upstream/cluster_discovery_manager.h"
#include "source/common/upstream/load_stats_reporter.h"
#include "source/common/upstream/od_cds_api_impl.h"
#include "source/common/upstream/priority_conn_pool_map.h"
#include "source/common/upstream/upstream_impl.h"
#include "source/server/factory_context_base_impl.h"

namespace Envoy {
namespace Upstream {

/**
 * Production implementation of ClusterManagerFactory.
 */
class ProdClusterManagerFactory : public ClusterManagerFactory {
public:
  ProdClusterManagerFactory(
      Server::Admin& admin, Runtime::Loader& runtime, Stats::Store& stats,
      ThreadLocal::Instance& tls, Network::DnsResolverSharedPtr dns_resolver,
      Ssl::ContextManager& ssl_context_manager, Event::Dispatcher& main_thread_dispatcher,
      const LocalInfo::LocalInfo& local_info, Secret::SecretManager& secret_manager,
      ProtobufMessage::ValidationContext& validation_context, Api::Api& api,
      Http::Context& http_context, Grpc::Context& grpc_context, Router::Context& router_context,
      AccessLog::AccessLogManager& log_manager, Singleton::Manager& singleton_manager,
      const Server::Options& options, Quic::QuicStatNames& quic_stat_names)
      : context_(options, main_thread_dispatcher, api, local_info, admin, runtime,
                 singleton_manager, validation_context.staticValidationVisitor(), stats, tls),
        validation_context_(validation_context), http_context_(http_context),
        grpc_context_(grpc_context), router_context_(router_context), admin_(admin), stats_(stats),
        tls_(tls), dns_resolver_(dns_resolver), ssl_context_manager_(ssl_context_manager),
        local_info_(local_info), secret_manager_(secret_manager), log_manager_(log_manager),
        singleton_manager_(singleton_manager), quic_stat_names_(quic_stat_names),
        alternate_protocols_cache_manager_factory_(singleton_manager, tls_, {context_}),
        alternate_protocols_cache_manager_(alternate_protocols_cache_manager_factory_.get()) {}

  // Upstream::ClusterManagerFactory
  ClusterManagerPtr
  clusterManagerFromProto(const envoy::config::bootstrap::v3::Bootstrap& bootstrap) override;
  Http::ConnectionPool::InstancePtr
  allocateConnPool(Event::Dispatcher& dispatcher, HostConstSharedPtr host,
                   ResourcePriority priority, std::vector<Http::Protocol>& protocol,
                   const absl::optional<envoy::config::core::v3::AlternateProtocolsCacheOptions>&
                       alternate_protocol_options,
                   const Network::ConnectionSocket::OptionsSharedPtr& options,
                   const Network::TransportSocketOptionsConstSharedPtr& transport_socket_options,
                   TimeSource& time_source, ClusterConnectivityState& state,
<<<<<<< HEAD
                   Http::PersistentQuicInfo& quic_info) override;
=======
                   Http::PersistentQuicInfoPtr& quic_info) override;
>>>>>>> ef941bb8
  Tcp::ConnectionPool::InstancePtr
  allocateTcpConnPool(Event::Dispatcher& dispatcher, HostConstSharedPtr host,
                      ResourcePriority priority,
                      const Network::ConnectionSocket::OptionsSharedPtr& options,
                      Network::TransportSocketOptionsConstSharedPtr transport_socket_options,
                      ClusterConnectivityState& state) override;
  std::pair<ClusterSharedPtr, ThreadAwareLoadBalancerPtr>
  clusterFromProto(const envoy::config::cluster::v3::Cluster& cluster, ClusterManager& cm,
                   Outlier::EventLoggerSharedPtr outlier_event_logger, bool added_via_api) override;
  CdsApiPtr createCds(const envoy::config::core::v3::ConfigSource& cds_config,
                      const xds::core::v3::ResourceLocator* cds_resources_locator,
                      ClusterManager& cm) override;
  Secret::SecretManager& secretManager() override { return secret_manager_; }
  Singleton::Manager& singletonManager() override { return singleton_manager_; }

protected:
  Server::FactoryContextBaseImpl context_;
  ProtobufMessage::ValidationContext& validation_context_;
  Http::Context& http_context_;
  Grpc::Context& grpc_context_;
  Router::Context& router_context_;
  Server::Admin& admin_;
  Stats::Store& stats_;
  ThreadLocal::Instance& tls_;
  Network::DnsResolverSharedPtr dns_resolver_;
  Ssl::ContextManager& ssl_context_manager_;
  const LocalInfo::LocalInfo& local_info_;
  Secret::SecretManager& secret_manager_;
  AccessLog::AccessLogManager& log_manager_;
  Singleton::Manager& singleton_manager_;
  Quic::QuicStatNames& quic_stat_names_;
  Http::AlternateProtocolsCacheManagerFactoryImpl alternate_protocols_cache_manager_factory_;
  Http::AlternateProtocolsCacheManagerSharedPtr alternate_protocols_cache_manager_;
};

// For friend declaration in ClusterManagerInitHelper.
class ClusterManagerImpl;

/**
 * Wrapper for a cluster owned by the cluster manager. Used by both the cluster manager and the
 * cluster manager init helper which needs to pass clusters back to the cluster manager.
 */
class ClusterManagerCluster {
public:
  virtual ~ClusterManagerCluster() = default;

  // Return the underlying cluster.
  virtual Cluster& cluster() PURE;

  // Return a new load balancer factory if the cluster has one.
  virtual LoadBalancerFactorySharedPtr loadBalancerFactory() PURE;

  // Return true if a cluster has already been added or updated.
  virtual bool addedOrUpdated() PURE;

  // Set when a cluster has been added or updated. This is only called a single time for a cluster.
  virtual void setAddedOrUpdated() PURE;
};

/**
 * This is a helper class used during cluster management initialization. Dealing with primary
 * clusters, secondary clusters, and CDS, is quite complicated, so this makes it easier to test.
 */
class ClusterManagerInitHelper : Logger::Loggable<Logger::Id::upstream> {
public:
  /**
   * @param per_cluster_init_callback supplies the callback to call when a cluster has itself
   *        initialized. The cluster manager can use this for post-init processing.
   */
  ClusterManagerInitHelper(
      ClusterManager& cm,
      const std::function<void(ClusterManagerCluster&)>& per_cluster_init_callback)
      : cm_(cm), per_cluster_init_callback_(per_cluster_init_callback) {}

  enum class State {
    // Initial state. During this state all static clusters are loaded. Any primary clusters
    // immediately begin initialization.
    Loading,
    // In this state cluster manager waits for all primary clusters to finish initialization.
    // This state may immediately transition to the next state iff all clusters are STATIC and
    // without health checks enabled or health checks have failed immediately, since their
    // initialization completes immediately.
    WaitingForPrimaryInitializationToComplete,
    // During this state cluster manager waits to start initializing secondary clusters. In this
    // state all primary clusters have completed initialization. Initialization of the
    // secondary clusters is started by the `initializeSecondaryClusters` method.
    WaitingToStartSecondaryInitialization,
    // In this state cluster manager waits for all secondary clusters (if configured) to finish
    // initialization. Then, if CDS is configured, this state tracks waiting for the first CDS
    // response to populate dynamically configured clusters.
    WaitingToStartCdsInitialization,
    // During this state, all CDS populated clusters are undergoing either phase 1 or phase 2
    // initialization.
    CdsInitialized,
    // All clusters are fully initialized.
    AllClustersInitialized
  };

  void addCluster(ClusterManagerCluster& cluster);
  void onStaticLoadComplete();
  void removeCluster(ClusterManagerCluster& cluster);
  void setCds(CdsApi* cds);
  void setPrimaryClustersInitializedCb(ClusterManager::PrimaryClustersReadyCallback callback);
  void setInitializedCb(ClusterManager::InitializationCompleteCallback callback);
  State state() const { return state_; }

  void startInitializingSecondaryClusters();

private:
  // To enable invariant assertions on the cluster lists.
  friend ClusterManagerImpl;

  void initializeSecondaryClusters();
  void maybeFinishInitialize();
  void onClusterInit(ClusterManagerCluster& cluster);

  ClusterManager& cm_;
  std::function<void(ClusterManagerCluster& cluster)> per_cluster_init_callback_;
  CdsApi* cds_{};
  ClusterManager::PrimaryClustersReadyCallback primary_clusters_initialized_callback_;
  ClusterManager::InitializationCompleteCallback initialized_callback_;
  absl::flat_hash_map<std::string, ClusterManagerCluster*> primary_init_clusters_;
  absl::flat_hash_map<std::string, ClusterManagerCluster*> secondary_init_clusters_;
  State state_{State::Loading};
  bool started_secondary_initialize_{};
};

/**
 * All cluster manager stats. @see stats_macros.h
 */
#define ALL_CLUSTER_MANAGER_STATS(COUNTER, GAUGE)                                                  \
  COUNTER(cluster_added)                                                                           \
  COUNTER(cluster_modified)                                                                        \
  COUNTER(cluster_removed)                                                                         \
  COUNTER(cluster_updated)                                                                         \
  COUNTER(cluster_updated_via_merge)                                                               \
  COUNTER(update_merge_cancelled)                                                                  \
  COUNTER(update_out_of_merge_window)                                                              \
  GAUGE(active_clusters, NeverImport)                                                              \
  GAUGE(warming_clusters, NeverImport)

/**
 * Struct definition for all cluster manager stats. @see stats_macros.h
 */
struct ClusterManagerStats {
  ALL_CLUSTER_MANAGER_STATS(GENERATE_COUNTER_STRUCT, GENERATE_GAUGE_STRUCT)
};

/**
 * Implementation of ClusterManager that reads from a proto configuration, maintains a central
 * cluster list, as well as thread local caches of each cluster and associated connection pools.
 */
class ClusterManagerImpl : public ClusterManager,
                           public MissingClusterNotifier,
                           Logger::Loggable<Logger::Id::upstream> {
public:
  ClusterManagerImpl(const envoy::config::bootstrap::v3::Bootstrap& bootstrap,
                     ClusterManagerFactory& factory, Stats::Store& stats,
                     ThreadLocal::Instance& tls, Runtime::Loader& runtime,
                     const LocalInfo::LocalInfo& local_info,
                     AccessLog::AccessLogManager& log_manager,
                     Event::Dispatcher& main_thread_dispatcher, Server::Admin& admin,
                     ProtobufMessage::ValidationContext& validation_context, Api::Api& api,
                     Http::Context& http_context, Grpc::Context& grpc_context,
                     Router::Context& router_context);

  std::size_t warmingClusterCount() const { return warming_clusters_.size(); }

  // Upstream::ClusterManager
  bool addOrUpdateCluster(const envoy::config::cluster::v3::Cluster& cluster,
                          const std::string& version_info) override;

  void setPrimaryClustersInitializedCb(PrimaryClustersReadyCallback callback) override {
    init_helper_.setPrimaryClustersInitializedCb(callback);
  }

  void setInitializedCb(InitializationCompleteCallback callback) override {
    init_helper_.setInitializedCb(callback);
  }

  ClusterInfoMaps clusters() override {
    ClusterInfoMaps clusters_maps;
    for (auto& cluster : active_clusters_) {
      clusters_maps.active_clusters_.emplace(cluster.first, *cluster.second->cluster_);
    }
    for (auto& cluster : warming_clusters_) {
      clusters_maps.warming_clusters_.emplace(cluster.first, *cluster.second->cluster_);
    }
    return clusters_maps;
  }

  const ClusterSet& primaryClusters() override { return primary_clusters_; }
  ThreadLocalCluster* getThreadLocalCluster(absl::string_view cluster) override;

  bool removeCluster(const std::string& cluster) override;
  void shutdown() override {
    if (resume_cds_ != nullptr) {
      resume_cds_->cancel();
    }
    // Make sure we destroy all potential outgoing connections before this returns.
    cds_api_.reset();
    ads_mux_.reset();
    active_clusters_.clear();
    warming_clusters_.clear();
    updateClusterCounts();
  }

  const envoy::config::core::v3::BindConfig& bindConfig() const override { return bind_config_; }

  Config::GrpcMuxSharedPtr adsMux() override { return ads_mux_; }
  Grpc::AsyncClientManager& grpcAsyncClientManager() override { return *async_client_manager_; }

  const absl::optional<std::string>& localClusterName() const override {
    return local_cluster_name_;
  }

  ClusterUpdateCallbacksHandlePtr
  addThreadLocalClusterUpdateCallbacks(ClusterUpdateCallbacks&) override;

  OdCdsApiHandlePtr
  allocateOdCdsApi(const envoy::config::core::v3::ConfigSource& odcds_config,
                   OptRef<xds::core::v3::ResourceLocator> odcds_resources_locator,
                   ProtobufMessage::ValidationVisitor& validation_visitor) override;

  ClusterManagerFactory& clusterManagerFactory() override { return factory_; }

  Config::SubscriptionFactory& subscriptionFactory() override { return subscription_factory_; }

  void
  initializeSecondaryClusters(const envoy::config::bootstrap::v3::Bootstrap& bootstrap) override;

  const ClusterStatNames& clusterStatNames() const override { return cluster_stat_names_; }
  const ClusterLoadReportStatNames& clusterLoadReportStatNames() const override {
    return cluster_load_report_stat_names_;
  }
  const ClusterCircuitBreakersStatNames& clusterCircuitBreakersStatNames() const override {
    return cluster_circuit_breakers_stat_names_;
  }
  const ClusterRequestResponseSizeStatNames& clusterRequestResponseSizeStatNames() const override {
    return cluster_request_response_size_stat_names_;
  }
  const ClusterTimeoutBudgetStatNames& clusterTimeoutBudgetStatNames() const override {
    return cluster_timeout_budget_stat_names_;
  }

  void drainConnections(const std::string& cluster) override;

  void drainConnections() override;

  void checkActiveStaticCluster(const std::string& cluster) override;

  // Upstream::MissingClusterNotifier
  void notifyMissingCluster(absl::string_view name) override;

protected:
  virtual void postThreadLocalRemoveHosts(const Cluster& cluster, const HostVector& hosts_removed);

  // Parameters for calling postThreadLocalClusterUpdate()
  struct ThreadLocalClusterUpdateParams {
    struct PerPriority {
      PerPriority(uint32_t priority, const HostVector& hosts_added, const HostVector& hosts_removed)
          : priority_(priority), hosts_added_(hosts_added), hosts_removed_(hosts_removed) {}

      const uint32_t priority_;
      const HostVector hosts_added_;
      const HostVector hosts_removed_;
      PrioritySet::UpdateHostsParams update_hosts_params_;
      LocalityWeightsConstSharedPtr locality_weights_;
      uint32_t overprovisioning_factor_;
    };

    ThreadLocalClusterUpdateParams() = default;
    ThreadLocalClusterUpdateParams(uint32_t priority, const HostVector& hosts_added,
                                   const HostVector& hosts_removed)
        : per_priority_update_params_{{priority, hosts_added, hosts_removed}} {}

    std::vector<PerPriority> per_priority_update_params_;
  };

  /**
   * An implementation of an on-demand CDS handle. It forwards the discovery request to the cluster
   * manager that created the handle.
   *
   * It's a protected type, so unit tests can use it.
   */
  class OdCdsApiHandleImpl : public OdCdsApiHandle {
  public:
    static OdCdsApiHandlePtr create(ClusterManagerImpl& parent, OdCdsApiSharedPtr odcds) {
      return std::make_unique<OdCdsApiHandleImpl>(parent, std::move(odcds));
    }

    OdCdsApiHandleImpl(ClusterManagerImpl& parent, OdCdsApiSharedPtr odcds)
        : parent_(parent), odcds_(std::move(odcds)) {
      ASSERT(odcds_ != nullptr);
    }

    ClusterDiscoveryCallbackHandlePtr
    requestOnDemandClusterDiscovery(absl::string_view name, ClusterDiscoveryCallbackPtr callback,
                                    std::chrono::milliseconds timeout) override {
      return parent_.requestOnDemandClusterDiscovery(odcds_, std::string(name), std::move(callback),
                                                     timeout);
    }

  private:
    ClusterManagerImpl& parent_;
    OdCdsApiSharedPtr odcds_;
  };

  virtual void postThreadLocalClusterUpdate(ClusterManagerCluster& cm_cluster,
                                            ThreadLocalClusterUpdateParams&& params);

  /**
   * Notifies cluster discovery managers in each worker thread that the discovery process for the
   * cluster with a passed name has timed out.
   *
   * It's protected, so the tests can use it.
   */
  void notifyExpiredDiscovery(absl::string_view name);

  /**
   * Creates a new discovery manager in current thread and swaps it with the one in thread local
   * cluster manager. This could be used to simulate requesting a cluster from a different
   * thread. Used for tests only.
   *
   * Protected, so tests can use it.
   *
   * @return the previous cluster discovery manager.
   */
  ClusterDiscoveryManager createAndSwapClusterDiscoveryManager(std::string thread_name);

private:
  /**
   * Thread local cached cluster data. Each thread local cluster gets updates from the parent
   * central dynamic cluster (if applicable). It maintains load balancer state and any created
   * connection pools.
   */
  struct ThreadLocalClusterManagerImpl : public ThreadLocal::ThreadLocalObject,
                                         public ClusterLifecycleCallbackHandler {
    struct ConnPoolsContainer {
      ConnPoolsContainer(Event::Dispatcher& dispatcher, const HostConstSharedPtr& host)
          : pools_{std::make_shared<ConnPools>(dispatcher, host)} {}

      using ConnPools = PriorityConnPoolMap<std::vector<uint8_t>, Http::ConnectionPool::Instance>;

      // This is a shared_ptr so we can keep it alive while cleaning up.
      std::shared_ptr<ConnPools> pools_;
      bool draining_{false};

      // Protect from deletion while iterating through pools_. See comments and usage
      // in `ClusterManagerImpl::ThreadLocalClusterManagerImpl::drainConnPools()`.
      bool do_not_delete_{false};
    };

    struct TcpConnPoolsContainer {
      using ConnPools = std::map<std::vector<uint8_t>, Tcp::ConnectionPool::InstancePtr>;

      ConnPools pools_;
      bool draining_{false};
    };

    // Holds an unowned reference to a connection, and watches for Closed events. If the connection
    // is closed, this container removes itself from the container that owns it.
    struct TcpConnContainer : public Network::ConnectionCallbacks, public Event::DeferredDeletable {
    public:
      TcpConnContainer(ThreadLocalClusterManagerImpl& parent, const HostConstSharedPtr& host,
                       Network::ClientConnection& connection)
          : parent_(parent), host_(host), connection_(connection) {
        connection_.addConnectionCallbacks(*this);
      }

      // Network::ConnectionCallbacks
      void onEvent(Network::ConnectionEvent event) override {
        if (event == Network::ConnectionEvent::LocalClose ||
            event == Network::ConnectionEvent::RemoteClose) {
          parent_.removeTcpConn(host_, connection_);
        }
      }
      void onAboveWriteBufferHighWatermark() override {}
      void onBelowWriteBufferLowWatermark() override {}

      ThreadLocalClusterManagerImpl& parent_;
      HostConstSharedPtr host_;
      Network::ClientConnection& connection_;
    };
    using TcpConnectionsMap =
        absl::node_hash_map<Network::ClientConnection*, std::unique_ptr<TcpConnContainer>>;

    class ClusterEntry : public ThreadLocalCluster {
    public:
      ClusterEntry(ThreadLocalClusterManagerImpl& parent, ClusterInfoConstSharedPtr cluster,
                   const LoadBalancerFactorySharedPtr& lb_factory);
      ~ClusterEntry() override;

      // Upstream::ThreadLocalCluster
      const PrioritySet& prioritySet() override { return priority_set_; }
      ClusterInfoConstSharedPtr info() override { return cluster_info_; }
      LoadBalancer& loadBalancer() override { return *lb_; }
      absl::optional<HttpPoolData> httpConnPool(ResourcePriority priority,
                                                absl::optional<Http::Protocol> downstream_protocol,
                                                LoadBalancerContext* context) override;
      absl::optional<TcpPoolData> tcpConnPool(ResourcePriority priority,
                                              LoadBalancerContext* context) override;
      Host::CreateConnectionData tcpConn(LoadBalancerContext* context) override;
      Http::AsyncClient& httpAsyncClient() override;

      // Updates the hosts in the priority set.
      void updateHosts(const std::string& name, uint32_t priority,
                       PrioritySet::UpdateHostsParams&& update_hosts_params,
                       LocalityWeightsConstSharedPtr locality_weights,
                       const HostVector& hosts_added, const HostVector& hosts_removed,
                       absl::optional<uint32_t> overprovisioning_factor,
                       HostMapConstSharedPtr cross_priority_host_map);

      // Drains any connection pools associated with the removed hosts.
      void drainConnPools(const HostVector& hosts_removed);
      // Drains idle clients in connection pools for all hosts.
      void drainConnPools();
      // Drain all clients in connection pools for all hosts.
      void drainAllConnPools();

    private:
      Http::ConnectionPool::Instance*
      httpConnPoolImpl(ResourcePriority priority,
                       absl::optional<Http::Protocol> downstream_protocol,
                       LoadBalancerContext* context, bool peek);

      Tcp::ConnectionPool::Instance* tcpConnPoolImpl(ResourcePriority priority,
                                                     LoadBalancerContext* context, bool peek);

      ThreadLocalClusterManagerImpl& parent_;
      PrioritySetImpl priority_set_;
      // LB factory if applicable. Not all load balancer types have a factory. LB types that have
      // a factory will create a new LB on every membership update. LB types that don't have a
      // factory will create an LB on construction and use it forever.
      LoadBalancerFactorySharedPtr lb_factory_;
      // Current active LB.
      LoadBalancerPtr lb_;
      ClusterInfoConstSharedPtr cluster_info_;
      Http::AsyncClientImpl http_async_client_;
<<<<<<< HEAD
      std::unique_ptr<Http::PersistentQuicInfo> quic_info_;
=======
      // Stores QUICHE specific objects which live through out the life time of the cluster and can
      // be shared across its hosts.
      Http::PersistentQuicInfoPtr quic_info_;
>>>>>>> ef941bb8
    };

    using ClusterEntryPtr = std::unique_ptr<ClusterEntry>;

    struct LocalClusterParams {
      LoadBalancerFactorySharedPtr load_balancer_factory_;
      ClusterInfoConstSharedPtr info_;
    };

    ThreadLocalClusterManagerImpl(ClusterManagerImpl& parent, Event::Dispatcher& dispatcher,
                                  const absl::optional<LocalClusterParams>& local_cluster_params);
    ~ThreadLocalClusterManagerImpl() override;
    // TODO(junr03): clean up drainConnPools vs drainAllConnPools once ConnPoolImplBase::startDrain
    // and
    // ConnPoolImplBase::drainConnections() get cleaned up. The code in onHostHealthFailure and the
    // code in ThreadLocalClusterManagerImpl::drainConnPools(const HostVector& hosts) is very
    // similar and can be merged in a similar fashion to the ConnPoolImplBase case.
    void drainConnPools(const HostVector& hosts);
    void drainConnPools(HostSharedPtr old_host, ConnPoolsContainer& container);
    void drainTcpConnPools(TcpConnPoolsContainer& container);
    void drainAllConnPoolsWorker(const HostSharedPtr& host);
    void httpConnPoolIsIdle(HostConstSharedPtr host, ResourcePriority priority,
                            const std::vector<uint8_t>& hash_key);
    void tcpConnPoolIsIdle(HostConstSharedPtr host, const std::vector<uint8_t>& hash_key);
    void removeTcpConn(const HostConstSharedPtr& host, Network::ClientConnection& connection);
    void removeHosts(const std::string& name, const HostVector& hosts_removed);
    void updateClusterMembership(const std::string& name, uint32_t priority,
                                 PrioritySet::UpdateHostsParams update_hosts_params,
                                 LocalityWeightsConstSharedPtr locality_weights,
                                 const HostVector& hosts_added, const HostVector& hosts_removed,
                                 uint64_t overprovisioning_factor,
                                 HostMapConstSharedPtr cross_priority_host_map);
    void onHostHealthFailure(const HostSharedPtr& host);

    ConnPoolsContainer* getHttpConnPoolsContainer(const HostConstSharedPtr& host,
                                                  bool allocate = false);

    // Upstream::ClusterLifecycleCallbackHandler
    ClusterUpdateCallbacksHandlePtr addClusterUpdateCallbacks(ClusterUpdateCallbacks& cb) override;

    ClusterManagerImpl& parent_;
    Event::Dispatcher& thread_local_dispatcher_;
    absl::flat_hash_map<std::string, ClusterEntryPtr> thread_local_clusters_;

    ClusterConnectivityState cluster_manager_state_;

    // These maps are owned by the ThreadLocalClusterManagerImpl instead of the ClusterEntry
    // to prevent lifetime/ownership issues when a cluster is dynamically removed.
    absl::node_hash_map<HostConstSharedPtr, ConnPoolsContainer> host_http_conn_pool_map_;
    absl::node_hash_map<HostConstSharedPtr, TcpConnPoolsContainer> host_tcp_conn_pool_map_;
    absl::node_hash_map<HostConstSharedPtr, TcpConnectionsMap> host_tcp_conn_map_;

    std::list<Envoy::Upstream::ClusterUpdateCallbacks*> update_callbacks_;
    const PrioritySet* local_priority_set_{};
    bool destroying_{};
    ClusterDiscoveryManager cdm_;
  };

  struct ClusterData : public ClusterManagerCluster {
    ClusterData(const envoy::config::cluster::v3::Cluster& cluster_config,
                const uint64_t cluster_config_hash, const std::string& version_info,
                bool added_via_api, ClusterSharedPtr&& cluster, TimeSource& time_source)
        : cluster_config_(cluster_config), config_hash_(cluster_config_hash),
          version_info_(version_info), added_via_api_(added_via_api), cluster_(std::move(cluster)),
          last_updated_(time_source.systemTime()) {}

    bool blockUpdate(uint64_t hash) { return !added_via_api_ || config_hash_ == hash; }

    // ClusterManagerCluster
    Cluster& cluster() override { return *cluster_; }
    LoadBalancerFactorySharedPtr loadBalancerFactory() override {
      if (thread_aware_lb_ != nullptr) {
        return thread_aware_lb_->factory();
      } else {
        return nullptr;
      }
    }
    bool addedOrUpdated() override { return added_or_updated_; }
    void setAddedOrUpdated() override {
      ASSERT(!added_or_updated_);
      added_or_updated_ = true;
    }

    const envoy::config::cluster::v3::Cluster cluster_config_;
    const uint64_t config_hash_;
    const std::string version_info_;
    const bool added_via_api_;
    ClusterSharedPtr cluster_;
    // Optional thread aware LB depending on the LB type. Not all clusters have one.
    ThreadAwareLoadBalancerPtr thread_aware_lb_;
    SystemTime last_updated_;
    bool added_or_updated_{};
    Common::CallbackHandlePtr member_update_cb_;
    Common::CallbackHandlePtr priority_update_cb_;
  };

  struct ClusterUpdateCallbacksHandleImpl : public ClusterUpdateCallbacksHandle,
                                            RaiiListElement<ClusterUpdateCallbacks*> {
    ClusterUpdateCallbacksHandleImpl(ClusterUpdateCallbacks& cb,
                                     std::list<ClusterUpdateCallbacks*>& parent)
        : RaiiListElement<ClusterUpdateCallbacks*>(parent, &cb) {}
  };

  using ClusterDataPtr = std::unique_ptr<ClusterData>;
  // This map is ordered so that config dumping is consistent.
  using ClusterMap = std::map<std::string, ClusterDataPtr>;

  struct PendingUpdates {
    ~PendingUpdates() { disableTimer(); }
    void enableTimer(const uint64_t timeout) {
      if (timer_ != nullptr) {
        ASSERT(!timer_->enabled());
        timer_->enableTimer(std::chrono::milliseconds(timeout));
      }
    }
    bool disableTimer() {
      if (timer_ == nullptr) {
        return false;
      }

      const bool was_enabled = timer_->enabled();
      timer_->disableTimer();
      return was_enabled;
    }

    Event::TimerPtr timer_;
    // This is default constructed to the clock's epoch:
    // https://en.cppreference.com/w/cpp/chrono/time_point/time_point
    //
    // Depending on your execution environment this value can be different.
    // When running as host process: This will usually be the computer's boot time, which means that
    // given a not very large `Cluster.CommonLbConfig.update_merge_window`, the first update will
    // trigger immediately (the expected behavior). When running in some sandboxed environment this
    // value can be set to the start time of the sandbox, which means that the delta calculated
    // between now and the start time may fall within the
    // `Cluster.CommonLbConfig.update_merge_window`, with the side effect to delay the first update.
    MonotonicTime last_updated_;
  };

  using PendingUpdatesPtr = std::unique_ptr<PendingUpdates>;
  using PendingUpdatesByPriorityMap = absl::node_hash_map<uint32_t, PendingUpdatesPtr>;
  using PendingUpdatesByPriorityMapPtr = std::unique_ptr<PendingUpdatesByPriorityMap>;
  using ClusterUpdatesMap = absl::node_hash_map<std::string, PendingUpdatesByPriorityMapPtr>;

  /**
   * Holds a reference to an on-demand CDS to keep it alive for the duration of a cluster discovery,
   * and an expiration timer notifying worker threads about discovery timing out.
   */
  struct ClusterCreation {
    OdCdsApiSharedPtr odcds_;
    Event::TimerPtr expiration_timer_;
  };

  using ClusterCreationsMap = absl::flat_hash_map<std::string, ClusterCreation>;

  void applyUpdates(ClusterManagerCluster& cluster, uint32_t priority, PendingUpdates& updates);
  bool scheduleUpdate(ClusterManagerCluster& cluster, uint32_t priority, bool mergeable,
                      const uint64_t timeout);
  ProtobufTypes::MessagePtr dumpClusterConfigs(const Matchers::StringMatcher& name_matcher);
  static ClusterManagerStats generateStats(Stats::Scope& scope);

  /**
   * @return ClusterDataPtr contains the previous cluster in the cluster_map, or
   * nullptr if cluster_map did not contain the same cluster.
   */
  ClusterDataPtr loadCluster(const envoy::config::cluster::v3::Cluster& cluster,
                             const uint64_t cluster_hash, const std::string& version_info,
                             bool added_via_api, ClusterMap& cluster_map);
  void onClusterInit(ClusterManagerCluster& cluster);
  void postThreadLocalHealthFailure(const HostSharedPtr& host);
  void updateClusterCounts();
  void clusterWarmingToActive(const std::string& cluster_name);
  static void maybePreconnect(ThreadLocalClusterManagerImpl::ClusterEntry& cluster_entry,
                              const ClusterConnectivityState& cluster_manager_state,
                              std::function<ConnectionPool::Instance*()> preconnect_pool);

  ClusterDiscoveryCallbackHandlePtr
  requestOnDemandClusterDiscovery(OdCdsApiSharedPtr odcds, std::string name,
                                  ClusterDiscoveryCallbackPtr callback,
                                  std::chrono::milliseconds timeout);

  void notifyClusterDiscoveryStatus(absl::string_view name, ClusterDiscoveryStatus status);

private:
  ClusterManagerFactory& factory_;
  Runtime::Loader& runtime_;
  Stats::Store& stats_;
  ThreadLocal::TypedSlot<ThreadLocalClusterManagerImpl> tls_;
  // Contains information about ongoing on-demand cluster discoveries.
  ClusterCreationsMap pending_cluster_creations_;
  Random::RandomGenerator& random_;

protected:
  ClusterMap active_clusters_;

private:
  ClusterMap warming_clusters_;
  envoy::config::core::v3::BindConfig bind_config_;
  Outlier::EventLoggerSharedPtr outlier_event_logger_;
  const LocalInfo::LocalInfo& local_info_;
  CdsApiPtr cds_api_;
  ClusterManagerStats cm_stats_;
  ClusterManagerInitHelper init_helper_;
  Config::GrpcMuxSharedPtr ads_mux_;
  // Temporarily saved resume cds callback from updateClusterCounts invocation.
  Config::ScopedResume resume_cds_;
  LoadStatsReporterPtr load_stats_reporter_;
  // The name of the local cluster of this Envoy instance if defined.
  absl::optional<std::string> local_cluster_name_;
  Grpc::AsyncClientManagerPtr async_client_manager_;
  Server::ConfigTracker::EntryOwnerPtr config_tracker_entry_;
  TimeSource& time_source_;
  ClusterUpdatesMap updates_map_;
  Event::Dispatcher& dispatcher_;
  Http::Context& http_context_;
  Router::Context& router_context_;
  ClusterStatNames cluster_stat_names_;
  ClusterLoadReportStatNames cluster_load_report_stat_names_;
  ClusterCircuitBreakersStatNames cluster_circuit_breakers_stat_names_;
  ClusterRequestResponseSizeStatNames cluster_request_response_size_stat_names_;
  ClusterTimeoutBudgetStatNames cluster_timeout_budget_stat_names_;

  Config::SubscriptionFactoryImpl subscription_factory_;
  ClusterSet primary_clusters_;
};

} // namespace Upstream
} // namespace Envoy<|MERGE_RESOLUTION|>--- conflicted
+++ resolved
@@ -78,11 +78,7 @@
                    const Network::ConnectionSocket::OptionsSharedPtr& options,
                    const Network::TransportSocketOptionsConstSharedPtr& transport_socket_options,
                    TimeSource& time_source, ClusterConnectivityState& state,
-<<<<<<< HEAD
-                   Http::PersistentQuicInfo& quic_info) override;
-=======
                    Http::PersistentQuicInfoPtr& quic_info) override;
->>>>>>> ef941bb8
   Tcp::ConnectionPool::InstancePtr
   allocateTcpConnPool(Event::Dispatcher& dispatcher, HostConstSharedPtr host,
                       ResourcePriority priority,
@@ -522,13 +518,9 @@
       LoadBalancerPtr lb_;
       ClusterInfoConstSharedPtr cluster_info_;
       Http::AsyncClientImpl http_async_client_;
-<<<<<<< HEAD
-      std::unique_ptr<Http::PersistentQuicInfo> quic_info_;
-=======
       // Stores QUICHE specific objects which live through out the life time of the cluster and can
       // be shared across its hosts.
       Http::PersistentQuicInfoPtr quic_info_;
->>>>>>> ef941bb8
     };
 
     using ClusterEntryPtr = std::unique_ptr<ClusterEntry>;

--- conflicted
+++ resolved
@@ -14,13 +14,8 @@
  */
 class StaticClusterImpl : public ClusterImplBase {
 public:
-<<<<<<< HEAD
-  StaticClusterImpl(const envoy::api::v2::Cluster& cluster, Runtime::Loader& runtime,
+  StaticClusterImpl(const envoy::config::cluster::v3::Cluster& cluster, Runtime::Loader& runtime,
                     Server::Configuration::TransportSocketFactoryContextImpl& factory_context,
-=======
-  StaticClusterImpl(const envoy::config::cluster::v3::Cluster& cluster, Runtime::Loader& runtime,
-                    Server::Configuration::TransportSocketFactoryContext& factory_context,
->>>>>>> 90b60c34
                     Stats::ScopePtr&& stats_scope, bool added_via_api);
 
   // Upstream::Cluster
@@ -43,18 +38,10 @@
       : ClusterFactoryImplBase(Extensions::Clusters::ClusterTypes::get().Static) {}
 
 private:
-<<<<<<< HEAD
   std::pair<ClusterImplBaseSharedPtr, ThreadAwareLoadBalancerPtr> createClusterImpl(
-      const envoy::api::v2::Cluster& cluster, ClusterFactoryContext& context,
+      const envoy::config::cluster::v3::Cluster& cluster, ClusterFactoryContext& context,
       Server::Configuration::TransportSocketFactoryContextImpl& socket_factory_context,
       Stats::ScopePtr&& stats_scope) override;
-=======
-  std::pair<ClusterImplBaseSharedPtr, ThreadAwareLoadBalancerPtr>
-  createClusterImpl(const envoy::config::cluster::v3::Cluster& cluster,
-                    ClusterFactoryContext& context,
-                    Server::Configuration::TransportSocketFactoryContext& socket_factory_context,
-                    Stats::ScopePtr&& stats_scope) override;
->>>>>>> 90b60c34
 };
 
 } // namespace Upstream

#pragma once

#include <vector>

#include "envoy/runtime/runtime.h"
#include "envoy/stats/scope.h"
#include "envoy/stats/stats_macros.h"

#include "common/common/logger.h"
#include "common/upstream/thread_aware_lb_impl.h"

namespace Envoy {
namespace Upstream {

/**
 * All ring hash load balancer stats. @see stats_macros.h
 */
// clang-format off
#define ALL_RING_HASH_LOAD_BALANCER_STATS(GAUGE)                                                   \
  GAUGE(size)                                                                                      \
  GAUGE(min_hashes_per_host)                                                                       \
  GAUGE(max_hashes_per_host)
// clang-format on

/**
 * Struct definition for all ring hash load balancer stats. @see stats_macros.h
 */
struct RingHashLoadBalancerStats {
  ALL_RING_HASH_LOAD_BALANCER_STATS(GENERATE_GAUGE_STRUCT)
};

/**
 * A load balancer that implements consistent modulo hashing ("ketama"). Currently, zone aware
 * routing is not supported. A ring is kept for all hosts as well as a ring for healthy hosts.
 * Unless we are in panic mode, the healthy host ring is used.
 * In the future it would be nice to support:
 * 1) Weighting.
 * 2) Per-zone rings and optional zone aware routing (not all applications will want this).
 * 3) Max request fallback to support hot shards (not all applications will want this).
 */
class RingHashLoadBalancer : public ThreadAwareLoadBalancerBase,
                             Logger::Loggable<Logger::Id::upstream> {
public:
  RingHashLoadBalancer(const PrioritySet& priority_set, ClusterStats& stats, Stats::Scope& scope,
                       Runtime::Loader& runtime, Runtime::RandomGenerator& random,
                       const absl::optional<envoy::api::v2::Cluster::RingHashLbConfig>& config,
                       const envoy::api::v2::Cluster::CommonLbConfig& common_config);

  const RingHashLoadBalancerStats& stats() const { return stats_; }

private:
  using HashFunction = envoy::api::v2::Cluster_RingHashLbConfig_HashFunction;

  struct RingEntry {
    uint64_t hash_;
    HostConstSharedPtr host_;
  };

  struct Ring : public HashingLoadBalancer {
<<<<<<< HEAD
    Ring(const NormalizedHostWeightVector& normalized_host_weights, double min_normalized_weight,
         const absl::optional<envoy::api::v2::Cluster::RingHashLbConfig>& config,
         RingHashLoadBalancerStats& stats);
=======
    Ring(const HostSet& host_set, bool in_panic, uint64_t min_ring_size, uint64_t max_ring_size,
         bool use_std_hash, HashFunction hash_function, RingHashLoadBalancerStats& stats);
>>>>>>> 99696cda

    // ThreadAwareLoadBalancerBase::HashingLoadBalancer
    HostConstSharedPtr chooseHost(uint64_t hash) const override;

    std::vector<RingEntry> ring_;

    RingHashLoadBalancerStats& stats_;
  };
  typedef std::shared_ptr<const Ring> RingConstSharedPtr;

  // ThreadAwareLoadBalancerBase
<<<<<<< HEAD
  HashingLoadBalancerSharedPtr
  createLoadBalancer(const NormalizedHostWeightVector& normalized_host_weights,
                     double min_normalized_weight, double /* max_normalized_weight */) override {
    return std::make_shared<Ring>(normalized_host_weights, min_normalized_weight, config_, stats_);
=======
  HashingLoadBalancerSharedPtr createLoadBalancer(const HostSet& host_set, bool in_panic) override {
    return std::make_shared<Ring>(host_set, in_panic, min_ring_size_, max_ring_size_, use_std_hash_,
                                  hash_function_, stats_);
>>>>>>> 99696cda
  }

  static RingHashLoadBalancerStats generateStats(Stats::Scope& scope);

  Stats::ScopePtr scope_;
  RingHashLoadBalancerStats stats_;

  static const uint64_t DefaultMinRingSize = 1024;
  static const uint64_t DefaultMaxRingSize = 1024 * 1024 * 8;
  const uint64_t min_ring_size_;
  const uint64_t max_ring_size_;
  const bool use_std_hash_;
  const HashFunction hash_function_;
};

} // namespace Upstream
} // namespace Envoy<|MERGE_RESOLUTION|>--- conflicted
+++ resolved
@@ -57,14 +57,9 @@
   };
 
   struct Ring : public HashingLoadBalancer {
-<<<<<<< HEAD
     Ring(const NormalizedHostWeightVector& normalized_host_weights, double min_normalized_weight,
-         const absl::optional<envoy::api::v2::Cluster::RingHashLbConfig>& config,
-         RingHashLoadBalancerStats& stats);
-=======
-    Ring(const HostSet& host_set, bool in_panic, uint64_t min_ring_size, uint64_t max_ring_size,
-         bool use_std_hash, HashFunction hash_function, RingHashLoadBalancerStats& stats);
->>>>>>> 99696cda
+         uint64_t min_ring_size, uint64_t max_ring_size, bool use_std_hash,
+         HashFunction hash_function, RingHashLoadBalancerStats& stats);
 
     // ThreadAwareLoadBalancerBase::HashingLoadBalancer
     HostConstSharedPtr chooseHost(uint64_t hash) const override;
@@ -76,16 +71,11 @@
   typedef std::shared_ptr<const Ring> RingConstSharedPtr;
 
   // ThreadAwareLoadBalancerBase
-<<<<<<< HEAD
   HashingLoadBalancerSharedPtr
   createLoadBalancer(const NormalizedHostWeightVector& normalized_host_weights,
                      double min_normalized_weight, double /* max_normalized_weight */) override {
-    return std::make_shared<Ring>(normalized_host_weights, min_normalized_weight, config_, stats_);
-=======
-  HashingLoadBalancerSharedPtr createLoadBalancer(const HostSet& host_set, bool in_panic) override {
-    return std::make_shared<Ring>(host_set, in_panic, min_ring_size_, max_ring_size_, use_std_hash_,
-                                  hash_function_, stats_);
->>>>>>> 99696cda
+    return std::make_shared<Ring>(normalized_host_weights, min_normalized_weight, min_ring_size_,
+                                  max_ring_size_, use_std_hash_, hash_function_, stats_);
   }
 
   static RingHashLoadBalancerStats generateStats(Stats::Scope& scope);

#include "common/upstream/cluster_manager_impl.h"

#include <chrono>
#include <cstdint>
#include <functional>
#include <list>
#include <memory>
#include <string>
#include <vector>

#include "envoy/admin/v2alpha/config_dump.pb.h"
#include "envoy/event/dispatcher.h"
#include "envoy/network/dns.h"
#include "envoy/runtime/runtime.h"
#include "envoy/stats/scope.h"

#include "common/common/enum_to_int.h"
#include "common/common/fmt.h"
#include "common/common/utility.h"
#include "common/config/cds_json.h"
#include "common/config/utility.h"
#include "common/filesystem/filesystem_impl.h"
#include "common/grpc/async_client_manager_impl.h"
#include "common/http/async_client_impl.h"
#include "common/http/http1/conn_pool.h"
#include "common/http/http2/conn_pool.h"
#include "common/json/config_schemas.h"
#include "common/network/resolver_impl.h"
#include "common/network/utility.h"
#include "common/protobuf/utility.h"
#include "common/router/shadow_writer_impl.h"
#include "common/tcp/conn_pool.h"
#include "common/upstream/cds_api_impl.h"
#include "common/upstream/load_balancer_impl.h"
#include "common/upstream/maglev_lb.h"
#include "common/upstream/original_dst_cluster.h"
#include "common/upstream/ring_hash_lb.h"
#include "common/upstream/subset_lb.h"

namespace Envoy {
namespace Upstream {

void ClusterManagerInitHelper::addCluster(Cluster& cluster) {
  // See comments in ClusterManagerImpl::addOrUpdateCluster() for why this is only called during
  // server initialization.
  ASSERT(state_ != State::AllClustersInitialized);

  const auto initialize_cb = [&cluster, this] { onClusterInit(cluster); };
  if (cluster.initializePhase() == Cluster::InitializePhase::Primary) {
    primary_init_clusters_.push_back(&cluster);
    cluster.initialize(initialize_cb);
  } else {
    ASSERT(cluster.initializePhase() == Cluster::InitializePhase::Secondary);
    secondary_init_clusters_.push_back(&cluster);
    if (started_secondary_initialize_) {
      // This can happen if we get a second CDS update that adds new clusters after we have
      // already started secondary init. In this case, just immediately initialize.
      cluster.initialize(initialize_cb);
    }
  }

  ENVOY_LOG(debug, "cm init: adding: cluster={} primary={} secondary={}", cluster.info()->name(),
            primary_init_clusters_.size(), secondary_init_clusters_.size());
}

void ClusterManagerInitHelper::onClusterInit(Cluster& cluster) {
  ASSERT(state_ != State::AllClustersInitialized);
  per_cluster_init_callback_(cluster);
  removeCluster(cluster);
}

void ClusterManagerInitHelper::removeCluster(Cluster& cluster) {
  if (state_ == State::AllClustersInitialized) {
    return;
  }

  // There is a remote edge case where we can remove a cluster via CDS that has not yet been
  // initialized. When called via the remove cluster API this code catches that case.
  std::list<Cluster*>* cluster_list;
  if (cluster.initializePhase() == Cluster::InitializePhase::Primary) {
    cluster_list = &primary_init_clusters_;
  } else {
    ASSERT(cluster.initializePhase() == Cluster::InitializePhase::Secondary);
    cluster_list = &secondary_init_clusters_;
  }

  // It is possible that the cluster we are removing has already been initialized, and is not
  // present in the initializer list. If so, this is fine.
  cluster_list->remove(&cluster);
  ENVOY_LOG(debug, "cm init: init complete: cluster={} primary={} secondary={}",
            cluster.info()->name(), primary_init_clusters_.size(), secondary_init_clusters_.size());
  maybeFinishInitialize();
}

void ClusterManagerInitHelper::maybeFinishInitialize() {
  // Do not do anything if we are still doing the initial static load or if we are waiting for
  // CDS initialize.
  if (state_ == State::Loading || state_ == State::WaitingForCdsInitialize) {
    return;
  }

  // If we are still waiting for primary clusters to initialize, do nothing.
  ASSERT(state_ == State::WaitingForStaticInitialize || state_ == State::CdsInitialized);
  if (!primary_init_clusters_.empty()) {
    return;
  }

  // If we are still waiting for secondary clusters to initialize, see if we need to first call
  // initialize on them. This is only done once.
  if (!secondary_init_clusters_.empty()) {
    if (!started_secondary_initialize_) {
      ENVOY_LOG(info, "cm init: initializing secondary clusters");
      started_secondary_initialize_ = true;
      // Cluster::initialize() method can modify the list of secondary_init_clusters_ to remove
      // the item currently being initialized, so we eschew range-based-for and do this complicated
      // dance to increment the iterator before calling initialize.
      for (auto iter = secondary_init_clusters_.begin(); iter != secondary_init_clusters_.end();) {
        Cluster* cluster = *iter;
        ++iter;
        ENVOY_LOG(debug, "initializing secondary cluster {}", cluster->info()->name());
        cluster->initialize([cluster, this] { onClusterInit(*cluster); });
      }
    }

    return;
  }

  // At this point, if we are doing static init, and we have CDS, start CDS init. Otherwise, move
  // directly to initialized.
  started_secondary_initialize_ = false;
  if (state_ == State::WaitingForStaticInitialize && cds_) {
    ENVOY_LOG(info, "cm init: initializing cds");
    state_ = State::WaitingForCdsInitialize;
    cds_->initialize();
  } else {
    ENVOY_LOG(info, "cm init: all clusters initialized");
    state_ = State::AllClustersInitialized;
    if (initialized_callback_) {
      initialized_callback_();
    }
  }
}

void ClusterManagerInitHelper::onStaticLoadComplete() {
  ASSERT(state_ == State::Loading);
  state_ = State::WaitingForStaticInitialize;
  maybeFinishInitialize();
}

void ClusterManagerInitHelper::setCds(CdsApi* cds) {
  ASSERT(state_ == State::Loading);
  cds_ = cds;
  if (cds_) {
    cds_->setInitializedCb([this]() -> void {
      ASSERT(state_ == State::WaitingForCdsInitialize);
      state_ = State::CdsInitialized;
      maybeFinishInitialize();
    });
  }
}

void ClusterManagerInitHelper::setInitializedCb(std::function<void()> callback) {
  if (state_ == State::AllClustersInitialized) {
    callback();
  } else {
    initialized_callback_ = callback;
  }
}

ClusterManagerImpl::ClusterManagerImpl(const envoy::config::bootstrap::v2::Bootstrap& bootstrap,
                                       ClusterManagerFactory& factory, Stats::Store& stats,
                                       ThreadLocal::Instance& tls, Runtime::Loader& runtime,
                                       Runtime::RandomGenerator& random,
                                       const LocalInfo::LocalInfo& local_info,
                                       AccessLog::AccessLogManager& log_manager,
                                       Event::Dispatcher& main_thread_dispatcher,
                                       Server::Admin& admin)
    : factory_(factory), runtime_(runtime), stats_(stats), tls_(tls.allocateSlot()),
      random_(random), log_manager_(log_manager),
      bind_config_(bootstrap.cluster_manager().upstream_bind_config()), local_info_(local_info),
      cm_stats_(generateStats(stats)),
      init_helper_([this](Cluster& cluster) { onClusterInit(cluster); }),
      config_tracker_entry_(
          admin.getConfigTracker().add("clusters", [this] { return dumpClusterConfigs(); })),
      time_source_(main_thread_dispatcher.timeSystem()), dispatcher_(main_thread_dispatcher) {
  async_client_manager_ = std::make_unique<Grpc::AsyncClientManagerImpl>(*this, tls, time_source_);
  const auto& cm_config = bootstrap.cluster_manager();
  if (cm_config.has_outlier_detection()) {
    const std::string event_log_file_path = cm_config.outlier_detection().event_log_path();
    if (!event_log_file_path.empty()) {
      outlier_event_logger_.reset(
          new Outlier::EventLoggerImpl(log_manager, event_log_file_path, time_source_));
    }
  }

  if (bootstrap.dynamic_resources().deprecated_v1().has_sds_config()) {
    eds_config_ = bootstrap.dynamic_resources().deprecated_v1().sds_config();
  }

  // Cluster loading happens in two phases: first all the primary clusters are loaded, and then all
  // the secondary clusters are loaded. As it currently stands all non-EDS clusters are primary and
  // only EDS clusters are secondary. This two phase loading is done because in v2 configuration
  // each EDS cluster individually sets up a subscription. When this subscription is an API source
  // the cluster will depend on a non-EDS cluster, so the non-EDS clusters must be loaded first.
  for (const auto& cluster : bootstrap.static_resources().clusters()) {
    // First load all the primary clusters.
    if (cluster.type() != envoy::api::v2::Cluster::EDS) {
      loadCluster(cluster, "", false, active_clusters_);
    }
  }

  // Now setup ADS if needed, this might rely on a primary cluster.
  if (bootstrap.dynamic_resources().has_ads_config()) {
    ads_mux_ = std::make_unique<Config::GrpcMuxImpl>(
        local_info,
        Config::Utility::factoryForGrpcApiConfigSource(
            *async_client_manager_, bootstrap.dynamic_resources().ads_config(), stats)
            ->create(),
        main_thread_dispatcher,
        *Protobuf::DescriptorPool::generated_pool()->FindMethodByName(
            "envoy.service.discovery.v2.AggregatedDiscoveryService.StreamAggregatedResources"),
        random_, stats_,
        Envoy::Config::Utility::parseRateLimitSettings(bootstrap.dynamic_resources().ads_config()));
  } else {
    ads_mux_ = std::make_unique<Config::NullGrpcMuxImpl>();
  }

  // After ADS is initialized, load EDS static clusters as EDS config may potentially need ADS.
  for (const auto& cluster : bootstrap.static_resources().clusters()) {
    // Now load all the secondary clusters.
    if (cluster.type() == envoy::api::v2::Cluster::EDS) {
      loadCluster(cluster, "", false, active_clusters_);
    }
  }

  cm_stats_.cluster_added_.add(bootstrap.static_resources().clusters().size());
  updateGauges();

  // All the static clusters have been loaded. At this point we can check for the
  // existence of the v1 sds backing cluster, and the ads backing cluster.
  // TODO(htuch): Add support for multiple clusters, #1170.
  const ClusterInfoMap loaded_clusters = clusters();
  if (bootstrap.dynamic_resources().deprecated_v1().has_sds_config()) {
    const auto& sds_config = bootstrap.dynamic_resources().deprecated_v1().sds_config();
    switch (sds_config.config_source_specifier_case()) {
    case envoy::api::v2::core::ConfigSource::kPath: {
      Config::Utility::checkFilesystemSubscriptionBackingPath(sds_config.path());
      break;
    }
    case envoy::api::v2::core::ConfigSource::kApiConfigSource: {
      Config::Utility::checkApiConfigSourceSubscriptionBackingCluster(
          loaded_clusters, sds_config.api_config_source());
      break;
    }
    case envoy::api::v2::core::ConfigSource::kAds: {
      // Backing cluster will be checked below
      break;
    }
    default:
      // Validated by schema.
      NOT_REACHED_GCOVR_EXCL_LINE;
    }
  }

  absl::optional<std::string> local_cluster_name;
  if (!cm_config.local_cluster_name().empty()) {
    local_cluster_name_ = cm_config.local_cluster_name();
    local_cluster_name = cm_config.local_cluster_name();
    if (active_clusters_.find(local_cluster_name.value()) == active_clusters_.end()) {
      throw EnvoyException(
          fmt::format("local cluster '{}' must be defined", local_cluster_name.value()));
    }
  }

  // Once the initial set of static bootstrap clusters are created (including the local cluster),
  // we can instantiate the thread local cluster manager.
  tls_->set([this, local_cluster_name](
                Event::Dispatcher& dispatcher) -> ThreadLocal::ThreadLocalObjectSharedPtr {
    return std::make_shared<ThreadLocalClusterManagerImpl>(*this, dispatcher, local_cluster_name);
  });

  // We can now potentially create the CDS API once the backing cluster exists.
  if (bootstrap.dynamic_resources().has_cds_config()) {
    cds_api_ = factory_.createCds(bootstrap.dynamic_resources().cds_config(), eds_config_, *this);
    init_helper_.setCds(cds_api_.get());
  } else {
    init_helper_.setCds(nullptr);
  }

  // Proceed to add all static bootstrap clusters to the init manager. This will immediately
  // initialize any primary clusters. Post-init processing further initializes any thread
  // aware load balancer and sets up the per-worker host set updates.
  for (auto& cluster : active_clusters_) {
    init_helper_.addCluster(*cluster.second->cluster_);
  }

  // Potentially move to secondary initialization on the static bootstrap clusters if all primary
  // clusters have already initialized. (E.g., if all static).
  init_helper_.onStaticLoadComplete();

  ads_mux_->start();

  if (cm_config.has_load_stats_config()) {
    const auto& load_stats_config = cm_config.load_stats_config();
    load_stats_reporter_ =
        std::make_unique<LoadStatsReporter>(local_info, *this, stats,
                                            Config::Utility::factoryForGrpcApiConfigSource(
                                                *async_client_manager_, load_stats_config, stats)
                                                ->create(),
                                            main_thread_dispatcher);
  }
}

ClusterManagerStats ClusterManagerImpl::generateStats(Stats::Scope& scope) {
  const std::string final_prefix = "cluster_manager.";
  return {ALL_CLUSTER_MANAGER_STATS(POOL_COUNTER_PREFIX(scope, final_prefix),
                                    POOL_GAUGE_PREFIX(scope, final_prefix))};
}

void ClusterManagerImpl::onClusterInit(Cluster& cluster) {
  // This routine is called when a cluster has finished initializing. The cluster has not yet
  // been setup for cross-thread updates to avoid needless updates during initialization. The order
  // of operations here is important. We start by initializing the thread aware load balancer if
  // needed. This must happen first so cluster updates are heard first by the load balancer.
  auto cluster_data = active_clusters_.find(cluster.info()->name());
  if (cluster_data->second->thread_aware_lb_ != nullptr) {
    cluster_data->second->thread_aware_lb_->initialize();
  }

  // Now setup for cross-thread updates.
  cluster.prioritySet().addMemberUpdateCb([&cluster, this](uint32_t priority,
                                                           const HostVector& hosts_added,
                                                           const HostVector& hosts_removed) {
    // This fires when a cluster is about to have an updated member set. We need to send this
    // out to all of the thread local configurations.

    // Should we save this update and merge it with other updates?
    //
    // Note that we can only _safely_ merge updates that have no added/removed hosts. That is,
    // only those updates that signal a change in host healthcheck state, weight or metadata.
    //
    // We've discussed merging updates related to hosts being added/removed, but it's really
    // tricky to merge those given that downstream consumers of these updates expect to see the
    // full list of updates, not a condensed one. This is because they use the broadcasted
    // HostSharedPtrs within internal maps to track hosts. If we fail to broadcast the entire list
    // of removals, these maps will leak those HostSharedPtrs.
    //
    // See https://github.com/envoyproxy/envoy/pull/3941 for more context.
    bool scheduled = false;
    const bool merging_enabled = cluster.info()->lbConfig().has_update_merge_window();
    // Remember: we only merge updates with no adds/removes — just hc/weight/metadata changes.
    const bool is_mergeable = !hosts_added.size() && !hosts_removed.size();

    if (merging_enabled) {
      // If this is not mergeable, we should cancel any scheduled updates since
      // we'll deliver it immediately.
      scheduled = scheduleUpdate(cluster, priority, is_mergeable);
    }

    // If an update was not scheduled for later, deliver it immediately.
    if (!scheduled) {
      cm_stats_.cluster_updated_.inc();
      postThreadLocalClusterUpdate(cluster, priority, hosts_added, hosts_removed);
    }
  });

  // Finally, if the cluster has any hosts, post updates cross-thread so the per-thread load
  // balancers are ready.
  for (auto& host_set : cluster.prioritySet().hostSetsPerPriority()) {
    if (host_set->hosts().empty()) {
      continue;
    }
    postThreadLocalClusterUpdate(cluster, host_set->priority(), host_set->hosts(), HostVector{});
  }
}

bool ClusterManagerImpl::scheduleUpdate(const Cluster& cluster, uint32_t priority, bool mergeable) {
  const auto& update_merge_window = cluster.info()->lbConfig().update_merge_window();
  const auto timeout = DurationUtil::durationToMilliseconds(update_merge_window);

  // Find pending updates for this cluster.
  auto& updates_by_prio = updates_map_[cluster.info()->name()];
  if (!updates_by_prio) {
    updates_by_prio = std::make_unique<PendingUpdatesByPriorityMap>();
  }

  // Find pending updates for this priority.
  auto& updates = (*updates_by_prio)[priority];
  if (!updates) {
    updates = std::make_unique<PendingUpdates>();
  }

  // Has an update_merge_window gone by since the last update? If so, don't schedule
  // the update so it can be applied immediately. Ditto if this is not a mergeable update.
  const auto delta = time_source_.monotonicTime() - updates->last_updated_;
  const uint64_t delta_ms = std::chrono::duration_cast<std::chrono::milliseconds>(delta).count();
  const bool out_of_merge_window = delta_ms > timeout;
  if (out_of_merge_window || !mergeable) {
    // If there was a pending update, we cancel the pending merged update.
    //
    // Note: it's possible that even though we are outside of a merge window (delta_ms > timeout),
    // a timer is enabled. This race condition is fine, since we'll disable the timer here and
    // deliver the update immediately.

    // Why wasn't the update scheduled for later delivery? We keep some stats that are helpful
    // to understand why merging did not happen. There's 2 things we are tracking here:

    // 1) Was this update out of a merge window?
    if (mergeable && out_of_merge_window) {
      cm_stats_.update_out_of_merge_window_.inc();
    }

    // 2) Were there previous updates that we are cancelling (and delivering immediately)?
    if (updates->disableTimer()) {
      cm_stats_.update_merge_cancelled_.inc();
    }

    updates->last_updated_ = time_source_.monotonicTime();
    return false;
  }

  // If there's no timer, create one.
  if (updates->timer_ == nullptr) {
    updates->timer_ = dispatcher_.createTimer([this, &cluster, priority, &updates]() -> void {
      applyUpdates(cluster, priority, *updates);
    });
  }

  // Ensure there's a timer set to deliver these updates.
  if (!updates->timer_enabled_) {
    updates->enableTimer(timeout);
  }

  return true;
}

void ClusterManagerImpl::applyUpdates(const Cluster& cluster, uint32_t priority,
                                      PendingUpdates& updates) {
  // Deliver pending updates.

  // Remember that these merged updates are _only_ for updates related to
  // HC/weight/metadata changes. That's why added/removed are empty. All
  // adds/removals were already immediately broadcasted.
  static const HostVector hosts_added;
  static const HostVector hosts_removed;

  postThreadLocalClusterUpdate(cluster, priority, hosts_added, hosts_removed);

  cm_stats_.cluster_updated_via_merge_.inc();
  updates.timer_enabled_ = false;
  updates.last_updated_ = time_source_.monotonicTime();
}

bool ClusterManagerImpl::addOrUpdateCluster(const envoy::api::v2::Cluster& cluster,
                                            const std::string& version_info) {
  // First we need to see if this new config is new or an update to an existing dynamic cluster.
  // We don't allow updates to statically configured clusters in the main configuration. We check
  // both the warming clusters and the active clusters to see if we need an update or the update
  // should be blocked.
  const std::string cluster_name = cluster.name();
  const auto existing_active_cluster = active_clusters_.find(cluster_name);
  const auto existing_warming_cluster = warming_clusters_.find(cluster_name);
  const uint64_t new_hash = MessageUtil::hash(cluster);
  if ((existing_active_cluster != active_clusters_.end() &&
       existing_active_cluster->second->blockUpdate(new_hash)) ||
      (existing_warming_cluster != warming_clusters_.end() &&
       existing_warming_cluster->second->blockUpdate(new_hash))) {
    return false;
  }

  if (existing_active_cluster != active_clusters_.end() ||
      existing_warming_cluster != warming_clusters_.end()) {
    // The following init manager remove call is a NOP in the case we are already initialized. It's
    // just kept here to avoid additional logic.
    init_helper_.removeCluster(*existing_active_cluster->second->cluster_);
    cm_stats_.cluster_modified_.inc();
  } else {
    cm_stats_.cluster_added_.inc();
  }

  // There are two discrete paths here depending on when we are adding/updating a cluster.
  // 1) During initial server load we use the init manager which handles complex logic related to
  //    primary/secondary init, static/CDS init, warming all clusters, etc.
  // 2) After initial server load, we handle warming independently for each cluster in the warming
  //    map.
  // Note: It's likely possible that all warming logic could be centralized in the init manager, but
  //       a decision was made to split the logic given how complex the init manager already is. In
  //       the future we may decide to undergo a refactor to unify the logic but the effort/risk to
  //       do that right now does not seem worth it given that the logic is generally pretty clean
  //       and easy to understand.
  const bool use_active_map =
      init_helper_.state() != ClusterManagerInitHelper::State::AllClustersInitialized;
  loadCluster(cluster, version_info, true, use_active_map ? active_clusters_ : warming_clusters_);

  if (use_active_map) {
    ENVOY_LOG(info, "add/update cluster {} during init", cluster_name);
    auto& cluster_entry = active_clusters_.at(cluster_name);
    createOrUpdateThreadLocalCluster(*cluster_entry);
    init_helper_.addCluster(*cluster_entry->cluster_);
  } else {
    auto& cluster_entry = warming_clusters_.at(cluster_name);
    ENVOY_LOG(info, "add/update cluster {} starting warming", cluster_name);
    cluster_entry->cluster_->initialize([this, cluster_name] {
      auto warming_it = warming_clusters_.find(cluster_name);
      auto& cluster_entry = *warming_it->second;

      // If the cluster is being updated, we need to cancel any pending merged updates.
      // Othewise, applyUpdates() will fire with a dangling cluster reference.
      updates_map_.erase(cluster_name);

      active_clusters_[cluster_name] = std::move(warming_it->second);
      warming_clusters_.erase(warming_it);

      ENVOY_LOG(info, "warming cluster {} complete", cluster_name);
      createOrUpdateThreadLocalCluster(cluster_entry);
      onClusterInit(*cluster_entry.cluster_);
      updateGauges();
    });
  }

  updateGauges();
  return true;
}

void ClusterManagerImpl::createOrUpdateThreadLocalCluster(ClusterData& cluster) {
  tls_->runOnAllThreads([this, new_cluster = cluster.cluster_->info(),
                         thread_aware_lb_factory = cluster.loadBalancerFactory()]() -> void {
    ThreadLocalClusterManagerImpl& cluster_manager =
        tls_->getTyped<ThreadLocalClusterManagerImpl>();

    if (cluster_manager.thread_local_clusters_.count(new_cluster->name()) > 0) {
      ENVOY_LOG(debug, "updating TLS cluster {}", new_cluster->name());
    } else {
      ENVOY_LOG(debug, "adding TLS cluster {}", new_cluster->name());
    }

    auto thread_local_cluster = new ThreadLocalClusterManagerImpl::ClusterEntry(
        cluster_manager, new_cluster, thread_aware_lb_factory);
    cluster_manager.thread_local_clusters_[new_cluster->name()].reset(thread_local_cluster);
    for (auto& cb : cluster_manager.update_callbacks_) {
      cb->onClusterAddOrUpdate(*thread_local_cluster);
    }
  });
}

bool ClusterManagerImpl::removeCluster(const std::string& cluster_name) {
  bool removed = false;
  auto existing_active_cluster = active_clusters_.find(cluster_name);
  if (existing_active_cluster != active_clusters_.end() &&
      existing_active_cluster->second->added_via_api_) {
    removed = true;
    init_helper_.removeCluster(*existing_active_cluster->second->cluster_);
    active_clusters_.erase(existing_active_cluster);

    ENVOY_LOG(info, "removing cluster {}", cluster_name);
    tls_->runOnAllThreads([this, cluster_name]() -> void {
      ThreadLocalClusterManagerImpl& cluster_manager =
          tls_->getTyped<ThreadLocalClusterManagerImpl>();

      ASSERT(cluster_manager.thread_local_clusters_.count(cluster_name) == 1);
      ENVOY_LOG(debug, "removing TLS cluster {}", cluster_name);
      cluster_manager.thread_local_clusters_.erase(cluster_name);
      for (auto& cb : cluster_manager.update_callbacks_) {
        cb->onClusterRemoval(cluster_name);
      }
    });
  }

  auto existing_warming_cluster = warming_clusters_.find(cluster_name);
  if (existing_warming_cluster != warming_clusters_.end() &&
      existing_warming_cluster->second->added_via_api_) {
    removed = true;
    warming_clusters_.erase(existing_warming_cluster);
    ENVOY_LOG(info, "removing warming cluster {}", cluster_name);
  }

  if (removed) {
    cm_stats_.cluster_removed_.inc();
    updateGauges();
    // Cancel any pending merged updates.
    updates_map_.erase(cluster_name);
  }

  return removed;
}

void ClusterManagerImpl::loadCluster(const envoy::api::v2::Cluster& cluster,
                                     const std::string& version_info, bool added_via_api,
                                     ClusterMap& cluster_map) {
  ClusterSharedPtr new_cluster =
      factory_.clusterFromProto(cluster, *this, outlier_event_logger_, log_manager_, added_via_api);

  if (!added_via_api) {
    if (cluster_map.find(new_cluster->info()->name()) != cluster_map.end()) {
      throw EnvoyException(
          fmt::format("cluster manager: duplicate cluster '{}'", new_cluster->info()->name()));
    }
  }

  Cluster& cluster_reference = *new_cluster;
  if (new_cluster->healthChecker() != nullptr) {
    new_cluster->healthChecker()->addHostCheckCompleteCb(
        [this](HostSharedPtr host, HealthTransition changed_state) {
          if (changed_state == HealthTransition::Changed &&
              host->healthFlagGet(Host::HealthFlag::FAILED_ACTIVE_HC)) {
            postThreadLocalHealthFailure(host);
          }
        });
  }

  if (new_cluster->outlierDetector() != nullptr) {
    new_cluster->outlierDetector()->addChangedStateCb([this](HostSharedPtr host) {
      if (host->healthFlagGet(Host::HealthFlag::FAILED_OUTLIER_CHECK)) {
        postThreadLocalHealthFailure(host);
      }
    });
  }

  cluster_map[cluster_reference.info()->name()] = std::make_unique<ClusterData>(
      cluster, version_info, added_via_api, std::move(new_cluster), time_source_);
  const auto cluster_entry_it = cluster_map.find(cluster_reference.info()->name());

  // If an LB is thread aware, create it here. The LB is not initialized until cluster pre-init
  // finishes.
  if (cluster_reference.info()->lbType() == LoadBalancerType::RingHash) {
    cluster_entry_it->second->thread_aware_lb_ = std::make_unique<RingHashLoadBalancer>(
        cluster_reference.prioritySet(), cluster_reference.info()->stats(), runtime_, random_,
        cluster_reference.info()->lbRingHashConfig(), cluster_reference.info()->lbConfig());
  } else if (cluster_reference.info()->lbType() == LoadBalancerType::Maglev) {
    cluster_entry_it->second->thread_aware_lb_ = std::make_unique<MaglevLoadBalancer>(
        cluster_reference.prioritySet(), cluster_reference.info()->stats(), runtime_, random_,
        cluster_reference.info()->lbConfig());
  }

  updateGauges();
}

void ClusterManagerImpl::updateGauges() {
  cm_stats_.active_clusters_.set(active_clusters_.size());
  cm_stats_.warming_clusters_.set(warming_clusters_.size());
}

ThreadLocalCluster* ClusterManagerImpl::get(const std::string& cluster) {
  ThreadLocalClusterManagerImpl& cluster_manager = tls_->getTyped<ThreadLocalClusterManagerImpl>();

  auto entry = cluster_manager.thread_local_clusters_.find(cluster);
  if (entry != cluster_manager.thread_local_clusters_.end()) {
    return entry->second.get();
  } else {
    return nullptr;
  }
}

Http::ConnectionPool::Instance*
ClusterManagerImpl::httpConnPoolForCluster(const std::string& cluster, ResourcePriority priority,
                                           Http::Protocol protocol, LoadBalancerContext* context) {
  ThreadLocalClusterManagerImpl& cluster_manager = tls_->getTyped<ThreadLocalClusterManagerImpl>();

  auto entry = cluster_manager.thread_local_clusters_.find(cluster);
  if (entry == cluster_manager.thread_local_clusters_.end()) {
    return nullptr;
  }

  // Select a host and create a connection pool for it if it does not already exist.
  return entry->second->connPool(priority, protocol, context);
}

Tcp::ConnectionPool::Instance*
ClusterManagerImpl::tcpConnPoolForCluster(const std::string& cluster, ResourcePriority priority,
                                          LoadBalancerContext* context) {
  ThreadLocalClusterManagerImpl& cluster_manager = tls_->getTyped<ThreadLocalClusterManagerImpl>();

  auto entry = cluster_manager.thread_local_clusters_.find(cluster);
  if (entry == cluster_manager.thread_local_clusters_.end()) {
    return nullptr;
  }

  // Select a host and create a connection pool for it if it does not already exist.
  return entry->second->tcpConnPool(priority, context);
}

void ClusterManagerImpl::postThreadLocalClusterUpdate(const Cluster& cluster, uint32_t priority,
                                                      const HostVector& hosts_added,
                                                      const HostVector& hosts_removed) {
  const auto& host_set = cluster.prioritySet().hostSetsPerPriority()[priority];

  // TODO(htuch): Can we skip these copies by exporting out const shared_ptr from HostSet?
  HostVectorConstSharedPtr hosts_copy(new HostVector(host_set->hosts()));
  HostVectorConstSharedPtr healthy_hosts_copy(new HostVector(host_set->healthyHosts()));
  HostsPerLocalityConstSharedPtr hosts_per_locality_copy = host_set->hostsPerLocality().clone();
  HostsPerLocalityConstSharedPtr healthy_hosts_per_locality_copy =
      host_set->healthyHostsPerLocality().clone();

  tls_->runOnAllThreads(
      [this, name = cluster.info()->name(), priority, hosts_copy, healthy_hosts_copy,
       hosts_per_locality_copy, healthy_hosts_per_locality_copy,
       locality_weights = host_set->localityWeights(), hosts_added, hosts_removed]() {
        ThreadLocalClusterManagerImpl::updateClusterMembership(
            name, priority, hosts_copy, healthy_hosts_copy, hosts_per_locality_copy,
            healthy_hosts_per_locality_copy, locality_weights, hosts_added, hosts_removed, *tls_);
      });
}

void ClusterManagerImpl::postThreadLocalHealthFailure(const HostSharedPtr& host) {
  tls_->runOnAllThreads(
      [this, host] { ThreadLocalClusterManagerImpl::onHostHealthFailure(host, *tls_); });
}

Host::CreateConnectionData ClusterManagerImpl::tcpConnForCluster(const std::string& cluster,
                                                                 LoadBalancerContext* context) {
  ThreadLocalClusterManagerImpl& cluster_manager = tls_->getTyped<ThreadLocalClusterManagerImpl>();

  auto entry = cluster_manager.thread_local_clusters_.find(cluster);
  if (entry == cluster_manager.thread_local_clusters_.end()) {
    throw EnvoyException(fmt::format("unknown cluster '{}'", cluster));
  }

  HostConstSharedPtr logical_host = entry->second->lb_->chooseHost(context);
  if (logical_host) {
    auto conn_info =
        logical_host->createConnection(cluster_manager.thread_local_dispatcher_, nullptr);
    if ((entry->second->cluster_info_->features() &
         ClusterInfo::Features::CLOSE_CONNECTIONS_ON_HOST_HEALTH_FAILURE) &&
        conn_info.connection_ != nullptr) {
      auto& conn_map = cluster_manager.host_tcp_conn_map_[logical_host];
      conn_map.emplace(conn_info.connection_.get(),
                       std::make_unique<ThreadLocalClusterManagerImpl::TcpConnContainer>(
                           cluster_manager, logical_host, *conn_info.connection_));
    }
    return conn_info;
  } else {
    entry->second->cluster_info_->stats().upstream_cx_none_healthy_.inc();
    return {nullptr, nullptr};
  }
}

Http::AsyncClient& ClusterManagerImpl::httpAsyncClientForCluster(const std::string& cluster) {
  ThreadLocalClusterManagerImpl& cluster_manager = tls_->getTyped<ThreadLocalClusterManagerImpl>();
  auto entry = cluster_manager.thread_local_clusters_.find(cluster);
  if (entry != cluster_manager.thread_local_clusters_.end()) {
    return entry->second->http_async_client_;
  } else {
    throw EnvoyException(fmt::format("unknown cluster '{}'", cluster));
  }
}

ClusterUpdateCallbacksHandlePtr
ClusterManagerImpl::addThreadLocalClusterUpdateCallbacks(ClusterUpdateCallbacks& cb) {
  ThreadLocalClusterManagerImpl& cluster_manager = tls_->getTyped<ThreadLocalClusterManagerImpl>();
  return std::make_unique<ClusterUpdateCallbacksHandleImpl>(cb, cluster_manager.update_callbacks_);
}

ProtobufTypes::MessagePtr ClusterManagerImpl::dumpClusterConfigs() {
  auto config_dump = std::make_unique<envoy::admin::v2alpha::ClustersConfigDump>();
  config_dump->set_version_info(cds_api_ != nullptr ? cds_api_->versionInfo() : "");
  for (const auto& active_cluster_pair : active_clusters_) {
    const auto& cluster = *active_cluster_pair.second;
    if (!cluster.added_via_api_) {
      auto& static_cluster = *config_dump->mutable_static_clusters()->Add();
      static_cluster.mutable_cluster()->MergeFrom(cluster.cluster_config_);
      TimestampUtil::systemClockToTimestamp(cluster.last_updated_,
                                            *(static_cluster.mutable_last_updated()));
    } else {
      auto& dynamic_cluster = *config_dump->mutable_dynamic_active_clusters()->Add();
      dynamic_cluster.set_version_info(cluster.version_info_);
      dynamic_cluster.mutable_cluster()->MergeFrom(cluster.cluster_config_);
      TimestampUtil::systemClockToTimestamp(cluster.last_updated_,
                                            *(dynamic_cluster.mutable_last_updated()));
    }
  }

  for (const auto& warming_cluster_pair : warming_clusters_) {
    const auto& cluster = *warming_cluster_pair.second;
    auto& dynamic_cluster = *config_dump->mutable_dynamic_warming_clusters()->Add();
    dynamic_cluster.set_version_info(cluster.version_info_);
    dynamic_cluster.mutable_cluster()->MergeFrom(cluster.cluster_config_);
    TimestampUtil::systemClockToTimestamp(cluster.last_updated_,
                                          *(dynamic_cluster.mutable_last_updated()));
  }

  return config_dump;
}

ClusterManagerImpl::ClusterUpdateCallbacksHandleImpl::ClusterUpdateCallbacksHandleImpl(
    ClusterUpdateCallbacks& cb, std::list<ClusterUpdateCallbacks*>& ll)
    : list(ll) {
  entry = ll.emplace(ll.begin(), &cb);
}

ClusterManagerImpl::ClusterUpdateCallbacksHandleImpl::~ClusterUpdateCallbacksHandleImpl() {
  ASSERT(std::find(list.begin(), list.end(), *entry) != list.end());
  list.erase(entry);
}

ClusterManagerImpl::ThreadLocalClusterManagerImpl::ThreadLocalClusterManagerImpl(
    ClusterManagerImpl& parent, Event::Dispatcher& dispatcher,
    const absl::optional<std::string>& local_cluster_name)
    : parent_(parent), thread_local_dispatcher_(dispatcher) {
  // If local cluster is defined then we need to initialize it first.
  if (local_cluster_name) {
    ENVOY_LOG(debug, "adding TLS local cluster {}", local_cluster_name.value());
    auto& local_cluster = parent.active_clusters_.at(local_cluster_name.value());
    thread_local_clusters_[local_cluster_name.value()] = std::make_unique<ClusterEntry>(
        *this, local_cluster->cluster_->info(), local_cluster->loadBalancerFactory());
  }

  local_priority_set_ = local_cluster_name
                            ? &thread_local_clusters_[local_cluster_name.value()]->priority_set_
                            : nullptr;

  for (auto& cluster : parent.active_clusters_) {
    // If local cluster name is set then we already initialized this cluster.
    if (local_cluster_name && local_cluster_name.value() == cluster.first) {
      continue;
    }

    ENVOY_LOG(debug, "adding TLS initial cluster {}", cluster.first);
    ASSERT(thread_local_clusters_.count(cluster.first) == 0);
    thread_local_clusters_[cluster.first] = std::make_unique<ClusterEntry>(
        *this, cluster.second->cluster_->info(), cluster.second->loadBalancerFactory());
  }
}

ClusterManagerImpl::ThreadLocalClusterManagerImpl::~ThreadLocalClusterManagerImpl() {
  // Clear out connection pools as well as the thread local cluster map so that we release all
  // cluster pointers. Currently we have to free all non-local clusters before we free
  // the local cluster. This is because non-local clusters with a zone aware load balancer have a
  // member update callback registered with the local cluster.
  ENVOY_LOG(debug, "shutting down thread local cluster manager");
  destroying_ = true;
  host_http_conn_pool_map_.clear();
  host_tcp_conn_pool_map_.clear();
  ASSERT(host_tcp_conn_map_.empty());
  for (auto& cluster : thread_local_clusters_) {
    if (&cluster.second->priority_set_ != local_priority_set_) {
      cluster.second.reset();
    }
  }
  thread_local_clusters_.clear();
}

void ClusterManagerImpl::ThreadLocalClusterManagerImpl::drainConnPools(const HostVector& hosts) {
  for (const HostSharedPtr& host : hosts) {
    {
      auto container = host_http_conn_pool_map_.find(host);
      if (container != host_http_conn_pool_map_.end()) {
        drainConnPools(host, container->second);
      }
    }
    {
      auto container = host_tcp_conn_pool_map_.find(host);
      if (container != host_tcp_conn_pool_map_.end()) {
        drainTcpConnPools(host, container->second);
      }
    }
  }
}

void ClusterManagerImpl::ThreadLocalClusterManagerImpl::drainConnPools(
    HostSharedPtr old_host, ConnPoolsContainer& container) {
  container.drains_remaining_ += container.pools_.size();

  for (const auto& pair : container.pools_) {
    pair.second->addDrainedCallback([this, old_host]() -> void {
      if (destroying_) {
        // It is possible for a connection pool to fire drain callbacks during destruction. Instead
        // of checking if old_host actually exists in the map, it's clearer and cleaner to keep
        // track of destruction as a separate state and check for it here. This also allows us to
        // do this check here versus inside every different connection pool implementation.
        return;
      }

      ConnPoolsContainer& container = host_http_conn_pool_map_[old_host];
      ASSERT(container.drains_remaining_ > 0);
      container.drains_remaining_--;
      if (container.drains_remaining_ == 0) {
        for (auto& pair : container.pools_) {
          thread_local_dispatcher_.deferredDelete(std::move(pair.second));
        }
        host_http_conn_pool_map_.erase(old_host);
      }
    });

    // The above addDrainedCallback() drain completion callback might execute immediately. This can
    // then effectively nuke 'container', which means we can't continue to loop on its contents
    // (we're done here).
    if (host_http_conn_pool_map_.count(old_host) == 0) {
      break;
    }
  }
}

void ClusterManagerImpl::ThreadLocalClusterManagerImpl::drainTcpConnPools(
    HostSharedPtr old_host, TcpConnPoolsContainer& container) {
  container.drains_remaining_ += container.pools_.size();

  for (const auto& pair : container.pools_) {
    pair.second->addDrainedCallback([this, old_host]() -> void {
      if (destroying_) {
        // It is possible for a connection pool to fire drain callbacks during destruction. Instead
        // of checking if old_host actually exists in the map, it's clearer and cleaner to keep
        // track of destruction as a separate state and check for it here. This also allows us to
        // do this check here versus inside every different connection pool implementation.
        return;
      }

      TcpConnPoolsContainer& container = host_tcp_conn_pool_map_[old_host];
      ASSERT(container.drains_remaining_ > 0);
      container.drains_remaining_--;
      if (container.drains_remaining_ == 0) {
        for (auto& pair : container.pools_) {
          thread_local_dispatcher_.deferredDelete(std::move(pair.second));
        }
        host_tcp_conn_pool_map_.erase(old_host);
      }
    });

    // The above addDrainedCallback() drain completion callback might execute immediately. This can
    // then effectively nuke 'container', which means we can't continue to loop on its contents
    // (we're done here).
    if (host_tcp_conn_pool_map_.count(old_host) == 0) {
      break;
    }
  }
}

void ClusterManagerImpl::ThreadLocalClusterManagerImpl::removeTcpConn(
    const HostConstSharedPtr& host, Network::ClientConnection& connection) {
  auto host_tcp_conn_map_it = host_tcp_conn_map_.find(host);
  ASSERT(host_tcp_conn_map_it != host_tcp_conn_map_.end());
  TcpConnectionsMap& connections_map = host_tcp_conn_map_it->second;
  auto it = connections_map.find(&connection);
  ASSERT(it != connections_map.end());
  connection.dispatcher().deferredDelete(std::move(it->second));
  connections_map.erase(it);
  if (connections_map.empty()) {
    host_tcp_conn_map_.erase(host_tcp_conn_map_it);
  }
}

void ClusterManagerImpl::ThreadLocalClusterManagerImpl::updateClusterMembership(
    const std::string& name, uint32_t priority, HostVectorConstSharedPtr hosts,
    HostVectorConstSharedPtr healthy_hosts, HostsPerLocalityConstSharedPtr hosts_per_locality,
    HostsPerLocalityConstSharedPtr healthy_hosts_per_locality,
    LocalityWeightsConstSharedPtr locality_weights, const HostVector& hosts_added,
    const HostVector& hosts_removed, ThreadLocal::Slot& tls) {

  ThreadLocalClusterManagerImpl& config = tls.getTyped<ThreadLocalClusterManagerImpl>();

  ASSERT(config.thread_local_clusters_.find(name) != config.thread_local_clusters_.end());
  const auto& cluster_entry = config.thread_local_clusters_[name];
  ENVOY_LOG(debug, "membership update for TLS cluster {}", name);
  cluster_entry->priority_set_.getOrCreateHostSet(priority).updateHosts(
      std::move(hosts), std::move(healthy_hosts), std::move(hosts_per_locality),
      std::move(healthy_hosts_per_locality), std::move(locality_weights), hosts_added,
      hosts_removed, absl::nullopt);

  // If an LB is thread aware, create a new worker local LB on membership changes.
  if (cluster_entry->lb_factory_ != nullptr) {
    ENVOY_LOG(debug, "re-creating local LB for TLS cluster {}", name);
    cluster_entry->lb_ = cluster_entry->lb_factory_->create();
  }
}

void ClusterManagerImpl::ThreadLocalClusterManagerImpl::onHostHealthFailure(
    const HostSharedPtr& host, ThreadLocal::Slot& tls) {

  // Drain all HTTP connection pool connections in the case of a host health failure. If outlier/
  // health is due to ECMP flow hashing issues for example, a new set of connections might do
  // better.
  // TODO(mattklein123): This function is currently very specific, but in the future when we do
  // more granular host set changes, we should be able to capture single host changes and make them
  // more targeted.
  ThreadLocalClusterManagerImpl& config = tls.getTyped<ThreadLocalClusterManagerImpl>();
  {
    const auto& container = config.host_http_conn_pool_map_.find(host);
    if (container != config.host_http_conn_pool_map_.end()) {
      for (const auto& pair : container->second.pools_) {
        const Http::ConnectionPool::InstancePtr& pool = pair.second;
        pool->drainConnections();
      }
    }
  }
  {
    const auto& container = config.host_tcp_conn_pool_map_.find(host);
    if (container != config.host_tcp_conn_pool_map_.end()) {
      for (const auto& pair : container->second.pools_) {
        const Tcp::ConnectionPool::InstancePtr& pool = pair.second;
        pool->drainConnections();
      }
    }
  }

  if (host->cluster().features() &
      ClusterInfo::Features::CLOSE_CONNECTIONS_ON_HOST_HEALTH_FAILURE) {

    // Each connection will remove itself from the TcpConnectionsMap when it closes, via its
    // Network::ConnectionCallbacks. The last removed tcp conn will remove the TcpConnectionsMap
    // from host_tcp_conn_map_, so do not cache it between iterations.
    //
    // TODO(ggreenway) PERF: If there are a large number of connections, this could take a long time
    // and halt other useful work. Consider breaking up this work. Note that this behavior is noted
    // in the configuration documentation in cluster setting
    // "close_connections_on_host_health_failure". Update the docs if this if this changes.
    while (true) {
      const auto& it = config.host_tcp_conn_map_.find(host);
      if (it == config.host_tcp_conn_map_.end()) {
        break;
      }
      TcpConnectionsMap& container = it->second;
      container.begin()->first->close(Network::ConnectionCloseType::NoFlush);
    }
  }
}

ClusterManagerImpl::ThreadLocalClusterManagerImpl::ClusterEntry::ClusterEntry(
    ThreadLocalClusterManagerImpl& parent, ClusterInfoConstSharedPtr cluster,
    const LoadBalancerFactorySharedPtr& lb_factory)
    : parent_(parent), lb_factory_(lb_factory), cluster_info_(cluster),
      http_async_client_(cluster, parent.parent_.stats_, parent.thread_local_dispatcher_,
                         parent.parent_.local_info_, parent.parent_, parent.parent_.runtime_,
                         parent.parent_.random_,
                         Router::ShadowWriterPtr{new Router::ShadowWriterImpl(parent.parent_)}) {
  priority_set_.getOrCreateHostSet(0);

  // TODO(mattklein123): Consider converting other LBs over to thread local. All of them could
  // benefit given the healthy panic, locality, and priority calculations that take place.
  if (cluster->lbSubsetInfo().isEnabled()) {
    lb_ = std::make_unique<SubsetLoadBalancer>(
        cluster->lbType(), priority_set_, parent_.local_priority_set_, cluster->stats(),
        parent.parent_.runtime_, parent.parent_.random_, cluster->lbSubsetInfo(),
<<<<<<< HEAD
        cluster->lbRingHashConfig(), cluster->lbLeastRequestConfig(), cluster->lbConfig());
=======
        cluster->lbRingHashConfig(), cluster->lbConfig());
>>>>>>> 4ef8562b
  } else {
    switch (cluster->lbType()) {
    case LoadBalancerType::LeastRequest: {
      ASSERT(lb_factory_ == nullptr);
<<<<<<< HEAD
      lb_ = std::make_unique<LeastRequestLoadBalancer>(
          priority_set_, parent_.local_priority_set_, cluster->stats(), parent.parent_.runtime_,
          parent.parent_.random_, cluster->lbConfig(), cluster->lbLeastRequestConfig());
=======
      lb_ = std::make_unique<LeastRequestLoadBalancer>(priority_set_, parent_.local_priority_set_,
                                                       cluster->stats(), parent.parent_.runtime_,
                                                       parent.parent_.random_, cluster->lbConfig());
>>>>>>> 4ef8562b
      break;
    }
    case LoadBalancerType::Random: {
      ASSERT(lb_factory_ == nullptr);
      lb_ = std::make_unique<RandomLoadBalancer>(priority_set_, parent_.local_priority_set_,
                                                 cluster->stats(), parent.parent_.runtime_,
                                                 parent.parent_.random_, cluster->lbConfig());
      break;
    }
    case LoadBalancerType::RoundRobin: {
      ASSERT(lb_factory_ == nullptr);
      lb_ = std::make_unique<RoundRobinLoadBalancer>(priority_set_, parent_.local_priority_set_,
                                                     cluster->stats(), parent.parent_.runtime_,
                                                     parent.parent_.random_, cluster->lbConfig());
      break;
    }
    case LoadBalancerType::RingHash:
    case LoadBalancerType::Maglev: {
      ASSERT(lb_factory_ != nullptr);
      lb_ = lb_factory_->create();
      break;
    }
    case LoadBalancerType::OriginalDst: {
      ASSERT(lb_factory_ == nullptr);
      lb_ = std::make_unique<OriginalDstCluster::LoadBalancer>(
          priority_set_, parent.parent_.active_clusters_.at(cluster->name())->cluster_,
          cluster->lbOriginalDstConfig());
      break;
    }
    }
  }

  priority_set_.addMemberUpdateCb(
      [this](uint32_t, const HostVector&, const HostVector& hosts_removed) -> void {
        // We need to go through and purge any connection pools for hosts that got deleted.
        // Even if two hosts actually point to the same address this will be safe, since if a
        // host is readded it will be a different physical HostSharedPtr.
        parent_.drainConnPools(hosts_removed);
      });
}

ClusterManagerImpl::ThreadLocalClusterManagerImpl::ClusterEntry::~ClusterEntry() {
  // We need to drain all connection pools for the cluster being removed. Then we can remove the
  // cluster.
  //
  // TODO(mattklein123): Optimally, we would just fire member changed callbacks and remove all of
  // the hosts inside of the HostImpl destructor. That is a change with wide implications, so we are
  // going with a more targeted approach for now.
  for (auto& host_set : priority_set_.hostSetsPerPriority()) {
    parent_.drainConnPools(host_set->hosts());
  }
}

Http::ConnectionPool::Instance*
ClusterManagerImpl::ThreadLocalClusterManagerImpl::ClusterEntry::connPool(
    ResourcePriority priority, Http::Protocol protocol, LoadBalancerContext* context) {
  HostConstSharedPtr host = lb_->chooseHost(context);
  if (!host) {
    ENVOY_LOG(debug, "no healthy host for HTTP connection pool");
    cluster_info_->stats().upstream_cx_none_healthy_.inc();
    return nullptr;
  }

  // Inherit socket options from downstream connection, if set.
  std::vector<uint8_t> hash_key = {uint8_t(protocol), uint8_t(priority)};

  // Use downstream connection socket options for computing connection pool hash key, if any.
  // This allows socket options to control connection pooling so that connections with
  // different options are not pooled together.
  bool have_options = false;
  if (context && context->downstreamConnection()) {
    const Network::ConnectionSocket::OptionsSharedPtr& options =
        context->downstreamConnection()->socketOptions();
    if (options) {
      for (const auto& option : *options) {
        have_options = true;
        option->hashKey(hash_key);
      }
    }
  }

  ConnPoolsContainer& container = parent_.host_http_conn_pool_map_[host];
  if (!container.pools_[hash_key]) {
    container.pools_[hash_key] = parent_.parent_.factory_.allocateConnPool(
        parent_.thread_local_dispatcher_, host, priority, protocol,
        have_options ? context->downstreamConnection()->socketOptions() : nullptr);
  }

  return container.pools_[hash_key].get();
}

Tcp::ConnectionPool::Instance*
ClusterManagerImpl::ThreadLocalClusterManagerImpl::ClusterEntry::tcpConnPool(
    ResourcePriority priority, LoadBalancerContext* context) {
  HostConstSharedPtr host = lb_->chooseHost(context);
  if (!host) {
    ENVOY_LOG(debug, "no healthy host for TCP connection pool");
    cluster_info_->stats().upstream_cx_none_healthy_.inc();
    return nullptr;
  }

  // Inherit socket options from downstream connection, if set.
  std::vector<uint8_t> hash_key = {uint8_t(priority)};

  // Use downstream connection socket options for computing connection pool hash key, if any.
  // This allows socket options to control connection pooling so that connections with
  // different options are not pooled together.
  bool have_options = false;
  if (context && context->downstreamConnection()) {
    const Network::ConnectionSocket::OptionsSharedPtr& options =
        context->downstreamConnection()->socketOptions();
    if (options) {
      for (const auto& option : *options) {
        have_options = true;
        option->hashKey(hash_key);
      }
    }
  }

  TcpConnPoolsContainer& container = parent_.host_tcp_conn_pool_map_[host];
  if (!container.pools_[hash_key]) {
    container.pools_[hash_key] = parent_.parent_.factory_.allocateTcpConnPool(
        parent_.thread_local_dispatcher_, host, priority,
        have_options ? context->downstreamConnection()->socketOptions() : nullptr);
  }

  return container.pools_[hash_key].get();
}

ClusterManagerPtr ProdClusterManagerFactory::clusterManagerFromProto(
    const envoy::config::bootstrap::v2::Bootstrap& bootstrap, Stats::Store& stats,
    ThreadLocal::Instance& tls, Runtime::Loader& runtime, Runtime::RandomGenerator& random,
    const LocalInfo::LocalInfo& local_info, AccessLog::AccessLogManager& log_manager,
    Server::Admin& admin) {
  return ClusterManagerPtr{new ClusterManagerImpl(bootstrap, *this, stats, tls, runtime, random,
                                                  local_info, log_manager, main_thread_dispatcher_,
                                                  admin)};
}

Http::ConnectionPool::InstancePtr ProdClusterManagerFactory::allocateConnPool(
    Event::Dispatcher& dispatcher, HostConstSharedPtr host, ResourcePriority priority,
    Http::Protocol protocol, const Network::ConnectionSocket::OptionsSharedPtr& options) {
  if (protocol == Http::Protocol::Http2 &&
      runtime_.snapshot().featureEnabled("upstream.use_http2", 100)) {
    return Http::ConnectionPool::InstancePtr{
        new Http::Http2::ProdConnPoolImpl(dispatcher, host, priority, options)};
  } else {
    return Http::ConnectionPool::InstancePtr{
        new Http::Http1::ConnPoolImplProd(dispatcher, host, priority, options)};
  }
}

Tcp::ConnectionPool::InstancePtr ProdClusterManagerFactory::allocateTcpConnPool(
    Event::Dispatcher& dispatcher, HostConstSharedPtr host, ResourcePriority priority,
    const Network::ConnectionSocket::OptionsSharedPtr& options) {
  return Tcp::ConnectionPool::InstancePtr{
      new Tcp::ConnPoolImpl(dispatcher, host, priority, options)};
}

ClusterSharedPtr ProdClusterManagerFactory::clusterFromProto(
    const envoy::api::v2::Cluster& cluster, ClusterManager& cm,
    Outlier::EventLoggerSharedPtr outlier_event_logger, AccessLog::AccessLogManager& log_manager,
    bool added_via_api) {
  return ClusterImplBase::create(cluster, cm, stats_, tls_, dns_resolver_, ssl_context_manager_,
                                 runtime_, random_, main_thread_dispatcher_, log_manager,
                                 local_info_, outlier_event_logger, added_via_api);
}

CdsApiPtr ProdClusterManagerFactory::createCds(
    const envoy::api::v2::core::ConfigSource& cds_config,
    const absl::optional<envoy::api::v2::core::ConfigSource>& eds_config, ClusterManager& cm) {
  return CdsApiImpl::create(cds_config, eds_config, cm, main_thread_dispatcher_, random_,
                            local_info_, stats_);
}

} // namespace Upstream
} // namespace Envoy<|MERGE_RESOLUTION|>--- conflicted
+++ resolved
@@ -1029,24 +1029,14 @@
     lb_ = std::make_unique<SubsetLoadBalancer>(
         cluster->lbType(), priority_set_, parent_.local_priority_set_, cluster->stats(),
         parent.parent_.runtime_, parent.parent_.random_, cluster->lbSubsetInfo(),
-<<<<<<< HEAD
         cluster->lbRingHashConfig(), cluster->lbLeastRequestConfig(), cluster->lbConfig());
-=======
-        cluster->lbRingHashConfig(), cluster->lbConfig());
->>>>>>> 4ef8562b
   } else {
     switch (cluster->lbType()) {
     case LoadBalancerType::LeastRequest: {
       ASSERT(lb_factory_ == nullptr);
-<<<<<<< HEAD
       lb_ = std::make_unique<LeastRequestLoadBalancer>(
           priority_set_, parent_.local_priority_set_, cluster->stats(), parent.parent_.runtime_,
           parent.parent_.random_, cluster->lbConfig(), cluster->lbLeastRequestConfig());
-=======
-      lb_ = std::make_unique<LeastRequestLoadBalancer>(priority_set_, parent_.local_priority_set_,
-                                                       cluster->stats(), parent.parent_.runtime_,
-                                                       parent.parent_.random_, cluster->lbConfig());
->>>>>>> 4ef8562b
       break;
     }
     case LoadBalancerType::Random: {

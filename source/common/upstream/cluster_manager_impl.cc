--- conflicted
+++ resolved
@@ -374,15 +374,9 @@
   });
 }
 
-<<<<<<< HEAD
 Host::CreateConnectionData ClusterManagerImpl::tcpConnForCluster(const std::string& cluster,
                                                                  LoadBalancerContext* context) {
-  ThreadLocalClusterManagerImpl& cluster_manager =
-      tls_.getTyped<ThreadLocalClusterManagerImpl>(thread_local_slot_);
-=======
-Host::CreateConnectionData ClusterManagerImpl::tcpConnForCluster(const std::string& cluster) {
-  ThreadLocalClusterManagerImpl& cluster_manager = tls_->getTyped<ThreadLocalClusterManagerImpl>();
->>>>>>> 4640fc02
+  ThreadLocalClusterManagerImpl& cluster_manager = tls_.getTyped<ThreadLocalClusterManagerImpl>();
 
   auto entry = cluster_manager.thread_local_clusters_.find(cluster);
   if (entry == cluster_manager.thread_local_clusters_.end()) {

#include "common/upstream/cluster_manager_impl.h"

#include <chrono>
#include <cstdint>
#include <functional>
#include <list>
#include <string>
#include <vector>

#include "envoy/admin/v2alpha/config_dump.pb.h"
#include "envoy/event/dispatcher.h"
#include "envoy/network/dns.h"
#include "envoy/runtime/runtime.h"

#include "common/common/enum_to_int.h"
#include "common/common/fmt.h"
#include "common/common/utility.h"
#include "common/config/cds_json.h"
#include "common/config/utility.h"
#include "common/filesystem/filesystem_impl.h"
#include "common/grpc/async_client_manager_impl.h"
#include "common/http/async_client_impl.h"
#include "common/http/http1/conn_pool.h"
#include "common/http/http2/conn_pool.h"
#include "common/json/config_schemas.h"
#include "common/network/resolver_impl.h"
#include "common/network/utility.h"
#include "common/protobuf/utility.h"
#include "common/router/shadow_writer_impl.h"
#include "common/upstream/cds_api_impl.h"
#include "common/upstream/load_balancer_impl.h"
#include "common/upstream/maglev_lb.h"
#include "common/upstream/original_dst_cluster.h"
#include "common/upstream/ring_hash_lb.h"
#include "common/upstream/subset_lb.h"

namespace Envoy {
namespace Upstream {

void ClusterManagerInitHelper::addCluster(Cluster& cluster) {
  // See comments in ClusterManagerImpl::addOrUpdateCluster() for why this is only called during
  // server initialization.
  ASSERT(state_ != State::AllClustersInitialized);

  const auto initialize_cb = [&cluster, this] { onClusterInit(cluster); };
  if (cluster.initializePhase() == Cluster::InitializePhase::Primary) {
    primary_init_clusters_.push_back(&cluster);
    cluster.initialize(initialize_cb);
  } else {
    ASSERT(cluster.initializePhase() == Cluster::InitializePhase::Secondary);
    secondary_init_clusters_.push_back(&cluster);
    if (started_secondary_initialize_) {
      // This can happen if we get a second CDS update that adds new clusters after we have
      // already started secondary init. In this case, just immediately initialize.
      cluster.initialize(initialize_cb);
    }
  }

  ENVOY_LOG(debug, "cm init: adding: cluster={} primary={} secondary={}", cluster.info()->name(),
            primary_init_clusters_.size(), secondary_init_clusters_.size());
}

void ClusterManagerInitHelper::onClusterInit(Cluster& cluster) {
  ASSERT(state_ != State::AllClustersInitialized);
  per_cluster_init_callback_(cluster);
  removeCluster(cluster);
}

void ClusterManagerInitHelper::removeCluster(Cluster& cluster) {
  if (state_ == State::AllClustersInitialized) {
    return;
  }

  // There is a remote edge case where we can remove a cluster via CDS that has not yet been
  // initialized. When called via the remove cluster API this code catches that case.
  std::list<Cluster*>* cluster_list;
  if (cluster.initializePhase() == Cluster::InitializePhase::Primary) {
    cluster_list = &primary_init_clusters_;
  } else {
    ASSERT(cluster.initializePhase() == Cluster::InitializePhase::Secondary);
    cluster_list = &secondary_init_clusters_;
  }

  // It is possible that the cluster we are removing has already been initialized, and is not
  // present in the initializer list. If so, this is fine.
  cluster_list->remove(&cluster);
  ENVOY_LOG(debug, "cm init: init complete: cluster={} primary={} secondary={}",
            cluster.info()->name(), primary_init_clusters_.size(), secondary_init_clusters_.size());
  maybeFinishInitialize();
}

void ClusterManagerInitHelper::maybeFinishInitialize() {
  // Do not do anything if we are still doing the initial static load or if we are waiting for
  // CDS initialize.
  if (state_ == State::Loading || state_ == State::WaitingForCdsInitialize) {
    return;
  }

  // If we are still waiting for primary clusters to initialize, do nothing.
  ASSERT(state_ == State::WaitingForStaticInitialize || state_ == State::CdsInitialized);
  if (!primary_init_clusters_.empty()) {
    return;
  }

  // If we are still waiting for secondary clusters to initialize, see if we need to first call
  // initialize on them. This is only done once.
  if (!secondary_init_clusters_.empty()) {
    if (!started_secondary_initialize_) {
      ENVOY_LOG(info, "cm init: initializing secondary clusters");
      started_secondary_initialize_ = true;
      // Cluster::initialize() method can modify the list of secondary_init_clusters_ to remove
      // the item currently being initialized, so we eschew range-based-for and do this complicated
      // dance to increment the iterator before calling initialize.
      for (auto iter = secondary_init_clusters_.begin(); iter != secondary_init_clusters_.end();) {
        Cluster* cluster = *iter;
        ++iter;
        cluster->initialize([cluster, this] { onClusterInit(*cluster); });
      }
    }

    return;
  }

  // At this point, if we are doing static init, and we have CDS, start CDS init. Otherwise, move
  // directly to initialized.
  started_secondary_initialize_ = false;
  if (state_ == State::WaitingForStaticInitialize && cds_) {
    ENVOY_LOG(info, "cm init: initializing cds");
    state_ = State::WaitingForCdsInitialize;
    cds_->initialize();
  } else {
    ENVOY_LOG(info, "cm init: all clusters initialized");
    state_ = State::AllClustersInitialized;
    if (initialized_callback_) {
      initialized_callback_();
    }
  }
}

void ClusterManagerInitHelper::onStaticLoadComplete() {
  ASSERT(state_ == State::Loading);
  state_ = State::WaitingForStaticInitialize;
  maybeFinishInitialize();
}

void ClusterManagerInitHelper::setCds(CdsApi* cds) {
  ASSERT(state_ == State::Loading);
  cds_ = cds;
  if (cds_) {
    cds_->setInitializedCb([this]() -> void {
      ASSERT(state_ == State::WaitingForCdsInitialize);
      state_ = State::CdsInitialized;
      maybeFinishInitialize();
    });
  }
}

void ClusterManagerInitHelper::setInitializedCb(std::function<void()> callback) {
  if (state_ == State::AllClustersInitialized) {
    callback();
  } else {
    initialized_callback_ = callback;
  }
}

ClusterManagerImpl::ClusterManagerImpl(const envoy::config::bootstrap::v2::Bootstrap& bootstrap,
                                       ClusterManagerFactory& factory, Stats::Store& stats,
                                       ThreadLocal::Instance& tls, Runtime::Loader& runtime,
                                       Runtime::RandomGenerator& random,
                                       const LocalInfo::LocalInfo& local_info,
                                       AccessLog::AccessLogManager& log_manager,
                                       Event::Dispatcher& main_thread_dispatcher,
                                       Server::Admin& admin)
    : factory_(factory), runtime_(runtime), stats_(stats), tls_(tls.allocateSlot()),
<<<<<<< HEAD
      random_(random), log_manager_(log_manager),
      bind_config_(bootstrap.cluster_manager().upstream_bind_config()), local_info_(local_info),
      cm_stats_(generateStats(stats)),
      init_helper_([this](Cluster& cluster) { onClusterInit(cluster); }) {
=======
      random_(random), bind_config_(bootstrap.cluster_manager().upstream_bind_config()),
      local_info_(local_info), cm_stats_(generateStats(stats)),
      init_helper_([this](Cluster& cluster) { onClusterInit(cluster); }),
      config_tracker_entry_(
          admin.getConfigTracker().add("clusters", [this] { return dumpClusterConfigs(); })) {
>>>>>>> 2638e871
  async_client_manager_ = std::make_unique<Grpc::AsyncClientManagerImpl>(*this, tls);
  const auto& cm_config = bootstrap.cluster_manager();
  if (cm_config.has_outlier_detection()) {
    const std::string event_log_file_path = cm_config.outlier_detection().event_log_path();
    if (!event_log_file_path.empty()) {
      outlier_event_logger_.reset(new Outlier::EventLoggerImpl(log_manager, event_log_file_path,
                                                               ProdSystemTimeSource::instance_,
                                                               ProdMonotonicTimeSource::instance_));
    }
  }

  if (bootstrap.dynamic_resources().deprecated_v1().has_sds_config()) {
    eds_config_ = bootstrap.dynamic_resources().deprecated_v1().sds_config();
  }

  // Cluster loading happens in two phases: first all the primary clusters are loaded, and then all
  // the secondary clusters are loaded. As it currently stands all non-EDS clusters are primary and
  // only EDS clusters are secondary. This two phase loading is done because in v2 configuration
  // each EDS cluster individually sets up a subscription. When this subscription is an API source
  // the cluster will depend on a non-EDS cluster, so the non-EDS clusters must be loaded first.
  for (const auto& cluster : bootstrap.static_resources().clusters()) {
    // First load all the primary clusters.
    if (cluster.type() != envoy::api::v2::Cluster::EDS) {
      loadCluster(cluster, "", false, active_clusters_);
    }
  }

  // Now setup ADS if needed, this might rely on a primary cluster.
  if (bootstrap.dynamic_resources().has_ads_config()) {
    ads_mux_.reset(new Config::GrpcMuxImpl(
        bootstrap.node(),
        Config::Utility::factoryForGrpcApiConfigSource(
            *async_client_manager_, bootstrap.dynamic_resources().ads_config(), stats)
            ->create(),
        main_thread_dispatcher,
        *Protobuf::DescriptorPool::generated_pool()->FindMethodByName(
            "envoy.service.discovery.v2.AggregatedDiscoveryService.StreamAggregatedResources")));
  } else {
    ads_mux_.reset(new Config::NullGrpcMuxImpl());
  }

  // After ADS is initialized, load EDS static clusters as EDS config may potentially need ADS.
  for (const auto& cluster : bootstrap.static_resources().clusters()) {
    // Now load all the secondary clusters.
    if (cluster.type() == envoy::api::v2::Cluster::EDS) {
      loadCluster(cluster, "", false, active_clusters_);
    }
  }

  cm_stats_.cluster_added_.add(bootstrap.static_resources().clusters().size());
  updateGauges();

  // All the static clusters have been loaded. At this point we can check for the
  // existence of the v1 sds backing cluster, and the ads backing cluster.
  // TODO(htuch): Add support for multiple clusters, #1170.
  const ClusterInfoMap loaded_clusters = clusters();
  if (bootstrap.dynamic_resources().deprecated_v1().has_sds_config()) {
    const auto& sds_config = bootstrap.dynamic_resources().deprecated_v1().sds_config();
    switch (sds_config.config_source_specifier_case()) {
    case envoy::api::v2::core::ConfigSource::kPath: {
      Config::Utility::checkFilesystemSubscriptionBackingPath(sds_config.path());
      break;
    }
    case envoy::api::v2::core::ConfigSource::kApiConfigSource: {
      Config::Utility::checkApiConfigSourceSubscriptionBackingCluster(
          loaded_clusters, sds_config.api_config_source());
      break;
    }
    case envoy::api::v2::core::ConfigSource::kAds: {
      // Backing cluster will be checked below
      break;
    }
    default:
      // Validated by schema.
      NOT_REACHED;
    }
  }

  absl::optional<std::string> local_cluster_name;
  if (!cm_config.local_cluster_name().empty()) {
    local_cluster_name_ = cm_config.local_cluster_name();
    local_cluster_name = cm_config.local_cluster_name();
    if (active_clusters_.find(local_cluster_name.value()) == active_clusters_.end()) {
      throw EnvoyException(
          fmt::format("local cluster '{}' must be defined", local_cluster_name.value()));
    }
  }

  // Once the initial set of static bootstrap clusters are created (including the local cluster),
  // we can instantiate the thread local cluster manager.
  tls_->set([this, local_cluster_name](
                Event::Dispatcher& dispatcher) -> ThreadLocal::ThreadLocalObjectSharedPtr {
    return std::make_shared<ThreadLocalClusterManagerImpl>(*this, dispatcher, local_cluster_name);
  });

  // We can now potentially create the CDS API once the backing cluster exists.
  if (bootstrap.dynamic_resources().has_cds_config()) {
    cds_api_ = factory_.createCds(bootstrap.dynamic_resources().cds_config(), eds_config_, *this);
    init_helper_.setCds(cds_api_.get());
  } else {
    init_helper_.setCds(nullptr);
  }

  // Proceed to add all static bootstrap clusters to the init manager. This will immediately
  // initialize any primary clusters. Post-init processing further initializes any thread
  // aware load balancer and sets up the per-worker host set updates.
  for (auto& cluster : active_clusters_) {
    init_helper_.addCluster(*cluster.second->cluster_);
  }

  // Potentially move to secondary initialization on the static bootstrap clusters if all primary
  // clusters have already initialized. (E.g., if all static).
  init_helper_.onStaticLoadComplete();

  ads_mux_->start();

  if (cm_config.has_load_stats_config()) {
    const auto& load_stats_config = cm_config.load_stats_config();
    load_stats_reporter_.reset(
        new LoadStatsReporter(bootstrap.node(), *this, stats,
                              Config::Utility::factoryForGrpcApiConfigSource(
                                  *async_client_manager_, load_stats_config, stats)
                                  ->create(),
                              main_thread_dispatcher));
  }
}

ClusterManagerStats ClusterManagerImpl::generateStats(Stats::Scope& scope) {
  const std::string final_prefix = "cluster_manager.";
  return {ALL_CLUSTER_MANAGER_STATS(POOL_COUNTER_PREFIX(scope, final_prefix),
                                    POOL_GAUGE_PREFIX(scope, final_prefix))};
}

void ClusterManagerImpl::onClusterInit(Cluster& cluster) {
  // This routine is called when a cluster has finished initializing. The cluster has not yet
  // been setup for cross-thread updates to avoid needless updates during initialization. The order
  // of operations here is important. We start by initializing the thread aware load balancer if
  // needed. This must happen first so cluster updates are heard first by the load balancer.
  auto cluster_data = active_clusters_.find(cluster.info()->name());
  if (cluster_data->second->thread_aware_lb_ != nullptr) {
    cluster_data->second->thread_aware_lb_->initialize();
  }

  // Now setup for cross-thread updates.
  cluster.prioritySet().addMemberUpdateCb([&cluster, this](uint32_t priority,
                                                           const HostVector& hosts_added,
                                                           const HostVector& hosts_removed) {
    // This fires when a cluster is about to have an updated member set. We need to send this
    // out to all of the thread local configurations.
    postThreadLocalClusterUpdate(cluster, priority, hosts_added, hosts_removed);
  });

  // Finally, if the cluster has any hosts, post updates cross-thread so the per-thread load
  // balancers are ready.
  for (auto& host_set : cluster.prioritySet().hostSetsPerPriority()) {
    if (host_set->hosts().empty()) {
      continue;
    }
    postThreadLocalClusterUpdate(cluster, host_set->priority(), host_set->hosts(), HostVector{});
  }
}

bool ClusterManagerImpl::addOrUpdateCluster(const envoy::api::v2::Cluster& cluster,
                                            const std::string& version_info) {
  // First we need to see if this new config is new or an update to an existing dynamic cluster.
  // We don't allow updates to statically configured clusters in the main configuration. We check
  // both the warming clusters and the active clusters to see if we need an update or the update
  // should be blocked.
  const std::string cluster_name = cluster.name();
  const auto existing_active_cluster = active_clusters_.find(cluster_name);
  const auto existing_warming_cluster = warming_clusters_.find(cluster_name);
  const uint64_t new_hash = MessageUtil::hash(cluster);
  if ((existing_active_cluster != active_clusters_.end() &&
       existing_active_cluster->second->blockUpdate(new_hash)) ||
      (existing_warming_cluster != warming_clusters_.end() &&
       existing_warming_cluster->second->blockUpdate(new_hash))) {
    return false;
  }

  if (existing_active_cluster != active_clusters_.end() ||
      existing_warming_cluster != warming_clusters_.end()) {
    // The following init manager remove call is a NOP in the case we are already initialized. It's
    // just kept here to avoid additional logic.
    init_helper_.removeCluster(*existing_active_cluster->second->cluster_);
    cm_stats_.cluster_modified_.inc();
  } else {
    cm_stats_.cluster_added_.inc();
  }

  // There are two discrete paths here depending on when we are adding/updating a cluster.
  // 1) During initial server load we use the init manager which handles complex logic related to
  //    primary/secondary init, static/CDS init, warming all clusters, etc.
  // 2) After initial server load, we handle warming independently for each cluster in the warming
  //    map.
  // Note: It's likely possible that all warming logic could be centralized in the init manager, but
  //       a decision was made to split the logic given how complex the init manager already is. In
  //       the future we may decide to undergo a refactor to unify the logic but the effort/risk to
  //       do that right now does not seem worth it given that the logic is generally pretty clean
  //       and easy to understand.
  const bool use_active_map =
      init_helper_.state() != ClusterManagerInitHelper::State::AllClustersInitialized;
  loadCluster(cluster, version_info, true, use_active_map ? active_clusters_ : warming_clusters_);

  if (use_active_map) {
    ENVOY_LOG(info, "add/update cluster {} during init", cluster_name);
    auto& cluster_entry = active_clusters_.at(cluster_name);
    createOrUpdateThreadLocalCluster(*cluster_entry);
    init_helper_.addCluster(*cluster_entry->cluster_);
  } else {
    auto& cluster_entry = warming_clusters_.at(cluster_name);
    ENVOY_LOG(info, "add/update cluster {} starting warming", cluster_name);
    cluster_entry->cluster_->initialize([this, cluster_name] {
      auto warming_it = warming_clusters_.find(cluster_name);
      auto& cluster_entry = *warming_it->second;
      active_clusters_[cluster_name] = std::move(warming_it->second);
      warming_clusters_.erase(warming_it);

      ENVOY_LOG(info, "warming cluster {} complete", cluster_name);
      createOrUpdateThreadLocalCluster(cluster_entry);
      onClusterInit(*cluster_entry.cluster_);
      updateGauges();
    });
  }

  updateGauges();
  return true;
}

void ClusterManagerImpl::createOrUpdateThreadLocalCluster(ClusterData& cluster) {
  tls_->runOnAllThreads(
      [
        this, new_cluster = cluster.cluster_->info(),
        thread_aware_lb_factory = cluster.loadBalancerFactory()
      ]()
          ->void {
            ThreadLocalClusterManagerImpl& cluster_manager =
                tls_->getTyped<ThreadLocalClusterManagerImpl>();

            if (cluster_manager.thread_local_clusters_.count(new_cluster->name()) > 0) {
              ENVOY_LOG(debug, "updating TLS cluster {}", new_cluster->name());
            } else {
              ENVOY_LOG(debug, "adding TLS cluster {}", new_cluster->name());
            }

            auto thread_local_cluster = new ThreadLocalClusterManagerImpl::ClusterEntry(
                cluster_manager, new_cluster, thread_aware_lb_factory);
            cluster_manager.thread_local_clusters_[new_cluster->name()].reset(thread_local_cluster);
            for (auto& cb : cluster_manager.update_callbacks_) {
              cb->onClusterAddOrUpdate(*thread_local_cluster);
            }
          });
}

bool ClusterManagerImpl::removeCluster(const std::string& cluster_name) {
  bool removed = false;
  auto existing_active_cluster = active_clusters_.find(cluster_name);
  if (existing_active_cluster != active_clusters_.end() &&
      existing_active_cluster->second->added_via_api_) {
    removed = true;
    init_helper_.removeCluster(*existing_active_cluster->second->cluster_);
    active_clusters_.erase(existing_active_cluster);

    ENVOY_LOG(info, "removing cluster {}", cluster_name);
    tls_->runOnAllThreads([this, cluster_name]() -> void {
      ThreadLocalClusterManagerImpl& cluster_manager =
          tls_->getTyped<ThreadLocalClusterManagerImpl>();

      ASSERT(cluster_manager.thread_local_clusters_.count(cluster_name) == 1);
      ENVOY_LOG(debug, "removing TLS cluster {}", cluster_name);
      cluster_manager.thread_local_clusters_.erase(cluster_name);
      for (auto& cb : cluster_manager.update_callbacks_) {
        cb->onClusterRemoval(cluster_name);
      }
    });
  }

  auto existing_warming_cluster = warming_clusters_.find(cluster_name);
  if (existing_warming_cluster != warming_clusters_.end() &&
      existing_warming_cluster->second->added_via_api_) {
    removed = true;
    warming_clusters_.erase(existing_warming_cluster);
    ENVOY_LOG(info, "removing warming cluster {}", cluster_name);
  }

  if (removed) {
    cm_stats_.cluster_removed_.inc();
    updateGauges();
  }

  return removed;
}

void ClusterManagerImpl::loadCluster(const envoy::api::v2::Cluster& cluster,
                                     const std::string& version_info, bool added_via_api,
                                     ClusterMap& cluster_map) {
  ClusterSharedPtr new_cluster =
      factory_.clusterFromProto(cluster, *this, outlier_event_logger_, log_manager_, added_via_api);

  if (!added_via_api) {
    if (cluster_map.find(new_cluster->info()->name()) != cluster_map.end()) {
      throw EnvoyException(
          fmt::format("cluster manager: duplicate cluster '{}'", new_cluster->info()->name()));
    }
  }

  Cluster& cluster_reference = *new_cluster;
  if (new_cluster->healthChecker() != nullptr) {
    new_cluster->healthChecker()->addHostCheckCompleteCb(
        [this](HostSharedPtr host, HealthTransition changed_state) {
          if (changed_state == HealthTransition::Changed &&
              host->healthFlagGet(Host::HealthFlag::FAILED_ACTIVE_HC)) {
            postThreadLocalHealthFailure(host);
          }
        });
  }

  if (new_cluster->outlierDetector() != nullptr) {
    new_cluster->outlierDetector()->addChangedStateCb([this](HostSharedPtr host) {
      if (host->healthFlagGet(Host::HealthFlag::FAILED_OUTLIER_CHECK)) {
        postThreadLocalHealthFailure(host);
      }
    });
  }

  cluster_map[cluster_reference.info()->name()] =
      std::make_unique<ClusterData>(cluster, version_info, added_via_api, std::move(new_cluster));
  const auto cluster_entry_it = cluster_map.find(cluster_reference.info()->name());

  // If an LB is thread aware, create it here. The LB is not initialized until cluster pre-init
  // finishes.
  if (cluster_reference.info()->lbType() == LoadBalancerType::RingHash) {
    cluster_entry_it->second->thread_aware_lb_ = std::make_unique<RingHashLoadBalancer>(
        cluster_reference.prioritySet(), cluster_reference.info()->stats(), runtime_, random_,
        cluster_reference.info()->lbRingHashConfig(), cluster_reference.info()->lbConfig());
  } else if (cluster_reference.info()->lbType() == LoadBalancerType::Maglev) {
    cluster_entry_it->second->thread_aware_lb_ = std::make_unique<MaglevLoadBalancer>(
        cluster_reference.prioritySet(), cluster_reference.info()->stats(), runtime_, random_,
        cluster_reference.info()->lbConfig());
  }

  updateGauges();
}

void ClusterManagerImpl::updateGauges() {
  cm_stats_.active_clusters_.set(active_clusters_.size());
  cm_stats_.warming_clusters_.set(warming_clusters_.size());
}

ThreadLocalCluster* ClusterManagerImpl::get(const std::string& cluster) {
  ThreadLocalClusterManagerImpl& cluster_manager = tls_->getTyped<ThreadLocalClusterManagerImpl>();

  auto entry = cluster_manager.thread_local_clusters_.find(cluster);
  if (entry != cluster_manager.thread_local_clusters_.end()) {
    return entry->second.get();
  } else {
    return nullptr;
  }
}

Http::ConnectionPool::Instance*
ClusterManagerImpl::httpConnPoolForCluster(const std::string& cluster, ResourcePriority priority,
                                           Http::Protocol protocol, LoadBalancerContext* context) {
  ThreadLocalClusterManagerImpl& cluster_manager = tls_->getTyped<ThreadLocalClusterManagerImpl>();

  auto entry = cluster_manager.thread_local_clusters_.find(cluster);
  if (entry == cluster_manager.thread_local_clusters_.end()) {
    return nullptr;
  }

  // Select a host and create a connection pool for it if it does not already exist.
  return entry->second->connPool(priority, protocol, context);
}

void ClusterManagerImpl::postThreadLocalClusterUpdate(const Cluster& cluster, uint32_t priority,
                                                      const HostVector& hosts_added,
                                                      const HostVector& hosts_removed) {
  const auto& host_set = cluster.prioritySet().hostSetsPerPriority()[priority];

  // TODO(htuch): Can we skip these copies by exporting out const shared_ptr from HostSet?
  HostVectorConstSharedPtr hosts_copy(new HostVector(host_set->hosts()));
  HostVectorConstSharedPtr healthy_hosts_copy(new HostVector(host_set->healthyHosts()));
  HostsPerLocalityConstSharedPtr hosts_per_locality_copy = host_set->hostsPerLocality().clone();
  HostsPerLocalityConstSharedPtr healthy_hosts_per_locality_copy =
      host_set->healthyHostsPerLocality().clone();

  tls_->runOnAllThreads([
    this, name = cluster.info()->name(), priority, hosts_copy, healthy_hosts_copy,
    hosts_per_locality_copy, healthy_hosts_per_locality_copy,
    locality_weights = host_set->localityWeights(), hosts_added, hosts_removed
  ]() {
    ThreadLocalClusterManagerImpl::updateClusterMembership(
        name, priority, hosts_copy, healthy_hosts_copy, hosts_per_locality_copy,
        healthy_hosts_per_locality_copy, locality_weights, hosts_added, hosts_removed, *tls_);
  });
}

void ClusterManagerImpl::postThreadLocalHealthFailure(const HostSharedPtr& host) {
  tls_->runOnAllThreads(
      [this, host] { ThreadLocalClusterManagerImpl::onHostHealthFailure(host, *tls_); });
}

Host::CreateConnectionData ClusterManagerImpl::tcpConnForCluster(const std::string& cluster,
                                                                 LoadBalancerContext* context) {
  ThreadLocalClusterManagerImpl& cluster_manager = tls_->getTyped<ThreadLocalClusterManagerImpl>();

  auto entry = cluster_manager.thread_local_clusters_.find(cluster);
  if (entry == cluster_manager.thread_local_clusters_.end()) {
    throw EnvoyException(fmt::format("unknown cluster '{}'", cluster));
  }

  HostConstSharedPtr logical_host = entry->second->lb_->chooseHost(context);
  if (logical_host) {
    auto conn_info =
        logical_host->createConnection(cluster_manager.thread_local_dispatcher_, nullptr);
    if ((entry->second->cluster_info_->features() &
         ClusterInfo::Features::CLOSE_CONNECTIONS_ON_HOST_HEALTH_FAILURE) &&
        conn_info.connection_ != nullptr) {
      auto& conn_map = cluster_manager.host_tcp_conn_map_[logical_host];
      conn_map.emplace(conn_info.connection_.get(),
                       std::make_unique<ThreadLocalClusterManagerImpl::TcpConnContainer>(
                           cluster_manager, logical_host, *conn_info.connection_));
    }
    return conn_info;
  } else {
    entry->second->cluster_info_->stats().upstream_cx_none_healthy_.inc();
    return {nullptr, nullptr};
  }
}

Http::AsyncClient& ClusterManagerImpl::httpAsyncClientForCluster(const std::string& cluster) {
  ThreadLocalClusterManagerImpl& cluster_manager = tls_->getTyped<ThreadLocalClusterManagerImpl>();
  auto entry = cluster_manager.thread_local_clusters_.find(cluster);
  if (entry != cluster_manager.thread_local_clusters_.end()) {
    return entry->second->http_async_client_;
  } else {
    throw EnvoyException(fmt::format("unknown cluster '{}'", cluster));
  }
}

ClusterUpdateCallbacksHandlePtr
ClusterManagerImpl::addThreadLocalClusterUpdateCallbacks(ClusterUpdateCallbacks& cb) {
  ThreadLocalClusterManagerImpl& cluster_manager = tls_->getTyped<ThreadLocalClusterManagerImpl>();
  return std::make_unique<ClusterUpdateCallbacksHandleImpl>(cb, cluster_manager.update_callbacks_);
}

ProtobufTypes::MessagePtr ClusterManagerImpl::dumpClusterConfigs() {
  auto config_dump = std::make_unique<envoy::admin::v2alpha::ClustersConfigDump>();
  config_dump->set_version_info(cds_api_ != nullptr ? cds_api_->versionInfo() : "");
  for (const auto& active_cluster_pair : active_clusters_) {
    const auto& cluster = *active_cluster_pair.second;
    if (!cluster.added_via_api_) {
      config_dump->mutable_static_clusters()->Add()->MergeFrom(cluster.cluster_config_);
    } else {
      auto& dynamic_cluster = *config_dump->mutable_dynamic_active_clusters()->Add();
      dynamic_cluster.set_version_info(cluster.version_info_);
      dynamic_cluster.mutable_cluster()->MergeFrom(cluster.cluster_config_);
    }
  }

  for (const auto& warming_cluster_pair : warming_clusters_) {
    const auto& cluster = *warming_cluster_pair.second;
    auto& dynamic_cluster = *config_dump->mutable_dynamic_warming_clusters()->Add();
    dynamic_cluster.set_version_info(cluster.version_info_);
    dynamic_cluster.mutable_cluster()->MergeFrom(cluster.cluster_config_);
  }

  return config_dump;
}

ClusterManagerImpl::ClusterUpdateCallbacksHandleImpl::ClusterUpdateCallbacksHandleImpl(
    ClusterUpdateCallbacks& cb, std::list<ClusterUpdateCallbacks*>& ll)
    : list(ll) {
  entry = ll.emplace(ll.begin(), &cb);
}

ClusterManagerImpl::ClusterUpdateCallbacksHandleImpl::~ClusterUpdateCallbacksHandleImpl() {
  ASSERT(std::find(list.begin(), list.end(), *entry) != list.end());
  list.erase(entry);
}

ClusterManagerImpl::ThreadLocalClusterManagerImpl::ThreadLocalClusterManagerImpl(
    ClusterManagerImpl& parent, Event::Dispatcher& dispatcher,
    const absl::optional<std::string>& local_cluster_name)
    : parent_(parent), thread_local_dispatcher_(dispatcher) {
  // If local cluster is defined then we need to initialize it first.
  if (local_cluster_name) {
    ENVOY_LOG(debug, "adding TLS local cluster {}", local_cluster_name.value());
    auto& local_cluster = parent.active_clusters_.at(local_cluster_name.value());
    thread_local_clusters_[local_cluster_name.value()].reset(new ClusterEntry(
        *this, local_cluster->cluster_->info(), local_cluster->loadBalancerFactory()));
  }

  local_priority_set_ = local_cluster_name
                            ? &thread_local_clusters_[local_cluster_name.value()]->priority_set_
                            : nullptr;

  for (auto& cluster : parent.active_clusters_) {
    // If local cluster name is set then we already initialized this cluster.
    if (local_cluster_name && local_cluster_name.value() == cluster.first) {
      continue;
    }

    ENVOY_LOG(debug, "adding TLS initial cluster {}", cluster.first);
    ASSERT(thread_local_clusters_.count(cluster.first) == 0);
    thread_local_clusters_[cluster.first].reset(new ClusterEntry(
        *this, cluster.second->cluster_->info(), cluster.second->loadBalancerFactory()));
  }
}

ClusterManagerImpl::ThreadLocalClusterManagerImpl::~ThreadLocalClusterManagerImpl() {
  // Clear out connection pools as well as the thread local cluster map so that we release all
  // cluster pointers. Currently we have to free all non-local clusters before we free
  // the local cluster. This is because non-local clusters have a member update callback registered
  // with the local cluster.
  // TODO(mattklein123): The above is sub-optimal and is related to the TODO in
  //                     redis/conn_pool_impl.cc. Will fix at the same time.
  ENVOY_LOG(debug, "shutting down thread local cluster manager");
  host_http_conn_pool_map_.clear();
  ASSERT(host_tcp_conn_map_.empty());
  for (auto& cluster : thread_local_clusters_) {
    if (&cluster.second->priority_set_ != local_priority_set_) {
      cluster.second.reset();
    }
  }
  thread_local_clusters_.clear();
}

void ClusterManagerImpl::ThreadLocalClusterManagerImpl::drainConnPools(const HostVector& hosts) {
  for (const HostSharedPtr& host : hosts) {
    auto container = host_http_conn_pool_map_.find(host);
    if (container != host_http_conn_pool_map_.end()) {
      drainConnPools(host, container->second);
    }
  }
}

void ClusterManagerImpl::ThreadLocalClusterManagerImpl::drainConnPools(
    HostSharedPtr old_host, ConnPoolsContainer& container) {
  container.drains_remaining_ += container.pools_.size();

  for (const auto& pair : container.pools_) {
    pair.second->addDrainedCallback([this, old_host]() -> void {
      ConnPoolsContainer& container = host_http_conn_pool_map_[old_host];
      ASSERT(container.drains_remaining_ > 0);
      container.drains_remaining_--;
      if (container.drains_remaining_ == 0) {
        for (auto& pair : container.pools_) {
          thread_local_dispatcher_.deferredDelete(std::move(pair.second));
        }
        host_http_conn_pool_map_.erase(old_host);
      }
    });

    // The above addDrainedCallback() drain completion callback might execute immediately. This can
    // then effectively nuke 'container', which means we can't continue to loop on its contents
    // (we're done here).
    if (host_http_conn_pool_map_.count(old_host) == 0) {
      break;
    }
  }
}

void ClusterManagerImpl::ThreadLocalClusterManagerImpl::removeTcpConn(
    const HostConstSharedPtr& host, Network::ClientConnection& connection) {
  auto host_tcp_conn_map_it = host_tcp_conn_map_.find(host);
  ASSERT(host_tcp_conn_map_it != host_tcp_conn_map_.end());
  TcpConnectionsMap& connections_map = host_tcp_conn_map_it->second;
  auto it = connections_map.find(&connection);
  ASSERT(it != connections_map.end());
  connection.dispatcher().deferredDelete(std::move(it->second));
  connections_map.erase(it);
  if (connections_map.empty()) {
    host_tcp_conn_map_.erase(host_tcp_conn_map_it);
  }
}

void ClusterManagerImpl::ThreadLocalClusterManagerImpl::updateClusterMembership(
    const std::string& name, uint32_t priority, HostVectorConstSharedPtr hosts,
    HostVectorConstSharedPtr healthy_hosts, HostsPerLocalityConstSharedPtr hosts_per_locality,
    HostsPerLocalityConstSharedPtr healthy_hosts_per_locality,
    LocalityWeightsConstSharedPtr locality_weights, const HostVector& hosts_added,
    const HostVector& hosts_removed, ThreadLocal::Slot& tls) {

  ThreadLocalClusterManagerImpl& config = tls.getTyped<ThreadLocalClusterManagerImpl>();

  ASSERT(config.thread_local_clusters_.find(name) != config.thread_local_clusters_.end());
  const auto& cluster_entry = config.thread_local_clusters_[name];
  ENVOY_LOG(debug, "membership update for TLS cluster {}", name);
  cluster_entry->priority_set_.getOrCreateHostSet(priority).updateHosts(
      std::move(hosts), std::move(healthy_hosts), std::move(hosts_per_locality),
      std::move(healthy_hosts_per_locality), std::move(locality_weights), hosts_added,
      hosts_removed);

  // If an LB is thread aware, create a new worker local LB on membership changes.
  if (cluster_entry->lb_factory_ != nullptr) {
    ENVOY_LOG(debug, "re-creating local LB for TLS cluster {}", name);
    cluster_entry->lb_ = cluster_entry->lb_factory_->create();
  }
}

void ClusterManagerImpl::ThreadLocalClusterManagerImpl::onHostHealthFailure(
    const HostSharedPtr& host, ThreadLocal::Slot& tls) {

  // Drain all HTTP connection pool connections in the case of a host health failure. If outlier/
  // health is due to ECMP flow hashing issues for example, a new set of connections might do
  // better.
  // TODO(mattklein123): This function is currently very specific, but in the future when we do
  // more granular host set changes, we should be able to capture single host changes and make them
  // more targeted.
  ThreadLocalClusterManagerImpl& config = tls.getTyped<ThreadLocalClusterManagerImpl>();
  {
    const auto& container = config.host_http_conn_pool_map_.find(host);
    if (container != config.host_http_conn_pool_map_.end()) {
      for (const auto& pair : container->second.pools_) {
        const Http::ConnectionPool::InstancePtr& pool = pair.second;
        pool->drainConnections();
      }
    }
  }

  if (host->cluster().features() &
      ClusterInfo::Features::CLOSE_CONNECTIONS_ON_HOST_HEALTH_FAILURE) {

    // Each connection will remove itself from the TcpConnectionsMap when it closes, via its
    // Network::ConnectionCallbacks. The last removed tcp conn will remove the TcpConnectionsMap
    // from host_tcp_conn_map_, so do not cache it between iterations.
    //
    // TODO(ggreenway) PERF: If there are a large number of connections, this could take a long time
    // and halt other useful work. Consider breaking up this work. Note that this behavior is noted
    // in the configuration documentation in cluster setting
    // "close_connections_on_host_health_failure". Update the docs if this if this changes.
    while (true) {
      const auto& it = config.host_tcp_conn_map_.find(host);
      if (it == config.host_tcp_conn_map_.end()) {
        break;
      }
      TcpConnectionsMap& container = it->second;
      container.begin()->first->close(Network::ConnectionCloseType::NoFlush);
    }
  }
}

ClusterManagerImpl::ThreadLocalClusterManagerImpl::ClusterEntry::ClusterEntry(
    ThreadLocalClusterManagerImpl& parent, ClusterInfoConstSharedPtr cluster,
    const LoadBalancerFactorySharedPtr& lb_factory)
    : parent_(parent), lb_factory_(lb_factory), cluster_info_(cluster),
      http_async_client_(*cluster, parent.parent_.stats_, parent.thread_local_dispatcher_,
                         parent.parent_.local_info_, parent.parent_, parent.parent_.runtime_,
                         parent.parent_.random_,
                         Router::ShadowWriterPtr{new Router::ShadowWriterImpl(parent.parent_)}) {
  priority_set_.getOrCreateHostSet(0);

  // TODO(mattklein123): Consider converting other LBs over to thread local. All of them could
  // benefit given the healthy panic, locality, and priority calculations that take place.
  if (cluster->lbSubsetInfo().isEnabled()) {
    lb_.reset(new SubsetLoadBalancer(cluster->lbType(), priority_set_, parent_.local_priority_set_,
                                     cluster->stats(), parent.parent_.runtime_,
                                     parent.parent_.random_, cluster->lbSubsetInfo(),
                                     cluster->lbRingHashConfig(), cluster->lbConfig()));
  } else {
    switch (cluster->lbType()) {
    case LoadBalancerType::LeastRequest: {
      ASSERT(lb_factory_ == nullptr);
      lb_.reset(new LeastRequestLoadBalancer(priority_set_, parent_.local_priority_set_,
                                             cluster->stats(), parent.parent_.runtime_,
                                             parent.parent_.random_, cluster->lbConfig()));
      break;
    }
    case LoadBalancerType::Random: {
      ASSERT(lb_factory_ == nullptr);
      lb_.reset(new RandomLoadBalancer(priority_set_, parent_.local_priority_set_, cluster->stats(),
                                       parent.parent_.runtime_, parent.parent_.random_,
                                       cluster->lbConfig()));
      break;
    }
    case LoadBalancerType::RoundRobin: {
      ASSERT(lb_factory_ == nullptr);
      lb_.reset(new RoundRobinLoadBalancer(priority_set_, parent_.local_priority_set_,
                                           cluster->stats(), parent.parent_.runtime_,
                                           parent.parent_.random_, cluster->lbConfig()));
      break;
    }
    case LoadBalancerType::RingHash:
    case LoadBalancerType::Maglev: {
      ASSERT(lb_factory_ != nullptr);
      lb_ = lb_factory_->create();
      break;
    }
    case LoadBalancerType::OriginalDst: {
      ASSERT(lb_factory_ == nullptr);
      lb_.reset(new OriginalDstCluster::LoadBalancer(
          priority_set_, parent.parent_.active_clusters_.at(cluster->name())->cluster_));
      break;
    }
    }
  }

  priority_set_.addMemberUpdateCb(
      [this](uint32_t, const HostVector&, const HostVector& hosts_removed) -> void {
        // We need to go through and purge any connection pools for hosts that got deleted.
        // Even if two hosts actually point to the same address this will be safe, since if a
        // host is readded it will be a different physical HostSharedPtr.
        parent_.drainConnPools(hosts_removed);
      });
}

ClusterManagerImpl::ThreadLocalClusterManagerImpl::ClusterEntry::~ClusterEntry() {
  // We need to drain all connection pools for the cluster being removed. Then we can remove the
  // cluster.
  //
  // TODO(mattklein123): Optimally, we would just fire member changed callbacks and remove all of
  // the hosts inside of the HostImpl destructor. That is a change with wide implications, so we are
  // going with a more targeted approach for now.
  for (auto& host_set : priority_set_.hostSetsPerPriority()) {
    parent_.drainConnPools(host_set->hosts());
  }
}

Http::ConnectionPool::Instance*
ClusterManagerImpl::ThreadLocalClusterManagerImpl::ClusterEntry::connPool(
    ResourcePriority priority, Http::Protocol protocol, LoadBalancerContext* context) {
  HostConstSharedPtr host = lb_->chooseHost(context);
  if (!host) {
    ENVOY_LOG(debug, "no healthy host for HTTP connection pool");
    cluster_info_->stats().upstream_cx_none_healthy_.inc();
    return nullptr;
  }

  // Inherit socket options from downstream connection, if set.
  std::vector<uint8_t> hash_key = {uint8_t(protocol), uint8_t(priority)};

  // Use downstream connection socket options for computing connection pool hash key, if any.
  // This allows socket options to control connection pooling so that connections with
  // different options are not pooled together.
  bool have_options = false;
  if (context && context->downstreamConnection()) {
    const Network::ConnectionSocket::OptionsSharedPtr& options =
        context->downstreamConnection()->socketOptions();
    if (options) {
      for (const auto& option : *options) {
        have_options = true;
        option->hashKey(hash_key);
      }
    }
  }

  ConnPoolsContainer& container = parent_.host_http_conn_pool_map_[host];
  if (!container.pools_[hash_key]) {
    container.pools_[hash_key] = parent_.parent_.factory_.allocateConnPool(
        parent_.thread_local_dispatcher_, host, priority, protocol,
        have_options ? context->downstreamConnection()->socketOptions() : nullptr);
  }

  return container.pools_[hash_key].get();
}

ClusterManagerPtr ProdClusterManagerFactory::clusterManagerFromProto(
    const envoy::config::bootstrap::v2::Bootstrap& bootstrap, Stats::Store& stats,
    ThreadLocal::Instance& tls, Runtime::Loader& runtime, Runtime::RandomGenerator& random,
    const LocalInfo::LocalInfo& local_info, AccessLog::AccessLogManager& log_manager,
    Server::Admin& admin) {
  return ClusterManagerPtr{new ClusterManagerImpl(bootstrap, *this, stats, tls, runtime, random,
                                                  local_info, log_manager, main_thread_dispatcher_,
                                                  admin)};
}

Http::ConnectionPool::InstancePtr ProdClusterManagerFactory::allocateConnPool(
    Event::Dispatcher& dispatcher, HostConstSharedPtr host, ResourcePriority priority,
    Http::Protocol protocol, const Network::ConnectionSocket::OptionsSharedPtr& options) {
  if (protocol == Http::Protocol::Http2 &&
      runtime_.snapshot().featureEnabled("upstream.use_http2", 100)) {
    return Http::ConnectionPool::InstancePtr{
        new Http::Http2::ProdConnPoolImpl(dispatcher, host, priority, options)};
  } else {
    return Http::ConnectionPool::InstancePtr{
        new Http::Http1::ConnPoolImplProd(dispatcher, host, priority, options)};
  }
}

ClusterSharedPtr ProdClusterManagerFactory::clusterFromProto(
    const envoy::api::v2::Cluster& cluster, ClusterManager& cm,
    Outlier::EventLoggerSharedPtr outlier_event_logger, AccessLog::AccessLogManager& log_manager,
    bool added_via_api) {
  return ClusterImplBase::create(cluster, cm, stats_, tls_, dns_resolver_, ssl_context_manager_,
                                 runtime_, random_, main_thread_dispatcher_, log_manager,
                                 local_info_, outlier_event_logger, added_via_api);
}

CdsApiPtr ProdClusterManagerFactory::createCds(
    const envoy::api::v2::core::ConfigSource& cds_config,
    const absl::optional<envoy::api::v2::core::ConfigSource>& eds_config, ClusterManager& cm) {
  return CdsApiImpl::create(cds_config, eds_config, cm, main_thread_dispatcher_, random_,
                            local_info_, stats_);
}

} // namespace Upstream
} // namespace Envoy<|MERGE_RESOLUTION|>--- conflicted
+++ resolved
@@ -172,18 +172,11 @@
                                        Event::Dispatcher& main_thread_dispatcher,
                                        Server::Admin& admin)
     : factory_(factory), runtime_(runtime), stats_(stats), tls_(tls.allocateSlot()),
-<<<<<<< HEAD
-      random_(random), log_manager_(log_manager),
-      bind_config_(bootstrap.cluster_manager().upstream_bind_config()), local_info_(local_info),
-      cm_stats_(generateStats(stats)),
-      init_helper_([this](Cluster& cluster) { onClusterInit(cluster); }) {
-=======
-      random_(random), bind_config_(bootstrap.cluster_manager().upstream_bind_config()),
+      random_(random), log_manager_(log_manager), bind_config_(bootstrap.cluster_manager().upstream_bind_config()),
       local_info_(local_info), cm_stats_(generateStats(stats)),
       init_helper_([this](Cluster& cluster) { onClusterInit(cluster); }),
       config_tracker_entry_(
           admin.getConfigTracker().add("clusters", [this] { return dumpClusterConfigs(); })) {
->>>>>>> 2638e871
   async_client_manager_ = std::make_unique<Grpc::AsyncClientManagerImpl>(*this, tls);
   const auto& cm_config = bootstrap.cluster_manager();
   if (cm_config.has_outlier_detection()) {

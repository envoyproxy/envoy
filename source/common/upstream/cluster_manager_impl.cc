--- conflicted
+++ resolved
@@ -174,11 +174,8 @@
                                        const LocalInfo::LocalInfo& local_info,
                                        AccessLog::AccessLogManager& log_manager,
                                        Event::Dispatcher& main_thread_dispatcher,
-<<<<<<< HEAD
-                                       Server::Admin& admin, Http::CodeStats& code_stats)
-=======
-                                       Server::Admin& admin, Api::Api& api)
->>>>>>> 90c4ca35
+                                       Server::Admin& admin, Api::Api& api,
+                                       Http::CodeStats& code_stats)
     : factory_(factory), runtime_(runtime), stats_(stats), tls_(tls.allocateSlot()),
       random_(random), log_manager_(log_manager),
       bind_config_(bootstrap.cluster_manager().upstream_bind_config()), local_info_(local_info),
@@ -1178,11 +1175,7 @@
     Server::Admin& admin, Http::CodeStats& code_stats) {
   return ClusterManagerPtr{new ClusterManagerImpl(bootstrap, *this, stats, tls, runtime, random,
                                                   local_info, log_manager, main_thread_dispatcher_,
-<<<<<<< HEAD
-                                                  admin, code_stats)};
-=======
-                                                  admin, api_)};
->>>>>>> 90c4ca35
+                                                  admin, api_, code_stats)};
 }
 
 Http::ConnectionPool::InstancePtr ProdClusterManagerFactory::allocateConnPool(

--- conflicted
+++ resolved
@@ -1489,14 +1489,7 @@
                          parent.parent_.local_info_, parent.parent_, parent.parent_.runtime_,
                          parent.parent_.random_,
                          Router::ShadowWriterPtr{new Router::ShadowWriterImpl(parent.parent_)},
-                         parent_.parent_.http_context_, parent_.parent_.router_context_),
-      quic_info_(
-#ifdef ENVOY_ENABLE_QUIC
-          Quic::createPersistentQuicInfoForCluster(parent.thread_local_dispatcher_, *cluster)
-#else
-          std::make_unique<Http::PersistentQuicInfo>()
-#endif
-      ) {
+                         parent_.parent_.http_context_, parent_.parent_.router_context_) {
   priority_set_.getOrCreateHostSet(0);
 
   // TODO(mattklein123): Consider converting other LBs over to thread local. All of them could
@@ -1679,11 +1672,7 @@
             parent_.thread_local_dispatcher_, host, priority, upstream_protocols,
             alternate_protocol_options, !upstream_options->empty() ? upstream_options : nullptr,
             have_transport_socket_options ? context->upstreamTransportSocketOptions() : nullptr,
-<<<<<<< HEAD
-            parent_.parent_.time_source_, parent_.cluster_manager_state_, *quic_info_);
-=======
             parent_.parent_.time_source_, parent_.cluster_manager_state_, quic_info_);
->>>>>>> ef941bb8
 
         pool->addIdleCallback([&parent = parent_, host, priority, hash_key]() {
           parent.httpConnPoolIsIdle(host, priority, hash_key);
@@ -1829,11 +1818,7 @@
         alternate_protocol_options,
     const Network::ConnectionSocket::OptionsSharedPtr& options,
     const Network::TransportSocketOptionsConstSharedPtr& transport_socket_options,
-<<<<<<< HEAD
-    TimeSource& source, ClusterConnectivityState& state, Http::PersistentQuicInfo& quic_info) {
-=======
     TimeSource& source, ClusterConnectivityState& state, Http::PersistentQuicInfoPtr& quic_info) {
->>>>>>> ef941bb8
   if (protocols.size() == 3 &&
       context_.runtime().snapshot().featureEnabled("upstream.use_http3", 100)) {
     ASSERT(contains(protocols,
@@ -1850,11 +1835,7 @@
     return std::make_unique<Http::ConnectivityGrid>(
         dispatcher, context_.api().randomGenerator(), host, priority, options,
         transport_socket_options, state, source, alternate_protocols_cache, coptions,
-<<<<<<< HEAD
-        quic_stat_names_, stats_, quic_info);
-=======
         quic_stat_names_, stats_, *quic_info);
->>>>>>> ef941bb8
 #else
     (void)quic_info;
     // Should be blocked by configuration checking at an earlier point.
@@ -1880,11 +1861,7 @@
     }
     return Http::Http3::allocateConnPool(dispatcher, context_.api().randomGenerator(), host,
                                          priority, options, transport_socket_options, state,
-<<<<<<< HEAD
-                                         quic_stat_names_, {}, stats_, {}, quic_info);
-=======
                                          quic_stat_names_, {}, stats_, {}, *quic_info);
->>>>>>> ef941bb8
 #else
     UNREFERENCED_PARAMETER(source);
     // Should be blocked by configuration checking at an earlier point.

#include "common/upstream/cluster_manager_impl.h"

#include <chrono>
#include <cstdint>
#include <functional>
#include <list>
#include <memory>
#include <string>
#include <vector>

#include "envoy/admin/v3/config_dump.pb.h"
#include "envoy/config/bootstrap/v3/bootstrap.pb.h"
#include "envoy/config/cluster/v3/cluster.pb.h"
#include "envoy/config/core/v3/config_source.pb.h"
#include "envoy/event/dispatcher.h"
#include "envoy/network/dns.h"
#include "envoy/runtime/runtime.h"
#include "envoy/stats/scope.h"

#include "common/common/assert.h"
#include "common/common/enum_to_int.h"
#include "common/common/fmt.h"
#include "common/common/utility.h"
#include "common/config/new_grpc_mux_impl.h"
#include "common/config/utility.h"
#include "common/config/version_converter.h"
#include "common/grpc/async_client_manager_impl.h"
#include "common/http/async_client_impl.h"
#include "common/http/http1/conn_pool.h"
#include "common/http/http2/conn_pool.h"
#include "common/network/resolver_impl.h"
#include "common/network/utility.h"
#include "common/protobuf/utility.h"
#include "common/router/shadow_writer_impl.h"
#include "common/runtime/runtime_features.h"
#include "common/tcp/conn_pool.h"
#include "common/tcp/original_conn_pool.h"
#include "common/upstream/cds_api_impl.h"
#include "common/upstream/load_balancer_impl.h"
#include "common/upstream/maglev_lb.h"
#include "common/upstream/original_dst_cluster.h"
#include "common/upstream/priority_conn_pool_map_impl.h"
#include "common/upstream/ring_hash_lb.h"
#include "common/upstream/subset_lb.h"

namespace Envoy {
namespace Upstream {
namespace {

void addOptionsIfNotNull(Network::Socket::OptionsSharedPtr& options,
                         const Network::Socket::OptionsSharedPtr& to_add) {
  if (to_add != nullptr) {
    Network::Socket::appendOptions(options, to_add);
  }
}

} // namespace

void ClusterManagerInitHelper::addCluster(ClusterManagerCluster& cluster) {
  // See comments in ClusterManagerImpl::addOrUpdateCluster() for why this is only called during
  // server initialization.
  ASSERT(state_ != State::AllClustersInitialized);

  const auto initialize_cb = [&cluster, this] { onClusterInit(cluster); };
<<<<<<< HEAD
  if (cluster.cluster().initializePhase() == Cluster::InitializePhase::Primary) {
=======
  if (cluster.initializePhase() == Cluster::InitializePhase::Primary) {
    // Remove the previous cluster before the cluster object is destroyed.
    primary_init_clusters_.remove_if(
        [name_to_remove = cluster.info()->name()](Cluster* cluster_iter) {
          return cluster_iter->info()->name() == name_to_remove;
        });
>>>>>>> d9af0e98
    primary_init_clusters_.push_back(&cluster);
    cluster.cluster().initialize(initialize_cb);
  } else {
<<<<<<< HEAD
    ASSERT(cluster.cluster().initializePhase() == Cluster::InitializePhase::Secondary);
=======
    ASSERT(cluster.initializePhase() == Cluster::InitializePhase::Secondary);
    // Remove the previous cluster before the cluster object is destroyed.
    secondary_init_clusters_.remove_if(
        [name_to_remove = cluster.info()->name()](Cluster* cluster_iter) {
          return cluster_iter->info()->name() == name_to_remove;
        });
>>>>>>> d9af0e98
    secondary_init_clusters_.push_back(&cluster);
    if (started_secondary_initialize_) {
      // This can happen if we get a second CDS update that adds new clusters after we have
      // already started secondary init. In this case, just immediately initialize.
      cluster.cluster().initialize(initialize_cb);
    }
  }

  ENVOY_LOG(debug, "cm init: adding: cluster={} primary={} secondary={}",
            cluster.cluster().info()->name(), primary_init_clusters_.size(),
            secondary_init_clusters_.size());
}

void ClusterManagerInitHelper::onClusterInit(ClusterManagerCluster& cluster) {
  ASSERT(state_ != State::AllClustersInitialized);
  per_cluster_init_callback_(cluster);
  removeCluster(cluster);
}

void ClusterManagerInitHelper::removeCluster(ClusterManagerCluster& cluster) {
  if (state_ == State::AllClustersInitialized) {
    return;
  }

  // There is a remote edge case where we can remove a cluster via CDS that has not yet been
  // initialized. When called via the remove cluster API this code catches that case.
  std::list<ClusterManagerCluster*>* cluster_list;
  if (cluster.cluster().initializePhase() == Cluster::InitializePhase::Primary) {
    cluster_list = &primary_init_clusters_;
  } else {
    ASSERT(cluster.cluster().initializePhase() == Cluster::InitializePhase::Secondary);
    cluster_list = &secondary_init_clusters_;
  }

  // It is possible that the cluster we are removing has already been initialized, and is not
  // present in the initializer list. If so, this is fine.
  cluster_list->remove(&cluster);
  ENVOY_LOG(debug, "cm init: init complete: cluster={} primary={} secondary={}",
            cluster.cluster().info()->name(), primary_init_clusters_.size(),
            secondary_init_clusters_.size());
  maybeFinishInitialize();
}

void ClusterManagerInitHelper::initializeSecondaryClusters() {
  started_secondary_initialize_ = true;
  // Cluster::initialize() method can modify the list of secondary_init_clusters_ to remove
  // the item currently being initialized, so we eschew range-based-for and do this complicated
  // dance to increment the iterator before calling initialize.
  for (auto iter = secondary_init_clusters_.begin(); iter != secondary_init_clusters_.end();) {
    ClusterManagerCluster* cluster = *iter;
    ++iter;
    ENVOY_LOG(debug, "initializing secondary cluster {}", cluster->cluster().info()->name());
    cluster->cluster().initialize([cluster, this] { onClusterInit(*cluster); });
  }
}

void ClusterManagerInitHelper::maybeFinishInitialize() {
  // Do not do anything if we are still doing the initial static load or if we are waiting for
  // CDS initialize.
  ENVOY_LOG(debug, "maybe finish initialize state: {}", enumToInt(state_));
  if (state_ == State::Loading || state_ == State::WaitingToStartCdsInitialization) {
    return;
  }

  ASSERT(state_ == State::WaitingToStartSecondaryInitialization ||
         state_ == State::CdsInitialized ||
         state_ == State::WaitingForPrimaryInitializationToComplete);
  ENVOY_LOG(debug, "maybe finish initialize primary init clusters empty: {}",
            primary_init_clusters_.empty());
  // If we are still waiting for primary clusters to initialize, do nothing.
  if (!primary_init_clusters_.empty()) {
    return;
  } else if (state_ == State::WaitingForPrimaryInitializationToComplete) {
    state_ = State::WaitingToStartSecondaryInitialization;
    if (primary_clusters_initialized_callback_) {
      primary_clusters_initialized_callback_();
    }
    return;
  }

  // If we are still waiting for secondary clusters to initialize, see if we need to first call
  // initialize on them. This is only done once.
  ENVOY_LOG(debug, "maybe finish initialize secondary init clusters empty: {}",
            secondary_init_clusters_.empty());
  if (!secondary_init_clusters_.empty()) {
    if (!started_secondary_initialize_) {
      ENVOY_LOG(info, "cm init: initializing secondary clusters");
      // If the first CDS response doesn't have any primary cluster, ClusterLoadAssignment
      // should be already paused by CdsApiImpl::onConfigUpdate(). Need to check that to
      // avoid double pause ClusterLoadAssignment.
      Config::ScopedResume maybe_resume_eds;
      if (cm_.adsMux()) {
        const auto type_urls =
            Config::getAllVersionTypeUrls<envoy::config::endpoint::v3::ClusterLoadAssignment>();
        maybe_resume_eds = cm_.adsMux()->pause(type_urls);
      }
      initializeSecondaryClusters();
    }
    return;
  }

  // At this point, if we are doing static init, and we have CDS, start CDS init. Otherwise, move
  // directly to initialized.
  started_secondary_initialize_ = false;
  ENVOY_LOG(debug, "maybe finish initialize cds api ready: {}", cds_ != nullptr);
  if (state_ == State::WaitingToStartSecondaryInitialization && cds_) {
    ENVOY_LOG(info, "cm init: initializing cds");
    state_ = State::WaitingToStartCdsInitialization;
    cds_->initialize();
  } else {
    ENVOY_LOG(info, "cm init: all clusters initialized");
    state_ = State::AllClustersInitialized;
    if (initialized_callback_) {
      initialized_callback_();
    }
  }
}

void ClusterManagerInitHelper::onStaticLoadComplete() {
  ASSERT(state_ == State::Loading);
  // After initialization of primary clusters has completed, transition to
  // waiting for signal to initialize secondary clusters and then CDS.
  state_ = State::WaitingForPrimaryInitializationToComplete;
  maybeFinishInitialize();
}

void ClusterManagerInitHelper::startInitializingSecondaryClusters() {
  ASSERT(state_ == State::WaitingToStartSecondaryInitialization);
  ENVOY_LOG(debug, "continue initializing secondary clusters");
  maybeFinishInitialize();
}

void ClusterManagerInitHelper::setCds(CdsApi* cds) {
  ASSERT(state_ == State::Loading);
  cds_ = cds;
  if (cds_) {
    cds_->setInitializedCb([this]() -> void {
      ASSERT(state_ == State::WaitingToStartCdsInitialization);
      state_ = State::CdsInitialized;
      maybeFinishInitialize();
    });
  }
}

void ClusterManagerInitHelper::setInitializedCb(
    ClusterManager::InitializationCompleteCallback callback) {
  if (state_ == State::AllClustersInitialized) {
    callback();
  } else {
    initialized_callback_ = callback;
  }
}

void ClusterManagerInitHelper::setPrimaryClustersInitializedCb(
    ClusterManager::PrimaryClustersReadyCallback callback) {
  // The callback must be set before or at the `WaitingToStartSecondaryInitialization` state.
  ASSERT(state_ == State::WaitingToStartSecondaryInitialization ||
         state_ == State::WaitingForPrimaryInitializationToComplete || state_ == State::Loading);
  if (state_ == State::WaitingToStartSecondaryInitialization) {
    // This is the case where all clusters are STATIC and without health checking.
    callback();
  } else {
    primary_clusters_initialized_callback_ = callback;
  }
}

ClusterManagerImpl::ClusterManagerImpl(
    const envoy::config::bootstrap::v3::Bootstrap& bootstrap, ClusterManagerFactory& factory,
    Stats::Store& stats, ThreadLocal::Instance& tls, Runtime::Loader& runtime,
    const LocalInfo::LocalInfo& local_info, AccessLog::AccessLogManager& log_manager,
    Event::Dispatcher& main_thread_dispatcher, Server::Admin& admin,
    ProtobufMessage::ValidationContext& validation_context, Api::Api& api,
    Http::Context& http_context, Grpc::Context& grpc_context)
    : factory_(factory), runtime_(runtime), stats_(stats), tls_(tls),
      random_(api.randomGenerator()),
      bind_config_(bootstrap.cluster_manager().upstream_bind_config()), local_info_(local_info),
      cm_stats_(generateStats(stats)),
      init_helper_(*this, [this](ClusterManagerCluster& cluster) { onClusterInit(cluster); }),
      config_tracker_entry_(
          admin.getConfigTracker().add("clusters", [this] { return dumpClusterConfigs(); })),
      time_source_(main_thread_dispatcher.timeSource()), dispatcher_(main_thread_dispatcher),
      http_context_(http_context),
      subscription_factory_(local_info, main_thread_dispatcher, *this,
                            validation_context.dynamicValidationVisitor(), api, runtime_) {
  async_client_manager_ = std::make_unique<Grpc::AsyncClientManagerImpl>(
      *this, tls, time_source_, api, grpc_context.statNames());
  const auto& cm_config = bootstrap.cluster_manager();
  if (cm_config.has_outlier_detection()) {
    const std::string event_log_file_path = cm_config.outlier_detection().event_log_path();
    if (!event_log_file_path.empty()) {
      outlier_event_logger_ = std::make_shared<Outlier::EventLoggerImpl>(
          log_manager, event_log_file_path, time_source_);
    }
  }

  // We need to know whether we're zone aware early on, so make sure we do this lookup
  // before we load any clusters.
  if (!cm_config.local_cluster_name().empty()) {
    local_cluster_name_ = cm_config.local_cluster_name();
  }

  const auto& dyn_resources = bootstrap.dynamic_resources();

  // Cluster loading happens in two phases: first all the primary clusters are loaded, and then all
  // the secondary clusters are loaded. As it currently stands all non-EDS clusters and EDS which
  // load endpoint definition from file are primary and
  // (REST,GRPC,DELTA_GRPC) EDS clusters are secondary. This two phase
  // loading is done because in v2 configuration each EDS cluster individually sets up a
  // subscription. When this subscription is an API source the cluster will depend on a non-EDS
  // cluster, so the non-EDS clusters must be loaded first.
  auto is_primary_cluster = [](const envoy::config::cluster::v3::Cluster& cluster) -> bool {
    return cluster.type() != envoy::config::cluster::v3::Cluster::EDS ||
           (cluster.type() == envoy::config::cluster::v3::Cluster::EDS &&
            cluster.eds_cluster_config().eds_config().config_source_specifier_case() ==
                envoy::config::core::v3::ConfigSource::ConfigSourceSpecifierCase::kPath);
  };
  // Build book-keeping for which clusters are primary. This is useful when we
  // invoke loadCluster() below and it needs the complete set of primaries.
  for (const auto& cluster : bootstrap.static_resources().clusters()) {
    if (is_primary_cluster(cluster)) {
      primary_clusters_.insert(cluster.name());
    }
  }
  // Load all the primary clusters.
  for (const auto& cluster : bootstrap.static_resources().clusters()) {
    if (is_primary_cluster(cluster)) {
      loadCluster(cluster, "", false, active_clusters_);
    }
  }

  // Now setup ADS if needed, this might rely on a primary cluster.
  // This is the only point where distinction between delta ADS and state-of-the-world ADS is made.
  // After here, we just have a GrpcMux interface held in ads_mux_, which hides
  // whether the backing implementation is delta or SotW.
  if (dyn_resources.has_ads_config()) {
    if (dyn_resources.ads_config().api_type() ==
        envoy::config::core::v3::ApiConfigSource::DELTA_GRPC) {
      ads_mux_ = std::make_shared<Config::NewGrpcMuxImpl>(
          Config::Utility::factoryForGrpcApiConfigSource(*async_client_manager_,
                                                         dyn_resources.ads_config(), stats, false)
              ->create(),
          main_thread_dispatcher,
          *Protobuf::DescriptorPool::generated_pool()->FindMethodByName(
              dyn_resources.ads_config().transport_api_version() ==
                      envoy::config::core::v3::ApiVersion::V3
                  // TODO(htuch): consolidate with type_to_endpoint.cc, once we sort out the future
                  // direction of that module re: https://github.com/envoyproxy/envoy/issues/10650.
                  ? "envoy.service.discovery.v3.AggregatedDiscoveryService.DeltaAggregatedResources"
                  : "envoy.service.discovery.v2.AggregatedDiscoveryService."
                    "DeltaAggregatedResources"),
          dyn_resources.ads_config().transport_api_version(), random_, stats_,
          Envoy::Config::Utility::parseRateLimitSettings(dyn_resources.ads_config()), local_info);
    } else {
      ads_mux_ = std::make_shared<Config::GrpcMuxImpl>(
          local_info,
          Config::Utility::factoryForGrpcApiConfigSource(*async_client_manager_,
                                                         dyn_resources.ads_config(), stats, false)
              ->create(),
          main_thread_dispatcher,
          *Protobuf::DescriptorPool::generated_pool()->FindMethodByName(
              dyn_resources.ads_config().transport_api_version() ==
                      envoy::config::core::v3::ApiVersion::V3
                  // TODO(htuch): consolidate with type_to_endpoint.cc, once we sort out the future
                  // direction of that module re: https://github.com/envoyproxy/envoy/issues/10650.
                  ? "envoy.service.discovery.v3.AggregatedDiscoveryService."
                    "StreamAggregatedResources"
                  : "envoy.service.discovery.v2.AggregatedDiscoveryService."
                    "StreamAggregatedResources"),
          dyn_resources.ads_config().transport_api_version(), random_, stats_,
          Envoy::Config::Utility::parseRateLimitSettings(dyn_resources.ads_config()),
          bootstrap.dynamic_resources().ads_config().set_node_on_first_message_only());
    }
  } else {
    ads_mux_ = std::make_unique<Config::NullGrpcMuxImpl>();
  }

  // After ADS is initialized, load EDS static clusters as EDS config may potentially need ADS.
  for (const auto& cluster : bootstrap.static_resources().clusters()) {
    // Now load all the secondary clusters.
    if (cluster.type() == envoy::config::cluster::v3::Cluster::EDS &&
        cluster.eds_cluster_config().eds_config().config_source_specifier_case() !=
            envoy::config::core::v3::ConfigSource::ConfigSourceSpecifierCase::kPath) {
      loadCluster(cluster, "", false, active_clusters_);
    }
  }

  cm_stats_.cluster_added_.add(bootstrap.static_resources().clusters().size());
  updateClusterCounts();

  if (local_cluster_name_ &&
      (active_clusters_.find(local_cluster_name_.value()) == active_clusters_.end())) {
    throw EnvoyException(
        fmt::format("local cluster '{}' must be defined", local_cluster_name_.value()));
  }

  // Once the initial set of static bootstrap clusters are created (including the local cluster),
  // we can instantiate the thread local cluster manager.
  tls_.set([this](Event::Dispatcher& dispatcher) {
    return std::make_shared<ThreadLocalClusterManagerImpl>(*this, dispatcher);
  });

  // For active clusters that exist in bootstrap, post an empty thread local cluster update to
  // populate them.
  // TODO(mattklein123): It would be nice if we did not do this and instead all thread local cluster
  // creation happened as part of the cluster init flow, however there are certain cases that depend
  // on this behavior including route checking. It may be possible to fix static route checking to
  // not depend on this behavior, but for now this is consistent with the way we have always done
  // this so in the interest of minimal change it is not being done now.
  for (auto& cluster : active_clusters_) {
    // Skip posting the thread local cluster which is created as part of the thread local cluster
    // manager constructor. See the TODO in that code for eventually cleaning this up.
    if (local_cluster_name_ && local_cluster_name_.value() == cluster.first) {
      continue;
    }

    postThreadLocalClusterUpdate(*cluster.second, ThreadLocalClusterUpdateParams());
  }

  // We can now potentially create the CDS API once the backing cluster exists.
  if (dyn_resources.has_cds_config()) {
    cds_api_ = factory_.createCds(dyn_resources.cds_config(), *this);
    init_helper_.setCds(cds_api_.get());
  } else {
    init_helper_.setCds(nullptr);
  }

  // Proceed to add all static bootstrap clusters to the init manager. This will immediately
  // initialize any primary clusters. Post-init processing further initializes any thread
  // aware load balancer and sets up the per-worker host set updates.
  for (auto& cluster : active_clusters_) {
    init_helper_.addCluster(*cluster.second);
  }

  // Potentially move to secondary initialization on the static bootstrap clusters if all primary
  // clusters have already initialized. (E.g., if all static).
  init_helper_.onStaticLoadComplete();

  ads_mux_->start();
}

void ClusterManagerImpl::initializeSecondaryClusters(
    const envoy::config::bootstrap::v3::Bootstrap& bootstrap) {
  init_helper_.startInitializingSecondaryClusters();

  const auto& cm_config = bootstrap.cluster_manager();
  if (cm_config.has_load_stats_config()) {
    const auto& load_stats_config = cm_config.load_stats_config();

    load_stats_reporter_ = std::make_unique<LoadStatsReporter>(
        local_info_, *this, stats_,
        Config::Utility::factoryForGrpcApiConfigSource(*async_client_manager_, load_stats_config,
                                                       stats_, false)
            ->create(),
        load_stats_config.transport_api_version(), dispatcher_);
  }
}

ClusterManagerStats ClusterManagerImpl::generateStats(Stats::Scope& scope) {
  const std::string final_prefix = "cluster_manager.";
  return {ALL_CLUSTER_MANAGER_STATS(POOL_COUNTER_PREFIX(scope, final_prefix),
                                    POOL_GAUGE_PREFIX(scope, final_prefix))};
}

void ClusterManagerImpl::onClusterInit(ClusterManagerCluster& cm_cluster) {
  // This routine is called when a cluster has finished initializing. The cluster has not yet
  // been setup for cross-thread updates to avoid needless updates during initialization. The order
  // of operations here is important. We start by initializing the thread aware load balancer if
  // needed. This must happen first so cluster updates are heard first by the load balancer.
  // Also, it assures that all of clusters which this function is called should be always active.
  auto& cluster = cm_cluster.cluster();
  auto cluster_data = warming_clusters_.find(cluster.info()->name());
  // We have a situation that clusters will be immediately active, such as static and primary
  // cluster. So we must have this prevention logic here.
  if (cluster_data != warming_clusters_.end()) {
    clusterWarmingToActive(cluster.info()->name());
    updateClusterCounts();
  }
  cluster_data = active_clusters_.find(cluster.info()->name());

  if (cluster_data->second->thread_aware_lb_ != nullptr) {
    cluster_data->second->thread_aware_lb_->initialize();
  }

  // Now setup for cross-thread updates.
  cluster.prioritySet().addMemberUpdateCb(
      [&cluster, this](const HostVector&, const HostVector& hosts_removed) -> void {
        if (cluster.info()->lbConfig().close_connections_on_host_set_change()) {
          for (const auto& host_set : cluster.prioritySet().hostSetsPerPriority()) {
            // This will drain all tcp and http connection pools.
            postThreadLocalDrainConnections(cluster, host_set->hosts());
          }
        } else {
          // TODO(snowp): Should this be subject to merge windows?

          // Whenever hosts are removed from the cluster, we make each TLS cluster drain it's
          // connection pools for the removed hosts. If `close_connections_on_host_set_change` is
          // enabled, this case will be covered by first `if` statement, where all
          // connection pools are drained.
          if (!hosts_removed.empty()) {
            postThreadLocalDrainConnections(cluster, hosts_removed);
          }
        }
      });

  cluster.prioritySet().addPriorityUpdateCb([&cm_cluster, this](uint32_t priority,
                                                                const HostVector& hosts_added,
                                                                const HostVector& hosts_removed) {
    // This fires when a cluster is about to have an updated member set. We need to send this
    // out to all of the thread local configurations.

    // Should we save this update and merge it with other updates?
    //
    // Note that we can only _safely_ merge updates that have no added/removed hosts. That is,
    // only those updates that signal a change in host healthcheck state, weight or metadata.
    //
    // We've discussed merging updates related to hosts being added/removed, but it's really
    // tricky to merge those given that downstream consumers of these updates expect to see the
    // full list of updates, not a condensed one. This is because they use the broadcasted
    // HostSharedPtrs within internal maps to track hosts. If we fail to broadcast the entire list
    // of removals, these maps will leak those HostSharedPtrs.
    //
    // See https://github.com/envoyproxy/envoy/pull/3941 for more context.
    bool scheduled = false;
    const auto merge_timeout = PROTOBUF_GET_MS_OR_DEFAULT(cm_cluster.cluster().info()->lbConfig(),
                                                          update_merge_window, 1000);
    // Remember: we only merge updates with no adds/removes — just hc/weight/metadata changes.
    const bool is_mergeable = hosts_added.empty() && hosts_removed.empty();

    if (merge_timeout > 0) {
      // If this is not mergeable, we should cancel any scheduled updates since
      // we'll deliver it immediately.
      scheduled = scheduleUpdate(cm_cluster, priority, is_mergeable, merge_timeout);
    }

    // If an update was not scheduled for later, deliver it immediately.
    if (!scheduled) {
      cm_stats_.cluster_updated_.inc();
      postThreadLocalClusterUpdate(
          cm_cluster, ThreadLocalClusterUpdateParams(priority, hosts_added, hosts_removed));
    }
  });

  // Finally, post updates cross-thread so the per-thread load balancers are ready.
  ThreadLocalClusterUpdateParams params;
  for (auto& host_set : cluster.prioritySet().hostSetsPerPriority()) {
    if (host_set->hosts().empty()) {
      continue;
    }
    params.per_priority_update_params_.emplace_back(host_set->priority(), host_set->hosts(),
                                                    HostVector{});
  }
  postThreadLocalClusterUpdate(cm_cluster, std::move(params));
}

bool ClusterManagerImpl::scheduleUpdate(ClusterManagerCluster& cluster, uint32_t priority,
                                        bool mergeable, const uint64_t timeout) {
  // Find pending updates for this cluster.
  auto& updates_by_prio = updates_map_[cluster.cluster().info()->name()];
  if (!updates_by_prio) {
    updates_by_prio = std::make_unique<PendingUpdatesByPriorityMap>();
  }

  // Find pending updates for this priority.
  auto& updates = (*updates_by_prio)[priority];
  if (!updates) {
    updates = std::make_unique<PendingUpdates>();
  }

  // Has an update_merge_window gone by since the last update? If so, don't schedule
  // the update so it can be applied immediately. Ditto if this is not a mergeable update.
  const auto delta = time_source_.monotonicTime() - updates->last_updated_;
  const uint64_t delta_ms = std::chrono::duration_cast<std::chrono::milliseconds>(delta).count();
  const bool out_of_merge_window = delta_ms > timeout;
  if (out_of_merge_window || !mergeable) {
    // If there was a pending update, we cancel the pending merged update.
    //
    // Note: it's possible that even though we are outside of a merge window (delta_ms > timeout),
    // a timer is enabled. This race condition is fine, since we'll disable the timer here and
    // deliver the update immediately.

    // Why wasn't the update scheduled for later delivery? We keep some stats that are helpful
    // to understand why merging did not happen. There's 2 things we are tracking here:

    // 1) Was this update out of a merge window?
    if (mergeable && out_of_merge_window) {
      cm_stats_.update_out_of_merge_window_.inc();
    }

    // 2) Were there previous updates that we are cancelling (and delivering immediately)?
    if (updates->disableTimer()) {
      cm_stats_.update_merge_cancelled_.inc();
    }

    updates->last_updated_ = time_source_.monotonicTime();
    return false;
  }

  // If there's no timer, create one.
  if (updates->timer_ == nullptr) {
    updates->timer_ = dispatcher_.createTimer([this, &cluster, priority, &updates]() -> void {
      applyUpdates(cluster, priority, *updates);
    });
  }

  // Ensure there's a timer set to deliver these updates.
  if (!updates->timer_->enabled()) {
    updates->enableTimer(timeout);
  }

  return true;
}

void ClusterManagerImpl::applyUpdates(ClusterManagerCluster& cluster, uint32_t priority,
                                      PendingUpdates& updates) {
  // Deliver pending updates.

  // Remember that these merged updates are _only_ for updates related to
  // HC/weight/metadata changes. That's why added/removed are empty. All
  // adds/removals were already immediately broadcasted.
  static const HostVector hosts_added;
  static const HostVector hosts_removed;

  postThreadLocalClusterUpdate(
      cluster, ThreadLocalClusterUpdateParams(priority, hosts_added, hosts_removed));

  cm_stats_.cluster_updated_via_merge_.inc();
  updates.last_updated_ = time_source_.monotonicTime();
}

bool ClusterManagerImpl::addOrUpdateCluster(const envoy::config::cluster::v3::Cluster& cluster,
                                            const std::string& version_info) {
  // First we need to see if this new config is new or an update to an existing dynamic cluster.
  // We don't allow updates to statically configured clusters in the main configuration. We check
  // both the warming clusters and the active clusters to see if we need an update or the update
  // should be blocked.
  const std::string& cluster_name = cluster.name();
  const auto existing_active_cluster = active_clusters_.find(cluster_name);
  const auto existing_warming_cluster = warming_clusters_.find(cluster_name);
  const uint64_t new_hash = MessageUtil::hash(cluster);
  if ((existing_active_cluster != active_clusters_.end() &&
       existing_active_cluster->second->blockUpdate(new_hash)) ||
      (existing_warming_cluster != warming_clusters_.end() &&
       existing_warming_cluster->second->blockUpdate(new_hash))) {
    return false;
  }

  if (existing_active_cluster != active_clusters_.end() ||
      existing_warming_cluster != warming_clusters_.end()) {
    if (existing_active_cluster != active_clusters_.end()) {
      // The following init manager remove call is a NOP in the case we are already initialized.
      // It's just kept here to avoid additional logic.
      init_helper_.removeCluster(*existing_active_cluster->second);
    }
    cm_stats_.cluster_modified_.inc();
  } else {
    cm_stats_.cluster_added_.inc();
  }

  // There are two discrete paths here depending on when we are adding/updating a cluster.
  // 1) During initial server load we use the init manager which handles complex logic related to
  //    primary/secondary init, static/CDS init, warming all clusters, etc.
  // 2) After initial server load, we handle warming independently for each cluster in the warming
  //    map.
  // Note: It's likely possible that all warming logic could be centralized in the init manager, but
  //       a decision was made to split the logic given how complex the init manager already is. In
  //       the future we may decide to undergo a refactor to unify the logic but the effort/risk to
  //       do that right now does not seem worth it given that the logic is generally pretty clean
  //       and easy to understand.
  const bool all_clusters_initialized =
      init_helper_.state() == ClusterManagerInitHelper::State::AllClustersInitialized;
  // Preserve the previous cluster data to avoid early destroy. The same cluster should be added
  // before destroy to avoid early initialization complete.
  const auto previous_cluster = loadCluster(cluster, version_info, true, warming_clusters_);
  auto& cluster_entry = warming_clusters_.at(cluster_name);
  if (!all_clusters_initialized) {
    ENVOY_LOG(debug, "add/update cluster {} during init", cluster_name);
    init_helper_.addCluster(*cluster_entry);
  } else {
    ENVOY_LOG(debug, "add/update cluster {} starting warming", cluster_name);
    cluster_entry->cluster_->initialize([this, cluster_name] {
      ENVOY_LOG(debug, "warming cluster {} complete", cluster_name);
      auto state_changed_cluster_entry = warming_clusters_.find(cluster_name);
      onClusterInit(*state_changed_cluster_entry->second);
    });
  }

  return true;
}

void ClusterManagerImpl::clusterWarmingToActive(const std::string& cluster_name) {
  auto warming_it = warming_clusters_.find(cluster_name);
  ASSERT(warming_it != warming_clusters_.end());

  // If the cluster is being updated, we need to cancel any pending merged updates.
  // Otherwise, applyUpdates() will fire with a dangling cluster reference.
  updates_map_.erase(cluster_name);

  active_clusters_[cluster_name] = std::move(warming_it->second);
  warming_clusters_.erase(warming_it);
}

bool ClusterManagerImpl::removeCluster(const std::string& cluster_name) {
  bool removed = false;
  auto existing_active_cluster = active_clusters_.find(cluster_name);
  if (existing_active_cluster != active_clusters_.end() &&
      existing_active_cluster->second->added_via_api_) {
    removed = true;
    init_helper_.removeCluster(*existing_active_cluster->second);
    active_clusters_.erase(existing_active_cluster);

    ENVOY_LOG(info, "removing cluster {}", cluster_name);
    tls_.runOnAllThreads([cluster_name](OptRef<ThreadLocalClusterManagerImpl> cluster_manager) {
      ASSERT(cluster_manager->thread_local_clusters_.count(cluster_name) == 1);
      ENVOY_LOG(debug, "removing TLS cluster {}", cluster_name);
      for (auto& cb : cluster_manager->update_callbacks_) {
        cb->onClusterRemoval(cluster_name);
      }
      cluster_manager->thread_local_clusters_.erase(cluster_name);
    });
  }

  auto existing_warming_cluster = warming_clusters_.find(cluster_name);
  if (existing_warming_cluster != warming_clusters_.end() &&
      existing_warming_cluster->second->added_via_api_) {
    removed = true;
    init_helper_.removeCluster(*existing_warming_cluster->second);
    warming_clusters_.erase(existing_warming_cluster);
    ENVOY_LOG(info, "removing warming cluster {}", cluster_name);
  }

  if (removed) {
    cm_stats_.cluster_removed_.inc();
    updateClusterCounts();
    // Cancel any pending merged updates.
    updates_map_.erase(cluster_name);
  }

  return removed;
}

ClusterManagerImpl::ClusterDataPtr
ClusterManagerImpl::loadCluster(const envoy::config::cluster::v3::Cluster& cluster,
                                const std::string& version_info, bool added_via_api,
                                ClusterMap& cluster_map) {
  std::pair<ClusterSharedPtr, ThreadAwareLoadBalancerPtr> new_cluster_pair =
      factory_.clusterFromProto(cluster, *this, outlier_event_logger_, added_via_api);
  auto& new_cluster = new_cluster_pair.first;
  Cluster& cluster_reference = *new_cluster;

  if (!added_via_api) {
    if (cluster_map.find(new_cluster->info()->name()) != cluster_map.end()) {
      throw EnvoyException(
          fmt::format("cluster manager: duplicate cluster '{}'", new_cluster->info()->name()));
    }
  }

  if (cluster_reference.info()->lbType() == LoadBalancerType::ClusterProvided &&
      new_cluster_pair.second == nullptr) {
    throw EnvoyException(fmt::format("cluster manager: cluster provided LB specified but cluster "
                                     "'{}' did not provide one. Check cluster documentation.",
                                     new_cluster->info()->name()));
  }

  if (cluster_reference.info()->lbType() != LoadBalancerType::ClusterProvided &&
      new_cluster_pair.second != nullptr) {
    throw EnvoyException(
        fmt::format("cluster manager: cluster provided LB not specified but cluster "
                    "'{}' provided one. Check cluster documentation.",
                    new_cluster->info()->name()));
  }

  if (new_cluster->healthChecker() != nullptr) {
    new_cluster->healthChecker()->addHostCheckCompleteCb(
        [this](HostSharedPtr host, HealthTransition changed_state) {
          if (changed_state == HealthTransition::Changed &&
              host->healthFlagGet(Host::HealthFlag::FAILED_ACTIVE_HC)) {
            postThreadLocalHealthFailure(host);
          }
        });
  }

  if (new_cluster->outlierDetector() != nullptr) {
    new_cluster->outlierDetector()->addChangedStateCb([this](HostSharedPtr host) {
      if (host->healthFlagGet(Host::HealthFlag::FAILED_OUTLIER_CHECK)) {
        postThreadLocalHealthFailure(host);
      }
    });
  }
  ClusterDataPtr result;
  auto cluster_entry_it = cluster_map.find(cluster_reference.info()->name());
  if (cluster_entry_it != cluster_map.end()) {
    result = std::exchange(cluster_entry_it->second,
                           std::make_unique<ClusterData>(cluster, version_info, added_via_api,
                                                         std::move(new_cluster), time_source_));
  } else {
    bool inserted = false;
    std::tie(cluster_entry_it, inserted) =
        cluster_map.emplace(cluster_reference.info()->name(),
                            std::make_unique<ClusterData>(cluster, version_info, added_via_api,
                                                          std::move(new_cluster), time_source_));
    ASSERT(inserted);
  }
  // If an LB is thread aware, create it here. The LB is not initialized until cluster pre-init
  // finishes. For RingHash/Maglev don't create the LB here if subset balancing is enabled,
  // because the thread_aware_lb_ field takes precedence over the subset lb).
  if (cluster_reference.info()->lbType() == LoadBalancerType::RingHash) {
    if (!cluster_reference.info()->lbSubsetInfo().isEnabled()) {
      cluster_entry_it->second->thread_aware_lb_ = std::make_unique<RingHashLoadBalancer>(
          cluster_reference.prioritySet(), cluster_reference.info()->stats(),
          cluster_reference.info()->statsScope(), runtime_, random_,
          cluster_reference.info()->lbRingHashConfig(), cluster_reference.info()->lbConfig());
    }
  } else if (cluster_reference.info()->lbType() == LoadBalancerType::Maglev) {
    if (!cluster_reference.info()->lbSubsetInfo().isEnabled()) {
      cluster_entry_it->second->thread_aware_lb_ = std::make_unique<MaglevLoadBalancer>(
          cluster_reference.prioritySet(), cluster_reference.info()->stats(),
          cluster_reference.info()->statsScope(), runtime_, random_,
          cluster_reference.info()->lbMaglevConfig(), cluster_reference.info()->lbConfig());
    }
  } else if (cluster_reference.info()->lbType() == LoadBalancerType::ClusterProvided) {
    cluster_entry_it->second->thread_aware_lb_ = std::move(new_cluster_pair.second);
  }

  updateClusterCounts();
  return result;
}

void ClusterManagerImpl::updateClusterCounts() {
  // This if/else block implements a control flow mechanism that can be used by an ADS
  // implementation to properly sequence CDS and RDS updates. It is not enforcing on ADS. ADS can
  // use it to detect when a previously sent cluster becomes warm before sending routes that depend
  // on it. This can improve incidence of HTTP 503 responses from Envoy when a route is used before
  // it's supporting cluster is ready.
  //
  // We achieve that by leaving CDS in the paused state as long as there is at least
  // one cluster in the warming state. This prevents CDS ACK from being sent to ADS.
  // Once cluster is warmed up, CDS is resumed, and ACK is sent to ADS, providing a
  // signal to ADS to proceed with RDS updates.
  // If we're in the middle of shutting down (ads_mux_ already gone) then this is irrelevant.
  const bool all_clusters_initialized =
      init_helper_.state() == ClusterManagerInitHelper::State::AllClustersInitialized;
  if (all_clusters_initialized && ads_mux_) {
    const auto type_urls = Config::getAllVersionTypeUrls<envoy::config::cluster::v3::Cluster>();
    const uint64_t previous_warming = cm_stats_.warming_clusters_.value();
    if (previous_warming == 0 && !warming_clusters_.empty()) {
      resume_cds_ = ads_mux_->pause(type_urls);
    } else if (previous_warming > 0 && warming_clusters_.empty()) {
      ASSERT(resume_cds_ != nullptr);
      resume_cds_.reset();
    }
  }
  cm_stats_.active_clusters_.set(active_clusters_.size());
  cm_stats_.warming_clusters_.set(warming_clusters_.size());
}

ThreadLocalCluster* ClusterManagerImpl::get(absl::string_view cluster) {
  ThreadLocalClusterManagerImpl& cluster_manager = *tls_;

  auto entry = cluster_manager.thread_local_clusters_.find(cluster);
  if (entry != cluster_manager.thread_local_clusters_.end()) {
    return entry->second.get();
  } else {
    return nullptr;
  }
}

void ClusterManagerImpl::maybePrefetch(
    ThreadLocalClusterManagerImpl::ClusterEntryPtr& cluster_entry,
    std::function<ConnectionPool::Instance*()> pick_prefetch_pool) {
  // TODO(alyssawilk) As currently implemented, this will always just prefetch
  // one connection ahead of actually needed connections.
  //
  // Instead we want to track the following metrics across the entire connection
  // pool and use the same algorithm we do for per-upstream prefetch:
  // ((pending_streams_ + num_active_streams_) * global_prefetch_ratio >
  //  (connecting_stream_capacity_ + num_active_streams_)))
  //  and allow multiple prefetches per pick.
  //  Also cap prefetches such that
  //  num_unused_prefetch < num hosts
  //  since if we have more prefetches than hosts, we should consider kicking into
  //  per-upstream prefetch.
  //
  //  Once we do this, this should loop capped number of times while shouldPrefetch is true.
  if (cluster_entry->cluster_info_->peekaheadRatio() > 1.0) {
    ConnectionPool::Instance* prefetch_pool = pick_prefetch_pool();
    if (prefetch_pool) {
      prefetch_pool->maybePrefetch(cluster_entry->cluster_info_->peekaheadRatio());
    }
  }
}

Http::ConnectionPool::Instance*
ClusterManagerImpl::httpConnPoolForCluster(const std::string& cluster, ResourcePriority priority,
                                           absl::optional<Http::Protocol> protocol,
                                           LoadBalancerContext* context) {
  ThreadLocalClusterManagerImpl& cluster_manager = *tls_;

  auto entry = cluster_manager.thread_local_clusters_.find(cluster);
  if (entry == cluster_manager.thread_local_clusters_.end()) {
    return nullptr;
  }

  // Select a host and create a connection pool for it if it does not already exist.
  auto ret = entry->second->connPool(priority, protocol, context, false);

  // Now see if another host should be prefetched.
  // httpConnPoolForCluster is called immediately before a call for newStream. newStream doesn't
  // have the load balancer context needed to make selection decisions so prefetching must be
  // performed here in anticipation of the new stream.
  // TODO(alyssawilk) refactor to have one function call and return a pair, so this invariant is
  // code-enforced.
  maybePrefetch(entry->second, [&entry, &priority, &protocol, &context]() {
    return entry->second->connPool(priority, protocol, context, true);
  });

  return ret;
}

Tcp::ConnectionPool::Instance*
ClusterManagerImpl::tcpConnPoolForCluster(const std::string& cluster, ResourcePriority priority,
                                          LoadBalancerContext* context) {
  ThreadLocalClusterManagerImpl& cluster_manager = *tls_;

  auto entry = cluster_manager.thread_local_clusters_.find(cluster);
  if (entry == cluster_manager.thread_local_clusters_.end()) {
    return nullptr;
  }

  // Select a host and create a connection pool for it if it does not already exist.
  auto ret = entry->second->tcpConnPool(priority, context, false);

  // tcpConnPoolForCluster is called immediately before a call for newConnection. newConnection
  // doesn't have the load balancer context needed to make selection decisions so prefetching must
  // be performed here in anticipation of the new connection.
  // TODO(alyssawilk) refactor to have one function call and return a pair, so this invariant is
  // code-enforced.
  // Now see if another host should be prefetched.
  maybePrefetch(entry->second, [&entry, &priority, &context]() {
    return entry->second->tcpConnPool(priority, context, true);
  });

  return ret;
}

void ClusterManagerImpl::postThreadLocalDrainConnections(const Cluster& cluster,
                                                         const HostVector& hosts_removed) {
  tls_.runOnAllThreads([name = cluster.info()->name(),
                        hosts_removed](OptRef<ThreadLocalClusterManagerImpl> cluster_manager) {
    cluster_manager->removeHosts(name, hosts_removed);
  });
}

void ClusterManagerImpl::postThreadLocalClusterUpdate(ClusterManagerCluster& cluster,
                                                      ThreadLocalClusterUpdateParams&& params) {
  const bool is_local_cluster = local_cluster_name_.has_value() &&
                                local_cluster_name_.value() == cluster.cluster().info()->name();
  bool add_or_update_cluster = cluster.needsAddOrUpdate();
  if (is_local_cluster) {
    // TODO(mattklein123): This is needed because of the special case of how local cluster is
    // initialized in the thread local cluster manager constructor. This will all be cleaned up
    // in a follow up.
    add_or_update_cluster = false;
  }

  LoadBalancerFactorySharedPtr load_balancer_factory;
  if (add_or_update_cluster) {
    load_balancer_factory = cluster.loadBalancerFactory();
  }

  for (auto& per_priority : params.per_priority_update_params_) {
    const auto& host_set =
        cluster.cluster().prioritySet().hostSetsPerPriority()[per_priority.priority_];
    per_priority.update_hosts_params_ = HostSetImpl::updateHostsParams(*host_set);
    per_priority.locality_weights_ = host_set->localityWeights();
    per_priority.overprovisioning_factor_ = host_set->overprovisioningFactor();
  }

  tls_.runOnAllThreads(
      [info = cluster.cluster().info(), params = std::move(params), add_or_update_cluster,
       load_balancer_factory](OptRef<ThreadLocalClusterManagerImpl> cluster_manager) {
        if (add_or_update_cluster) {
          if (cluster_manager->thread_local_clusters_.count(info->name()) > 0) {
            ENVOY_LOG(debug, "updating TLS cluster {}", info->name());
          } else {
            ENVOY_LOG(debug, "adding TLS cluster {}", info->name());
          }

          auto thread_local_cluster = new ThreadLocalClusterManagerImpl::ClusterEntry(
              *cluster_manager, info, load_balancer_factory);
          cluster_manager->thread_local_clusters_[info->name()].reset(thread_local_cluster);
          // TODO(mattklein123): It would be better if update callbacks were done after the initial
          // cluster member is seeded, assuming it is. In the interest of minimal change this is
          // deferred for a future change.
          for (auto& cb : cluster_manager->update_callbacks_) {
            cb->onClusterAddOrUpdate(*thread_local_cluster);
          }
        }

        for (const auto& per_priority : params.per_priority_update_params_) {
          cluster_manager->updateClusterMembership(
              info->name(), per_priority.priority_, per_priority.update_hosts_params_,
              per_priority.locality_weights_, per_priority.hosts_added_,
              per_priority.hosts_removed_, per_priority.overprovisioning_factor_);
        }
      });
}

void ClusterManagerImpl::postThreadLocalHealthFailure(const HostSharedPtr& host) {
  tls_.runOnAllThreads([host](OptRef<ThreadLocalClusterManagerImpl> cluster_manager) {
    cluster_manager->onHostHealthFailure(host);
  });
}

Host::CreateConnectionData ClusterManagerImpl::tcpConnForCluster(const std::string& cluster,
                                                                 LoadBalancerContext* context) {
  ThreadLocalClusterManagerImpl& cluster_manager = *tls_;

  auto entry = cluster_manager.thread_local_clusters_.find(cluster);
  if (entry == cluster_manager.thread_local_clusters_.end()) {
    throw EnvoyException(fmt::format("unknown cluster '{}'", cluster));
  }

  HostConstSharedPtr logical_host = entry->second->lb_->chooseHost(context);
  if (logical_host) {
    auto conn_info = logical_host->createConnection(
        cluster_manager.thread_local_dispatcher_, nullptr,
        context == nullptr ? nullptr : context->upstreamTransportSocketOptions());
    if ((entry->second->cluster_info_->features() &
         ClusterInfo::Features::CLOSE_CONNECTIONS_ON_HOST_HEALTH_FAILURE) &&
        conn_info.connection_ != nullptr) {
      auto& conn_map = cluster_manager.host_tcp_conn_map_[logical_host];
      conn_map.emplace(conn_info.connection_.get(),
                       std::make_unique<ThreadLocalClusterManagerImpl::TcpConnContainer>(
                           cluster_manager, logical_host, *conn_info.connection_));
    }
    return conn_info;
  } else {
    entry->second->cluster_info_->stats().upstream_cx_none_healthy_.inc();
    return {nullptr, nullptr};
  }
}

Http::AsyncClient& ClusterManagerImpl::httpAsyncClientForCluster(const std::string& cluster) {
  ThreadLocalClusterManagerImpl& cluster_manager = *tls_;
  auto entry = cluster_manager.thread_local_clusters_.find(cluster);
  if (entry != cluster_manager.thread_local_clusters_.end()) {
    return entry->second->http_async_client_;
  } else {
    throw EnvoyException(fmt::format("unknown cluster '{}'", cluster));
  }
}

ClusterUpdateCallbacksHandlePtr
ClusterManagerImpl::addThreadLocalClusterUpdateCallbacks(ClusterUpdateCallbacks& cb) {
  ThreadLocalClusterManagerImpl& cluster_manager = *tls_;
  return std::make_unique<ClusterUpdateCallbacksHandleImpl>(cb, cluster_manager.update_callbacks_);
}

ProtobufTypes::MessagePtr ClusterManagerImpl::dumpClusterConfigs() {
  auto config_dump = std::make_unique<envoy::admin::v3::ClustersConfigDump>();
  config_dump->set_version_info(cds_api_ != nullptr ? cds_api_->versionInfo() : "");
  for (const auto& active_cluster_pair : active_clusters_) {
    const auto& cluster = *active_cluster_pair.second;
    if (!cluster.added_via_api_) {
      auto& static_cluster = *config_dump->mutable_static_clusters()->Add();
      static_cluster.mutable_cluster()->PackFrom(API_RECOVER_ORIGINAL(cluster.cluster_config_));
      TimestampUtil::systemClockToTimestamp(cluster.last_updated_,
                                            *(static_cluster.mutable_last_updated()));
    } else {
      auto& dynamic_cluster = *config_dump->mutable_dynamic_active_clusters()->Add();
      dynamic_cluster.set_version_info(cluster.version_info_);
      dynamic_cluster.mutable_cluster()->PackFrom(API_RECOVER_ORIGINAL(cluster.cluster_config_));
      TimestampUtil::systemClockToTimestamp(cluster.last_updated_,
                                            *(dynamic_cluster.mutable_last_updated()));
    }
  }

  for (const auto& warming_cluster_pair : warming_clusters_) {
    const auto& cluster = *warming_cluster_pair.second;
    auto& dynamic_cluster = *config_dump->mutable_dynamic_warming_clusters()->Add();
    dynamic_cluster.set_version_info(cluster.version_info_);
    dynamic_cluster.mutable_cluster()->PackFrom(API_RECOVER_ORIGINAL(cluster.cluster_config_));
    TimestampUtil::systemClockToTimestamp(cluster.last_updated_,
                                          *(dynamic_cluster.mutable_last_updated()));
  }

  return config_dump;
}

ClusterManagerImpl::ThreadLocalClusterManagerImpl::ThreadLocalClusterManagerImpl(
    ClusterManagerImpl& parent, Event::Dispatcher& dispatcher)
    : parent_(parent), thread_local_dispatcher_(dispatcher) {
  // If local cluster is defined then we need to initialize it first.
  // TODO(mattklein123): Technically accessing active_clusters_ here is a race condition. This has
  // been this way "forever" but should be fixed in a follow up.
  if (parent.localClusterName()) {
    ENVOY_LOG(debug, "adding TLS local cluster {}", parent.localClusterName().value());
    auto& local_cluster = parent.active_clusters_.at(parent.localClusterName().value());
    thread_local_clusters_[parent.localClusterName().value()] = std::make_unique<ClusterEntry>(
        *this, local_cluster->cluster_->info(), local_cluster->loadBalancerFactory());
  }

  local_priority_set_ =
      parent.localClusterName()
          ? &thread_local_clusters_[parent.localClusterName().value()]->priority_set_
          : nullptr;
}

ClusterManagerImpl::ThreadLocalClusterManagerImpl::~ThreadLocalClusterManagerImpl() {
  // Clear out connection pools as well as the thread local cluster map so that we release all
  // cluster pointers. Currently we have to free all non-local clusters before we free
  // the local cluster. This is because non-local clusters with a zone aware load balancer have a
  // member update callback registered with the local cluster.
  ENVOY_LOG(debug, "shutting down thread local cluster manager");
  destroying_ = true;
  host_http_conn_pool_map_.clear();
  host_tcp_conn_pool_map_.clear();
  ASSERT(host_tcp_conn_map_.empty());
  for (auto& cluster : thread_local_clusters_) {
    if (&cluster.second->priority_set_ != local_priority_set_) {
      cluster.second.reset();
    }
  }
  thread_local_clusters_.clear();
}

void ClusterManagerImpl::ThreadLocalClusterManagerImpl::drainConnPools(const HostVector& hosts) {
  for (const HostSharedPtr& host : hosts) {
    {
      auto container = getHttpConnPoolsContainer(host);
      if (container != nullptr) {
        drainConnPools(host, *container);
      }
    }
    {
      auto container = host_tcp_conn_pool_map_.find(host);
      if (container != host_tcp_conn_pool_map_.end()) {
        drainTcpConnPools(host, container->second);
      }
    }
  }
}

void ClusterManagerImpl::ThreadLocalClusterManagerImpl::drainConnPools(
    HostSharedPtr old_host, ConnPoolsContainer& container) {
  container.drains_remaining_ += container.pools_->size();

  // Make a copy to protect against erasure in the callback.
  std::shared_ptr<ConnPoolsContainer::ConnPools> pools = container.pools_;
  pools->addDrainedCallback([this, old_host]() -> void {
    if (destroying_) {
      // It is possible for a connection pool to fire drain callbacks during destruction. Instead
      // of checking if old_host actually exists in the map, it's clearer and cleaner to keep
      // track of destruction as a separate state and check for it here. This also allows us to
      // do this check here versus inside every different connection pool implementation.
      return;
    }

    ConnPoolsContainer* to_clear = getHttpConnPoolsContainer(old_host);
    if (to_clear == nullptr) {
      // This could happen if we have cleaned out the host before iterating through every connection
      // pool. Handle it by just continuing.
      return;
    }

    ASSERT(to_clear->drains_remaining_ > 0);
    to_clear->drains_remaining_--;
    if (to_clear->drains_remaining_ == 0 && to_clear->ready_to_drain_) {
      clearContainer(old_host, *to_clear);
    }
  });

  // We need to hold off on actually emptying out the container until we have finished processing
  // `addDrainedCallback`. If we do not, then it's possible that the container could be erased in
  // the middle of its iteration, which leads to undefined behaviour. We handle that case by
  // checking here to see if the drains have completed.
  container.ready_to_drain_ = true;
  if (container.drains_remaining_ == 0) {
    clearContainer(old_host, container);
  }
}

void ClusterManagerImpl::ThreadLocalClusterManagerImpl::clearContainer(
    HostSharedPtr old_host, ConnPoolsContainer& container) {
  container.pools_->clear();
  host_http_conn_pool_map_.erase(old_host);
}

void ClusterManagerImpl::ThreadLocalClusterManagerImpl::drainTcpConnPools(
    HostSharedPtr old_host, TcpConnPoolsContainer& container) {
  container.drains_remaining_ += container.pools_.size();

  for (const auto& pair : container.pools_) {
    pair.second->addDrainedCallback([this, old_host]() -> void {
      if (destroying_) {
        // It is possible for a connection pool to fire drain callbacks during destruction. Instead
        // of checking if old_host actually exists in the map, it's clearer and cleaner to keep
        // track of destruction as a separate state and check for it here. This also allows us to
        // do this check here versus inside every different connection pool implementation.
        return;
      }

      TcpConnPoolsContainer& container = host_tcp_conn_pool_map_[old_host];
      ASSERT(container.drains_remaining_ > 0);
      container.drains_remaining_--;
      if (container.drains_remaining_ == 0) {
        for (auto& pair : container.pools_) {
          thread_local_dispatcher_.deferredDelete(std::move(pair.second));
        }
        host_tcp_conn_pool_map_.erase(old_host);
      }
    });

    // The above addDrainedCallback() drain completion callback might execute immediately. This can
    // then effectively nuke 'container', which means we can't continue to loop on its contents
    // (we're done here).
    if (host_tcp_conn_pool_map_.count(old_host) == 0) {
      break;
    }
  }
}

void ClusterManagerImpl::ThreadLocalClusterManagerImpl::removeTcpConn(
    const HostConstSharedPtr& host, Network::ClientConnection& connection) {
  auto host_tcp_conn_map_it = host_tcp_conn_map_.find(host);
  ASSERT(host_tcp_conn_map_it != host_tcp_conn_map_.end());
  TcpConnectionsMap& connections_map = host_tcp_conn_map_it->second;
  auto it = connections_map.find(&connection);
  ASSERT(it != connections_map.end());
  connection.dispatcher().deferredDelete(std::move(it->second));
  connections_map.erase(it);
  if (connections_map.empty()) {
    host_tcp_conn_map_.erase(host_tcp_conn_map_it);
  }
}

void ClusterManagerImpl::ThreadLocalClusterManagerImpl::removeHosts(
    const std::string& name, const HostVector& hosts_removed) {
  ASSERT(thread_local_clusters_.find(name) != thread_local_clusters_.end());
  const auto& cluster_entry = thread_local_clusters_[name];
  ENVOY_LOG(debug, "removing hosts for TLS cluster {} removed {}", name, hosts_removed.size());

  // We need to go through and purge any connection pools for hosts that got deleted.
  // Even if two hosts actually point to the same address this will be safe, since if a
  // host is readded it will be a different physical HostSharedPtr.
  cluster_entry->parent_.drainConnPools(hosts_removed);
}

void ClusterManagerImpl::ThreadLocalClusterManagerImpl::updateClusterMembership(
    const std::string& name, uint32_t priority, PrioritySet::UpdateHostsParams update_hosts_params,
    LocalityWeightsConstSharedPtr locality_weights, const HostVector& hosts_added,
    const HostVector& hosts_removed, uint64_t overprovisioning_factor) {
  ASSERT(thread_local_clusters_.find(name) != thread_local_clusters_.end());
  const auto& cluster_entry = thread_local_clusters_[name];
  ENVOY_LOG(debug, "membership update for TLS cluster {} added {} removed {}", name,
            hosts_added.size(), hosts_removed.size());
  cluster_entry->priority_set_.updateHosts(priority, std::move(update_hosts_params),
                                           std::move(locality_weights), hosts_added, hosts_removed,
                                           overprovisioning_factor);

  // If an LB is thread aware, create a new worker local LB on membership changes.
  if (cluster_entry->lb_factory_ != nullptr) {
    ENVOY_LOG(debug, "re-creating local LB for TLS cluster {}", name);
    cluster_entry->lb_ = cluster_entry->lb_factory_->create();
  }
}

void ClusterManagerImpl::ThreadLocalClusterManagerImpl::onHostHealthFailure(
    const HostSharedPtr& host) {

  // Drain all HTTP connection pool connections in the case of a host health failure. If outlier/
  // health is due to `ECMP` flow hashing issues for example, a new set of connections might do
  // better.
  // TODO(mattklein123): This function is currently very specific, but in the future when we do
  // more granular host set changes, we should be able to capture single host changes and make them
  // more targeted.
  {
    const auto container = getHttpConnPoolsContainer(host);
    if (container != nullptr) {
      container->pools_->drainConnections();
    }
  }
  {
    // Drain or close any TCP connection pool for the host. Draining a TCP pool doesn't lead to
    // connections being closed, it only prevents new connections through the pool. The
    // CLOSE_CONNECTIONS_ON_HOST_HEALTH_FAILURE can be used to make the pool close any
    // active connections.
    const auto& container = host_tcp_conn_pool_map_.find(host);
    if (container != host_tcp_conn_pool_map_.end()) {
      for (const auto& pair : container->second.pools_) {
        const Tcp::ConnectionPool::InstancePtr& pool = pair.second;
        if (host->cluster().features() &
            ClusterInfo::Features::CLOSE_CONNECTIONS_ON_HOST_HEALTH_FAILURE) {
          pool->closeConnections();
        } else {
          pool->drainConnections();
        }
      }
    }
  }

  if (host->cluster().features() &
      ClusterInfo::Features::CLOSE_CONNECTIONS_ON_HOST_HEALTH_FAILURE) {
    // Close non connection pool TCP connections obtained from tcpConnForCluster()
    //
    // TODO(jono): The only remaining user of the non-pooled connections seems to be the statsd
    // TCP client. Perhaps it could be rewritten to use a connection pool, and this code deleted.
    //
    // Each connection will remove itself from the TcpConnectionsMap when it closes, via its
    // Network::ConnectionCallbacks. The last removed tcp conn will remove the TcpConnectionsMap
    // from host_tcp_conn_map_, so do not cache it between iterations.
    //
    // TODO(ggreenway) PERF: If there are a large number of connections, this could take a long time
    // and halt other useful work. Consider breaking up this work. Note that this behavior is noted
    // in the configuration documentation in cluster setting
    // "close_connections_on_host_health_failure". Update the docs if this if this changes.
    while (true) {
      const auto& it = host_tcp_conn_map_.find(host);
      if (it == host_tcp_conn_map_.end()) {
        break;
      }
      TcpConnectionsMap& container = it->second;
      container.begin()->first->close(Network::ConnectionCloseType::NoFlush);
    }
  }
}

ClusterManagerImpl::ThreadLocalClusterManagerImpl::ConnPoolsContainer*
ClusterManagerImpl::ThreadLocalClusterManagerImpl::getHttpConnPoolsContainer(
    const HostConstSharedPtr& host, bool allocate) {
  auto container_iter = host_http_conn_pool_map_.find(host);
  if (container_iter == host_http_conn_pool_map_.end()) {
    if (!allocate) {
      return nullptr;
    }
    ConnPoolsContainer container{thread_local_dispatcher_, host};
    container_iter = host_http_conn_pool_map_.emplace(host, std::move(container)).first;
  }

  return &container_iter->second;
}

ClusterManagerImpl::ThreadLocalClusterManagerImpl::ClusterEntry::ClusterEntry(
    ThreadLocalClusterManagerImpl& parent, ClusterInfoConstSharedPtr cluster,
    const LoadBalancerFactorySharedPtr& lb_factory)
    : parent_(parent), lb_factory_(lb_factory), cluster_info_(cluster),
      http_async_client_(cluster, parent.parent_.stats_, parent.thread_local_dispatcher_,
                         parent.parent_.local_info_, parent.parent_, parent.parent_.runtime_,
                         parent.parent_.random_,
                         Router::ShadowWriterPtr{new Router::ShadowWriterImpl(parent.parent_)},
                         parent_.parent_.http_context_) {
  priority_set_.getOrCreateHostSet(0);

  // TODO(mattklein123): Consider converting other LBs over to thread local. All of them could
  // benefit given the healthy panic, locality, and priority calculations that take place.
  if (cluster->lbSubsetInfo().isEnabled()) {
    lb_ = std::make_unique<SubsetLoadBalancer>(
        cluster->lbType(), priority_set_, parent_.local_priority_set_, cluster->stats(),
        cluster->statsScope(), parent.parent_.runtime_, parent.parent_.random_,
        cluster->lbSubsetInfo(), cluster->lbRingHashConfig(), cluster->lbMaglevConfig(),
        cluster->lbLeastRequestConfig(), cluster->lbConfig());
  } else {
    switch (cluster->lbType()) {
    case LoadBalancerType::LeastRequest: {
      ASSERT(lb_factory_ == nullptr);
      lb_ = std::make_unique<LeastRequestLoadBalancer>(
          priority_set_, parent_.local_priority_set_, cluster->stats(), parent.parent_.runtime_,
          parent.parent_.random_, cluster->lbConfig(), cluster->lbLeastRequestConfig());
      break;
    }
    case LoadBalancerType::Random: {
      ASSERT(lb_factory_ == nullptr);
      lb_ = std::make_unique<RandomLoadBalancer>(priority_set_, parent_.local_priority_set_,
                                                 cluster->stats(), parent.parent_.runtime_,
                                                 parent.parent_.random_, cluster->lbConfig());
      break;
    }
    case LoadBalancerType::RoundRobin: {
      ASSERT(lb_factory_ == nullptr);
      lb_ = std::make_unique<RoundRobinLoadBalancer>(priority_set_, parent_.local_priority_set_,
                                                     cluster->stats(), parent.parent_.runtime_,
                                                     parent.parent_.random_, cluster->lbConfig());
      break;
    }
    case LoadBalancerType::ClusterProvided:
    case LoadBalancerType::RingHash:
    case LoadBalancerType::Maglev:
    case LoadBalancerType::OriginalDst: {
      ASSERT(lb_factory_ != nullptr);
      lb_ = lb_factory_->create();
      break;
    }
    }
  }
}

ClusterManagerImpl::ThreadLocalClusterManagerImpl::ClusterEntry::~ClusterEntry() {
  // We need to drain all connection pools for the cluster being removed. Then we can remove the
  // cluster.
  //
  // TODO(mattklein123): Optimally, we would just fire member changed callbacks and remove all of
  // the hosts inside of the HostImpl destructor. That is a change with wide implications, so we are
  // going with a more targeted approach for now.
  for (auto& host_set : priority_set_.hostSetsPerPriority()) {
    parent_.drainConnPools(host_set->hosts());
  }
}

Http::ConnectionPool::Instance*
ClusterManagerImpl::ThreadLocalClusterManagerImpl::ClusterEntry::connPool(
    ResourcePriority priority, absl::optional<Http::Protocol> downstream_protocol,
    LoadBalancerContext* context, bool peek) {
  HostConstSharedPtr host = (peek ? lb_->peekAnotherHost(context) : lb_->chooseHost(context));
  if (!host) {
    ENVOY_LOG(debug, "no healthy host for HTTP connection pool");
    cluster_info_->stats().upstream_cx_none_healthy_.inc();
    return nullptr;
  }

  auto upstream_protocol = host->cluster().upstreamHttpProtocol(downstream_protocol);
  std::vector<uint8_t> hash_key = {uint8_t(upstream_protocol)};

  Network::Socket::OptionsSharedPtr upstream_options(std::make_shared<Network::Socket::Options>());
  if (context) {
    // Inherit socket options from downstream connection, if set.
    if (context->downstreamConnection()) {
      addOptionsIfNotNull(upstream_options, context->downstreamConnection()->socketOptions());
    }
    addOptionsIfNotNull(upstream_options, context->upstreamSocketOptions());
  }

  // Use the socket options for computing connection pool hash key, if any.
  // This allows socket options to control connection pooling so that connections with
  // different options are not pooled together.
  for (const auto& option : *upstream_options) {
    option->hashKey(hash_key);
  }

  bool have_transport_socket_options = false;
  if (context && context->upstreamTransportSocketOptions()) {
    context->upstreamTransportSocketOptions()->hashKey(hash_key, host->transportSocketFactory());
    have_transport_socket_options = true;
  }

  // If configured, use the downstream connection id in pool hash key
  if (cluster_info_->connectionPoolPerDownstreamConnection() && context &&
      context->downstreamConnection()) {
    context->downstreamConnection()->hashKey(hash_key);
  }

  ConnPoolsContainer& container = *parent_.getHttpConnPoolsContainer(host, true);

  // Note: to simplify this, we assume that the factory is only called in the scope of this
  // function. Otherwise, we'd need to capture a few of these variables by value.
  ConnPoolsContainer::ConnPools::PoolOptRef pool =
      container.pools_->getPool(priority, hash_key, [&]() {
        return parent_.parent_.factory_.allocateConnPool(
            parent_.thread_local_dispatcher_, host, priority, upstream_protocol,
            !upstream_options->empty() ? upstream_options : nullptr,
            have_transport_socket_options ? context->upstreamTransportSocketOptions() : nullptr);
      });

  if (pool.has_value()) {
    return &(pool.value().get());
  } else {
    return nullptr;
  }
}

Tcp::ConnectionPool::Instance*
ClusterManagerImpl::ThreadLocalClusterManagerImpl::ClusterEntry::tcpConnPool(
    ResourcePriority priority, LoadBalancerContext* context, bool peek) {
  HostConstSharedPtr host = (peek ? lb_->peekAnotherHost(context) : lb_->chooseHost(context));
  if (!host) {
    ENVOY_LOG(debug, "no healthy host for TCP connection pool");
    cluster_info_->stats().upstream_cx_none_healthy_.inc();
    return nullptr;
  }

  // Inherit socket options from downstream connection, if set.
  std::vector<uint8_t> hash_key = {uint8_t(priority)};

  // Use downstream connection socket options for computing connection pool hash key, if any.
  // This allows socket options to control connection pooling so that connections with
  // different options are not pooled together.
  bool have_options = false;
  if (context != nullptr && context->downstreamConnection()) {
    const Network::ConnectionSocket::OptionsSharedPtr& options =
        context->downstreamConnection()->socketOptions();
    if (options) {
      for (const auto& option : *options) {
        have_options = true;
        option->hashKey(hash_key);
      }
    }
  }

  bool have_transport_socket_options = false;
  if (context != nullptr && context->upstreamTransportSocketOptions() != nullptr) {
    have_transport_socket_options = true;
    context->upstreamTransportSocketOptions()->hashKey(hash_key, host->transportSocketFactory());
  }

  TcpConnPoolsContainer& container = parent_.host_tcp_conn_pool_map_[host];
  if (!container.pools_[hash_key]) {
    container.pools_[hash_key] = parent_.parent_.factory_.allocateTcpConnPool(
        parent_.thread_local_dispatcher_, host, priority,
        have_options ? context->downstreamConnection()->socketOptions() : nullptr,
        have_transport_socket_options ? context->upstreamTransportSocketOptions() : nullptr);
  }

  return container.pools_[hash_key].get();
}

ClusterManagerPtr ProdClusterManagerFactory::clusterManagerFromProto(
    const envoy::config::bootstrap::v3::Bootstrap& bootstrap) {
  return ClusterManagerPtr{new ClusterManagerImpl(
      bootstrap, *this, stats_, tls_, runtime_, local_info_, log_manager_, main_thread_dispatcher_,
      admin_, validation_context_, api_, http_context_, grpc_context_)};
}

Http::ConnectionPool::InstancePtr ProdClusterManagerFactory::allocateConnPool(
    Event::Dispatcher& dispatcher, HostConstSharedPtr host, ResourcePriority priority,
    Http::Protocol protocol, const Network::ConnectionSocket::OptionsSharedPtr& options,
    const Network::TransportSocketOptionsSharedPtr& transport_socket_options) {
  if (protocol == Http::Protocol::Http2 &&
      runtime_.snapshot().featureEnabled("upstream.use_http2", 100)) {
    return Http::Http2::allocateConnPool(dispatcher, api_.randomGenerator(), host, priority,
                                         options, transport_socket_options);
  } else if (protocol == Http::Protocol::Http3) {
    // Quic connection pool is not implemented.
    NOT_IMPLEMENTED_GCOVR_EXCL_LINE;
  } else {
    return Http::Http1::allocateConnPool(dispatcher, api_.randomGenerator(), host, priority,
                                         options, transport_socket_options);
  }
}

Tcp::ConnectionPool::InstancePtr ProdClusterManagerFactory::allocateTcpConnPool(
    Event::Dispatcher& dispatcher, HostConstSharedPtr host, ResourcePriority priority,
    const Network::ConnectionSocket::OptionsSharedPtr& options,
    Network::TransportSocketOptionsSharedPtr transport_socket_options) {
  if (Runtime::runtimeFeatureEnabled("envoy.reloadable_features.new_tcp_connection_pool")) {
    return std::make_unique<Tcp::ConnPoolImpl>(dispatcher, host, priority, options,
                                               transport_socket_options);
  } else {
    return Tcp::ConnectionPool::InstancePtr{new Tcp::OriginalConnPoolImpl(
        dispatcher, host, priority, options, transport_socket_options)};
  }
}

std::pair<ClusterSharedPtr, ThreadAwareLoadBalancerPtr> ProdClusterManagerFactory::clusterFromProto(
    const envoy::config::cluster::v3::Cluster& cluster, ClusterManager& cm,
    Outlier::EventLoggerSharedPtr outlier_event_logger, bool added_via_api) {
  return ClusterFactoryImplBase::create(
      cluster, cm, stats_, tls_, dns_resolver_, ssl_context_manager_, runtime_,
      main_thread_dispatcher_, log_manager_, local_info_, admin_, singleton_manager_,
      outlier_event_logger, added_via_api,
      added_via_api ? validation_context_.dynamicValidationVisitor()
                    : validation_context_.staticValidationVisitor(),
      api_);
}

CdsApiPtr
ProdClusterManagerFactory::createCds(const envoy::config::core::v3::ConfigSource& cds_config,
                                     ClusterManager& cm) {
  // TODO(htuch): Differentiate static vs. dynamic validation visitors.
  return CdsApiImpl::create(cds_config, cm, stats_, validation_context_.dynamicValidationVisitor());
}

} // namespace Upstream
} // namespace Envoy<|MERGE_RESOLUTION|>--- conflicted
+++ resolved
@@ -56,46 +56,38 @@
 
 } // namespace
 
-void ClusterManagerInitHelper::addCluster(ClusterManagerCluster& cluster) {
+void ClusterManagerInitHelper::addCluster(ClusterManagerCluster& cm_cluster) {
   // See comments in ClusterManagerImpl::addOrUpdateCluster() for why this is only called during
   // server initialization.
   ASSERT(state_ != State::AllClustersInitialized);
 
-  const auto initialize_cb = [&cluster, this] { onClusterInit(cluster); };
-<<<<<<< HEAD
-  if (cluster.cluster().initializePhase() == Cluster::InitializePhase::Primary) {
-=======
+  const auto initialize_cb = [&cm_cluster, this] { onClusterInit(cm_cluster); };
+  Cluster& cluster = cm_cluster.cluster();
   if (cluster.initializePhase() == Cluster::InitializePhase::Primary) {
     // Remove the previous cluster before the cluster object is destroyed.
     primary_init_clusters_.remove_if(
-        [name_to_remove = cluster.info()->name()](Cluster* cluster_iter) {
-          return cluster_iter->info()->name() == name_to_remove;
+        [name_to_remove = cluster.info()->name()](ClusterManagerCluster* cluster_iter) {
+          return cluster_iter->cluster().info()->name() == name_to_remove;
         });
->>>>>>> d9af0e98
-    primary_init_clusters_.push_back(&cluster);
-    cluster.cluster().initialize(initialize_cb);
-  } else {
-<<<<<<< HEAD
-    ASSERT(cluster.cluster().initializePhase() == Cluster::InitializePhase::Secondary);
-=======
+    primary_init_clusters_.push_back(&cm_cluster);
+    cluster.initialize(initialize_cb);
+  } else {
     ASSERT(cluster.initializePhase() == Cluster::InitializePhase::Secondary);
     // Remove the previous cluster before the cluster object is destroyed.
     secondary_init_clusters_.remove_if(
-        [name_to_remove = cluster.info()->name()](Cluster* cluster_iter) {
-          return cluster_iter->info()->name() == name_to_remove;
+        [name_to_remove = cluster.info()->name()](ClusterManagerCluster* cluster_iter) {
+          return cluster_iter->cluster().info()->name() == name_to_remove;
         });
->>>>>>> d9af0e98
-    secondary_init_clusters_.push_back(&cluster);
+    secondary_init_clusters_.push_back(&cm_cluster);
     if (started_secondary_initialize_) {
       // This can happen if we get a second CDS update that adds new clusters after we have
       // already started secondary init. In this case, just immediately initialize.
-      cluster.cluster().initialize(initialize_cb);
-    }
-  }
-
-  ENVOY_LOG(debug, "cm init: adding: cluster={} primary={} secondary={}",
-            cluster.cluster().info()->name(), primary_init_clusters_.size(),
-            secondary_init_clusters_.size());
+      cluster.initialize(initialize_cb);
+    }
+  }
+
+  ENVOY_LOG(debug, "cm init: adding: cluster={} primary={} secondary={}", cluster.info()->name(),
+            primary_init_clusters_.size(), secondary_init_clusters_.size());
 }
 
 void ClusterManagerInitHelper::onClusterInit(ClusterManagerCluster& cluster) {

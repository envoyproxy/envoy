--- conflicted
+++ resolved
@@ -258,13 +258,8 @@
   absl::optional<std::string> local_cluster_name;
   if (!cm_config.local_cluster_name().empty()) {
     local_cluster_name_ = cm_config.local_cluster_name();
-<<<<<<< HEAD
-    local_cluster_name.value(cm_config.local_cluster_name());
+    local_cluster_name = cm_config.local_cluster_name();
     if (active_clusters_.find(local_cluster_name.value()) == active_clusters_.end()) {
-=======
-    local_cluster_name = cm_config.local_cluster_name();
-    if (primary_clusters_.find(local_cluster_name.value()) == primary_clusters_.end()) {
->>>>>>> ed02aaea
       throw EnvoyException(
           fmt::format("local cluster '{}' must be defined", local_cluster_name.value()));
     }
@@ -868,20 +863,11 @@
                                  outlier_event_logger, added_via_api);
 }
 
-<<<<<<< HEAD
-CdsApiPtr
-ProdClusterManagerFactory::createCds(const envoy::api::v2::core::ConfigSource& cds_config,
-                                     const Optional<envoy::api::v2::core::ConfigSource>& eds_config,
-                                     ClusterManager& cm) {
-  return CdsApiImpl::create(cds_config, eds_config, cm, main_thread_dispatcher_, random_,
-                            local_info_, stats_);
-=======
 CdsApiPtr ProdClusterManagerFactory::createCds(
     const envoy::api::v2::core::ConfigSource& cds_config,
     const absl::optional<envoy::api::v2::core::ConfigSource>& eds_config, ClusterManager& cm) {
-  return CdsApiImpl::create(cds_config, eds_config, cm, primary_dispatcher_, random_, local_info_,
-                            stats_);
->>>>>>> ed02aaea
+  return CdsApiImpl::create(cds_config, eds_config, cm, main_thread_dispatcher_, random_,
+                            local_info_, stats_);
 }
 
 } // namespace Upstream

#include "common/upstream/cluster_manager_impl.h"

#include <chrono>
#include <cstdint>
#include <functional>
#include <list>
#include <string>
#include <vector>

#include "envoy/event/dispatcher.h"
#include "envoy/network/dns.h"
#include "envoy/runtime/runtime.h"

#include "common/common/enum_to_int.h"
#include "common/common/utility.h"
#include "common/config/cds_json.h"
#include "common/config/utility.h"
#include "common/http/async_client_impl.h"
#include "common/http/http1/conn_pool.h"
#include "common/http/http2/conn_pool.h"
#include "common/json/config_schemas.h"
#include "common/protobuf/utility.h"
#include "common/router/shadow_writer_impl.h"
#include "common/upstream/cds_api_impl.h"
#include "common/upstream/load_balancer_impl.h"
#include "common/upstream/original_dst_cluster.h"
#include "common/upstream/ring_hash_lb.h"

#include "spdlog/spdlog.h"

namespace Envoy {
namespace Upstream {

void ClusterManagerInitHelper::addCluster(Cluster& cluster) {
  if (state_ == State::AllClustersInitialized) {
    cluster.initialize();
    return;
  }

  if (cluster.initializePhase() == Cluster::InitializePhase::Primary) {
    primary_init_clusters_.push_back(&cluster);
    cluster.initialize();
  } else {
    ASSERT(cluster.initializePhase() == Cluster::InitializePhase::Secondary);
    secondary_init_clusters_.push_back(&cluster);
    if (started_secondary_initialize_) {
      // This can happen if we get a second CDS update that adds new clusters after we have
      // already started secondary init. In this case, just immediately initialize.
      cluster.initialize();
    }
  }

  ENVOY_LOG(info, "cm init: adding: cluster={} primary={} secondary={}", cluster.info()->name(),
            primary_init_clusters_.size(), secondary_init_clusters_.size());
  cluster.setInitializedCb([&cluster, this]() -> void {
    ASSERT(state_ != State::AllClustersInitialized);
    removeCluster(cluster);
  });
}

void ClusterManagerInitHelper::removeCluster(Cluster& cluster) {
  if (state_ == State::AllClustersInitialized) {
    return;
  }

  // There is a remote edge case where we can remove a cluster via CDS that has not yet been
  // initialized. When called via the remove cluster API this code catches that case.
  std::list<Cluster*>* cluster_list;
  if (cluster.initializePhase() == Cluster::InitializePhase::Primary) {
    cluster_list = &primary_init_clusters_;
  } else {
    ASSERT(cluster.initializePhase() == Cluster::InitializePhase::Secondary);
    cluster_list = &secondary_init_clusters_;
  }

  // It is possible that the cluster we are removing has already been initialized, and is not
  // present in the initializer list. If so, this is fine.
  cluster_list->remove(&cluster);
  ENVOY_LOG(info, "cm init: init complete: cluster={} primary={} secondary={}",
            cluster.info()->name(), primary_init_clusters_.size(), secondary_init_clusters_.size());
  maybeFinishInitialize();
}

void ClusterManagerInitHelper::maybeFinishInitialize() {
  // Do not do anything if we are still doing the initial static load or if we are waiting for
  // CDS initialize.
  if (state_ == State::Loading || state_ == State::WaitingForCdsInitialize) {
    return;
  }

  // If we are still waiting for primary clusters to initialize, do nothing.
  ASSERT(state_ == State::WaitingForStaticInitialize || state_ == State::CdsInitialized);
  if (!primary_init_clusters_.empty()) {
    return;
  }

  // If we are still waiting for secondary clusters to initialize, see if we need to first call
  // initialize on them. This is only done once.
  if (!secondary_init_clusters_.empty()) {
    if (!started_secondary_initialize_) {
      ENVOY_LOG(info, "cm init: initializing secondary clusters");
      started_secondary_initialize_ = true;
      // Cluster::initialize() method can modify the list of secondary_init_clusters_ to remove
      // the item currently being initialized, so we eschew range-based-for and do this complicated
      // dance to increment the iterator before calling initialize.
      for (auto iter = secondary_init_clusters_.begin(); iter != secondary_init_clusters_.end();) {
        Cluster* cluster = *iter;
        ++iter;
        cluster->initialize();
      }
    }

    return;
  }

  // At this point, if we are doing static init, and we have CDS, start CDS init. Otherwise, move
  // directly to initialized.
  started_secondary_initialize_ = false;
  if (state_ == State::WaitingForStaticInitialize && cds_) {
    ENVOY_LOG(info, "cm init: initializing cds");
    state_ = State::WaitingForCdsInitialize;
    cds_->initialize();
  } else {
    ENVOY_LOG(info, "cm init: all clusters initialized");
    state_ = State::AllClustersInitialized;
    if (initialized_callback_) {
      initialized_callback_();
    }
  }
}

void ClusterManagerInitHelper::onStaticLoadComplete() {
  ASSERT(state_ == State::Loading);
  state_ = State::WaitingForStaticInitialize;
  maybeFinishInitialize();
}

void ClusterManagerInitHelper::setCds(CdsApi* cds) {
  ASSERT(state_ == State::Loading);
  cds_ = cds;
  if (cds_) {
    cds_->setInitializedCb([this]() -> void {
      ASSERT(state_ == State::WaitingForCdsInitialize);
      state_ = State::CdsInitialized;
      maybeFinishInitialize();
    });
  }
}

void ClusterManagerInitHelper::setInitializedCb(std::function<void()> callback) {
  if (state_ == State::AllClustersInitialized) {
    callback();
  } else {
    initialized_callback_ = callback;
  }
}

void ClusterManagerImpl::initializeClustersFromV1Json(const Json::Object& config) {
  envoy::api::v2::ConfigSource cds_config;
  if (config.hasObject("cds")) {
    envoy::api::v2::Cluster cds_cluster;
    Config::CdsJson::translateCluster(*config.getObject("cds")->getObject("cluster"), sds_config_,
                                      cds_cluster);
    loadCluster(cds_cluster, false);
    Config::Utility::translateCdsConfig(*config.getObject("cds"), cds_config);
    // We can now potentially create the CDS API once the backing cluster exists.
    cds_api_ = factory_.createCds(cds_config, sds_config_, *this);
    init_helper_.setCds(cds_api_.get());
  } else {
    init_helper_.setCds(nullptr);
  }

  for (const Json::ObjectSharedPtr& cluster_config : config.getObjectArray("clusters")) {
    envoy::api::v2::Cluster cluster;
    Config::CdsJson::translateCluster(*cluster_config, sds_config_, cluster);
    loadCluster(cluster, false);
  }
}

void ClusterManagerImpl::initializeClustersFromV2Proto(const envoy::api::v2::Bootstrap& bootstrap) {
  for (const auto& cluster : bootstrap.bootstrap_clusters()) {
    loadCluster(cluster, false);
  }

  // We can now potentially create the CDS API once the backing cluster exists.
  if (bootstrap.has_cds_config()) {
    cds_api_ = factory_.createCds(bootstrap.cds_config(), sds_config_, *this);
    init_helper_.setCds(cds_api_.get());
  } else {
    init_helper_.setCds(nullptr);
  }
}

ClusterManagerImpl::ClusterManagerImpl(const Json::Object& config,
                                       const envoy::api::v2::Bootstrap& bootstrap,
                                       ClusterManagerFactory& factory, Stats::Store& stats,
                                       ThreadLocal::SlotAllocator& tls, Runtime::Loader& runtime,
                                       Runtime::RandomGenerator& random,
                                       const LocalInfo::LocalInfo& local_info,
                                       AccessLog::AccessLogManager& log_manager)
    : factory_(factory), runtime_(runtime), stats_(stats), tls_(tls.allocateSlot()),
      random_(random), local_info_(local_info), cm_stats_(generateStats(stats)) {

  config.validateSchema(Json::Schema::CLUSTER_MANAGER_SCHEMA);

  if (config.hasObject("outlier_detection")) {
    std::string event_log_file_path =
        config.getObject("outlier_detection")->getString("event_log_path", "");
    if (!event_log_file_path.empty()) {
      outlier_event_logger_.reset(new Outlier::EventLoggerImpl(log_manager, event_log_file_path,
                                                               ProdSystemTimeSource::instance_,
                                                               ProdMonotonicTimeSource::instance_));
    }
  }

  if (config.hasObject("sds")) {
    envoy::api::v2::Cluster sds_cluster;
    Config::CdsJson::translateCluster(*config.getObject("sds")->getObject("cluster"), sds_config_,
                                      sds_cluster);
    loadCluster(sds_cluster, false);

    SdsConfig sds_config{
        config.getObject("sds")->getObject("cluster")->getString("name"),
        std::chrono::milliseconds(config.getObject("sds")->getInteger("refresh_delay_ms"))};

    sds_config_.value(sds_config);
  }

  if (bootstrap.has_cds_config() || !bootstrap.bootstrap_clusters().empty()) {
    initializeClustersFromV2Proto(bootstrap);
  } else {
    // TODO(htuch): Make this similar to the v1 -> v2 translation elsewhere,
    // convert the JSON to envoy::api::v2::Bootstrap and use initializeClustersFromV2Proto()
    // instead.
    initializeClustersFromV1Json(config);
  }

  Optional<std::string> local_cluster_name;
  if (config.hasObject("local_cluster_name")) {
    local_cluster_name.value(config.getString("local_cluster_name"));
    if (primary_clusters_.find(local_cluster_name.value()) == primary_clusters_.end()) {
      throw EnvoyException(
          fmt::format("local cluster '{}' must be defined", local_cluster_name.value()));
    }
  }

  tls_->set([this, local_cluster_name](
                Event::Dispatcher& dispatcher) -> ThreadLocal::ThreadLocalObjectSharedPtr {
    return ThreadLocal::ThreadLocalObjectSharedPtr{
        new ThreadLocalClusterManagerImpl(*this, dispatcher, local_cluster_name)};
  });

  // To avoid threading issues, for those clusters that start with hosts already in them (like the
  // static cluster), we need to post an update onto each thread to notify them of the update. We
  // also require this for dynamic clusters where an immediate resolve occurred in the cluster
  // constructor, prior to the member update callback being configured.
  for (auto& cluster : primary_clusters_) {
    postInitializeCluster(*cluster.second.cluster_);
  }

  init_helper_.onStaticLoadComplete();
}

ClusterManagerStats ClusterManagerImpl::generateStats(Stats::Scope& scope) {
  const std::string final_prefix = "cluster_manager.";
  return {ALL_CLUSTER_MANAGER_STATS(POOL_COUNTER_PREFIX(scope, final_prefix),
                                    POOL_GAUGE_PREFIX(scope, final_prefix))};
}

void ClusterManagerImpl::postInitializeCluster(Cluster& cluster) {
  if (cluster.hosts().empty()) {
    return;
  }

  postThreadLocalClusterUpdate(cluster, cluster.hosts(), std::vector<HostSharedPtr>{});
}

bool ClusterManagerImpl::addOrUpdatePrimaryCluster(const envoy::api::v2::Cluster& cluster) {
  // First we need to see if this new config is new or an update to an existing dynamic cluster.
  // We don't allow updates to statically configured clusters in the main configuration.
  const std::string cluster_name = cluster.name();
  auto existing_cluster = primary_clusters_.find(cluster_name);
  if (existing_cluster != primary_clusters_.end() &&
      (!existing_cluster->second.added_via_api_ ||
       existing_cluster->second.config_hash_ == MessageUtil::hash(cluster))) {
    return false;
  }

  if (existing_cluster != primary_clusters_.end()) {
    init_helper_.removeCluster(*existing_cluster->second.cluster_);
  }

  loadCluster(cluster, true);
  ClusterInfoConstSharedPtr new_cluster = primary_clusters_.at(cluster_name).cluster_->info();
  ENVOY_LOG(info, "add/update cluster {}", cluster_name);
  tls_->runOnAllThreads([this, new_cluster]() -> void {
    ThreadLocalClusterManagerImpl& cluster_manager =
        tls_->getTyped<ThreadLocalClusterManagerImpl>();

    if (cluster_manager.thread_local_clusters_.count(new_cluster->name()) > 0) {
      ENVOY_LOG(debug, "updating TLS cluster {}", new_cluster->name());
    } else {
      ENVOY_LOG(debug, "adding TLS cluster {}", new_cluster->name());
    }

    cluster_manager.thread_local_clusters_[new_cluster->name()].reset(
        new ThreadLocalClusterManagerImpl::ClusterEntry(cluster_manager, new_cluster));
  });

  postInitializeCluster(*primary_clusters_.at(cluster_name).cluster_);
  return true;
}

bool ClusterManagerImpl::removePrimaryCluster(const std::string& cluster_name) {
  auto existing_cluster = primary_clusters_.find(cluster_name);
  if (existing_cluster == primary_clusters_.end() || !existing_cluster->second.added_via_api_) {
    return false;
  }

  init_helper_.removeCluster(*existing_cluster->second.cluster_);
  primary_clusters_.erase(existing_cluster);
  cm_stats_.cluster_removed_.inc();
  cm_stats_.total_clusters_.set(primary_clusters_.size());
  ENVOY_LOG(info, "removing cluster {}", cluster_name);
  tls_->runOnAllThreads([this, cluster_name]() -> void {
    ThreadLocalClusterManagerImpl& cluster_manager =
        tls_->getTyped<ThreadLocalClusterManagerImpl>();

    ASSERT(cluster_manager.thread_local_clusters_.count(cluster_name) == 1);
    ENVOY_LOG(debug, "removing TLS cluster {}", cluster_name);
    cluster_manager.thread_local_clusters_.erase(cluster_name);
  });

  return true;
}

<<<<<<< HEAD
void ClusterManagerImpl::loadCluster(const Json::Object& cluster, bool added_via_api) {
  ClusterSharedPtr new_cluster =
      factory_.clusterFromJson(cluster, *this, sds_config_, outlier_event_logger_, added_via_api);
=======
void ClusterManagerImpl::loadCluster(const envoy::api::v2::Cluster& cluster, bool added_via_api) {
  ClusterPtr new_cluster =
      factory_.clusterFromProto(cluster, *this, outlier_event_logger_, added_via_api);
>>>>>>> 701f0366

  init_helper_.addCluster(*new_cluster);
  if (!added_via_api) {
    if (primary_clusters_.find(new_cluster->info()->name()) != primary_clusters_.end()) {
      throw EnvoyException(
          fmt::format("cluster manager: duplicate cluster '{}'", new_cluster->info()->name()));
    }
  }

  const Cluster& primary_cluster_reference = *new_cluster;
  new_cluster->addMemberUpdateCb(
      [&primary_cluster_reference, this](const std::vector<HostSharedPtr>& hosts_added,
                                         const std::vector<HostSharedPtr>& hosts_removed) {
        // This fires when a cluster is about to have an updated member set. We need to send this
        // out to all of the thread local configurations.
        postThreadLocalClusterUpdate(primary_cluster_reference, hosts_added, hosts_removed);
      });

  // emplace() will do nothing if the key already exists. Always erase first.
  size_t num_erased = primary_clusters_.erase(primary_cluster_reference.info()->name());
  primary_clusters_.emplace(
      primary_cluster_reference.info()->name(),
      PrimaryClusterData{MessageUtil::hash(cluster), added_via_api, std::move(new_cluster)});

  cm_stats_.total_clusters_.set(primary_clusters_.size());
  if (num_erased) {
    cm_stats_.cluster_modified_.inc();
  } else {
    cm_stats_.cluster_added_.inc();
  }
}

ThreadLocalCluster* ClusterManagerImpl::get(const std::string& cluster) {
  ThreadLocalClusterManagerImpl& cluster_manager = tls_->getTyped<ThreadLocalClusterManagerImpl>();

  auto entry = cluster_manager.thread_local_clusters_.find(cluster);
  if (entry != cluster_manager.thread_local_clusters_.end()) {
    return entry->second.get();
  } else {
    return nullptr;
  }
}

Http::ConnectionPool::Instance*
ClusterManagerImpl::httpConnPoolForCluster(const std::string& cluster, ResourcePriority priority,
                                           LoadBalancerContext* context) {
  ThreadLocalClusterManagerImpl& cluster_manager = tls_->getTyped<ThreadLocalClusterManagerImpl>();

  auto entry = cluster_manager.thread_local_clusters_.find(cluster);
  if (entry == cluster_manager.thread_local_clusters_.end()) {
    return nullptr;
  }

  // Select a host and create a connection pool for it if it does not already exist.
  return entry->second->connPool(priority, context);
}

void ClusterManagerImpl::postThreadLocalClusterUpdate(
    const Cluster& primary_cluster, const std::vector<HostSharedPtr>& hosts_added,
    const std::vector<HostSharedPtr>& hosts_removed) {
  const std::string& name = primary_cluster.info()->name();
  HostVectorConstSharedPtr hosts_copy(new std::vector<HostSharedPtr>(primary_cluster.hosts()));
  HostVectorConstSharedPtr healthy_hosts_copy(
      new std::vector<HostSharedPtr>(primary_cluster.healthyHosts()));
  HostListsConstSharedPtr hosts_per_zone_copy(
      new std::vector<std::vector<HostSharedPtr>>(primary_cluster.hostsPerZone()));
  HostListsConstSharedPtr healthy_hosts_per_zone_copy(
      new std::vector<std::vector<HostSharedPtr>>(primary_cluster.healthyHostsPerZone()));

  tls_->runOnAllThreads([this, name, hosts_copy, healthy_hosts_copy, hosts_per_zone_copy,
                         healthy_hosts_per_zone_copy, hosts_added, hosts_removed]() -> void {
    ThreadLocalClusterManagerImpl::updateClusterMembership(
        name, hosts_copy, healthy_hosts_copy, hosts_per_zone_copy, healthy_hosts_per_zone_copy,
        hosts_added, hosts_removed, *tls_);
  });
}

Host::CreateConnectionData ClusterManagerImpl::tcpConnForCluster(const std::string& cluster,
                                                                 LoadBalancerContext* context) {
  ThreadLocalClusterManagerImpl& cluster_manager = tls_->getTyped<ThreadLocalClusterManagerImpl>();

  auto entry = cluster_manager.thread_local_clusters_.find(cluster);
  if (entry == cluster_manager.thread_local_clusters_.end()) {
    throw EnvoyException(fmt::format("unknown cluster '{}'", cluster));
  }

  HostConstSharedPtr logical_host = entry->second->lb_->chooseHost(context);
  if (logical_host) {
    return logical_host->createConnection(cluster_manager.thread_local_dispatcher_);
  } else {
    entry->second->cluster_info_->stats().upstream_cx_none_healthy_.inc();
    return {nullptr, nullptr};
  }
}

Http::AsyncClient& ClusterManagerImpl::httpAsyncClientForCluster(const std::string& cluster) {
  ThreadLocalClusterManagerImpl& cluster_manager = tls_->getTyped<ThreadLocalClusterManagerImpl>();
  auto entry = cluster_manager.thread_local_clusters_.find(cluster);
  if (entry != cluster_manager.thread_local_clusters_.end()) {
    return entry->second->http_async_client_;
  } else {
    throw EnvoyException(fmt::format("unknown cluster '{}'", cluster));
  }
}

ClusterManagerImpl::ThreadLocalClusterManagerImpl::ThreadLocalClusterManagerImpl(
    ClusterManagerImpl& parent, Event::Dispatcher& dispatcher,
    const Optional<std::string>& local_cluster_name)
    : parent_(parent), thread_local_dispatcher_(dispatcher) {
  // If local cluster is defined then we need to initialize it first.
  if (local_cluster_name.valid()) {
    ENVOY_LOG(debug, "adding TLS local cluster {}", local_cluster_name.value());
    auto& local_cluster = parent.primary_clusters_.at(local_cluster_name.value()).cluster_;
    thread_local_clusters_[local_cluster_name.value()].reset(
        new ClusterEntry(*this, local_cluster->info()));
  }

  local_host_set_ = local_cluster_name.valid()
                        ? &thread_local_clusters_[local_cluster_name.value()]->host_set_
                        : nullptr;

  for (auto& cluster : parent.primary_clusters_) {
    // If local cluster name is set then we already initialized this cluster.
    if (local_cluster_name.valid() && local_cluster_name.value() == cluster.first) {
      continue;
    }

    ENVOY_LOG(debug, "adding TLS initial cluster {}", cluster.first);
    ASSERT(thread_local_clusters_.count(cluster.first) == 0);
    thread_local_clusters_[cluster.first].reset(
        new ClusterEntry(*this, cluster.second.cluster_->info()));
  }
}

ClusterManagerImpl::ThreadLocalClusterManagerImpl::~ThreadLocalClusterManagerImpl() {
  // Clear out connection pools as well as the thread local cluster map so that we release all
  // primary cluster pointers. Currently we have to free all non-local clusters before we free
  // the local cluster. This is because non-local clusters have a member update callback registered
  // with the local cluster.
  // TODO(mattklein123): The above is sub-optimal and is related to the TODO in
  //                     redis/conn_pool_impl.cc. Will fix at the same time.
  ENVOY_LOG(debug, "shutting down thread local cluster manager");
  host_http_conn_pool_map_.clear();
  for (auto& cluster : thread_local_clusters_) {
    if (&cluster.second->host_set_ != local_host_set_) {
      cluster.second.reset();
    }
  }
  thread_local_clusters_.clear();
}

void ClusterManagerImpl::ThreadLocalClusterManagerImpl::drainConnPools(
    const std::vector<HostSharedPtr>& hosts) {
  for (const HostSharedPtr& host : hosts) {
    auto container = host_http_conn_pool_map_.find(host);
    if (container != host_http_conn_pool_map_.end()) {
      drainConnPools(host, container->second);
    }
  }
}

void ClusterManagerImpl::ThreadLocalClusterManagerImpl::drainConnPools(
    HostSharedPtr old_host, ConnPoolsContainer& container) {
  for (const Http::ConnectionPool::InstancePtr& pool : container.pools_) {
    if (pool) {
      container.drains_remaining_++;
    }
  }

  for (const Http::ConnectionPool::InstancePtr& pool : container.pools_) {
    if (!pool) {
      continue;
    }

    pool->addDrainedCallback([this, old_host]() -> void {
      ConnPoolsContainer& container = host_http_conn_pool_map_[old_host];
      ASSERT(container.drains_remaining_ > 0);
      container.drains_remaining_--;
      if (container.drains_remaining_ == 0) {
        for (Http::ConnectionPool::InstancePtr& pool : container.pools_) {
          thread_local_dispatcher_.deferredDelete(std::move(pool));
        }
        host_http_conn_pool_map_.erase(old_host);
      }
    });
  }
}

void ClusterManagerImpl::ThreadLocalClusterManagerImpl::updateClusterMembership(
    const std::string& name, HostVectorConstSharedPtr hosts, HostVectorConstSharedPtr healthy_hosts,
    HostListsConstSharedPtr hosts_per_zone, HostListsConstSharedPtr healthy_hosts_per_zone,
    const std::vector<HostSharedPtr>& hosts_added, const std::vector<HostSharedPtr>& hosts_removed,
    ThreadLocal::Slot& tls) {

  ThreadLocalClusterManagerImpl& config = tls.getTyped<ThreadLocalClusterManagerImpl>();

  ASSERT(config.thread_local_clusters_.find(name) != config.thread_local_clusters_.end());
  config.thread_local_clusters_[name]->host_set_.updateHosts(
      hosts, healthy_hosts, hosts_per_zone, healthy_hosts_per_zone, hosts_added, hosts_removed);
}

ClusterManagerImpl::ThreadLocalClusterManagerImpl::ClusterEntry::ClusterEntry(
    ThreadLocalClusterManagerImpl& parent, ClusterInfoConstSharedPtr cluster)
    : parent_(parent), cluster_info_(cluster),
      http_async_client_(*cluster, parent.parent_.stats_, parent.thread_local_dispatcher_,
                         parent.parent_.local_info_, parent.parent_, parent.parent_.runtime_,
                         parent.parent_.random_,
                         Router::ShadowWriterPtr{new Router::ShadowWriterImpl(parent.parent_)}) {

  switch (cluster->lbType()) {
  case LoadBalancerType::LeastRequest: {
    lb_.reset(new LeastRequestLoadBalancer(host_set_, parent.local_host_set_, cluster->stats(),
                                           parent.parent_.runtime_, parent.parent_.random_));
    break;
  }
  case LoadBalancerType::Random: {
    lb_.reset(new RandomLoadBalancer(host_set_, parent.local_host_set_, cluster->stats(),
                                     parent.parent_.runtime_, parent.parent_.random_));
    break;
  }
  case LoadBalancerType::RoundRobin: {
    lb_.reset(new RoundRobinLoadBalancer(host_set_, parent.local_host_set_, cluster->stats(),
                                         parent.parent_.runtime_, parent.parent_.random_));
    break;
  }
  case LoadBalancerType::RingHash: {
    lb_.reset(new RingHashLoadBalancer(host_set_, cluster->stats(), parent.parent_.runtime_,
                                       parent.parent_.random_));
    break;
  }
  case LoadBalancerType::OriginalDst: {
    lb_.reset(new OriginalDstCluster::LoadBalancer(
        host_set_, parent.parent_.primary_clusters_.at(cluster->name()).cluster_));
    break;
  }
  }

  host_set_.addMemberUpdateCb([this](const std::vector<HostSharedPtr>&,
                                     const std::vector<HostSharedPtr>& hosts_removed) -> void {
    // We need to go through and purge any connection pools for hosts that got deleted.
    // Even if two hosts actually point to the same address this will be safe, since if a
    // host is readded it will be a different physical HostSharedPtr.
    parent_.drainConnPools(hosts_removed);
  });
}

ClusterManagerImpl::ThreadLocalClusterManagerImpl::ClusterEntry::~ClusterEntry() {
  // We need to drain all connection pools for the cluster being removed. Then we can remove the
  // cluster.
  //
  // TODO(mattklein123): Optimally, we would just fire member changed callbacks and remove all of
  // the hosts inside of the HostImpl destructor. That is a change with wide implications, so we are
  // going with a more targeted approach for now.
  parent_.drainConnPools(host_set_.hosts());
}

Http::ConnectionPool::Instance*
ClusterManagerImpl::ThreadLocalClusterManagerImpl::ClusterEntry::connPool(
    ResourcePriority priority, LoadBalancerContext* context) {
  HostConstSharedPtr host = lb_->chooseHost(context);
  if (!host) {
    cluster_info_->stats().upstream_cx_none_healthy_.inc();
    return nullptr;
  }

  ConnPoolsContainer& container = parent_.host_http_conn_pool_map_[host];
  ASSERT(enumToInt(priority) < container.pools_.size());
  if (!container.pools_[enumToInt(priority)]) {
    container.pools_[enumToInt(priority)] =
        parent_.parent_.factory_.allocateConnPool(parent_.thread_local_dispatcher_, host, priority);
  }

  return container.pools_[enumToInt(priority)].get();
}

ClusterManagerPtr ProdClusterManagerFactory::clusterManagerFromJson(
    const Json::Object& config, const envoy::api::v2::Bootstrap& bootstrap, Stats::Store& stats,
    ThreadLocal::Instance& tls, Runtime::Loader& runtime, Runtime::RandomGenerator& random,
    const LocalInfo::LocalInfo& local_info, AccessLog::AccessLogManager& log_manager) {
  return ClusterManagerPtr{new ClusterManagerImpl(config, bootstrap, *this, stats, tls, runtime,
                                                  random, local_info, log_manager)};
}

Http::ConnectionPool::InstancePtr
ProdClusterManagerFactory::allocateConnPool(Event::Dispatcher& dispatcher, HostConstSharedPtr host,
                                            ResourcePriority priority) {
  if ((host->cluster().features() & ClusterInfo::Features::HTTP2) &&
      runtime_.snapshot().featureEnabled("upstream.use_http2", 100)) {
    return Http::ConnectionPool::InstancePtr{
        new Http::Http2::ProdConnPoolImpl(dispatcher, host, priority)};
  } else {
    return Http::ConnectionPool::InstancePtr{
        new Http::Http1::ConnPoolImplProd(dispatcher, host, priority)};
  }
}

<<<<<<< HEAD
ClusterSharedPtr ProdClusterManagerFactory::clusterFromJson(
    const Json::Object& cluster, ClusterManager& cm, const Optional<SdsConfig>& sds_config,
=======
ClusterPtr ProdClusterManagerFactory::clusterFromProto(
    const envoy::api::v2::Cluster& cluster, ClusterManager& cm,
>>>>>>> 701f0366
    Outlier::EventLoggerSharedPtr outlier_event_logger, bool added_via_api) {
  return ClusterImplBase::create(cluster, cm, stats_, tls_, dns_resolver_, ssl_context_manager_,
                                 runtime_, random_, primary_dispatcher_, local_info_,
                                 outlier_event_logger, added_via_api);
}

CdsApiPtr ProdClusterManagerFactory::createCds(const envoy::api::v2::ConfigSource& cds_config,
                                               const Optional<SdsConfig>& sds_config,
                                               ClusterManager& cm) {
  return CdsApiImpl::create(cds_config, sds_config, cm, primary_dispatcher_, random_, local_info_,
                            stats_);
}

} // namespace Upstream
} // namespace Envoy<|MERGE_RESOLUTION|>--- conflicted
+++ resolved
@@ -334,15 +334,9 @@
   return true;
 }
 
-<<<<<<< HEAD
-void ClusterManagerImpl::loadCluster(const Json::Object& cluster, bool added_via_api) {
+void ClusterManagerImpl::loadCluster(const envoy::api::v2::Cluster& cluster, bool added_via_api) {
   ClusterSharedPtr new_cluster =
-      factory_.clusterFromJson(cluster, *this, sds_config_, outlier_event_logger_, added_via_api);
-=======
-void ClusterManagerImpl::loadCluster(const envoy::api::v2::Cluster& cluster, bool added_via_api) {
-  ClusterPtr new_cluster =
       factory_.clusterFromProto(cluster, *this, outlier_event_logger_, added_via_api);
->>>>>>> 701f0366
 
   init_helper_.addCluster(*new_cluster);
   if (!added_via_api) {
@@ -639,13 +633,8 @@
   }
 }
 
-<<<<<<< HEAD
-ClusterSharedPtr ProdClusterManagerFactory::clusterFromJson(
-    const Json::Object& cluster, ClusterManager& cm, const Optional<SdsConfig>& sds_config,
-=======
-ClusterPtr ProdClusterManagerFactory::clusterFromProto(
+ClusterSharedPtr ProdClusterManagerFactory::clusterFromProto(
     const envoy::api::v2::Cluster& cluster, ClusterManager& cm,
->>>>>>> 701f0366
     Outlier::EventLoggerSharedPtr outlier_event_logger, bool added_via_api) {
   return ClusterImplBase::create(cluster, cm, stats_, tls_, dns_resolver_, ssl_context_manager_,
                                  runtime_, random_, primary_dispatcher_, local_info_,

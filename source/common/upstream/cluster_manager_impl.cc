#include "common/upstream/cluster_manager_impl.h"

#include <chrono>
#include <cstdint>
#include <functional>
#include <list>
#include <memory>
#include <string>
#include <vector>

#include "envoy/admin/v3/config_dump.pb.h"
#include "envoy/config/bootstrap/v3/bootstrap.pb.h"
#include "envoy/config/cluster/v3/cluster.pb.h"
#include "envoy/config/core/v3/config_source.pb.h"
#include "envoy/event/dispatcher.h"
#include "envoy/network/dns.h"
#include "envoy/runtime/runtime.h"
#include "envoy/stats/scope.h"

#include "common/common/assert.h"
#include "common/common/enum_to_int.h"
#include "common/common/fmt.h"
#include "common/common/utility.h"
#include "common/config/new_grpc_mux_impl.h"
#include "common/config/utility.h"
#include "common/config/version_converter.h"
#include "common/grpc/async_client_manager_impl.h"
#include "common/http/async_client_impl.h"
#include "common/http/http1/conn_pool.h"
#include "common/http/http2/conn_pool.h"
#include "common/http/mixed_conn_pool.h"
#include "common/network/resolver_impl.h"
#include "common/network/utility.h"
#include "common/protobuf/utility.h"
#include "common/router/shadow_writer_impl.h"
#include "common/runtime/runtime_features.h"
#include "common/tcp/conn_pool.h"
#include "common/tcp/original_conn_pool.h"
#include "common/upstream/cds_api_impl.h"
#include "common/upstream/load_balancer_impl.h"
#include "common/upstream/maglev_lb.h"
#include "common/upstream/original_dst_cluster.h"
#include "common/upstream/priority_conn_pool_map_impl.h"
#include "common/upstream/ring_hash_lb.h"
#include "common/upstream/subset_lb.h"

namespace Envoy {
namespace Upstream {
namespace {

void addOptionsIfNotNull(Network::Socket::OptionsSharedPtr& options,
                         const Network::Socket::OptionsSharedPtr& to_add) {
  if (to_add != nullptr) {
    Network::Socket::appendOptions(options, to_add);
  }
}

} // namespace

void ClusterManagerInitHelper::addCluster(ClusterManagerCluster& cm_cluster) {
  // See comments in ClusterManagerImpl::addOrUpdateCluster() for why this is only called during
  // server initialization.
  ASSERT(state_ != State::AllClustersInitialized);

  const auto initialize_cb = [&cm_cluster, this] { onClusterInit(cm_cluster); };
  Cluster& cluster = cm_cluster.cluster();
  if (cluster.initializePhase() == Cluster::InitializePhase::Primary) {
    // Remove the previous cluster before the cluster object is destroyed.
    primary_init_clusters_.remove_if(
        [name_to_remove = cluster.info()->name()](ClusterManagerCluster* cluster_iter) {
          return cluster_iter->cluster().info()->name() == name_to_remove;
        });
    primary_init_clusters_.push_back(&cm_cluster);
    cluster.initialize(initialize_cb);
  } else {
    ASSERT(cluster.initializePhase() == Cluster::InitializePhase::Secondary);
    // Remove the previous cluster before the cluster object is destroyed.
    secondary_init_clusters_.remove_if(
        [name_to_remove = cluster.info()->name()](ClusterManagerCluster* cluster_iter) {
          return cluster_iter->cluster().info()->name() == name_to_remove;
        });
    secondary_init_clusters_.push_back(&cm_cluster);
    if (started_secondary_initialize_) {
      // This can happen if we get a second CDS update that adds new clusters after we have
      // already started secondary init. In this case, just immediately initialize.
      cluster.initialize(initialize_cb);
    }
  }

  ENVOY_LOG(debug, "cm init: adding: cluster={} primary={} secondary={}", cluster.info()->name(),
            primary_init_clusters_.size(), secondary_init_clusters_.size());
}

void ClusterManagerInitHelper::onClusterInit(ClusterManagerCluster& cluster) {
  ASSERT(state_ != State::AllClustersInitialized);
  per_cluster_init_callback_(cluster);
  removeCluster(cluster);
}

void ClusterManagerInitHelper::removeCluster(ClusterManagerCluster& cluster) {
  if (state_ == State::AllClustersInitialized) {
    return;
  }

  // There is a remote edge case where we can remove a cluster via CDS that has not yet been
  // initialized. When called via the remove cluster API this code catches that case.
  std::list<ClusterManagerCluster*>* cluster_list;
  if (cluster.cluster().initializePhase() == Cluster::InitializePhase::Primary) {
    cluster_list = &primary_init_clusters_;
  } else {
    ASSERT(cluster.cluster().initializePhase() == Cluster::InitializePhase::Secondary);
    cluster_list = &secondary_init_clusters_;
  }

  // It is possible that the cluster we are removing has already been initialized, and is not
  // present in the initializer list. If so, this is fine.
  cluster_list->remove(&cluster);
  ENVOY_LOG(debug, "cm init: init complete: cluster={} primary={} secondary={}",
            cluster.cluster().info()->name(), primary_init_clusters_.size(),
            secondary_init_clusters_.size());
  maybeFinishInitialize();
}

void ClusterManagerInitHelper::initializeSecondaryClusters() {
  started_secondary_initialize_ = true;
  // Cluster::initialize() method can modify the list of secondary_init_clusters_ to remove
  // the item currently being initialized, so we eschew range-based-for and do this complicated
  // dance to increment the iterator before calling initialize.
  for (auto iter = secondary_init_clusters_.begin(); iter != secondary_init_clusters_.end();) {
    ClusterManagerCluster* cluster = *iter;
    ++iter;
    ENVOY_LOG(debug, "initializing secondary cluster {}", cluster->cluster().info()->name());
    cluster->cluster().initialize([cluster, this] { onClusterInit(*cluster); });
  }
}

void ClusterManagerInitHelper::maybeFinishInitialize() {
  // Do not do anything if we are still doing the initial static load or if we are waiting for
  // CDS initialize.
  ENVOY_LOG(debug, "maybe finish initialize state: {}", enumToInt(state_));
  if (state_ == State::Loading || state_ == State::WaitingToStartCdsInitialization) {
    return;
  }

  ASSERT(state_ == State::WaitingToStartSecondaryInitialization ||
         state_ == State::CdsInitialized ||
         state_ == State::WaitingForPrimaryInitializationToComplete);
  ENVOY_LOG(debug, "maybe finish initialize primary init clusters empty: {}",
            primary_init_clusters_.empty());
  // If we are still waiting for primary clusters to initialize, do nothing.
  if (!primary_init_clusters_.empty()) {
    return;
  } else if (state_ == State::WaitingForPrimaryInitializationToComplete) {
    state_ = State::WaitingToStartSecondaryInitialization;
    if (primary_clusters_initialized_callback_) {
      primary_clusters_initialized_callback_();
    }
    return;
  }

  // If we are still waiting for secondary clusters to initialize, see if we need to first call
  // initialize on them. This is only done once.
  ENVOY_LOG(debug, "maybe finish initialize secondary init clusters empty: {}",
            secondary_init_clusters_.empty());
  if (!secondary_init_clusters_.empty()) {
    if (!started_secondary_initialize_) {
      ENVOY_LOG(info, "cm init: initializing secondary clusters");
      // If the first CDS response doesn't have any primary cluster, ClusterLoadAssignment
      // should be already paused by CdsApiImpl::onConfigUpdate(). Need to check that to
      // avoid double pause ClusterLoadAssignment.
      Config::ScopedResume maybe_resume_eds;
      if (cm_.adsMux()) {
        const auto type_urls =
            Config::getAllVersionTypeUrls<envoy::config::endpoint::v3::ClusterLoadAssignment>();
        maybe_resume_eds = cm_.adsMux()->pause(type_urls);
      }
      initializeSecondaryClusters();
    }
    return;
  }

  // At this point, if we are doing static init, and we have CDS, start CDS init. Otherwise, move
  // directly to initialized.
  started_secondary_initialize_ = false;
  ENVOY_LOG(debug, "maybe finish initialize cds api ready: {}", cds_ != nullptr);
  if (state_ == State::WaitingToStartSecondaryInitialization && cds_) {
    ENVOY_LOG(info, "cm init: initializing cds");
    state_ = State::WaitingToStartCdsInitialization;
    cds_->initialize();
  } else {
    ENVOY_LOG(info, "cm init: all clusters initialized");
    state_ = State::AllClustersInitialized;
    if (initialized_callback_) {
      initialized_callback_();
    }
  }
}

void ClusterManagerInitHelper::onStaticLoadComplete() {
  ASSERT(state_ == State::Loading);
  // After initialization of primary clusters has completed, transition to
  // waiting for signal to initialize secondary clusters and then CDS.
  state_ = State::WaitingForPrimaryInitializationToComplete;
  maybeFinishInitialize();
}

void ClusterManagerInitHelper::startInitializingSecondaryClusters() {
  ASSERT(state_ == State::WaitingToStartSecondaryInitialization);
  ENVOY_LOG(debug, "continue initializing secondary clusters");
  maybeFinishInitialize();
}

void ClusterManagerInitHelper::setCds(CdsApi* cds) {
  ASSERT(state_ == State::Loading);
  cds_ = cds;
  if (cds_) {
    cds_->setInitializedCb([this]() -> void {
      ASSERT(state_ == State::WaitingToStartCdsInitialization);
      state_ = State::CdsInitialized;
      maybeFinishInitialize();
    });
  }
}

void ClusterManagerInitHelper::setInitializedCb(
    ClusterManager::InitializationCompleteCallback callback) {
  if (state_ == State::AllClustersInitialized) {
    callback();
  } else {
    initialized_callback_ = callback;
  }
}

void ClusterManagerInitHelper::setPrimaryClustersInitializedCb(
    ClusterManager::PrimaryClustersReadyCallback callback) {
  // The callback must be set before or at the `WaitingToStartSecondaryInitialization` state.
  ASSERT(state_ == State::WaitingToStartSecondaryInitialization ||
         state_ == State::WaitingForPrimaryInitializationToComplete || state_ == State::Loading);
  if (state_ == State::WaitingToStartSecondaryInitialization) {
    // This is the case where all clusters are STATIC and without health checking.
    callback();
  } else {
    primary_clusters_initialized_callback_ = callback;
  }
}

ClusterManagerImpl::ClusterManagerImpl(
    const envoy::config::bootstrap::v3::Bootstrap& bootstrap, ClusterManagerFactory& factory,
    Stats::Store& stats, ThreadLocal::Instance& tls, Runtime::Loader& runtime,
    const LocalInfo::LocalInfo& local_info, AccessLog::AccessLogManager& log_manager,
    Event::Dispatcher& main_thread_dispatcher, Server::Admin& admin,
    ProtobufMessage::ValidationContext& validation_context, Api::Api& api,
    Http::Context& http_context, Grpc::Context& grpc_context)
    : factory_(factory), runtime_(runtime), stats_(stats), tls_(tls),
      random_(api.randomGenerator()),
      bind_config_(bootstrap.cluster_manager().upstream_bind_config()), local_info_(local_info),
      cm_stats_(generateStats(stats)),
      init_helper_(*this, [this](ClusterManagerCluster& cluster) { onClusterInit(cluster); }),
      config_tracker_entry_(
          admin.getConfigTracker().add("clusters", [this] { return dumpClusterConfigs(); })),
      time_source_(main_thread_dispatcher.timeSource()), dispatcher_(main_thread_dispatcher),
      http_context_(http_context),
      subscription_factory_(local_info, main_thread_dispatcher, *this,
                            validation_context.dynamicValidationVisitor(), api, runtime_) {
  async_client_manager_ = std::make_unique<Grpc::AsyncClientManagerImpl>(
      *this, tls, time_source_, api, grpc_context.statNames());
  const auto& cm_config = bootstrap.cluster_manager();
  if (cm_config.has_outlier_detection()) {
    const std::string event_log_file_path = cm_config.outlier_detection().event_log_path();
    if (!event_log_file_path.empty()) {
      outlier_event_logger_ = std::make_shared<Outlier::EventLoggerImpl>(
          log_manager, event_log_file_path, time_source_);
    }
  }

  // We need to know whether we're zone aware early on, so make sure we do this lookup
  // before we load any clusters.
  if (!cm_config.local_cluster_name().empty()) {
    local_cluster_name_ = cm_config.local_cluster_name();
  }

  const auto& dyn_resources = bootstrap.dynamic_resources();

  // Cluster loading happens in two phases: first all the primary clusters are loaded, and then all
  // the secondary clusters are loaded. As it currently stands all non-EDS clusters and EDS which
  // load endpoint definition from file are primary and
  // (REST,GRPC,DELTA_GRPC) EDS clusters are secondary. This two phase
  // loading is done because in v2 configuration each EDS cluster individually sets up a
  // subscription. When this subscription is an API source the cluster will depend on a non-EDS
  // cluster, so the non-EDS clusters must be loaded first.
  auto is_primary_cluster = [](const envoy::config::cluster::v3::Cluster& cluster) -> bool {
    return cluster.type() != envoy::config::cluster::v3::Cluster::EDS ||
           (cluster.type() == envoy::config::cluster::v3::Cluster::EDS &&
            cluster.eds_cluster_config().eds_config().config_source_specifier_case() ==
                envoy::config::core::v3::ConfigSource::ConfigSourceSpecifierCase::kPath);
  };
  // Build book-keeping for which clusters are primary. This is useful when we
  // invoke loadCluster() below and it needs the complete set of primaries.
  for (const auto& cluster : bootstrap.static_resources().clusters()) {
    if (is_primary_cluster(cluster)) {
      primary_clusters_.insert(cluster.name());
    }
  }
  // Load all the primary clusters.
  for (const auto& cluster : bootstrap.static_resources().clusters()) {
    if (is_primary_cluster(cluster)) {
      loadCluster(cluster, "", false, active_clusters_);
    }
  }

  // Now setup ADS if needed, this might rely on a primary cluster.
  // This is the only point where distinction between delta ADS and state-of-the-world ADS is made.
  // After here, we just have a GrpcMux interface held in ads_mux_, which hides
  // whether the backing implementation is delta or SotW.
  if (dyn_resources.has_ads_config()) {
    if (dyn_resources.ads_config().api_type() ==
        envoy::config::core::v3::ApiConfigSource::DELTA_GRPC) {
      ads_mux_ = std::make_shared<Config::NewGrpcMuxImpl>(
          Config::Utility::factoryForGrpcApiConfigSource(*async_client_manager_,
                                                         dyn_resources.ads_config(), stats, false)
              ->create(),
          main_thread_dispatcher,
          *Protobuf::DescriptorPool::generated_pool()->FindMethodByName(
              dyn_resources.ads_config().transport_api_version() ==
                      envoy::config::core::v3::ApiVersion::V3
                  // TODO(htuch): consolidate with type_to_endpoint.cc, once we sort out the future
                  // direction of that module re: https://github.com/envoyproxy/envoy/issues/10650.
                  ? "envoy.service.discovery.v3.AggregatedDiscoveryService.DeltaAggregatedResources"
                  : "envoy.service.discovery.v2.AggregatedDiscoveryService."
                    "DeltaAggregatedResources"),
          dyn_resources.ads_config().transport_api_version(), random_, stats_,
          Envoy::Config::Utility::parseRateLimitSettings(dyn_resources.ads_config()), local_info);
    } else {
      ads_mux_ = std::make_shared<Config::GrpcMuxImpl>(
          local_info,
          Config::Utility::factoryForGrpcApiConfigSource(*async_client_manager_,
                                                         dyn_resources.ads_config(), stats, false)
              ->create(),
          main_thread_dispatcher,
          *Protobuf::DescriptorPool::generated_pool()->FindMethodByName(
              dyn_resources.ads_config().transport_api_version() ==
                      envoy::config::core::v3::ApiVersion::V3
                  // TODO(htuch): consolidate with type_to_endpoint.cc, once we sort out the future
                  // direction of that module re: https://github.com/envoyproxy/envoy/issues/10650.
                  ? "envoy.service.discovery.v3.AggregatedDiscoveryService."
                    "StreamAggregatedResources"
                  : "envoy.service.discovery.v2.AggregatedDiscoveryService."
                    "StreamAggregatedResources"),
          dyn_resources.ads_config().transport_api_version(), random_, stats_,
          Envoy::Config::Utility::parseRateLimitSettings(dyn_resources.ads_config()),
          bootstrap.dynamic_resources().ads_config().set_node_on_first_message_only());
    }
  } else {
    ads_mux_ = std::make_unique<Config::NullGrpcMuxImpl>();
  }

  // After ADS is initialized, load EDS static clusters as EDS config may potentially need ADS.
  for (const auto& cluster : bootstrap.static_resources().clusters()) {
    // Now load all the secondary clusters.
    if (cluster.type() == envoy::config::cluster::v3::Cluster::EDS &&
        cluster.eds_cluster_config().eds_config().config_source_specifier_case() !=
            envoy::config::core::v3::ConfigSource::ConfigSourceSpecifierCase::kPath) {
      loadCluster(cluster, "", false, active_clusters_);
    }
  }

  cm_stats_.cluster_added_.add(bootstrap.static_resources().clusters().size());
  updateClusterCounts();

  if (local_cluster_name_ &&
      (active_clusters_.find(local_cluster_name_.value()) == active_clusters_.end())) {
    throw EnvoyException(
        fmt::format("local cluster '{}' must be defined", local_cluster_name_.value()));
  }

  // Once the initial set of static bootstrap clusters are created (including the local cluster),
  // we can instantiate the thread local cluster manager.
  tls_.set([this](Event::Dispatcher& dispatcher) {
    return std::make_shared<ThreadLocalClusterManagerImpl>(*this, dispatcher);
  });

  // For active clusters that exist in bootstrap, post an empty thread local cluster update to
  // populate them.
  // TODO(mattklein123): It would be nice if we did not do this and instead all thread local cluster
  // creation happened as part of the cluster init flow, however there are certain cases that depend
  // on this behavior including route checking. It may be possible to fix static route checking to
  // not depend on this behavior, but for now this is consistent with the way we have always done
  // this so in the interest of minimal change it is not being done now.
  for (auto& cluster : active_clusters_) {
    // Skip posting the thread local cluster which is created as part of the thread local cluster
    // manager constructor. See the TODO in that code for eventually cleaning this up.
    if (local_cluster_name_ && local_cluster_name_.value() == cluster.first) {
      continue;
    }

    // Avoid virtual call in the constructor. This only impacts tests. Remove this when fixing
    // the above TODO.
    postThreadLocalClusterUpdateNonVirtual(*cluster.second, ThreadLocalClusterUpdateParams());
  }

  // We can now potentially create the CDS API once the backing cluster exists.
  if (dyn_resources.has_cds_config()) {
    cds_api_ = factory_.createCds(dyn_resources.cds_config(), *this);
    init_helper_.setCds(cds_api_.get());
  } else {
    init_helper_.setCds(nullptr);
  }

  // Proceed to add all static bootstrap clusters to the init manager. This will immediately
  // initialize any primary clusters. Post-init processing further initializes any thread
  // aware load balancer and sets up the per-worker host set updates.
  for (auto& cluster : active_clusters_) {
    init_helper_.addCluster(*cluster.second);
  }

  // Potentially move to secondary initialization on the static bootstrap clusters if all primary
  // clusters have already initialized. (E.g., if all static).
  init_helper_.onStaticLoadComplete();

  ads_mux_->start();
}

void ClusterManagerImpl::initializeSecondaryClusters(
    const envoy::config::bootstrap::v3::Bootstrap& bootstrap) {
  init_helper_.startInitializingSecondaryClusters();

  const auto& cm_config = bootstrap.cluster_manager();
  if (cm_config.has_load_stats_config()) {
    const auto& load_stats_config = cm_config.load_stats_config();

    load_stats_reporter_ = std::make_unique<LoadStatsReporter>(
        local_info_, *this, stats_,
        Config::Utility::factoryForGrpcApiConfigSource(*async_client_manager_, load_stats_config,
                                                       stats_, false)
            ->create(),
        load_stats_config.transport_api_version(), dispatcher_);
  }
}

ClusterManagerStats ClusterManagerImpl::generateStats(Stats::Scope& scope) {
  const std::string final_prefix = "cluster_manager.";
  return {ALL_CLUSTER_MANAGER_STATS(POOL_COUNTER_PREFIX(scope, final_prefix),
                                    POOL_GAUGE_PREFIX(scope, final_prefix))};
}

void ClusterManagerImpl::onClusterInit(ClusterManagerCluster& cm_cluster) {
  // This routine is called when a cluster has finished initializing. The cluster has not yet
  // been setup for cross-thread updates to avoid needless updates during initialization. The order
  // of operations here is important. We start by initializing the thread aware load balancer if
  // needed. This must happen first so cluster updates are heard first by the load balancer.
  // Also, it assures that all of clusters which this function is called should be always active.
  auto& cluster = cm_cluster.cluster();
  auto cluster_data = warming_clusters_.find(cluster.info()->name());
  // We have a situation that clusters will be immediately active, such as static and primary
  // cluster. So we must have this prevention logic here.
  if (cluster_data != warming_clusters_.end()) {
    clusterWarmingToActive(cluster.info()->name());
    updateClusterCounts();
  }
  cluster_data = active_clusters_.find(cluster.info()->name());

  if (cluster_data->second->thread_aware_lb_ != nullptr) {
    cluster_data->second->thread_aware_lb_->initialize();
  }

  // Now setup for cross-thread updates.
  cluster.prioritySet().addMemberUpdateCb(
      [&cluster, this](const HostVector&, const HostVector& hosts_removed) -> void {
        if (cluster.info()->lbConfig().close_connections_on_host_set_change()) {
          for (const auto& host_set : cluster.prioritySet().hostSetsPerPriority()) {
            // This will drain all tcp and http connection pools.
            postThreadLocalDrainConnections(cluster, host_set->hosts());
          }
        } else {
          // TODO(snowp): Should this be subject to merge windows?

          // Whenever hosts are removed from the cluster, we make each TLS cluster drain it's
          // connection pools for the removed hosts. If `close_connections_on_host_set_change` is
          // enabled, this case will be covered by first `if` statement, where all
          // connection pools are drained.
          if (!hosts_removed.empty()) {
            postThreadLocalDrainConnections(cluster, hosts_removed);
          }
        }
      });

  cluster.prioritySet().addPriorityUpdateCb([&cm_cluster, this](uint32_t priority,
                                                                const HostVector& hosts_added,
                                                                const HostVector& hosts_removed) {
    // This fires when a cluster is about to have an updated member set. We need to send this
    // out to all of the thread local configurations.

    // Should we save this update and merge it with other updates?
    //
    // Note that we can only _safely_ merge updates that have no added/removed hosts. That is,
    // only those updates that signal a change in host healthcheck state, weight or metadata.
    //
    // We've discussed merging updates related to hosts being added/removed, but it's really
    // tricky to merge those given that downstream consumers of these updates expect to see the
    // full list of updates, not a condensed one. This is because they use the broadcasted
    // HostSharedPtrs within internal maps to track hosts. If we fail to broadcast the entire list
    // of removals, these maps will leak those HostSharedPtrs.
    //
    // See https://github.com/envoyproxy/envoy/pull/3941 for more context.
    bool scheduled = false;
    const auto merge_timeout = PROTOBUF_GET_MS_OR_DEFAULT(cm_cluster.cluster().info()->lbConfig(),
                                                          update_merge_window, 1000);
    // Remember: we only merge updates with no adds/removes — just hc/weight/metadata changes.
    const bool is_mergeable = hosts_added.empty() && hosts_removed.empty();

    if (merge_timeout > 0) {
      // If this is not mergeable, we should cancel any scheduled updates since
      // we'll deliver it immediately.
      scheduled = scheduleUpdate(cm_cluster, priority, is_mergeable, merge_timeout);
    }

    // If an update was not scheduled for later, deliver it immediately.
    if (!scheduled) {
      cm_stats_.cluster_updated_.inc();
      postThreadLocalClusterUpdate(
          cm_cluster, ThreadLocalClusterUpdateParams(priority, hosts_added, hosts_removed));
    }
  });

  // Finally, post updates cross-thread so the per-thread load balancers are ready. First we
  // populate any update information that may be available after cluster init.
  ThreadLocalClusterUpdateParams params;
  for (auto& host_set : cluster.prioritySet().hostSetsPerPriority()) {
    if (host_set->hosts().empty()) {
      continue;
    }
    params.per_priority_update_params_.emplace_back(host_set->priority(), host_set->hosts(),
                                                    HostVector{});
  }
  // At this point the update is posted if either there are actual updates or the cluster has
  // not been added yet. The latter can only happen with dynamic cluster as static clusters are
  // added immediately.
  // TODO(mattklein123): Per related TODOs we will see if we can centralize all logic so that
  // clusters only get added in this path and all of the special casing can be removed.
  if (!params.per_priority_update_params_.empty() || !cm_cluster.addedOrUpdated()) {
    postThreadLocalClusterUpdate(cm_cluster, std::move(params));
  }
}

bool ClusterManagerImpl::scheduleUpdate(ClusterManagerCluster& cluster, uint32_t priority,
                                        bool mergeable, const uint64_t timeout) {
  // Find pending updates for this cluster.
  auto& updates_by_prio = updates_map_[cluster.cluster().info()->name()];
  if (!updates_by_prio) {
    updates_by_prio = std::make_unique<PendingUpdatesByPriorityMap>();
  }

  // Find pending updates for this priority.
  auto& updates = (*updates_by_prio)[priority];
  if (!updates) {
    updates = std::make_unique<PendingUpdates>();
  }

  // Has an update_merge_window gone by since the last update? If so, don't schedule
  // the update so it can be applied immediately. Ditto if this is not a mergeable update.
  const auto delta = time_source_.monotonicTime() - updates->last_updated_;
  const uint64_t delta_ms = std::chrono::duration_cast<std::chrono::milliseconds>(delta).count();
  const bool out_of_merge_window = delta_ms > timeout;
  if (out_of_merge_window || !mergeable) {
    // If there was a pending update, we cancel the pending merged update.
    //
    // Note: it's possible that even though we are outside of a merge window (delta_ms > timeout),
    // a timer is enabled. This race condition is fine, since we'll disable the timer here and
    // deliver the update immediately.

    // Why wasn't the update scheduled for later delivery? We keep some stats that are helpful
    // to understand why merging did not happen. There's 2 things we are tracking here:

    // 1) Was this update out of a merge window?
    if (mergeable && out_of_merge_window) {
      cm_stats_.update_out_of_merge_window_.inc();
    }

    // 2) Were there previous updates that we are cancelling (and delivering immediately)?
    if (updates->disableTimer()) {
      cm_stats_.update_merge_cancelled_.inc();
    }

    updates->last_updated_ = time_source_.monotonicTime();
    return false;
  }

  // If there's no timer, create one.
  if (updates->timer_ == nullptr) {
    updates->timer_ = dispatcher_.createTimer([this, &cluster, priority, &updates]() -> void {
      applyUpdates(cluster, priority, *updates);
    });
  }

  // Ensure there's a timer set to deliver these updates.
  if (!updates->timer_->enabled()) {
    updates->enableTimer(timeout);
  }

  return true;
}

void ClusterManagerImpl::applyUpdates(ClusterManagerCluster& cluster, uint32_t priority,
                                      PendingUpdates& updates) {
  // Deliver pending updates.

  // Remember that these merged updates are _only_ for updates related to
  // HC/weight/metadata changes. That's why added/removed are empty. All
  // adds/removals were already immediately broadcasted.
  static const HostVector hosts_added;
  static const HostVector hosts_removed;

  postThreadLocalClusterUpdate(
      cluster, ThreadLocalClusterUpdateParams(priority, hosts_added, hosts_removed));

  cm_stats_.cluster_updated_via_merge_.inc();
  updates.last_updated_ = time_source_.monotonicTime();
}

bool ClusterManagerImpl::addOrUpdateCluster(const envoy::config::cluster::v3::Cluster& cluster,
                                            const std::string& version_info) {
  // First we need to see if this new config is new or an update to an existing dynamic cluster.
  // We don't allow updates to statically configured clusters in the main configuration. We check
  // both the warming clusters and the active clusters to see if we need an update or the update
  // should be blocked.
  const std::string& cluster_name = cluster.name();
  const auto existing_active_cluster = active_clusters_.find(cluster_name);
  const auto existing_warming_cluster = warming_clusters_.find(cluster_name);
  const uint64_t new_hash = MessageUtil::hash(cluster);
  if ((existing_active_cluster != active_clusters_.end() &&
       existing_active_cluster->second->blockUpdate(new_hash)) ||
      (existing_warming_cluster != warming_clusters_.end() &&
       existing_warming_cluster->second->blockUpdate(new_hash))) {
    return false;
  }

  if (existing_active_cluster != active_clusters_.end() ||
      existing_warming_cluster != warming_clusters_.end()) {
    if (existing_active_cluster != active_clusters_.end()) {
      // The following init manager remove call is a NOP in the case we are already initialized.
      // It's just kept here to avoid additional logic.
      init_helper_.removeCluster(*existing_active_cluster->second);
    }
    cm_stats_.cluster_modified_.inc();
  } else {
    cm_stats_.cluster_added_.inc();
  }

  // There are two discrete paths here depending on when we are adding/updating a cluster.
  // 1) During initial server load we use the init manager which handles complex logic related to
  //    primary/secondary init, static/CDS init, warming all clusters, etc.
  // 2) After initial server load, we handle warming independently for each cluster in the warming
  //    map.
  // Note: It's likely possible that all warming logic could be centralized in the init manager, but
  //       a decision was made to split the logic given how complex the init manager already is. In
  //       the future we may decide to undergo a refactor to unify the logic but the effort/risk to
  //       do that right now does not seem worth it given that the logic is generally pretty clean
  //       and easy to understand.
  const bool all_clusters_initialized =
      init_helper_.state() == ClusterManagerInitHelper::State::AllClustersInitialized;
  // Preserve the previous cluster data to avoid early destroy. The same cluster should be added
  // before destroy to avoid early initialization complete.
  const auto previous_cluster = loadCluster(cluster, version_info, true, warming_clusters_);
  auto& cluster_entry = warming_clusters_.at(cluster_name);
  if (!all_clusters_initialized) {
    ENVOY_LOG(debug, "add/update cluster {} during init", cluster_name);
    init_helper_.addCluster(*cluster_entry);
  } else {
    ENVOY_LOG(debug, "add/update cluster {} starting warming", cluster_name);
    cluster_entry->cluster_->initialize([this, cluster_name] {
      ENVOY_LOG(debug, "warming cluster {} complete", cluster_name);
      auto state_changed_cluster_entry = warming_clusters_.find(cluster_name);
      onClusterInit(*state_changed_cluster_entry->second);
    });
  }

  return true;
}

void ClusterManagerImpl::clusterWarmingToActive(const std::string& cluster_name) {
  auto warming_it = warming_clusters_.find(cluster_name);
  ASSERT(warming_it != warming_clusters_.end());

  // If the cluster is being updated, we need to cancel any pending merged updates.
  // Otherwise, applyUpdates() will fire with a dangling cluster reference.
  updates_map_.erase(cluster_name);

  active_clusters_[cluster_name] = std::move(warming_it->second);
  warming_clusters_.erase(warming_it);
}

bool ClusterManagerImpl::removeCluster(const std::string& cluster_name) {
  bool removed = false;
  auto existing_active_cluster = active_clusters_.find(cluster_name);
  if (existing_active_cluster != active_clusters_.end() &&
      existing_active_cluster->second->added_via_api_) {
    removed = true;
    init_helper_.removeCluster(*existing_active_cluster->second);
    active_clusters_.erase(existing_active_cluster);

    ENVOY_LOG(info, "removing cluster {}", cluster_name);
    tls_.runOnAllThreads([cluster_name](OptRef<ThreadLocalClusterManagerImpl> cluster_manager) {
      ASSERT(cluster_manager->thread_local_clusters_.count(cluster_name) == 1);
      ENVOY_LOG(debug, "removing TLS cluster {}", cluster_name);
      for (auto& cb : cluster_manager->update_callbacks_) {
        cb->onClusterRemoval(cluster_name);
      }
      cluster_manager->thread_local_clusters_.erase(cluster_name);
    });
  }

  auto existing_warming_cluster = warming_clusters_.find(cluster_name);
  if (existing_warming_cluster != warming_clusters_.end() &&
      existing_warming_cluster->second->added_via_api_) {
    removed = true;
    init_helper_.removeCluster(*existing_warming_cluster->second);
    warming_clusters_.erase(existing_warming_cluster);
    ENVOY_LOG(info, "removing warming cluster {}", cluster_name);
  }

  if (removed) {
    cm_stats_.cluster_removed_.inc();
    updateClusterCounts();
    // Cancel any pending merged updates.
    updates_map_.erase(cluster_name);
  }

  return removed;
}

ClusterManagerImpl::ClusterDataPtr
ClusterManagerImpl::loadCluster(const envoy::config::cluster::v3::Cluster& cluster,
                                const std::string& version_info, bool added_via_api,
                                ClusterMap& cluster_map) {
  std::pair<ClusterSharedPtr, ThreadAwareLoadBalancerPtr> new_cluster_pair =
      factory_.clusterFromProto(cluster, *this, outlier_event_logger_, added_via_api);
  auto& new_cluster = new_cluster_pair.first;
  Cluster& cluster_reference = *new_cluster;

  if (!added_via_api) {
    if (cluster_map.find(new_cluster->info()->name()) != cluster_map.end()) {
      throw EnvoyException(
          fmt::format("cluster manager: duplicate cluster '{}'", new_cluster->info()->name()));
    }
  }

  if (cluster_reference.info()->lbType() == LoadBalancerType::ClusterProvided &&
      new_cluster_pair.second == nullptr) {
    throw EnvoyException(fmt::format("cluster manager: cluster provided LB specified but cluster "
                                     "'{}' did not provide one. Check cluster documentation.",
                                     new_cluster->info()->name()));
  }

  if (cluster_reference.info()->lbType() != LoadBalancerType::ClusterProvided &&
      new_cluster_pair.second != nullptr) {
    throw EnvoyException(
        fmt::format("cluster manager: cluster provided LB not specified but cluster "
                    "'{}' provided one. Check cluster documentation.",
                    new_cluster->info()->name()));
  }

  if (new_cluster->healthChecker() != nullptr) {
    new_cluster->healthChecker()->addHostCheckCompleteCb(
        [this](HostSharedPtr host, HealthTransition changed_state) {
          if (changed_state == HealthTransition::Changed &&
              host->healthFlagGet(Host::HealthFlag::FAILED_ACTIVE_HC)) {
            postThreadLocalHealthFailure(host);
          }
        });
  }

  if (new_cluster->outlierDetector() != nullptr) {
    new_cluster->outlierDetector()->addChangedStateCb([this](HostSharedPtr host) {
      if (host->healthFlagGet(Host::HealthFlag::FAILED_OUTLIER_CHECK)) {
        postThreadLocalHealthFailure(host);
      }
    });
  }
  ClusterDataPtr result;
  auto cluster_entry_it = cluster_map.find(cluster_reference.info()->name());
  if (cluster_entry_it != cluster_map.end()) {
    result = std::exchange(cluster_entry_it->second,
                           std::make_unique<ClusterData>(cluster, version_info, added_via_api,
                                                         std::move(new_cluster), time_source_));
  } else {
    bool inserted = false;
    std::tie(cluster_entry_it, inserted) =
        cluster_map.emplace(cluster_reference.info()->name(),
                            std::make_unique<ClusterData>(cluster, version_info, added_via_api,
                                                          std::move(new_cluster), time_source_));
    ASSERT(inserted);
  }
  // If an LB is thread aware, create it here. The LB is not initialized until cluster pre-init
  // finishes. For RingHash/Maglev don't create the LB here if subset balancing is enabled,
  // because the thread_aware_lb_ field takes precedence over the subset lb).
  if (cluster_reference.info()->lbType() == LoadBalancerType::RingHash) {
    if (!cluster_reference.info()->lbSubsetInfo().isEnabled()) {
      cluster_entry_it->second->thread_aware_lb_ = std::make_unique<RingHashLoadBalancer>(
          cluster_reference.prioritySet(), cluster_reference.info()->stats(),
          cluster_reference.info()->statsScope(), runtime_, random_,
          cluster_reference.info()->lbRingHashConfig(), cluster_reference.info()->lbConfig());
    }
  } else if (cluster_reference.info()->lbType() == LoadBalancerType::Maglev) {
    if (!cluster_reference.info()->lbSubsetInfo().isEnabled()) {
      cluster_entry_it->second->thread_aware_lb_ = std::make_unique<MaglevLoadBalancer>(
          cluster_reference.prioritySet(), cluster_reference.info()->stats(),
          cluster_reference.info()->statsScope(), runtime_, random_,
          cluster_reference.info()->lbMaglevConfig(), cluster_reference.info()->lbConfig());
    }
  } else if (cluster_reference.info()->lbType() == LoadBalancerType::ClusterProvided) {
    cluster_entry_it->second->thread_aware_lb_ = std::move(new_cluster_pair.second);
  }

  updateClusterCounts();
  return result;
}

void ClusterManagerImpl::updateClusterCounts() {
  // This if/else block implements a control flow mechanism that can be used by an ADS
  // implementation to properly sequence CDS and RDS updates. It is not enforcing on ADS. ADS can
  // use it to detect when a previously sent cluster becomes warm before sending routes that depend
  // on it. This can improve incidence of HTTP 503 responses from Envoy when a route is used before
  // it's supporting cluster is ready.
  //
  // We achieve that by leaving CDS in the paused state as long as there is at least
  // one cluster in the warming state. This prevents CDS ACK from being sent to ADS.
  // Once cluster is warmed up, CDS is resumed, and ACK is sent to ADS, providing a
  // signal to ADS to proceed with RDS updates.
  // If we're in the middle of shutting down (ads_mux_ already gone) then this is irrelevant.
  const bool all_clusters_initialized =
      init_helper_.state() == ClusterManagerInitHelper::State::AllClustersInitialized;
  if (all_clusters_initialized && ads_mux_) {
    const auto type_urls = Config::getAllVersionTypeUrls<envoy::config::cluster::v3::Cluster>();
    const uint64_t previous_warming = cm_stats_.warming_clusters_.value();
    if (previous_warming == 0 && !warming_clusters_.empty()) {
      resume_cds_ = ads_mux_->pause(type_urls);
    } else if (previous_warming > 0 && warming_clusters_.empty()) {
      ASSERT(resume_cds_ != nullptr);
      resume_cds_.reset();
    }
  }
  cm_stats_.active_clusters_.set(active_clusters_.size());
  cm_stats_.warming_clusters_.set(warming_clusters_.size());
}

ThreadLocalCluster* ClusterManagerImpl::get(absl::string_view cluster) {
  ThreadLocalClusterManagerImpl& cluster_manager = *tls_;

  auto entry = cluster_manager.thread_local_clusters_.find(cluster);
  if (entry != cluster_manager.thread_local_clusters_.end()) {
    return entry->second.get();
  } else {
    return nullptr;
  }
}

void ClusterManagerImpl::maybePrefetch(
    ThreadLocalClusterManagerImpl::ClusterEntryPtr& cluster_entry,
    std::function<ConnectionPool::Instance*()> pick_prefetch_pool) {
  // TODO(alyssawilk) As currently implemented, this will always just prefetch
  // one connection ahead of actually needed connections.
  //
  // Instead we want to track the following metrics across the entire connection
  // pool and use the same algorithm we do for per-upstream prefetch:
  // ((pending_streams_ + num_active_streams_) * global_prefetch_ratio >
  //  (connecting_stream_capacity_ + num_active_streams_)))
  //  and allow multiple prefetches per pick.
  //  Also cap prefetches such that
  //  num_unused_prefetch < num hosts
  //  since if we have more prefetches than hosts, we should consider kicking into
  //  per-upstream prefetch.
  //
  //  Once we do this, this should loop capped number of times while shouldPrefetch is true.
  if (cluster_entry->cluster_info_->peekaheadRatio() > 1.0) {
    ConnectionPool::Instance* prefetch_pool = pick_prefetch_pool();
    if (prefetch_pool) {
      prefetch_pool->maybePrefetch(cluster_entry->cluster_info_->peekaheadRatio());
    }
  }
}

Http::ConnectionPool::Instance*
ClusterManagerImpl::httpConnPoolForCluster(const std::string& cluster, ResourcePriority priority,
                                           absl::optional<Http::Protocol> protocol,
                                           LoadBalancerContext* context) {
  ThreadLocalClusterManagerImpl& cluster_manager = *tls_;

  auto entry = cluster_manager.thread_local_clusters_.find(cluster);
  if (entry == cluster_manager.thread_local_clusters_.end()) {
    return nullptr;
  }

  // Select a host and create a connection pool for it if it does not already exist.
  auto ret = entry->second->connPool(priority, protocol, context, false);

  // Now see if another host should be prefetched.
  // httpConnPoolForCluster is called immediately before a call for newStream. newStream doesn't
  // have the load balancer context needed to make selection decisions so prefetching must be
  // performed here in anticipation of the new stream.
  // TODO(alyssawilk) refactor to have one function call and return a pair, so this invariant is
  // code-enforced.
  maybePrefetch(entry->second, [&entry, &priority, &protocol, &context]() {
    return entry->second->connPool(priority, protocol, context, true);
  });

  return ret;
}

Tcp::ConnectionPool::Instance*
ClusterManagerImpl::tcpConnPoolForCluster(const std::string& cluster, ResourcePriority priority,
                                          LoadBalancerContext* context) {
  ThreadLocalClusterManagerImpl& cluster_manager = *tls_;

  auto entry = cluster_manager.thread_local_clusters_.find(cluster);
  if (entry == cluster_manager.thread_local_clusters_.end()) {
    return nullptr;
  }

  // Select a host and create a connection pool for it if it does not already exist.
  auto ret = entry->second->tcpConnPool(priority, context, false);

  // tcpConnPoolForCluster is called immediately before a call for newConnection. newConnection
  // doesn't have the load balancer context needed to make selection decisions so prefetching must
  // be performed here in anticipation of the new connection.
  // TODO(alyssawilk) refactor to have one function call and return a pair, so this invariant is
  // code-enforced.
  // Now see if another host should be prefetched.
  maybePrefetch(entry->second, [&entry, &priority, &context]() {
    return entry->second->tcpConnPool(priority, context, true);
  });

  return ret;
}

void ClusterManagerImpl::postThreadLocalDrainConnections(const Cluster& cluster,
                                                         const HostVector& hosts_removed) {
  tls_.runOnAllThreads([name = cluster.info()->name(),
                        hosts_removed](OptRef<ThreadLocalClusterManagerImpl> cluster_manager) {
    cluster_manager->removeHosts(name, hosts_removed);
  });
}

void ClusterManagerImpl::postThreadLocalClusterUpdateNonVirtual(
    ClusterManagerCluster& cm_cluster, ThreadLocalClusterUpdateParams&& params) {
  const bool is_local_cluster = local_cluster_name_.has_value() &&
                                local_cluster_name_.value() == cm_cluster.cluster().info()->name();
  bool add_or_update_cluster = false;
  if (!cm_cluster.addedOrUpdated()) {
    add_or_update_cluster = true;
    cm_cluster.setAddedOrUpdated();
  }
  if (is_local_cluster) {
    // TODO(mattklein123): This is needed because of the special case of how local cluster is
    // initialized in the thread local cluster manager constructor. This will all be cleaned up
    // in a follow up.
    add_or_update_cluster = false;
  }

  LoadBalancerFactorySharedPtr load_balancer_factory;
  if (add_or_update_cluster) {
    load_balancer_factory = cm_cluster.loadBalancerFactory();
  }

  for (auto& per_priority : params.per_priority_update_params_) {
    const auto& host_set =
        cm_cluster.cluster().prioritySet().hostSetsPerPriority()[per_priority.priority_];
    per_priority.update_hosts_params_ = HostSetImpl::updateHostsParams(*host_set);
    per_priority.locality_weights_ = host_set->localityWeights();
    per_priority.overprovisioning_factor_ = host_set->overprovisioningFactor();
  }

  tls_.runOnAllThreads(
      [info = cm_cluster.cluster().info(), params = std::move(params), add_or_update_cluster,
       load_balancer_factory](OptRef<ThreadLocalClusterManagerImpl> cluster_manager) {
        if (add_or_update_cluster) {
          if (cluster_manager->thread_local_clusters_.count(info->name()) > 0) {
            ENVOY_LOG(debug, "updating TLS cluster {}", info->name());
          } else {
            ENVOY_LOG(debug, "adding TLS cluster {}", info->name());
          }

          auto thread_local_cluster = new ThreadLocalClusterManagerImpl::ClusterEntry(
              *cluster_manager, info, load_balancer_factory);
          cluster_manager->thread_local_clusters_[info->name()].reset(thread_local_cluster);
          // TODO(mattklein123): It would be better if update callbacks were done after the initial
          // cluster member is seeded, assuming it is. In the interest of minimal change this is
          // deferred for a future change.
          for (auto& cb : cluster_manager->update_callbacks_) {
            cb->onClusterAddOrUpdate(*thread_local_cluster);
          }
        }

        for (const auto& per_priority : params.per_priority_update_params_) {
          cluster_manager->updateClusterMembership(
              info->name(), per_priority.priority_, per_priority.update_hosts_params_,
              per_priority.locality_weights_, per_priority.hosts_added_,
              per_priority.hosts_removed_, per_priority.overprovisioning_factor_);
        }
      });
}

void ClusterManagerImpl::postThreadLocalHealthFailure(const HostSharedPtr& host) {
  tls_.runOnAllThreads([host](OptRef<ThreadLocalClusterManagerImpl> cluster_manager) {
    cluster_manager->onHostHealthFailure(host);
  });
}

Host::CreateConnectionData ClusterManagerImpl::tcpConnForCluster(const std::string& cluster,
                                                                 LoadBalancerContext* context) {
  ThreadLocalClusterManagerImpl& cluster_manager = *tls_;

  auto entry = cluster_manager.thread_local_clusters_.find(cluster);
  if (entry == cluster_manager.thread_local_clusters_.end()) {
    throw EnvoyException(fmt::format("unknown cluster '{}'", cluster));
  }

  HostConstSharedPtr logical_host = entry->second->lb_->chooseHost(context);
  if (logical_host) {
    auto conn_info = logical_host->createConnection(
        cluster_manager.thread_local_dispatcher_, nullptr,
        context == nullptr ? nullptr : context->upstreamTransportSocketOptions());
    if ((entry->second->cluster_info_->features() &
         ClusterInfo::Features::CLOSE_CONNECTIONS_ON_HOST_HEALTH_FAILURE) &&
        conn_info.connection_ != nullptr) {
      auto& conn_map = cluster_manager.host_tcp_conn_map_[logical_host];
      conn_map.emplace(conn_info.connection_.get(),
                       std::make_unique<ThreadLocalClusterManagerImpl::TcpConnContainer>(
                           cluster_manager, logical_host, *conn_info.connection_));
    }
    return conn_info;
  } else {
    entry->second->cluster_info_->stats().upstream_cx_none_healthy_.inc();
    return {nullptr, nullptr};
  }
}

Http::AsyncClient& ClusterManagerImpl::httpAsyncClientForCluster(const std::string& cluster) {
  ThreadLocalClusterManagerImpl& cluster_manager = *tls_;
  auto entry = cluster_manager.thread_local_clusters_.find(cluster);
  if (entry != cluster_manager.thread_local_clusters_.end()) {
    return entry->second->http_async_client_;
  } else {
    throw EnvoyException(fmt::format("unknown cluster '{}'", cluster));
  }
}

ClusterUpdateCallbacksHandlePtr
ClusterManagerImpl::addThreadLocalClusterUpdateCallbacks(ClusterUpdateCallbacks& cb) {
  ThreadLocalClusterManagerImpl& cluster_manager = *tls_;
  return std::make_unique<ClusterUpdateCallbacksHandleImpl>(cb, cluster_manager.update_callbacks_);
}

ProtobufTypes::MessagePtr ClusterManagerImpl::dumpClusterConfigs() {
  auto config_dump = std::make_unique<envoy::admin::v3::ClustersConfigDump>();
  config_dump->set_version_info(cds_api_ != nullptr ? cds_api_->versionInfo() : "");
  for (const auto& active_cluster_pair : active_clusters_) {
    const auto& cluster = *active_cluster_pair.second;
    if (!cluster.added_via_api_) {
      auto& static_cluster = *config_dump->mutable_static_clusters()->Add();
      static_cluster.mutable_cluster()->PackFrom(API_RECOVER_ORIGINAL(cluster.cluster_config_));
      TimestampUtil::systemClockToTimestamp(cluster.last_updated_,
                                            *(static_cluster.mutable_last_updated()));
    } else {
      auto& dynamic_cluster = *config_dump->mutable_dynamic_active_clusters()->Add();
      dynamic_cluster.set_version_info(cluster.version_info_);
      dynamic_cluster.mutable_cluster()->PackFrom(API_RECOVER_ORIGINAL(cluster.cluster_config_));
      TimestampUtil::systemClockToTimestamp(cluster.last_updated_,
                                            *(dynamic_cluster.mutable_last_updated()));
    }
  }

  for (const auto& warming_cluster_pair : warming_clusters_) {
    const auto& cluster = *warming_cluster_pair.second;
    auto& dynamic_cluster = *config_dump->mutable_dynamic_warming_clusters()->Add();
    dynamic_cluster.set_version_info(cluster.version_info_);
    dynamic_cluster.mutable_cluster()->PackFrom(API_RECOVER_ORIGINAL(cluster.cluster_config_));
    TimestampUtil::systemClockToTimestamp(cluster.last_updated_,
                                          *(dynamic_cluster.mutable_last_updated()));
  }

  return config_dump;
}

ClusterManagerImpl::ThreadLocalClusterManagerImpl::ThreadLocalClusterManagerImpl(
    ClusterManagerImpl& parent, Event::Dispatcher& dispatcher)
    : parent_(parent), thread_local_dispatcher_(dispatcher) {
  // If local cluster is defined then we need to initialize it first.
  // TODO(mattklein123): Technically accessing active_clusters_ here is a race condition. This has
  // been this way "forever" but should be fixed in a follow up.
  if (parent.localClusterName()) {
    ENVOY_LOG(debug, "adding TLS local cluster {}", parent.localClusterName().value());
    auto& local_cluster = parent.active_clusters_.at(parent.localClusterName().value());
    thread_local_clusters_[parent.localClusterName().value()] = std::make_unique<ClusterEntry>(
        *this, local_cluster->cluster_->info(), local_cluster->loadBalancerFactory());
  }

  local_priority_set_ =
      parent.localClusterName()
          ? &thread_local_clusters_[parent.localClusterName().value()]->priority_set_
          : nullptr;
}

ClusterManagerImpl::ThreadLocalClusterManagerImpl::~ThreadLocalClusterManagerImpl() {
  // Clear out connection pools as well as the thread local cluster map so that we release all
  // cluster pointers. Currently we have to free all non-local clusters before we free
  // the local cluster. This is because non-local clusters with a zone aware load balancer have a
  // member update callback registered with the local cluster.
  ENVOY_LOG(debug, "shutting down thread local cluster manager");
  destroying_ = true;
  host_http_conn_pool_map_.clear();
  host_tcp_conn_pool_map_.clear();
  ASSERT(host_tcp_conn_map_.empty());
  for (auto& cluster : thread_local_clusters_) {
    if (&cluster.second->priority_set_ != local_priority_set_) {
      cluster.second.reset();
    }
  }
  thread_local_clusters_.clear();
}

void ClusterManagerImpl::ThreadLocalClusterManagerImpl::drainConnPools(const HostVector& hosts) {
  for (const HostSharedPtr& host : hosts) {
    {
      auto container = getHttpConnPoolsContainer(host);
      if (container != nullptr) {
        drainConnPools(host, *container);
      }
    }
    {
      auto container = host_tcp_conn_pool_map_.find(host);
      if (container != host_tcp_conn_pool_map_.end()) {
        drainTcpConnPools(host, container->second);
      }
    }
  }
}

void ClusterManagerImpl::ThreadLocalClusterManagerImpl::drainConnPools(
    HostSharedPtr old_host, ConnPoolsContainer& container) {
  container.drains_remaining_ += container.pools_->size();

  // Make a copy to protect against erasure in the callback.
  std::shared_ptr<ConnPoolsContainer::ConnPools> pools = container.pools_;
  pools->addDrainedCallback([this, old_host]() -> void {
    if (destroying_) {
      // It is possible for a connection pool to fire drain callbacks during destruction. Instead
      // of checking if old_host actually exists in the map, it's clearer and cleaner to keep
      // track of destruction as a separate state and check for it here. This also allows us to
      // do this check here versus inside every different connection pool implementation.
      return;
    }

    ConnPoolsContainer* to_clear = getHttpConnPoolsContainer(old_host);
    if (to_clear == nullptr) {
      // This could happen if we have cleaned out the host before iterating through every connection
      // pool. Handle it by just continuing.
      return;
    }

    ASSERT(to_clear->drains_remaining_ > 0);
    to_clear->drains_remaining_--;
    if (to_clear->drains_remaining_ == 0 && to_clear->ready_to_drain_) {
      clearContainer(old_host, *to_clear);
    }
  });

  // We need to hold off on actually emptying out the container until we have finished processing
  // `addDrainedCallback`. If we do not, then it's possible that the container could be erased in
  // the middle of its iteration, which leads to undefined behaviour. We handle that case by
  // checking here to see if the drains have completed.
  container.ready_to_drain_ = true;
  if (container.drains_remaining_ == 0) {
    clearContainer(old_host, container);
  }
}

void ClusterManagerImpl::ThreadLocalClusterManagerImpl::clearContainer(
    HostSharedPtr old_host, ConnPoolsContainer& container) {
  container.pools_->clear();
  host_http_conn_pool_map_.erase(old_host);
}

void ClusterManagerImpl::ThreadLocalClusterManagerImpl::drainTcpConnPools(
    HostSharedPtr old_host, TcpConnPoolsContainer& container) {
  container.drains_remaining_ += container.pools_.size();

  for (const auto& pair : container.pools_) {
    pair.second->addDrainedCallback([this, old_host]() -> void {
      if (destroying_) {
        // It is possible for a connection pool to fire drain callbacks during destruction. Instead
        // of checking if old_host actually exists in the map, it's clearer and cleaner to keep
        // track of destruction as a separate state and check for it here. This also allows us to
        // do this check here versus inside every different connection pool implementation.
        return;
      }

      TcpConnPoolsContainer& container = host_tcp_conn_pool_map_[old_host];
      ASSERT(container.drains_remaining_ > 0);
      container.drains_remaining_--;
      if (container.drains_remaining_ == 0) {
        for (auto& pair : container.pools_) {
          thread_local_dispatcher_.deferredDelete(std::move(pair.second));
        }
        host_tcp_conn_pool_map_.erase(old_host);
      }
    });

    // The above addDrainedCallback() drain completion callback might execute immediately. This can
    // then effectively nuke 'container', which means we can't continue to loop on its contents
    // (we're done here).
    if (host_tcp_conn_pool_map_.count(old_host) == 0) {
      break;
    }
  }
}

void ClusterManagerImpl::ThreadLocalClusterManagerImpl::removeTcpConn(
    const HostConstSharedPtr& host, Network::ClientConnection& connection) {
  auto host_tcp_conn_map_it = host_tcp_conn_map_.find(host);
  ASSERT(host_tcp_conn_map_it != host_tcp_conn_map_.end());
  TcpConnectionsMap& connections_map = host_tcp_conn_map_it->second;
  auto it = connections_map.find(&connection);
  ASSERT(it != connections_map.end());
  connection.dispatcher().deferredDelete(std::move(it->second));
  connections_map.erase(it);
  if (connections_map.empty()) {
    host_tcp_conn_map_.erase(host_tcp_conn_map_it);
  }
}

void ClusterManagerImpl::ThreadLocalClusterManagerImpl::removeHosts(
    const std::string& name, const HostVector& hosts_removed) {
  ASSERT(thread_local_clusters_.find(name) != thread_local_clusters_.end());
  const auto& cluster_entry = thread_local_clusters_[name];
  ENVOY_LOG(debug, "removing hosts for TLS cluster {} removed {}", name, hosts_removed.size());

  // We need to go through and purge any connection pools for hosts that got deleted.
  // Even if two hosts actually point to the same address this will be safe, since if a
  // host is readded it will be a different physical HostSharedPtr.
  cluster_entry->parent_.drainConnPools(hosts_removed);
}

void ClusterManagerImpl::ThreadLocalClusterManagerImpl::updateClusterMembership(
    const std::string& name, uint32_t priority, PrioritySet::UpdateHostsParams update_hosts_params,
    LocalityWeightsConstSharedPtr locality_weights, const HostVector& hosts_added,
    const HostVector& hosts_removed, uint64_t overprovisioning_factor) {
  ASSERT(thread_local_clusters_.find(name) != thread_local_clusters_.end());
  const auto& cluster_entry = thread_local_clusters_[name];
  ENVOY_LOG(debug, "membership update for TLS cluster {} added {} removed {}", name,
            hosts_added.size(), hosts_removed.size());
  cluster_entry->priority_set_.updateHosts(priority, std::move(update_hosts_params),
                                           std::move(locality_weights), hosts_added, hosts_removed,
                                           overprovisioning_factor);

  // If an LB is thread aware, create a new worker local LB on membership changes.
  if (cluster_entry->lb_factory_ != nullptr) {
    ENVOY_LOG(debug, "re-creating local LB for TLS cluster {}", name);
    cluster_entry->lb_ = cluster_entry->lb_factory_->create();
  }
}

void ClusterManagerImpl::ThreadLocalClusterManagerImpl::onHostHealthFailure(
    const HostSharedPtr& host) {

  // Drain all HTTP connection pool connections in the case of a host health failure. If outlier/
  // health is due to `ECMP` flow hashing issues for example, a new set of connections might do
  // better.
  // TODO(mattklein123): This function is currently very specific, but in the future when we do
  // more granular host set changes, we should be able to capture single host changes and make them
  // more targeted.
  {
    const auto container = getHttpConnPoolsContainer(host);
    if (container != nullptr) {
      container->pools_->drainConnections();
    }
  }
  {
    // Drain or close any TCP connection pool for the host. Draining a TCP pool doesn't lead to
    // connections being closed, it only prevents new connections through the pool. The
    // CLOSE_CONNECTIONS_ON_HOST_HEALTH_FAILURE can be used to make the pool close any
    // active connections.
    const auto& container = host_tcp_conn_pool_map_.find(host);
    if (container != host_tcp_conn_pool_map_.end()) {
      for (const auto& pair : container->second.pools_) {
        const Tcp::ConnectionPool::InstancePtr& pool = pair.second;
        if (host->cluster().features() &
            ClusterInfo::Features::CLOSE_CONNECTIONS_ON_HOST_HEALTH_FAILURE) {
          pool->closeConnections();
        } else {
          pool->drainConnections();
        }
      }
    }
  }

  if (host->cluster().features() &
      ClusterInfo::Features::CLOSE_CONNECTIONS_ON_HOST_HEALTH_FAILURE) {
    // Close non connection pool TCP connections obtained from tcpConnForCluster()
    //
    // TODO(jono): The only remaining user of the non-pooled connections seems to be the statsd
    // TCP client. Perhaps it could be rewritten to use a connection pool, and this code deleted.
    //
    // Each connection will remove itself from the TcpConnectionsMap when it closes, via its
    // Network::ConnectionCallbacks. The last removed tcp conn will remove the TcpConnectionsMap
    // from host_tcp_conn_map_, so do not cache it between iterations.
    //
    // TODO(ggreenway) PERF: If there are a large number of connections, this could take a long time
    // and halt other useful work. Consider breaking up this work. Note that this behavior is noted
    // in the configuration documentation in cluster setting
    // "close_connections_on_host_health_failure". Update the docs if this if this changes.
    while (true) {
      const auto& it = host_tcp_conn_map_.find(host);
      if (it == host_tcp_conn_map_.end()) {
        break;
      }
      TcpConnectionsMap& container = it->second;
      container.begin()->first->close(Network::ConnectionCloseType::NoFlush);
    }
  }
}

ClusterManagerImpl::ThreadLocalClusterManagerImpl::ConnPoolsContainer*
ClusterManagerImpl::ThreadLocalClusterManagerImpl::getHttpConnPoolsContainer(
    const HostConstSharedPtr& host, bool allocate) {
  auto container_iter = host_http_conn_pool_map_.find(host);
  if (container_iter == host_http_conn_pool_map_.end()) {
    if (!allocate) {
      return nullptr;
    }
    ConnPoolsContainer container{thread_local_dispatcher_, host};
    container_iter = host_http_conn_pool_map_.emplace(host, std::move(container)).first;
  }

  return &container_iter->second;
}

ClusterManagerImpl::ThreadLocalClusterManagerImpl::ClusterEntry::ClusterEntry(
    ThreadLocalClusterManagerImpl& parent, ClusterInfoConstSharedPtr cluster,
    const LoadBalancerFactorySharedPtr& lb_factory)
    : parent_(parent), lb_factory_(lb_factory), cluster_info_(cluster),
      http_async_client_(cluster, parent.parent_.stats_, parent.thread_local_dispatcher_,
                         parent.parent_.local_info_, parent.parent_, parent.parent_.runtime_,
                         parent.parent_.random_,
                         Router::ShadowWriterPtr{new Router::ShadowWriterImpl(parent.parent_)},
                         parent_.parent_.http_context_) {
  priority_set_.getOrCreateHostSet(0);

  // TODO(mattklein123): Consider converting other LBs over to thread local. All of them could
  // benefit given the healthy panic, locality, and priority calculations that take place.
  if (cluster->lbSubsetInfo().isEnabled()) {
    lb_ = std::make_unique<SubsetLoadBalancer>(
        cluster->lbType(), priority_set_, parent_.local_priority_set_, cluster->stats(),
        cluster->statsScope(), parent.parent_.runtime_, parent.parent_.random_,
        cluster->lbSubsetInfo(), cluster->lbRingHashConfig(), cluster->lbMaglevConfig(),
        cluster->lbLeastRequestConfig(), cluster->lbConfig());
  } else {
    switch (cluster->lbType()) {
    case LoadBalancerType::LeastRequest: {
      ASSERT(lb_factory_ == nullptr);
      lb_ = std::make_unique<LeastRequestLoadBalancer>(
          priority_set_, parent_.local_priority_set_, cluster->stats(), parent.parent_.runtime_,
          parent.parent_.random_, cluster->lbConfig(), cluster->lbLeastRequestConfig());
      break;
    }
    case LoadBalancerType::Random: {
      ASSERT(lb_factory_ == nullptr);
      lb_ = std::make_unique<RandomLoadBalancer>(priority_set_, parent_.local_priority_set_,
                                                 cluster->stats(), parent.parent_.runtime_,
                                                 parent.parent_.random_, cluster->lbConfig());
      break;
    }
    case LoadBalancerType::RoundRobin: {
      ASSERT(lb_factory_ == nullptr);
      lb_ = std::make_unique<RoundRobinLoadBalancer>(priority_set_, parent_.local_priority_set_,
                                                     cluster->stats(), parent.parent_.runtime_,
                                                     parent.parent_.random_, cluster->lbConfig());
      break;
    }
    case LoadBalancerType::ClusterProvided:
    case LoadBalancerType::RingHash:
    case LoadBalancerType::Maglev:
    case LoadBalancerType::OriginalDst: {
      ASSERT(lb_factory_ != nullptr);
      lb_ = lb_factory_->create();
      break;
    }
    }
  }
}

ClusterManagerImpl::ThreadLocalClusterManagerImpl::ClusterEntry::~ClusterEntry() {
  // We need to drain all connection pools for the cluster being removed. Then we can remove the
  // cluster.
  //
  // TODO(mattklein123): Optimally, we would just fire member changed callbacks and remove all of
  // the hosts inside of the HostImpl destructor. That is a change with wide implications, so we are
  // going with a more targeted approach for now.
  for (auto& host_set : priority_set_.hostSetsPerPriority()) {
    parent_.drainConnPools(host_set->hosts());
  }
}

Http::ConnectionPool::Instance*
ClusterManagerImpl::ThreadLocalClusterManagerImpl::ClusterEntry::connPool(
    ResourcePriority priority, absl::optional<Http::Protocol> downstream_protocol,
    LoadBalancerContext* context, bool peek) {
  HostConstSharedPtr host = (peek ? lb_->peekAnotherHost(context) : lb_->chooseHost(context));
  if (!host) {
    ENVOY_LOG(debug, "no healthy host for HTTP connection pool");
    cluster_info_->stats().upstream_cx_none_healthy_.inc();
    return nullptr;
  }

  // Right now, HTTP, HTTP/2 and ALPN pools are considered separate.
  // We could do better here, and always use the ALPN pool and simply make sure
  // we end up on a connection of the correct protocol, but for simplicity we're
  // starting with something simpler.
  auto upstream_protocols = host->cluster().upstreamHttpProtocol(downstream_protocol);
  std::vector<uint8_t> hash_key;
  hash_key.reserve(upstream_protocols.size());
  for (auto protocol : upstream_protocols) {
    hash_key.push_back(uint8_t(protocol));
  }

  Network::Socket::OptionsSharedPtr upstream_options(std::make_shared<Network::Socket::Options>());
  if (context) {
    // Inherit socket options from downstream connection, if set.
    if (context->downstreamConnection()) {
      addOptionsIfNotNull(upstream_options, context->downstreamConnection()->socketOptions());
    }
    addOptionsIfNotNull(upstream_options, context->upstreamSocketOptions());
  }

  // Use the socket options for computing connection pool hash key, if any.
  // This allows socket options to control connection pooling so that connections with
  // different options are not pooled together.
  for (const auto& option : *upstream_options) {
    option->hashKey(hash_key);
  }

  bool have_transport_socket_options = false;
  if (context && context->upstreamTransportSocketOptions()) {
    context->upstreamTransportSocketOptions()->hashKey(hash_key, host->transportSocketFactory());
    have_transport_socket_options = true;
  }

  // If configured, use the downstream connection id in pool hash key
  if (cluster_info_->connectionPoolPerDownstreamConnection() && context &&
      context->downstreamConnection()) {
    context->downstreamConnection()->hashKey(hash_key);
  }

  ConnPoolsContainer& container = *parent_.getHttpConnPoolsContainer(host, true);

  // Note: to simplify this, we assume that the factory is only called in the scope of this
  // function. Otherwise, we'd need to capture a few of these variables by value.
  ConnPoolsContainer::ConnPools::PoolOptRef pool =
      container.pools_->getPool(priority, hash_key, [&]() {
        return parent_.parent_.factory_.allocateConnPool(
            parent_.thread_local_dispatcher_, host, priority, upstream_protocols,
            !upstream_options->empty() ? upstream_options : nullptr,
            have_transport_socket_options ? context->upstreamTransportSocketOptions() : nullptr,
            parent_.cluster_manager_state_);
      });

  if (pool.has_value()) {
    return &(pool.value().get());
  } else {
    return nullptr;
  }
}

Tcp::ConnectionPool::Instance*
ClusterManagerImpl::ThreadLocalClusterManagerImpl::ClusterEntry::tcpConnPool(
    ResourcePriority priority, LoadBalancerContext* context, bool peek) {
  HostConstSharedPtr host = (peek ? lb_->peekAnotherHost(context) : lb_->chooseHost(context));
  if (!host) {
    ENVOY_LOG(debug, "no healthy host for TCP connection pool");
    cluster_info_->stats().upstream_cx_none_healthy_.inc();
    return nullptr;
  }

  // Inherit socket options from downstream connection, if set.
  std::vector<uint8_t> hash_key = {uint8_t(priority)};

  // Use downstream connection socket options for computing connection pool hash key, if any.
  // This allows socket options to control connection pooling so that connections with
  // different options are not pooled together.
  bool have_options = false;
  if (context != nullptr && context->downstreamConnection()) {
    const Network::ConnectionSocket::OptionsSharedPtr& options =
        context->downstreamConnection()->socketOptions();
    if (options) {
      for (const auto& option : *options) {
        have_options = true;
        option->hashKey(hash_key);
      }
    }
  }

  bool have_transport_socket_options = false;
  if (context != nullptr && context->upstreamTransportSocketOptions() != nullptr) {
    have_transport_socket_options = true;
    context->upstreamTransportSocketOptions()->hashKey(hash_key, host->transportSocketFactory());
  }

  TcpConnPoolsContainer& container = parent_.host_tcp_conn_pool_map_[host];
  if (!container.pools_[hash_key]) {
    container.pools_[hash_key] = parent_.parent_.factory_.allocateTcpConnPool(
        parent_.thread_local_dispatcher_, host, priority,
        have_options ? context->downstreamConnection()->socketOptions() : nullptr,
        have_transport_socket_options ? context->upstreamTransportSocketOptions() : nullptr,
        parent_.cluster_manager_state_);
  }

  return container.pools_[hash_key].get();
}

ClusterManagerPtr ProdClusterManagerFactory::clusterManagerFromProto(
    const envoy::config::bootstrap::v3::Bootstrap& bootstrap) {
  return ClusterManagerPtr{new ClusterManagerImpl(
      bootstrap, *this, stats_, tls_, runtime_, local_info_, log_manager_, main_thread_dispatcher_,
      admin_, validation_context_, api_, http_context_, grpc_context_)};
}

Http::ConnectionPool::InstancePtr ProdClusterManagerFactory::allocateConnPool(
    Event::Dispatcher& dispatcher, HostConstSharedPtr host, ResourcePriority priority,
<<<<<<< HEAD
    std::vector<Http::Protocol>& protocols,
    const Network::ConnectionSocket::OptionsSharedPtr& options,
    const Network::TransportSocketOptionsSharedPtr& transport_socket_options) {
  if (protocols.size() == 2 &&
      ((protocols[0] == Http::Protocol::Http2 && protocols[1] == Http::Protocol::Http11) ||
       (protocols[1] == Http::Protocol::Http2 && protocols[0] == Http::Protocol::Http11))) {
    return std::make_unique<Http::HttpConnPoolImplMixed>(
        dispatcher, api_.randomGenerator(), host, priority, options, transport_socket_options);
  }

  if (protocols.size() == 1 && protocols[0] == Http::Protocol::Http2 &&
      runtime_.snapshot().featureEnabled("upstream.use_http2", 100)) {
    return Http::Http2::allocateConnPool(dispatcher, api_.randomGenerator(), host, priority,
                                         options, transport_socket_options);
=======
    Http::Protocol protocol, const Network::ConnectionSocket::OptionsSharedPtr& options,
    const Network::TransportSocketOptionsSharedPtr& transport_socket_options,
    ClusterConnectivityState& state) {
  if (protocol == Http::Protocol::Http2 &&
      runtime_.snapshot().featureEnabled("upstream.use_http2", 100)) {
    return Http::Http2::allocateConnPool(dispatcher, api_.randomGenerator(), host, priority,
                                         options, transport_socket_options, state);
  } else if (protocol == Http::Protocol::Http3) {
    // Quic connection pool is not implemented.
    NOT_IMPLEMENTED_GCOVR_EXCL_LINE;
>>>>>>> 8d629900
  } else {
    ASSERT(protocols.size() == 1 && protocols[0] == Http::Protocol::Http11);
    return Http::Http1::allocateConnPool(dispatcher, api_.randomGenerator(), host, priority,
                                         options, transport_socket_options, state);
  }
}

Tcp::ConnectionPool::InstancePtr ProdClusterManagerFactory::allocateTcpConnPool(
    Event::Dispatcher& dispatcher, HostConstSharedPtr host, ResourcePriority priority,
    const Network::ConnectionSocket::OptionsSharedPtr& options,
    Network::TransportSocketOptionsSharedPtr transport_socket_options,
    ClusterConnectivityState& state) {
  if (Runtime::runtimeFeatureEnabled("envoy.reloadable_features.new_tcp_connection_pool")) {
    return std::make_unique<Tcp::ConnPoolImpl>(dispatcher, host, priority, options,
                                               transport_socket_options, state);
  } else {
    return Tcp::ConnectionPool::InstancePtr{new Tcp::OriginalConnPoolImpl(
        dispatcher, host, priority, options, transport_socket_options)};
  }
}

std::pair<ClusterSharedPtr, ThreadAwareLoadBalancerPtr> ProdClusterManagerFactory::clusterFromProto(
    const envoy::config::cluster::v3::Cluster& cluster, ClusterManager& cm,
    Outlier::EventLoggerSharedPtr outlier_event_logger, bool added_via_api) {
  return ClusterFactoryImplBase::create(
      cluster, cm, stats_, tls_, dns_resolver_, ssl_context_manager_, runtime_,
      main_thread_dispatcher_, log_manager_, local_info_, admin_, singleton_manager_,
      outlier_event_logger, added_via_api,
      added_via_api ? validation_context_.dynamicValidationVisitor()
                    : validation_context_.staticValidationVisitor(),
      api_);
}

CdsApiPtr
ProdClusterManagerFactory::createCds(const envoy::config::core::v3::ConfigSource& cds_config,
                                     ClusterManager& cm) {
  // TODO(htuch): Differentiate static vs. dynamic validation visitors.
  return CdsApiImpl::create(cds_config, cm, stats_, validation_context_.dynamicValidationVisitor());
}

} // namespace Upstream
} // namespace Envoy<|MERGE_RESOLUTION|>--- conflicted
+++ resolved
@@ -1525,38 +1525,26 @@
 
 Http::ConnectionPool::InstancePtr ProdClusterManagerFactory::allocateConnPool(
     Event::Dispatcher& dispatcher, HostConstSharedPtr host, ResourcePriority priority,
-<<<<<<< HEAD
     std::vector<Http::Protocol>& protocols,
     const Network::ConnectionSocket::OptionsSharedPtr& options,
-    const Network::TransportSocketOptionsSharedPtr& transport_socket_options) {
+    const Network::TransportSocketOptionsSharedPtr& transport_socket_options,
+    ClusterConnectivityState& state) {
   if (protocols.size() == 2 &&
       ((protocols[0] == Http::Protocol::Http2 && protocols[1] == Http::Protocol::Http11) ||
        (protocols[1] == Http::Protocol::Http2 && protocols[0] == Http::Protocol::Http11))) {
     return std::make_unique<Http::HttpConnPoolImplMixed>(
-        dispatcher, api_.randomGenerator(), host, priority, options, transport_socket_options);
+        dispatcher, api_.randomGenerator(), host, priority, options, transport_socket_options,
+        state);
   }
 
   if (protocols.size() == 1 && protocols[0] == Http::Protocol::Http2 &&
       runtime_.snapshot().featureEnabled("upstream.use_http2", 100)) {
     return Http::Http2::allocateConnPool(dispatcher, api_.randomGenerator(), host, priority,
-                                         options, transport_socket_options);
-=======
-    Http::Protocol protocol, const Network::ConnectionSocket::OptionsSharedPtr& options,
-    const Network::TransportSocketOptionsSharedPtr& transport_socket_options,
-    ClusterConnectivityState& state) {
-  if (protocol == Http::Protocol::Http2 &&
-      runtime_.snapshot().featureEnabled("upstream.use_http2", 100)) {
-    return Http::Http2::allocateConnPool(dispatcher, api_.randomGenerator(), host, priority,
                                          options, transport_socket_options, state);
-  } else if (protocol == Http::Protocol::Http3) {
-    // Quic connection pool is not implemented.
-    NOT_IMPLEMENTED_GCOVR_EXCL_LINE;
->>>>>>> 8d629900
-  } else {
-    ASSERT(protocols.size() == 1 && protocols[0] == Http::Protocol::Http11);
-    return Http::Http1::allocateConnPool(dispatcher, api_.randomGenerator(), host, priority,
-                                         options, transport_socket_options, state);
-  }
+  }
+  ASSERT(protocols.size() == 1 && protocols[0] == Http::Protocol::Http11);
+  return Http::Http1::allocateConnPool(dispatcher, api_.randomGenerator(), host, priority,
+                                       options, transport_socket_options, state);
 }
 
 Tcp::ConnectionPool::InstancePtr ProdClusterManagerFactory::allocateTcpConnPool(

--- conflicted
+++ resolved
@@ -47,18 +47,10 @@
   return cluster->name();
 }
 
-<<<<<<< HEAD
-HealthCheckerSharedPtr
+absl::StatusOr<HealthCheckerSharedPtr>
 HealthCheckerFactory::create(const envoy::config::core::v3::HealthCheck& health_check_config,
                              Upstream::Cluster& cluster,
                              Server::Configuration::ServerFactoryContext& server_context) {
-=======
-absl::StatusOr<HealthCheckerSharedPtr> HealthCheckerFactory::create(
-    const envoy::config::core::v3::HealthCheck& health_check_config, Upstream::Cluster& cluster,
-    Runtime::Loader& runtime, Event::Dispatcher& dispatcher,
-    AccessLog::AccessLogManager& log_manager,
-    ProtobufMessage::ValidationVisitor& validation_visitor, Api::Api& api) {
->>>>>>> ad5f4c6c
   Server::Configuration::CustomHealthCheckerFactory* factory = nullptr;
 
   switch (health_check_config.health_checker_case()) {

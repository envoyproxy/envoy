--- conflicted
+++ resolved
@@ -35,11 +35,7 @@
 public:
   LoadStatsReporter(const LocalInfo::LocalInfo& local_info, ClusterManager& cluster_manager,
                     Stats::Scope& scope, Grpc::AsyncClientPtr async_client,
-<<<<<<< HEAD
-                    Event::Dispatcher& dispatcher, TimeSource& time_source);
-=======
                     Event::Dispatcher& dispatcher);
->>>>>>> 4f309ab0
 
   // Grpc::TypedAsyncStreamCallbacks
   void onCreateInitialMetadata(Http::HeaderMap& metadata) override;

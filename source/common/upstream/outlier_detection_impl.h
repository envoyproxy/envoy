#pragma once

#include "envoy/access_log/access_log.h"
#include "envoy/event/timer.h"
#include "envoy/runtime/runtime.h"
#include "envoy/upstream/outlier_detection.h"
#include "envoy/upstream/upstream.h"

#include "common/json/json_loader.h"

namespace Upstream {
namespace Outlier {

/**
 * Null host sink implementation.
 */
class DetectorHostSinkNullImpl : public DetectorHostSink {
public:
  // Upstream::Outlier::DetectorHostSink
  uint32_t numEjections() override { return 0; }
  void putHttpResponseCode(uint64_t) override {}
  void putResponseTime(std::chrono::milliseconds) override {}
  const Optional<SystemTime>& lastEjectionTime() override { return time_; }
  const Optional<SystemTime>& lastUnejectionTime() override { return time_; }

private:
  const Optional<SystemTime> time_;
};

/**
 * Factory for creating a detector from a JSON configuration.
 */
class DetectorImplFactory {
public:
  static DetectorSharedPtr createForCluster(Cluster& cluster, const Json::Object& cluster_config,
                                            Event::Dispatcher& dispatcher, Runtime::Loader& runtime,
                                            EventLoggerSharedPtr event_logger);
};

struct SuccessRateAccumulatorBucket {
  std::atomic<uint64_t> success_request_counter_;
  std::atomic<uint64_t> total_request_counter_;
};

/**
 * The SuccessRateAccumulator uses the SuccessRateAccumulatorBucket to get per host success rate
 * stats. This implementation has a fixed window size of time, and thus only needs a
 * bucket to write to, and a bucket to accumulate/run stats over.
 */
class SuccessRateAccumulator {
public:
  SuccessRateAccumulator()
      : current_success_rate_bucket_(new SuccessRateAccumulatorBucket()),
        backup_success_rate_bucket_(new SuccessRateAccumulatorBucket()) {}

  /**
   * This function updates the bucket to write data to.
   * @return a pointer to the SuccessRateAccumulatorBucket.
   */
  SuccessRateAccumulatorBucket* updateCurrentWriter();
  /**
   * This function returns the success rate of a host over a window of time if the request volume is
   * high enough. The underlying window of time could be dynamically adjusted. In the current
   * implementation it is a fixed time window.
   * @param request_volume_threshold the threshold of requests an accumulator has to have in order
   *                                 to be able to return a significant success rate value.
   * @return a valid Optional<double> with the success rate. If there were not enough requests, an
   *         invalid Optional<double> is returned.
   */
  Optional<double> getSuccessRate(uint64_t success_rate_request_volume);

private:
  std::unique_ptr<SuccessRateAccumulatorBucket> current_success_rate_bucket_;
  std::unique_ptr<SuccessRateAccumulatorBucket> backup_success_rate_bucket_;
};

class DetectorImpl;

/**
 * Implementation of DetectorHostSink for the generic detector.
 */
class DetectorHostSinkImpl : public DetectorHostSink {
public:
<<<<<<< HEAD
  DetectorHostSinkImpl(std::shared_ptr<DetectorImpl> detector, HostPtr host)
      : detector_(detector), host_(host) {
    // Point the sr_accumulator_bucket_ pointer to a bucket.
    updateCurrentSuccessRateBucket();
  }
=======
  DetectorHostSinkImpl(std::shared_ptr<DetectorImpl> detector, HostSharedPtr host)
      : detector_(detector), host_(host) {}
>>>>>>> 58919041

  void eject(SystemTime ejection_time);
  void uneject(SystemTime ejection_time);
  void updateCurrentSuccessRateBucket();
  SuccessRateAccumulator& successRateAccumulator() { return success_rate_accumulator_; };

  // Upstream::Outlier::DetectorHostSink
  uint32_t numEjections() override { return num_ejections_; }
  void putHttpResponseCode(uint64_t response_code) override;
  void putResponseTime(std::chrono::milliseconds) override {}
  const Optional<SystemTime>& lastEjectionTime() { return last_ejection_time_; }
  const Optional<SystemTime>& lastUnejectionTime() { return last_unejection_time_; }

private:
  std::weak_ptr<DetectorImpl> detector_;
  std::weak_ptr<Host> host_;
  std::atomic<uint32_t> consecutive_5xx_{0};
  Optional<SystemTime> last_ejection_time_;
  Optional<SystemTime> last_unejection_time_;
  uint32_t num_ejections_{};
  SuccessRateAccumulator success_rate_accumulator_;
  std::atomic<SuccessRateAccumulatorBucket*> success_rate_accumulator_bucket_;
};

/**
 * All outlier detection stats. @see stats_macros.h
 */
// clang-format off
#define ALL_OUTLIER_DETECTION_STATS(COUNTER, GAUGE)                                                \
  COUNTER(ejections_total)                                                                         \
  GAUGE  (ejections_active)                                                                        \
  COUNTER(ejections_overflow)                                                                      \
  COUNTER(ejections_consecutive_5xx)                                                               \
  COUNTER(ejections_success_rate)
// clang-format on

/**
 * Struct definition for all outlier detection stats. @see stats_macros.h
 */
struct DetectionStats {
  ALL_OUTLIER_DETECTION_STATS(GENERATE_COUNTER_STRUCT, GENERATE_GAUGE_STRUCT)
};

/**
 * Configuration for the outlier detection.
 */
class DetectorConfig {
public:
  DetectorConfig(const Json::Object& json_config);

  uint64_t intervalMs() { return interval_ms_; }
  uint64_t baseEjectionTimeMs() { return base_ejection_time_ms_; }
  uint64_t consecutive5xx() { return consecutive_5xx_; }
  uint64_t maxEjectionPercent() { return max_ejection_percent_; }
  uint64_t successRateMinimumHosts() { return success_rate_minimum_hosts_; }
  uint64_t successRateRequestVolume() { return success_rate_request_volume_; }
  uint64_t enforcingConsecutive5xx() { return enforcing_consecutive_5xx_; }
  uint64_t enforcingSuccessRate() { return enforcing_success_rate_; }

private:
  const uint64_t interval_ms_;
  const uint64_t base_ejection_time_ms_;
  const uint64_t consecutive_5xx_;
  const uint64_t max_ejection_percent_;
  const uint64_t success_rate_minimum_hosts_;
  const uint64_t success_rate_request_volume_;
  const uint64_t enforcing_consecutive_5xx_;
  const uint64_t enforcing_success_rate_;
};

/**
 * An implementation of an outlier detector. In the future we may support multiple outlier detection
 * implementations with different configuration. For now, as we iterate everything is contained
 * within this implementation.
 */
class DetectorImpl : public Detector, public std::enable_shared_from_this<DetectorImpl> {
public:
  static std::shared_ptr<DetectorImpl>
  create(const Cluster& cluster, const Json::Object& json_config, Event::Dispatcher& dispatcher,
         Runtime::Loader& runtime, SystemTimeSource& time_source,
         EventLoggerSharedPtr event_logger);
  ~DetectorImpl();

  void onConsecutive5xx(HostSharedPtr host);
  Runtime::Loader& runtime() { return runtime_; }
  DetectorConfig& config() { return config_; }

  // Upstream::Outlier::Detector
  void addChangedStateCb(ChangeStateCb cb) override { callbacks_.push_back(cb); }

private:
  DetectorImpl(const Cluster& cluster, const Json::Object& json_config,
               Event::Dispatcher& dispatcher, Runtime::Loader& runtime,
               SystemTimeSource& time_source, EventLoggerSharedPtr event_logger);

  void addHostSink(HostSharedPtr host);
  void armIntervalTimer();
  void checkHostForUneject(HostSharedPtr host, DetectorHostSinkImpl* sink, SystemTime now);
  void ejectHost(HostSharedPtr host, EjectionType type);
  static DetectionStats generateStats(Stats::Scope& scope);
  void initialize(const Cluster& cluster);
  void onConsecutive5xxWorker(HostSharedPtr host);
  void onIntervalTimer();
<<<<<<< HEAD
  void runCallbacks(HostPtr host);
  bool enforceEjection(EjectionType type);
  void successRateEjections();
=======
  void runCallbacks(HostSharedPtr host);
>>>>>>> 58919041

  DetectorConfig config_;
  Event::Dispatcher& dispatcher_;
  Runtime::Loader& runtime_;
  SystemTimeSource& time_source_;
  DetectionStats stats_;
  Event::TimerPtr interval_timer_;
  std::list<ChangeStateCb> callbacks_;
  std::unordered_map<HostSharedPtr, DetectorHostSinkImpl*> host_sinks_;
  EventLoggerSharedPtr event_logger_;
};

class EventLoggerImpl : public EventLogger {
public:
  EventLoggerImpl(AccessLog::AccessLogManager& log_manager, const std::string& file_name,
                  SystemTimeSource& time_source)
      : file_(log_manager.createAccessLog(file_name)), time_source_(time_source) {}

  // Upstream::Outlier::EventLogger
  void logEject(HostDescriptionConstSharedPtr host, EjectionType type) override;
  void logUneject(HostDescriptionConstSharedPtr host) override;

private:
  std::string typeToString(EjectionType type);
  int secsSinceLastAction(const Optional<SystemTime>& lastActionTime, SystemTime now);

  Filesystem::FileSharedPtr file_;
  SystemTimeSource& time_source_;
};

/**
 * Utilities for Outlier Detection
 */
class Utility {
public:
  /**
   * This function returns the success rate threshold for success rate outlier detection. If a
   * host's success rate is under this threshold the host is an outlier.
   * @param success_rate_sum is the sum of the data in the success_rate_data vector.
   * @param success_rate_data is the vector containing the individual success rate data points.
   * @return the success rate threshold.
   */
  static double successRateEjectionThreshold(double success_rate_sum,
                                             std::vector<double>& success_rate_data);

private:
  // Factor to multiply the stdev of a cluster's success rate for success rate outlier ejection.
  static const double SUCCESS_RATE_STDEV_FACTOR;
};

} // Outlier
} // Upstream<|MERGE_RESOLUTION|>--- conflicted
+++ resolved
@@ -81,16 +81,11 @@
  */
 class DetectorHostSinkImpl : public DetectorHostSink {
 public:
-<<<<<<< HEAD
-  DetectorHostSinkImpl(std::shared_ptr<DetectorImpl> detector, HostPtr host)
+  DetectorHostSinkImpl(std::shared_ptr<DetectorImpl> detector, HostSharedPtr host)
       : detector_(detector), host_(host) {
     // Point the sr_accumulator_bucket_ pointer to a bucket.
     updateCurrentSuccessRateBucket();
   }
-=======
-  DetectorHostSinkImpl(std::shared_ptr<DetectorImpl> detector, HostSharedPtr host)
-      : detector_(detector), host_(host) {}
->>>>>>> 58919041
 
   void eject(SystemTime ejection_time);
   void uneject(SystemTime ejection_time);
@@ -194,13 +189,9 @@
   void initialize(const Cluster& cluster);
   void onConsecutive5xxWorker(HostSharedPtr host);
   void onIntervalTimer();
-<<<<<<< HEAD
-  void runCallbacks(HostPtr host);
+  void runCallbacks(HostSharedPtr host);
   bool enforceEjection(EjectionType type);
   void successRateEjections();
-=======
-  void runCallbacks(HostSharedPtr host);
->>>>>>> 58919041
 
   DetectorConfig config_;
   Event::Dispatcher& dispatcher_;

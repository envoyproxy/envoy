--- conflicted
+++ resolved
@@ -35,7 +35,7 @@
   void putResponseTime(std::chrono::milliseconds) override {}
   const absl::optional<MonotonicTime>& lastEjectionTime() override { return time_; }
   const absl::optional<MonotonicTime>& lastUnejectionTime() override { return time_; }
-  double successRate(SuccessRateMonitorType) const override { return -1; }
+  double successRate(envoy::data::cluster::v2alpha::OutlierEjectionType) const override { return -1; }
 
 private:
   const absl::optional<MonotonicTime> time_;
@@ -102,7 +102,7 @@
 class SuccessRateMonitor {
 public:
   SuccessRateMonitor() = delete;
-  SuccessRateMonitor(EjectionType ejection_type)
+  SuccessRateMonitor(envoy::data::cluster::v2alpha::OutlierEjectionType ejection_type)
       : ejection_type_(ejection_type), success_rate_(-1) {
     // Point the success_rate_accumulator_bucket_ pointer to a bucket.
     updateCurrentSuccessRateBucket();
@@ -118,12 +118,12 @@
     success_rate_accumulator_bucket_.load()->success_request_counter_++;
   }
 
-  EjectionType getEjectionType() const { return ejection_type_; }
+  envoy::data::cluster::v2alpha::OutlierEjectionType getEjectionType() const { return ejection_type_; }
 
 private:
   SuccessRateAccumulator success_rate_accumulator_;
   std::atomic<SuccessRateAccumulatorBucket*> success_rate_accumulator_bucket_;
-  EjectionType ejection_type_;
+  envoy::data::cluster::v2alpha::OutlierEjectionType ejection_type_;
   double success_rate_;
 };
 
@@ -137,10 +137,10 @@
   DetectorHostMonitorImpl(std::shared_ptr<DetectorImpl> detector, HostSharedPtr host)
       : detector_(detector), host_(host) {
     // add Success Rate monitors
-    success_rate_monitors_[externalOrigin] =
-        std::make_unique<SuccessRateMonitor>(EjectionType::SuccessRateExternalOrigin);
-    success_rate_monitors_[localOrigin] =
-        std::make_unique<SuccessRateMonitor>(EjectionType::SuccessRateLocalOrigin);
+    success_rate_monitors_[envoy::data::cluster::v2alpha::OutlierEjectionType::SUCCESS_RATE_EXTERNAL_ORIGIN] =
+        std::make_unique<SuccessRateMonitor>(envoy::data::cluster::v2alpha::OutlierEjectionType::SUCCESS_RATE_EXTERNAL_ORIGIN);
+    success_rate_monitors_[envoy::data::cluster::v2alpha::OutlierEjectionType::SUCCESS_RATE_LOCAL_ORIGIN] =
+        std::make_unique<SuccessRateMonitor>(envoy::data::cluster::v2alpha::OutlierEjectionType::SUCCESS_RATE_LOCAL_ORIGIN);
   }
 
   void eject(MonotonicTime ejection_time);
@@ -161,21 +161,19 @@
   }
 
   // Template based and function based methods for managing SuccessRate detectors
-  template <SuccessRateMonitorType Type>
+  template <envoy::data::cluster::v2alpha::OutlierEjectionType Type>
   const std::unique_ptr<SuccessRateMonitor>& getSRMonitor() const {
     return success_rate_monitors_.at(Type);
   }
-  const std::unique_ptr<SuccessRateMonitor>& getSRMonitor(SuccessRateMonitorType Type) const {
+  const std::unique_ptr<SuccessRateMonitor>& getSRMonitor(envoy::data::cluster::v2alpha::OutlierEjectionType Type) const {
     return success_rate_monitors_.at(Type);
   }
 
-  static EjectionType getEjectionType(SuccessRateMonitorType type);
-
-  double successRate(SuccessRateMonitorType type) const override {
+  double successRate(envoy::data::cluster::v2alpha::OutlierEjectionType type) const override {
     return getSRMonitor(type)->getSuccessRate();
   }
   void updateCurrentSuccessRateBucket();
-  void successRate(SuccessRateMonitorType type, double new_success_rate) {
+  void successRate(envoy::data::cluster::v2alpha::OutlierEjectionType type, double new_success_rate) {
     getSRMonitor(type)->setSuccessRate(new_success_rate);
   }
 
@@ -197,7 +195,7 @@
   // counters for local origin failures
   std::atomic<uint32_t> consecutive_local_origin_failure_{0};
 
-  absl::flat_hash_map<SuccessRateMonitorType, std::unique_ptr<SuccessRateMonitor>> success_rate_monitors_;
+  absl::flat_hash_map<envoy::data::cluster::v2alpha::OutlierEjectionType, std::unique_ptr<SuccessRateMonitor>> success_rate_monitors_;
 };
 
 /**
@@ -293,11 +291,11 @@
   // Upstream::Outlier::Detector
   void addChangedStateCb(ChangeStateCb cb) override { callbacks_.push_back(cb); }
   double
-  successRateAverage(DetectorHostMonitor::SuccessRateMonitorType monitor_type) const override {
+  successRateAverage(envoy::data::cluster::v2alpha::OutlierEjectionType monitor_type) const override {
     return success_rate_nums_.at(monitor_type).success_rate_average_;
   }
   double successRateEjectionThreshold(
-      DetectorHostMonitor::SuccessRateMonitorType monitor_type) const override {
+      envoy::data::cluster::v2alpha::OutlierEjectionType monitor_type) const override {
     return success_rate_nums_.at(monitor_type).ejection_threshold_;
   }
 
@@ -336,16 +334,10 @@
                                         envoy::data::cluster::v2alpha::OutlierEjectionType type);
   void onIntervalTimer();
   void runCallbacks(HostSharedPtr host);
-<<<<<<< HEAD
-  bool enforceEjection(EjectionType type);
-  void updateEnforcedEjectionStats(EjectionType type);
-  void updateDetectedEjectionStats(EjectionType type);
-  void processSuccessRateEjections(DetectorHostMonitor::SuccessRateMonitorType monitor_type);
-=======
   bool enforceEjection(envoy::data::cluster::v2alpha::OutlierEjectionType type);
   void updateEnforcedEjectionStats(envoy::data::cluster::v2alpha::OutlierEjectionType type);
-  void processSuccessRateEjections();
->>>>>>> fb0c648f
+  void updateDetectedEjectionStats(envoy::data::cluster::v2alpha::OutlierEjectionType type);
+  void processSuccessRateEjections(envoy::data::cluster::v2alpha::OutlierEjectionType type);
 
   DetectorConfig config_;
   Event::Dispatcher& dispatcher_;
@@ -357,7 +349,7 @@
   std::unordered_map<HostSharedPtr, DetectorHostMonitorImpl*> host_monitors_;
   EventLoggerSharedPtr event_logger_;
 
-  absl::flat_hash_map<DetectorHostMonitor::SuccessRateMonitorType, EjectionPair>
+  absl::flat_hash_map<envoy::data::cluster::v2alpha::OutlierEjectionType, EjectionPair>
       success_rate_nums_;
 };
 

--- conflicted
+++ resolved
@@ -35,8 +35,8 @@
   HostConstSharedPtr chooseHost(LoadBalancerContext* context) override;
 
 private:
-<<<<<<< HEAD
-  typedef std::function<bool(const Host&)> HostPredicate;
+  using HostPredicate = std::function<bool(const Host&)>;
+
   void initSubsetSelectorMap();
   void initSelectorFallbackSubset(const envoy::api::v2::Cluster::LbSubsetConfig::LbSubsetSelector::
                                       LbSubsetSelectorFallbackPolicy&);
@@ -44,9 +44,6 @@
       const envoy::api::v2::Cluster::LbSubsetConfig::LbSubsetSelector::
           LbSubsetSelectorFallbackPolicy& fallback_policy,
       LoadBalancerContext* context);
-=======
-  using HostPredicate = std::function<bool(const Host&)>;
->>>>>>> 715a4481
 
   // Represents a subset of an original HostSet.
   class HostSubsetImpl : public HostSetImpl {
@@ -122,18 +119,12 @@
   using SubsetMetadata = std::vector<std::pair<std::string, ProtobufWkt::Value>>;
 
   class LbSubsetEntry;
-<<<<<<< HEAD
   struct SubsetSelectorMap;
 
-  typedef std::shared_ptr<LbSubsetEntry> LbSubsetEntryPtr;
-  typedef std::shared_ptr<SubsetSelectorMap> SubsetSelectorMapPtr;
-  typedef std::unordered_map<HashedValue, LbSubsetEntryPtr> ValueSubsetMap;
-  typedef std::unordered_map<std::string, ValueSubsetMap> LbSubsetMap;
-=======
   using LbSubsetEntryPtr = std::shared_ptr<LbSubsetEntry>;
+  using SubsetSelectorMapPtr = std::shared_ptr<SubsetSelectorMap>;
   using ValueSubsetMap = std::unordered_map<HashedValue, LbSubsetEntryPtr>;
   using LbSubsetMap = std::unordered_map<std::string, ValueSubsetMap>;
->>>>>>> 715a4481
 
   struct SubsetSelectorMap {
     std::unordered_map<std::string, SubsetSelectorMapPtr> subset_keys_;
@@ -164,7 +155,6 @@
 
   void updateFallbackSubset(uint32_t priority, const HostVector& hosts_added,
                             const HostVector& hosts_removed);
-
   void processSubsets(
       const HostVector& hosts_added, const HostVector& hosts_removed,
       std::function<void(LbSubsetEntryPtr)> update_cb,

#pragma once

#include <functional>
#include <map>
#include <memory>
#include <string>
#include <unordered_map>

#include "envoy/runtime/runtime.h"
#include "envoy/upstream/load_balancer.h"

#include "common/common/macros.h"
#include "common/protobuf/protobuf.h"
#include "common/protobuf/utility.h"
#include "common/upstream/upstream_impl.h"

#include "absl/types/optional.h"

namespace Envoy {
namespace Upstream {

class SubsetLoadBalancer : public LoadBalancer, Logger::Loggable<Logger::Id::upstream> {
public:
  SubsetLoadBalancer(
      LoadBalancerType lb_type, PrioritySet& priority_set, const PrioritySet* local_priority_set,
      ClusterStats& stats, Runtime::Loader& runtime, Runtime::RandomGenerator& random,
      const LoadBalancerSubsetInfo& subsets,
      const absl::optional<envoy::api::v2::Cluster::RingHashLbConfig>& lb_ring_hash_config,
      const envoy::api::v2::Cluster::CommonLbConfig& common_config);

  // Upstream::LoadBalancer
  HostConstSharedPtr chooseHost(LoadBalancerContext* context) override;

private:
  typedef std::function<bool(const Host&)> HostPredicate;

  // Represents a subset of an original HostSet.
  class HostSubsetImpl : public HostSetImpl {
  public:
    HostSubsetImpl(const HostSet& original_host_set)
        : HostSetImpl(original_host_set.priority()), original_host_set_(original_host_set) {}

    void update(const HostVector& hosts_added, const HostVector& hosts_removed,
                HostPredicate predicate);

    void triggerCallbacks() { HostSetImpl::runUpdateCallbacks({}, {}); }
    bool empty() { return hosts().empty(); }

  private:
    const HostSet& original_host_set_;
  };

  // Represents a subset of an original PrioritySet.
  class PrioritySubsetImpl : public PrioritySetImpl {
  public:
    PrioritySubsetImpl(const SubsetLoadBalancer& subset_lb, HostPredicate predicate);

    void update(uint32_t priority, const HostVector& hosts_added, const HostVector& hosts_removed);

    bool empty() { return empty_; }

    HostSubsetImpl* getOrCreateHostSubset(uint32_t priority) {
      return reinterpret_cast<HostSubsetImpl*>(&getOrCreateHostSet(priority));
    }

    void triggerCallbacks() {
      for (size_t i = 0; i < hostSetsPerPriority().size(); ++i) {
        getOrCreateHostSubset(i)->triggerCallbacks();
      }
    }

    // Thread aware LB if applicable.
    ThreadAwareLoadBalancerPtr thread_aware_lb_;
    // Current active LB.
    LoadBalancerPtr lb_;

  protected:
    HostSetImplPtr createHostSet(uint32_t priority) override;

  private:
    const PrioritySet& original_priority_set_;
    const HostPredicate predicate_;
    bool empty_ = true;
  };

  typedef std::shared_ptr<HostSubsetImpl> HostSubsetImplPtr;
  typedef std::shared_ptr<PrioritySubsetImpl> PrioritySubsetImplPtr;

  typedef std::vector<std::pair<std::string, ProtobufWkt::Value>> SubsetMetadata;

  class LbSubsetEntry;
  typedef std::shared_ptr<LbSubsetEntry> LbSubsetEntryPtr;
  typedef std::unordered_map<HashedValue, LbSubsetEntryPtr> ValueSubsetMap;
  typedef std::unordered_map<std::string, ValueSubsetMap> LbSubsetMap;

  // Entry in the subset hierarchy.
  class LbSubsetEntry {
  public:
    LbSubsetEntry() {}

    bool initialized() const { return priority_subset_ != nullptr; }
    bool active() const { return initialized() && !priority_subset_->empty(); }

    LbSubsetMap children_;

    // Only initialized if a match exists at this level.
    PrioritySubsetImplPtr priority_subset_;
  };

  // Called by HostSet::MemberUpdateCb
  void update(uint32_t priority, const HostVector& hosts_added, const HostVector& hosts_removed);

  void updateFallbackSubset(uint32_t priority, const HostVector& hosts_added,
                            const HostVector& hosts_removed);
<<<<<<< HEAD
  void processSubsets(
      const HostVector& hosts_added, const HostVector& hosts_removed,
      std::function<void(LbSubsetEntryPtr, HostPredicate, const SubsetMetadata&, bool)> cb);
=======
  void processSubsets(const HostVector& hosts_added, const HostVector& hosts_removed,
                      std::function<void(LbSubsetEntryPtr)> update_cb,
                      std::function<void(LbSubsetEntryPtr, HostPredicate, bool)> new_cb);
>>>>>>> d07c4859

  HostConstSharedPtr tryChooseHostFromContext(LoadBalancerContext* context, bool& host_chosen);

  bool hostMatches(const SubsetMetadata& kvs, const Host& host);

  LbSubsetEntryPtr
  findSubset(const std::vector<Router::MetadataMatchCriterionConstSharedPtr>& matches);

  LbSubsetEntryPtr findOrCreateSubset(LbSubsetMap& subsets, const SubsetMetadata& kvs,
                                      uint32_t idx);
  void forEachSubset(LbSubsetMap& subsets, std::function<void(LbSubsetEntryPtr)> cb);

  SubsetMetadata extractSubsetMetadata(const std::set<std::string>& subset_keys, const Host& host);
  std::string describeMetadata(const SubsetMetadata& kvs);

  const LoadBalancerType lb_type_;
  const absl::optional<envoy::api::v2::Cluster::RingHashLbConfig> lb_ring_hash_config_;
  const envoy::api::v2::Cluster::CommonLbConfig common_config_;
  ClusterStats& stats_;
  Runtime::Loader& runtime_;
  Runtime::RandomGenerator& random_;

  const envoy::api::v2::Cluster::LbSubsetConfig::LbSubsetFallbackPolicy fallback_policy_;
  const SubsetMetadata default_subset_metadata_;
  const std::vector<std::set<std::string>> subset_keys_;

  const PrioritySet& original_priority_set_;
  const PrioritySet* original_local_priority_set_;

  LbSubsetEntryPtr fallback_subset_;

  // Forms a trie-like structure. Requires lexically sorted Host and Route metadata.
  LbSubsetMap subsets_;
};

} // namespace Upstream
} // namespace Envoy<|MERGE_RESOLUTION|>--- conflicted
+++ resolved
@@ -112,15 +112,10 @@
 
   void updateFallbackSubset(uint32_t priority, const HostVector& hosts_added,
                             const HostVector& hosts_removed);
-<<<<<<< HEAD
   void processSubsets(
       const HostVector& hosts_added, const HostVector& hosts_removed,
+      std::function<void(LbSubsetEntryPtr)> update_cb,
       std::function<void(LbSubsetEntryPtr, HostPredicate, const SubsetMetadata&, bool)> cb);
-=======
-  void processSubsets(const HostVector& hosts_added, const HostVector& hosts_removed,
-                      std::function<void(LbSubsetEntryPtr)> update_cb,
-                      std::function<void(LbSubsetEntryPtr, HostPredicate, bool)> new_cb);
->>>>>>> d07c4859
 
   HostConstSharedPtr tryChooseHostFromContext(LoadBalancerContext* context, bool& host_chosen);
 

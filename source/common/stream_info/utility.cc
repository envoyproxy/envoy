--- conflicted
+++ resolved
@@ -29,11 +29,8 @@
 const std::string ResponseFlagUtils::RESPONSE_FROM_CACHE_FILTER = "RFCF";
 const std::string ResponseFlagUtils::NO_FILTER_CONFIG_FOUND = "NFCF";
 const std::string ResponseFlagUtils::DURATION_TIMEOUT = "DT";
-<<<<<<< HEAD
+const std::string ResponseFlagUtils::UPSTREAM_PROTOCOL_ERROR = "UPE";
 const std::string ResponseFlagUtils::NO_CLUSTER_FOUND = "NC";
-=======
-const std::string ResponseFlagUtils::UPSTREAM_PROTOCOL_ERROR = "UPE";
->>>>>>> c53c32fc
 
 void ResponseFlagUtils::appendString(std::string& result, const std::string& append) {
   if (result.empty()) {
@@ -139,15 +136,13 @@
     appendString(result, DURATION_TIMEOUT);
   }
 
-<<<<<<< HEAD
+  if (stream_info.hasResponseFlag(ResponseFlag::UpstreamProtocolError)) {
+    appendString(result, UPSTREAM_PROTOCOL_ERROR);
+  }
+
   if (stream_info.hasResponseFlag(ResponseFlag::NoClusterFound)) {
     appendString(result, NO_CLUSTER_FOUND);
-=======
-  if (stream_info.hasResponseFlag(ResponseFlag::UpstreamProtocolError)) {
-    appendString(result, UPSTREAM_PROTOCOL_ERROR);
->>>>>>> c53c32fc
-  }
-
+  }
   return result.empty() ? NONE : result;
 }
 
@@ -179,11 +174,8 @@
       {ResponseFlagUtils::RESPONSE_FROM_CACHE_FILTER, ResponseFlag::ResponseFromCacheFilter},
       {ResponseFlagUtils::NO_FILTER_CONFIG_FOUND, ResponseFlag::NoFilterConfigFound},
       {ResponseFlagUtils::DURATION_TIMEOUT, ResponseFlag::DurationTimeout},
-<<<<<<< HEAD
+      {ResponseFlagUtils::UPSTREAM_PROTOCOL_ERROR, ResponseFlag::UpstreamProtocolError},
       {ResponseFlagUtils::NO_CLUSTER_FOUND, ResponseFlag::NoClusterFound},
-=======
-      {ResponseFlagUtils::UPSTREAM_PROTOCOL_ERROR, ResponseFlag::UpstreamProtocolError},
->>>>>>> c53c32fc
   };
   const auto& it = map.find(flag);
   if (it != map.end()) {

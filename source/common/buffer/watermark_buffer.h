#pragma once

#include <functional>
#include <string>

#include "common/buffer/buffer_impl.h"

namespace Envoy {
namespace Buffer {

// A subclass of OwnedImpl which does watermark validation.
// Each time the buffer is resized (written to or drained), the watermarks are checked. As the
// buffer size transitions from under the low watermark to above the high watermark, the
// above_high_watermark function is called one time. It will not be called again until the buffer
// is drained below the low watermark, at which point the below_low_watermark function is called.
// If the buffer size is above the overflow watermark, above_overflow_watermark is called.
// It is only called on the first time the buffer overflows.
class WatermarkBuffer : public OwnedImpl {
public:
  WatermarkBuffer(std::function<void()> below_low_watermark,
                  std::function<void()> above_high_watermark,
                  std::function<void()> above_overflow_watermark)
      : below_low_watermark_(below_low_watermark), above_high_watermark_(above_high_watermark),
        above_overflow_watermark_(above_overflow_watermark) {}

  // Override all functions from Instance which can result in changing the size
  // of the underlying buffer.
  void add(const void* data, uint64_t size) override;
  void add(absl::string_view data) override;
  void add(const Instance& data) override;
  void prepend(absl::string_view data) override;
  void prepend(Instance& data) override;
  void drain(uint64_t size) override;
  void move(Instance& rhs) override;
  void move(Instance& rhs, uint64_t length) override;
  SliceDataPtr extractMutableFrontSlice() override;
  Reservation reserveForRead() override;
  void postProcess() override { checkLowWatermark(); }
  void appendSliceForTest(const void* data, uint64_t size) override;
  void appendSliceForTest(absl::string_view data) override;

<<<<<<< HEAD
  void setWatermarks(uint32_t watermark) override { setWatermarks(watermark / 2, watermark); }
  void setWatermarks(uint32_t low_watermark, uint32_t high_watermark) override;
=======
  void setWatermarks(uint32_t high_watermark) override;
>>>>>>> 4c078edb
  uint32_t highWatermark() const override { return high_watermark_; }
  // Returns true if the high watermark callbacks have been called more recently
  // than the low watermark callbacks.
  bool highWatermarkTriggered() const override { return above_high_watermark_called_; }

protected:
  virtual void checkHighAndOverflowWatermarks();
  virtual void checkLowWatermark();

private:
  void commit(uint64_t length, absl::Span<RawSlice> slices,
              ReservationSlicesOwnerPtr slices_owner) override;

  std::function<void()> below_low_watermark_;
  std::function<void()> above_high_watermark_;
  std::function<void()> above_overflow_watermark_;

  // Used for enforcing buffer limits (off by default). If these are set to non-zero by a call to
  // setWatermarks() the watermark callbacks will be called as described above.
  uint32_t high_watermark_{0};
  uint32_t low_watermark_{0};
  uint32_t overflow_watermark_{0};
  // Tracks the latest state of watermark callbacks.
  // True between the time above_high_watermark_ has been called until above_high_watermark_ has
  // been called.
  bool above_high_watermark_called_{false};
  // Set to true when above_overflow_watermark_ is called (and isn't cleared).
  bool above_overflow_watermark_called_{false};
};

using WatermarkBufferPtr = std::unique_ptr<WatermarkBuffer>;

class WatermarkBufferFactory : public WatermarkFactory {
public:
  // Buffer::WatermarkFactory
  InstancePtr create(std::function<void()> below_low_watermark,
                     std::function<void()> above_high_watermark,
                     std::function<void()> above_overflow_watermark) override {
    return std::make_unique<WatermarkBuffer>(below_low_watermark, above_high_watermark,
                                             above_overflow_watermark);
  }
};

} // namespace Buffer
} // namespace Envoy<|MERGE_RESOLUTION|>--- conflicted
+++ resolved
@@ -39,12 +39,7 @@
   void appendSliceForTest(const void* data, uint64_t size) override;
   void appendSliceForTest(absl::string_view data) override;
 
-<<<<<<< HEAD
-  void setWatermarks(uint32_t watermark) override { setWatermarks(watermark / 2, watermark); }
-  void setWatermarks(uint32_t low_watermark, uint32_t high_watermark) override;
-=======
   void setWatermarks(uint32_t high_watermark) override;
->>>>>>> 4c078edb
   uint32_t highWatermark() const override { return high_watermark_; }
   // Returns true if the high watermark callbacks have been called more recently
   // than the low watermark callbacks.

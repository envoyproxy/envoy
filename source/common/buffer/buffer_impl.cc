--- conflicted
+++ resolved
@@ -118,21 +118,6 @@
   ASSERT(size == 0);
 }
 
-<<<<<<< HEAD
-uint64_t OwnedImpl::copyOutToSlices(uint64_t size, Buffer::RawSlice* slices,
-                                    uint64_t num_slice) const {
-  uint64_t total_length_to_read = std::min(size, this->length());
-  uint64_t num_slices_to_read = 0;
-  uint64_t num_bytes_to_read = 0;
-  for (; num_slices_to_read < num_slice && num_bytes_to_read < total_length_to_read;
-       num_slices_to_read++) {
-    auto length_to_copy = std::min(static_cast<uint64_t>(slices[num_slices_to_read].len_),
-                                   total_length_to_read - num_bytes_to_read);
-    this->copyOut(num_bytes_to_read, length_to_copy, slices[num_slices_to_read].mem_);
-    num_bytes_to_read += length_to_copy;
-  }
-  return num_bytes_to_read;
-=======
 uint64_t OwnedImpl::copyOutToSlices(uint64_t size, Buffer::RawSlice* dest_slices,
                                     uint64_t num_slice) const {
   uint64_t total_length_to_read = std::min(size, this->length());
@@ -163,7 +148,6 @@
     num_bytes_read += length_to_copy;
   }
   return num_bytes_read;
->>>>>>> d673110c
 }
 
 void OwnedImpl::drain(uint64_t size) { drainImpl(size); }

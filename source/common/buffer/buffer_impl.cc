#include "common/buffer/buffer_impl.h"

#include <cstdint>
#include <string>

#include "common/common/assert.h"

#include "absl/container/fixed_array.h"
#include "event2/buffer.h"

namespace Envoy {
namespace Buffer {
namespace {
// This size has been determined to be optimal from running the
// //test/integration:http_benchmark benchmark tests.
// TODO(yanavlasov): This may not be optimal for all hardware configurations or traffic patterns and
// may need to be configurable in the future.
constexpr uint64_t CopyThreshold = 512;
} // namespace

void OwnedImpl::addImpl(const void* data, uint64_t size) {
  const char* src = static_cast<const char*>(data);
  bool new_slice_needed = slices_.empty();
  while (size != 0) {
    if (new_slice_needed) {
      slices_.emplace_back(size);
    }
    uint64_t copy_size = slices_.back().append(src, size);
    src += copy_size;
    size -= copy_size;
    length_ += copy_size;
    new_slice_needed = true;
  }
}

void OwnedImpl::addDrainTracker(std::function<void()> drain_tracker) {
  ASSERT(!slices_.empty());
  slices_.back().addDrainTracker(std::move(drain_tracker));
}

void OwnedImpl::add(const void* data, uint64_t size) { addImpl(data, size); }

void OwnedImpl::addBufferFragment(BufferFragment& fragment) {
  length_ += fragment.size();
  slices_.emplace_back(fragment);
}

void OwnedImpl::add(absl::string_view data) { add(data.data(), data.size()); }

void OwnedImpl::add(const Instance& data) {
  ASSERT(&data != this);
  for (const RawSlice& slice : data.getRawSlices()) {
    add(slice.mem_, slice.len_);
  }
}

void OwnedImpl::prepend(absl::string_view data) {
  uint64_t size = data.size();
  bool new_slice_needed = slices_.empty();
  while (size != 0) {
    if (new_slice_needed) {
      slices_.emplace_front(size);
    }
    uint64_t copy_size = slices_.front().prepend(data.data(), size);
    size -= copy_size;
    length_ += copy_size;
    new_slice_needed = true;
  }
}

void OwnedImpl::prepend(Instance& data) {
  ASSERT(&data != this);
  OwnedImpl& other = static_cast<OwnedImpl&>(data);
  while (!other.slices_.empty()) {
    uint64_t slice_size = other.slices_.back().dataSize();
    length_ += slice_size;
    slices_.emplace_front(std::move(other.slices_.back()));
    other.slices_.pop_back();
    other.length_ -= slice_size;
  }
  other.postProcess();
}

void OwnedImpl::commit(RawSlice* iovecs, uint64_t num_iovecs) {
  if (num_iovecs == 0) {
    return;
  }
  if (slices_.empty()) {
    return;
  }
  // Find the slices in the buffer that correspond to the iovecs:
  // First, scan backward from the end of the buffer to find the last slice containing
  // any content. Reservations are made from the end of the buffer, and out-of-order commits
  // aren't supported, so any slices before this point cannot match the iovecs being committed.
  ssize_t slice_index = static_cast<ssize_t>(slices_.size()) - 1;
  while (slice_index >= 0 && slices_[slice_index].dataSize() == 0) {
    slice_index--;
  }
  if (slice_index < 0) {
    // There was no slice containing any data, so rewind the iterator at the first slice.
    slice_index = 0;
  }

  // Next, scan forward and attempt to match the slices against iovecs.
  uint64_t num_slices_committed = 0;
  while (num_slices_committed < num_iovecs) {
    if (slices_[slice_index].commit(iovecs[num_slices_committed])) {
      length_ += iovecs[num_slices_committed].len_;
      num_slices_committed++;
    }
    slice_index++;
    if (slice_index == static_cast<ssize_t>(slices_.size())) {
      break;
    }
  }

  // In case an extra slice was reserved, remove empty slices from the end of the buffer.
  while (!slices_.empty() && slices_.back().dataSize() == 0) {
    slices_.pop_back();
  }

  ASSERT(num_slices_committed > 0);
}

void OwnedImpl::copyOut(size_t start, uint64_t size, void* data) const {
  uint64_t bytes_to_skip = start;
  uint8_t* dest = static_cast<uint8_t*>(data);
  for (const auto& slice : slices_) {
    if (size == 0) {
      break;
    }
    uint64_t data_size = slice.dataSize();
    if (data_size <= bytes_to_skip) {
      // The offset where the caller wants to start copying is after the end of this slice,
      // so just skip over this slice completely.
      bytes_to_skip -= data_size;
      continue;
    }
    uint64_t copy_size = std::min(size, data_size - bytes_to_skip);
<<<<<<< HEAD
    memcpy(dest, slice->data() + bytes_to_skip, copy_size); // NOLINT(safe-memcpy)
=======
    memcpy(dest, slice.data() + bytes_to_skip, copy_size);
>>>>>>> 046b0e31
    size -= copy_size;
    dest += copy_size;
    // Now that we've started copying, there are no bytes left to skip over. If there
    // is any more data to be copied, the next iteration can start copying from the very
    // beginning of the next slice.
    bytes_to_skip = 0;
  }
  ASSERT(size == 0);
}

void OwnedImpl::drain(uint64_t size) { drainImpl(size); }

void OwnedImpl::drainImpl(uint64_t size) {
  while (size != 0) {
    if (slices_.empty()) {
      break;
    }
    uint64_t slice_size = slices_.front().dataSize();
    if (slice_size <= size) {
      slices_.pop_front();
      length_ -= slice_size;
      size -= slice_size;
    } else {
      slices_.front().drain(size);
      length_ -= size;
      size = 0;
    }
  }
  // Make sure to drain any zero byte fragments that might have been added as
  // sentinels for flushed data.
  while (!slices_.empty() && slices_.front().dataSize() == 0) {
    slices_.pop_front();
  }
}

RawSliceVector OwnedImpl::getRawSlices(absl::optional<uint64_t> max_slices) const {
  uint64_t max_out = slices_.size();
  if (max_slices.has_value()) {
    max_out = std::min(max_out, max_slices.value());
  }

  RawSliceVector raw_slices;
  raw_slices.reserve(max_out);
  for (const auto& slice : slices_) {
    if (raw_slices.size() >= max_out) {
      break;
    }

    if (slice.dataSize() == 0) {
      continue;
    }

    // Temporary cast to fix 32-bit Envoy mobile builds, where sizeof(uint64_t) != sizeof(size_t).
    // dataSize represents the size of a buffer so size_t should always be large enough to hold its
    // size regardless of architecture. Buffer slices should in practice be relatively small, but
    // there is currently no max size validation.
    // TODO(antoniovicente) Set realistic limits on the max size of BufferSlice and consider use of
    // size_t instead of uint64_t in the Slice interface.
    raw_slices.emplace_back(
        RawSlice{const_cast<uint8_t*>(slice.data()), static_cast<size_t>(slice.dataSize())});
  }
  return raw_slices;
}

RawSlice OwnedImpl::frontSlice() const {
  // Ignore zero-size slices and return the first slice with data.
  for (const auto& slice : slices_) {
    if (slice.dataSize() > 0) {
      return RawSlice{const_cast<uint8_t*>(slice.data()), slice.dataSize()};
    }
  }

  return {nullptr, 0};
}

SliceDataPtr OwnedImpl::extractMutableFrontSlice() {
  RELEASE_ASSERT(length_ > 0, "Extract called on empty buffer");
  // Remove zero byte fragments from the front of the queue to ensure
  // that the extracted slice has data.
  while (!slices_.empty() && slices_.front().dataSize() == 0) {
    slices_.pop_front();
  }
  ASSERT(!slices_.empty());
  auto slice = std::move(slices_.front());
  auto size = slice.dataSize();
  length_ -= size;
  slices_.pop_front();
  if (!slice.isMutable()) {
    // Create a mutable copy of the immutable slice data.
    Slice mutable_slice{size};
    auto copy_size = mutable_slice.append(slice.data(), size);
    ASSERT(copy_size == size);
    // Drain trackers for the immutable slice will be called as part of the slice destructor.
    return std::make_unique<SliceDataImpl>(std::move(mutable_slice));
  } else {
    // Make sure drain trackers are called before ownership of the slice is transferred from
    // the buffer to the caller.
    slice.callAndClearDrainTrackers();
    return std::make_unique<SliceDataImpl>(std::move(slice));
  }
}

uint64_t OwnedImpl::length() const {
#ifndef NDEBUG
  // When running in debug mode, verify that the precomputed length matches the sum
  // of the lengths of the slices.
  uint64_t length = 0;
  for (const auto& slice : slices_) {
    length += slice.dataSize();
  }
  ASSERT(length == length_);
#endif

  return length_;
}

void* OwnedImpl::linearize(uint32_t size) {
  RELEASE_ASSERT(size <= length(), "Linearize size exceeds buffer size");
  if (slices_.empty()) {
    return nullptr;
  }
  if (slices_[0].dataSize() < size) {
    Slice new_slice{size};
    Slice::Reservation reservation = new_slice.reserve(size);
    ASSERT(reservation.mem_ != nullptr);
    ASSERT(reservation.len_ == size);
    copyOut(0, size, reservation.mem_);
    new_slice.commit(reservation);

    // Replace the first 'size' bytes in the buffer with the new slice. Since new_slice re-adds the
    // drained bytes, avoid use of the overridable 'drain' method to avoid incorrectly checking if
    // we dipped below low-watermark.
    drainImpl(size);
    slices_.emplace_front(std::move(new_slice));
    length_ += size;
  }
  return slices_.front().data();
}

void OwnedImpl::coalesceOrAddSlice(Slice&& other_slice) {
  const uint64_t slice_size = other_slice.dataSize();
  // The `other_slice` content can be coalesced into the existing slice IFF:
  // 1. The `other_slice` can be coalesced. Immutable slices can not be safely coalesced because
  // their destructors can be arbitrary global side effects.
  // 2. There are existing slices;
  // 3. The `other_slice` content length is under the CopyThreshold;
  // 4. There is enough unused space in the existing slice to accommodate the `other_slice` content.
  if (other_slice.canCoalesce() && !slices_.empty() && slice_size < CopyThreshold &&
      slices_.back().reservableSize() >= slice_size) {
    // Copy content of the `other_slice`. The `move` methods which call this method effectively
    // drain the source buffer.
    addImpl(other_slice.data(), slice_size);
    other_slice.transferDrainTrackersTo(slices_.back());
  } else {
    // Take ownership of the slice.
    slices_.emplace_back(std::move(other_slice));
    length_ += slice_size;
  }
}

void OwnedImpl::move(Instance& rhs) {
  ASSERT(&rhs != this);
  // We do the static cast here because in practice we only have one buffer implementation right
  // now and this is safe. This is a reasonable compromise in a high performance path where we
  // want to maintain an abstraction.
  OwnedImpl& other = static_cast<OwnedImpl&>(rhs);
  while (!other.slices_.empty()) {
    const uint64_t slice_size = other.slices_.front().dataSize();
    coalesceOrAddSlice(std::move(other.slices_.front()));
    other.length_ -= slice_size;
    other.slices_.pop_front();
  }
  other.postProcess();
}

void OwnedImpl::move(Instance& rhs, uint64_t length) {
  ASSERT(&rhs != this);
  // See move() above for why we do the static cast.
  OwnedImpl& other = static_cast<OwnedImpl&>(rhs);
  while (length != 0 && !other.slices_.empty()) {
    const uint64_t slice_size = other.slices_.front().dataSize();
    const uint64_t copy_size = std::min(slice_size, length);
    if (copy_size == 0) {
      other.slices_.pop_front();
    } else if (copy_size < slice_size) {
      // TODO(brian-pane) add reference-counting to allow slices to share their storage
      // and eliminate the copy for this partial-slice case?
      add(other.slices_.front().data(), copy_size);
      other.slices_.front().drain(copy_size);
      other.length_ -= copy_size;
    } else {
      coalesceOrAddSlice(std::move(other.slices_.front()));
      other.slices_.pop_front();
      other.length_ -= slice_size;
    }
    length -= copy_size;
  }
  other.postProcess();
}

uint64_t OwnedImpl::reserve(uint64_t length, RawSlice* iovecs, uint64_t num_iovecs) {
  if (num_iovecs == 0 || length == 0) {
    return 0;
  }
  // Check whether there are any empty slices with reservable space at the end of the buffer.
  size_t first_reservable_slice = slices_.size();
  while (first_reservable_slice > 0) {
    if (slices_[first_reservable_slice - 1].reservableSize() == 0) {
      break;
    }
    first_reservable_slice--;
    if (slices_[first_reservable_slice].dataSize() != 0) {
      // There is some content in this slice, so anything in front of it is non-reservable.
      break;
    }
  }

  // Having found the sequence of reservable slices at the back of the buffer, reserve
  // as much space as possible from each one.
  uint64_t num_slices_used = 0;
  uint64_t bytes_remaining = length;
  size_t slice_index = first_reservable_slice;
  while (slice_index < slices_.size() && bytes_remaining != 0 && num_slices_used < num_iovecs) {
    auto& slice = slices_[slice_index];
    const uint64_t reservation_size = std::min(slice.reservableSize(), bytes_remaining);
    if (num_slices_used + 1 == num_iovecs && reservation_size < bytes_remaining) {
      // There is only one iovec left, and this next slice does not have enough space to
      // complete the reservation. Stop iterating, with last one iovec still unpopulated,
      // so the code following this loop can allocate a new slice to hold the rest of the
      // reservation.
      break;
    }
    iovecs[num_slices_used] = slice.reserve(reservation_size);
    bytes_remaining -= iovecs[num_slices_used].len_;
    num_slices_used++;
    slice_index++;
  }

  // If needed, allocate one more slice at the end to provide the remainder of the reservation.
  if (bytes_remaining != 0) {
    slices_.emplace_back(bytes_remaining);
    iovecs[num_slices_used] = slices_.back().reserve(bytes_remaining);
    bytes_remaining -= iovecs[num_slices_used].len_;
    num_slices_used++;
  }

  ASSERT(num_slices_used <= num_iovecs);
  ASSERT(bytes_remaining == 0);
  return num_slices_used;
}

ssize_t OwnedImpl::search(const void* data, uint64_t size, size_t start, size_t length) const {
  // This implementation uses the same search algorithm as evbuffer_search(), a naive
  // scan that requires O(M*N) comparisons in the worst case.
  // TODO(brian-pane): replace this with a more efficient search if it shows up
  // prominently in CPU profiling.
  if (size == 0) {
    return (start <= length_) ? start : -1;
  }

  // length equal to zero means that entire buffer must be searched.
  // Adjust the length to buffer length taking the staring index into account.
  size_t left_to_search = length;
  if (0 == length) {
    left_to_search = length_ - start;
  }
  ssize_t offset = 0;
  const uint8_t* needle = static_cast<const uint8_t*>(data);
  for (size_t slice_index = 0; slice_index < slices_.size() && (left_to_search > 0);
       slice_index++) {
    const auto& slice = slices_[slice_index];
    uint64_t slice_size = slice.dataSize();
    if (slice_size <= start) {
      start -= slice_size;
      offset += slice_size;
      continue;
    }
    const uint8_t* slice_start = slice.data();
    const uint8_t* haystack = slice_start;
    const uint8_t* haystack_end = haystack + slice_size;
    haystack += start;
    while (haystack < haystack_end) {
      const size_t slice_search_limit =
          std::min(static_cast<size_t>(haystack_end - haystack), left_to_search);
      // Search within this slice for the first byte of the needle.
      const uint8_t* first_byte_match =
          static_cast<const uint8_t*>(memchr(haystack, needle[0], slice_search_limit));
      if (first_byte_match == nullptr) {
        left_to_search -= slice_search_limit;
        break;
      }
      // After finding a match for the first byte of the needle, check whether the following
      // bytes in the buffer match the remainder of the needle. Note that the match can span
      // two or more slices.
      left_to_search -= static_cast<size_t>(first_byte_match - haystack + 1);
      // Save the current number of bytes left to search.
      // If the pattern is not found, the search will resume from the next byte
      // and left_to_search value must be restored.
      const size_t saved_left_to_search = left_to_search;
      size_t i = 1;
      size_t match_index = slice_index;
      const uint8_t* match_next = first_byte_match + 1;
      const uint8_t* match_end = haystack_end;
      while ((i < size) && (0 < left_to_search)) {
        if (match_next >= match_end) {
          // We've hit the end of this slice, so continue checking against the next slice.
          match_index++;
          if (match_index == slices_.size()) {
            // We've hit the end of the entire buffer.
            break;
          }
          const auto& match_slice = slices_[match_index];
          match_next = match_slice.data();
          match_end = match_next + match_slice.dataSize();
          continue;
        }
        left_to_search--;
        if (*match_next++ != needle[i]) {
          break;
        }
        i++;
      }
      if (i == size) {
        // Successful match of the entire needle.
        return offset + (first_byte_match - slice_start);
      }
      // If this wasn't a successful match, start scanning again at the next byte.
      haystack = first_byte_match + 1;
      left_to_search = saved_left_to_search;
    }
    start = 0;
    offset += slice_size;
  }
  return -1;
}

bool OwnedImpl::startsWith(absl::string_view data) const {
  if (length() < data.length()) {
    // Buffer is too short to contain data.
    return false;
  }

  if (data.length() == 0) {
    return true;
  }

  const uint8_t* prefix = reinterpret_cast<const uint8_t*>(data.data());
  size_t size = data.length();
  for (const auto& slice : slices_) {
    uint64_t slice_size = slice.dataSize();
    const uint8_t* slice_start = slice.data();

    if (slice_size >= size) {
      // The remaining size bytes of data are in this slice.
      return memcmp(prefix, slice_start, size) == 0;
    }

    // Slice is smaller than data, see if the prefix matches.
    if (memcmp(prefix, slice_start, slice_size) != 0) {
      return false;
    }

    // Prefix matched. Continue looking at the next slice.
    prefix += slice_size;
    size -= slice_size;
  }

  // Less data in slices than length() reported.
  NOT_REACHED_GCOVR_EXCL_LINE;
}

OwnedImpl::OwnedImpl() = default;

OwnedImpl::OwnedImpl(absl::string_view data) : OwnedImpl() { add(data); }

OwnedImpl::OwnedImpl(const Instance& data) : OwnedImpl() { add(data); }

OwnedImpl::OwnedImpl(const void* data, uint64_t size) : OwnedImpl() { add(data, size); }

std::string OwnedImpl::toString() const {
  std::string output;
  output.reserve(length());
  for (const RawSlice& slice : getRawSlices()) {
    output.append(static_cast<const char*>(slice.mem_), slice.len_);
  }

  return output;
}

void OwnedImpl::postProcess() {}

void OwnedImpl::appendSliceForTest(const void* data, uint64_t size) {
  slices_.emplace_back(size);
  slices_.back().append(data, size);
  length_ += size;
}

void OwnedImpl::appendSliceForTest(absl::string_view data) {
  appendSliceForTest(data.data(), data.size());
}

std::vector<Slice::SliceRepresentation> OwnedImpl::describeSlicesForTest() const {
  std::vector<Slice::SliceRepresentation> slices;
  for (const auto& slice : slices_) {
    slices.push_back(slice.describeSliceForTest());
  }
  return slices;
}

} // namespace Buffer
} // namespace Envoy<|MERGE_RESOLUTION|>--- conflicted
+++ resolved
@@ -137,11 +137,7 @@
       continue;
     }
     uint64_t copy_size = std::min(size, data_size - bytes_to_skip);
-<<<<<<< HEAD
     memcpy(dest, slice->data() + bytes_to_skip, copy_size); // NOLINT(safe-memcpy)
-=======
-    memcpy(dest, slice.data() + bytes_to_skip, copy_size);
->>>>>>> 046b0e31
     size -= copy_size;
     dest += copy_size;
     // Now that we've started copying, there are no bytes left to skip over. If there

#pragma once

#include <algorithm>
#include <cstdint>
#include <deque>
#include <string>

#include "envoy/buffer/buffer.h"

#include "common/common/assert.h"
#include "common/common/non_copyable.h"
#include "common/common/utility.h"
#include "common/event/libevent.h"

namespace Envoy {
namespace Buffer {

/**
 * A Slice manages a contiguous block of bytes.
 * The block is arranged like this:
 *                   |<- dataSize() ->|<- reservableSize() ->|
 * +-----------------+----------------+----------------------+
 * | Drained         | Data           | Reservable           |
 * | Unused space    | Usable content | New content can be   |
 * | that formerly   |                | added here with      |
 * | was in the Data |                | reserve()/commit()   |
 * | section         |                |                      |
 * +-----------------+----------------+----------------------+
 *                   ^
 *                   |
 *                   data()
 */
class Slice : public SliceData {
public:
  using Reservation = RawSlice;

  ~Slice() override { callAndClearDrainTrackers(); }

  // SliceData
  absl::Span<uint8_t> getMutableData() override {
    RELEASE_ASSERT(isMutable(), "Not allowed to call getMutableData if slice is immutable");
    return {base_ + data_, static_cast<absl::Span<uint8_t>::size_type>(reservable_ - data_)};
  }

  /**
   * @return true if the data in the slice is mutable
   */
  virtual bool isMutable() const { return false; }

  /**
   * @return a pointer to the start of the usable content.
   */
  const uint8_t* data() const { return base_ + data_; }

  /**
   * @return a pointer to the start of the usable content.
   */
  uint8_t* data() { return base_ + data_; }

  /**
   * @return the size in bytes of the usable content.
   */
  uint64_t dataSize() const { return reservable_ - data_; }

  /**
   * Remove the first `size` bytes of usable content. Runs in O(1) time.
   * @param size number of bytes to remove. If greater than data_size(), the result is undefined.
   */
  void drain(uint64_t size) {
    ASSERT(data_ + size <= reservable_);
    data_ += size;
    if (data_ == reservable_) {
      // All the data in the slice has been drained. Reset the offsets so all
      // the data can be reused.
      data_ = 0;
      reservable_ = 0;
    }
  }

  /**
   * @return the number of bytes available to be reserve()d.
   * @note Read-only implementations of Slice should return zero from this method.
   */
  uint64_t reservableSize() const {
    ASSERT(capacity_ >= reservable_);
    return capacity_ - reservable_;
  }

  /**
   * Reserve `size` bytes that the caller can populate with content. The caller SHOULD then
   * call commit() to add the newly populated content from the Reserved section to the Data
   * section.
   * @note If there is already an outstanding reservation (i.e., a reservation obtained
   *       from reserve() that has not been released by calling commit()), this method will
   *       return a new reservation that replaces it.
   * @param size the number of bytes to reserve. The Slice implementation MAY reserve
   *        fewer bytes than requested (for example, if it doesn't have enough room in the
   *        Reservable section to fulfill the whole request).
   * @return a tuple containing the address of the start of resulting reservation and the
   *         reservation size in bytes. If the address is null, the reservation failed.
   * @note Read-only implementations of Slice should return {nullptr, 0} from this method.
   */
  Reservation reserve(uint64_t size) {
    if (size == 0) {
      return {nullptr, 0};
    }
    // Verify the semantics that drain() enforces: if the slice is empty, either because
    // no data has been added or because all the added data has been drained, the data
    // section is at the very start of the slice.
    ASSERT(!(dataSize() == 0 && data_ > 0));
    uint64_t available_size = capacity_ - reservable_;
    if (available_size == 0) {
      return {nullptr, 0};
    }
    uint64_t reservation_size = std::min(size, available_size);
    void* reservation = &(base_[reservable_]);
    return {reservation, static_cast<size_t>(reservation_size)};
  }

  /**
   * Commit a Reservation that was previously obtained from a call to reserve().
   * The Reservation's size is added to the Data section.
   * @param reservation a reservation obtained from a previous call to reserve().
   *        If the reservation is not from this Slice, commit() will return false.
   *        If the caller is committing fewer bytes than provided by reserve(), it
   *        should change the len_ field of the reservation before calling commit().
   *        For example, if a caller reserve()s 4KB to do a nonblocking socket read,
   *        and the read only returns two bytes, the caller should set
   *        reservation.len_ = 2 and then call `commit(reservation)`.
   * @return whether the Reservation was successfully committed to the Slice.
   */
  bool commit(const Reservation& reservation) {
    if (static_cast<const uint8_t*>(reservation.mem_) != base_ + reservable_ ||
        reservable_ + reservation.len_ > capacity_ || reservable_ >= capacity_) {
      // The reservation is not from this OwnedSlice.
      return false;
    }
    reservable_ += reservation.len_;
    return true;
  }

  /**
   * Copy as much of the supplied data as possible to the end of the slice.
   * @param data start of the data to copy.
   * @param size number of bytes to copy.
   * @return number of bytes copied (may be a smaller than size, may even be zero).
   */
  uint64_t append(const void* data, uint64_t size) {
    uint64_t copy_size = std::min(size, reservableSize());
    if (copy_size == 0) {
      return 0;
    }
    uint8_t* dest = base_ + reservable_;
    reservable_ += copy_size;
    // NOLINTNEXTLINE(clang-analyzer-core.NullDereference)
    memcpy(dest, data, copy_size); // NOLINT(safe-memcpy)
    return copy_size;
  }

  /**
   * Copy as much of the supplied data as possible to the front of the slice.
   * If only part of the data will fit in the slice, the bytes from the _end_ are
   * copied.
   * @param data start of the data to copy.
   * @param size number of bytes to copy.
   * @return number of bytes copied (may be a smaller than size, may even be zero).
   */
  uint64_t prepend(const void* data, uint64_t size) {
    const uint8_t* src = static_cast<const uint8_t*>(data);
    uint64_t copy_size;
    if (dataSize() == 0) {
      // There is nothing in the slice, so put the data at the very end in case the caller
      // later tries to prepend anything else in front of it.
      copy_size = std::min(size, reservableSize());
      reservable_ = capacity_;
      data_ = capacity_ - copy_size;
    } else {
      if (data_ == 0) {
        // There is content in the slice, and no space in front of it to write anything.
        return 0;
      }
      // Write into the space in front of the slice's current content.
      copy_size = std::min(size, data_);
      data_ -= copy_size;
    }
    memcpy(base_ + data_, src + size - copy_size, copy_size); // NOLINT(safe-memcpy)
    return copy_size;
  }

  /**
   * @return true if content in this Slice can be coalesced into another Slice.
   */
  virtual bool canCoalesce() const { return true; }

  /**
   * Describe the in-memory representation of the slice. For use
   * in tests that want to make assertions about the specific arrangement of
   * bytes in a slice.
   */
  struct SliceRepresentation {
    uint64_t data;
    uint64_t reservable;
    uint64_t capacity;
  };
  SliceRepresentation describeSliceForTest() const {
    return SliceRepresentation{dataSize(), reservableSize(), capacity_};
  }

  /**
   * Move all drain trackers from the current slice to the destination slice.
   */
  void transferDrainTrackersTo(Slice& destination) {
    destination.drain_trackers_.splice(destination.drain_trackers_.end(), drain_trackers_);
    ASSERT(drain_trackers_.empty());
  }

  /**
   * Add a drain tracker to the slice.
   */
  void addDrainTracker(std::function<void()> drain_tracker) {
    drain_trackers_.emplace_back(std::move(drain_tracker));
  }

  /**
   * Call all drain trackers associated with the slice, then clear
   * the drain tracker list.
   */
  void callAndClearDrainTrackers() {
    for (const auto& drain_tracker : drain_trackers_) {
      drain_tracker();
    }
    drain_trackers_.clear();
  }

protected:
  Slice(uint64_t data, uint64_t reservable, uint64_t capacity)
      : data_(data), reservable_(reservable), capacity_(capacity) {}

  /** Start of the slice - subclasses must set this */
  uint8_t* base_{nullptr};

  /** Offset in bytes from the start of the slice to the start of the Data section */
  uint64_t data_;

  /** Offset in bytes from the start of the slice to the start of the Reservable section */
  uint64_t reservable_;

  /** Total number of bytes in the slice */
  uint64_t capacity_;

  std::list<std::function<void()>> drain_trackers_;
};

using SlicePtr = std::unique_ptr<Slice>;

class OwnedSlice final : public Slice {
public:
  /**
   * Create an empty OwnedSlice.
   * @param capacity number of bytes of space the slice should have.
   * @return an OwnedSlice with at least the specified capacity.
   */
  static SlicePtr create(uint64_t capacity) {
    uint64_t slice_capacity = sliceSize(capacity);
    return SlicePtr{new OwnedSlice(slice_capacity)};
  }

  /**
   * Create an OwnedSlice and initialize it with a copy of the supplied copy.
   * @param data the content to copy into the slice.
   * @param size length of the content.
   * @return an OwnedSlice containing a copy of the content, which may (dependent on
   *         the internal implementation) have a nonzero amount of reservable space at the end.
   */
  static SlicePtr create(const void* data, uint64_t size) {
<<<<<<< HEAD
    uint64_t slice_capacity = sliceSize(size);
    std::unique_ptr<OwnedSlice> slice(new (slice_capacity) OwnedSlice(slice_capacity));
    memcpy(slice->base_, data, size); // NOLINT(safe-memcpy)
    slice->reservable_ = size;
=======
    auto slice = create(size);
    slice->append(data, size);
>>>>>>> 042a85b0
    return slice;
  }

private:
  OwnedSlice(uint64_t size) : Slice(0, 0, size), storage_(new uint8_t[size]) {
    base_ = storage_.get();
  }

  bool isMutable() const override { return true; }

  /**
   * Compute a slice size big enough to hold a specified amount of data.
   * @param data_size the minimum amount of data the slice must be able to store, in bytes.
   * @return a recommended slice size, in bytes.
   */
  static uint64_t sliceSize(uint64_t data_size) {
    static constexpr uint64_t PageSize = 4096;
    const uint64_t num_pages = (data_size + PageSize - 1) / PageSize;
    return num_pages * PageSize;
  }

  std::unique_ptr<uint8_t[]> storage_;
};

/**
 * Queue of SlicePtr that supports efficient read and write access to both
 * the front and the back of the queue.
 * @note This class has similar properties to std::deque<T>. The reason for using
 *       a custom deque implementation is that benchmark testing during development
 *       revealed that std::deque was too slow to reach performance parity with the
 *       prior evbuffer-based buffer implementation.
 */
class SliceDeque {
public:
  SliceDeque() : ring_(inline_ring_), capacity_(InlineRingCapacity) {}

  SliceDeque(SliceDeque&& rhs) noexcept {
    // This custom move constructor is needed so that ring_ will be updated properly.
    std::move(rhs.inline_ring_, rhs.inline_ring_ + InlineRingCapacity, inline_ring_);
    external_ring_ = std::move(rhs.external_ring_);
    ring_ = (external_ring_ != nullptr) ? external_ring_.get() : inline_ring_;
    start_ = rhs.start_;
    size_ = rhs.size_;
    capacity_ = rhs.capacity_;
  }

  SliceDeque& operator=(SliceDeque&& rhs) noexcept {
    // This custom assignment move operator is needed so that ring_ will be updated properly.
    std::move(rhs.inline_ring_, rhs.inline_ring_ + InlineRingCapacity, inline_ring_);
    external_ring_ = std::move(rhs.external_ring_);
    ring_ = (external_ring_ != nullptr) ? external_ring_.get() : inline_ring_;
    start_ = rhs.start_;
    size_ = rhs.size_;
    capacity_ = rhs.capacity_;
    return *this;
  }

  void emplace_back(SlicePtr&& slice) {
    growRing();
    size_t index = internalIndex(size_);
    ring_[index] = std::move(slice);
    size_++;
  }

  void emplace_front(SlicePtr&& slice) {
    growRing();
    start_ = (start_ == 0) ? capacity_ - 1 : start_ - 1;
    ring_[start_] = std::move(slice);
    size_++;
  }

  bool empty() const { return size() == 0; }
  size_t size() const { return size_; }

  SlicePtr& front() { return ring_[start_]; }
  const SlicePtr& front() const { return ring_[start_]; }
  SlicePtr& back() { return ring_[internalIndex(size_ - 1)]; }
  const SlicePtr& back() const { return ring_[internalIndex(size_ - 1)]; }

  SlicePtr& operator[](size_t i) { return ring_[internalIndex(i)]; }
  const SlicePtr& operator[](size_t i) const { return ring_[internalIndex(i)]; }

  void pop_front() {
    if (size() == 0) {
      return;
    }
    front() = SlicePtr();
    size_--;
    start_++;
    if (start_ == capacity_) {
      start_ = 0;
    }
  }

  void pop_back() {
    if (size() == 0) {
      return;
    }
    back() = SlicePtr();
    size_--;
  }

  /**
   * Forward const iterator for SliceDeque.
   * @note this implementation currently supports the minimum functionality needed to support
   *       the `for (const auto& slice : slice_deque)` idiom.
   */
  class ConstIterator {
  public:
    const SlicePtr& operator*() { return deque_[index_]; }

    ConstIterator operator++() {
      index_++;
      return *this;
    }

    bool operator!=(const ConstIterator& rhs) const {
      return &deque_ != &rhs.deque_ || index_ != rhs.index_;
    }

    friend class SliceDeque;

  private:
    ConstIterator(const SliceDeque& deque, size_t index) : deque_(deque), index_(index) {}
    const SliceDeque& deque_;
    size_t index_;
  };

  ConstIterator begin() const noexcept { return {*this, 0}; }

  ConstIterator end() const noexcept { return {*this, size_}; }

private:
  constexpr static size_t InlineRingCapacity = 8;

  size_t internalIndex(size_t index) const {
    size_t internal_index = start_ + index;
    if (internal_index >= capacity_) {
      internal_index -= capacity_;
      ASSERT(internal_index < capacity_);
    }
    return internal_index;
  }

  void growRing() {
    if (size_ < capacity_) {
      return;
    }
    const size_t new_capacity = capacity_ * 2;
    auto new_ring = std::make_unique<SlicePtr[]>(new_capacity);
    for (size_t i = 0; i < new_capacity; i++) {
      ASSERT(new_ring[i] == nullptr);
    }
    size_t src = start_;
    size_t dst = 0;
    for (size_t i = 0; i < size_; i++) {
      new_ring[dst++] = std::move(ring_[src++]);
      if (src == capacity_) {
        src = 0;
      }
    }
    for (size_t i = 0; i < capacity_; i++) {
      ASSERT(ring_[i].get() == nullptr);
    }
    external_ring_.swap(new_ring);
    ring_ = external_ring_.get();
    start_ = 0;
    capacity_ = new_capacity;
  }

  SlicePtr inline_ring_[InlineRingCapacity];
  std::unique_ptr<SlicePtr[]> external_ring_;
  SlicePtr* ring_; // points to start of either inline or external ring.
  size_t start_{0};
  size_t size_{0};
  size_t capacity_;
};

class UnownedSlice : public Slice {
public:
  UnownedSlice(BufferFragment& fragment)
      : Slice(0, fragment.size(), fragment.size()), fragment_(fragment) {
    base_ = static_cast<uint8_t*>(const_cast<void*>(fragment.data()));
  }

  ~UnownedSlice() override { fragment_.done(); }

  /**
   * BufferFragment objects encapsulated by UnownedSlice are used to track when response content
   * is written into transport connection. As a result these slices can not be coalesced when moved
   * between buffers.
   */
  bool canCoalesce() const override { return false; }

private:
  BufferFragment& fragment_;
};

/**
 * An implementation of BufferFragment where a releasor callback is called when the data is
 * no longer needed.
 */
class BufferFragmentImpl : NonCopyable, public BufferFragment {
public:
  /**
   * Creates a new wrapper around the externally owned <data> of size <size>.
   * The caller must ensure <data> is valid until releasor() is called, or for the lifetime of the
   * fragment. releasor() is called with <data>, <size> and <this> to allow caller to delete
   * the fragment object.
   * @param data external data to reference
   * @param size size of data
   * @param releasor a callback function to be called when data is no longer needed.
   */
  BufferFragmentImpl(
      const void* data, size_t size,
      const std::function<void(const void*, size_t, const BufferFragmentImpl*)>& releasor)
      : data_(data), size_(size), releasor_(releasor) {}

  // Buffer::BufferFragment
  const void* data() const override { return data_; }
  size_t size() const override { return size_; }
  void done() override {
    if (releasor_) {
      releasor_(data_, size_, this);
    }
  }

private:
  const void* const data_;
  const size_t size_;
  const std::function<void(const void*, size_t, const BufferFragmentImpl*)> releasor_;
};

class LibEventInstance : public Instance {
public:
  // Called after accessing the memory in buffer() directly to allow any post-processing.
  virtual void postProcess() PURE;
};

/**
 * Wrapper for uint64_t that asserts upon integer overflow and underflow.
 */
class OverflowDetectingUInt64 {
public:
  operator uint64_t() const { return value_; }

  OverflowDetectingUInt64& operator+=(uint64_t size) {
    uint64_t new_value = value_ + size;
    RELEASE_ASSERT(new_value >= value_, "64-bit unsigned integer overflowed");
    value_ = new_value;
    return *this;
  }

  OverflowDetectingUInt64& operator-=(uint64_t size) {
    RELEASE_ASSERT(value_ >= size, "unsigned integer underflowed");
    value_ -= size;
    return *this;
  }

private:
  uint64_t value_{0};
};

/**
 * Wraps an allocated and owned buffer.
 *
 * Note that due to the internals of move(), OwnedImpl is not
 * compatible with non-OwnedImpl buffers.
 */
class OwnedImpl : public LibEventInstance {
public:
  OwnedImpl();
  OwnedImpl(absl::string_view data);
  OwnedImpl(const Instance& data);
  OwnedImpl(const void* data, uint64_t size);

  // Buffer::Instance
  void addDrainTracker(std::function<void()> drain_tracker) override;
  void add(const void* data, uint64_t size) override;
  void addBufferFragment(BufferFragment& fragment) override;
  void add(absl::string_view data) override;
  void add(const Instance& data) override;
  void prepend(absl::string_view data) override;
  void prepend(Instance& data) override;
  void commit(RawSlice* iovecs, uint64_t num_iovecs) override;
  void copyOut(size_t start, uint64_t size, void* data) const override;
  void drain(uint64_t size) override;
  RawSliceVector getRawSlices(absl::optional<uint64_t> max_slices = absl::nullopt) const override;
  RawSlice frontSlice() const override;
  SliceDataPtr extractMutableFrontSlice() override;
  uint64_t length() const override;
  void* linearize(uint32_t size) override;
  void move(Instance& rhs) override;
  void move(Instance& rhs, uint64_t length) override;
  uint64_t reserve(uint64_t length, RawSlice* iovecs, uint64_t num_iovecs) override;
  ssize_t search(const void* data, uint64_t size, size_t start, size_t length) const override;
  bool startsWith(absl::string_view data) const override;
  std::string toString() const override;

  // LibEventInstance
  void postProcess() override;

  /**
   * Create a new slice at the end of the buffer, and copy the supplied content into it.
   * @param data start of the content to copy.
   *
   */
  virtual void appendSliceForTest(const void* data, uint64_t size);

  /**
   * Create a new slice at the end of the buffer, and copy the supplied string into it.
   * @param data the string to append to the buffer.
   */
  virtual void appendSliceForTest(absl::string_view data);

  /**
   * Describe the in-memory representation of the slices in the buffer. For use
   * in tests that want to make assertions about the specific arrangement of
   * bytes in the buffer.
   */
  std::vector<OwnedSlice::SliceRepresentation> describeSlicesForTest() const;

private:
  /**
   * @param rhs another buffer
   * @return whether the rhs buffer is also an instance of OwnedImpl (or a subclass) that
   *         uses the same internal implementation as this buffer.
   */
  bool isSameBufferImpl(const Instance& rhs) const;

  void addImpl(const void* data, uint64_t size);
  void drainImpl(uint64_t size);

  /**
   * Moves contents of the `other_slice` by either taking its ownership or coalescing it
   * into an existing slice.
   * NOTE: the caller is responsible for draining the buffer that contains the `other_slice`.
   */
  void coalesceOrAddSlice(SlicePtr&& other_slice);

  /** Ring buffer of slices. */
  SliceDeque slices_;

  /** Sum of the dataSize of all slices. */
  OverflowDetectingUInt64 length_;
};

using BufferFragmentPtr = std::unique_ptr<BufferFragment>;

/**
 * An implementation of BufferFragment where a releasor callback is called when the data is
 * no longer needed. Copies data into internal buffer.
 */
class OwnedBufferFragmentImpl final : public BufferFragment, public InlineStorage {
public:
  using Releasor = std::function<void(const OwnedBufferFragmentImpl*)>;

  /**
   * Copies the data into internal buffer. The releasor is called when the data has been
   * fully drained or the buffer that contains this fragment is destroyed.
   * @param data external data to reference
   * @param releasor a callback function to be called when data is no longer needed.
   */

  static BufferFragmentPtr create(absl::string_view data, const Releasor& releasor) {
    return BufferFragmentPtr(new (sizeof(OwnedBufferFragmentImpl) + data.size())
                                 OwnedBufferFragmentImpl(data, releasor));
  }

  // Buffer::BufferFragment
  const void* data() const override { return data_; }
  size_t size() const override { return size_; }
  void done() override { releasor_(this); }

private:
  OwnedBufferFragmentImpl(absl::string_view data, const Releasor& releasor)
      : releasor_(releasor), size_(data.size()) {
    ASSERT(releasor != nullptr);
    memcpy(data_, data.data(), data.size()); // NOLINT(safe-memcpy)
  }

  const Releasor releasor_;
  const size_t size_;
  uint8_t data_[];
};

using OwnedBufferFragmentImplPtr = std::unique_ptr<OwnedBufferFragmentImpl>;

} // namespace Buffer
} // namespace Envoy<|MERGE_RESOLUTION|>--- conflicted
+++ resolved
@@ -273,15 +273,8 @@
    *         the internal implementation) have a nonzero amount of reservable space at the end.
    */
   static SlicePtr create(const void* data, uint64_t size) {
-<<<<<<< HEAD
-    uint64_t slice_capacity = sliceSize(size);
-    std::unique_ptr<OwnedSlice> slice(new (slice_capacity) OwnedSlice(slice_capacity));
-    memcpy(slice->base_, data, size); // NOLINT(safe-memcpy)
-    slice->reservable_ = size;
-=======
     auto slice = create(size);
     slice->append(data, size);
->>>>>>> 042a85b0
     return slice;
   }
 

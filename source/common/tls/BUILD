load(
    "//bazel:envoy_build_system.bzl",
    "envoy_cc_library",
    "envoy_package",
)

licenses(["notice"])  # Apache 2

# Built-in TLS connection transport socket.

envoy_package()

envoy_cc_library(
    name = "connection_info_impl_base_lib",
    srcs = ["connection_info_impl_base.cc"],
    hdrs = ["connection_info_impl_base.h"],
    external_deps = ["ssl"],
    visibility = ["//visibility:public"],
    deps = [
        ":context_lib",
        ":utility_lib",
        "//source/common/common:assert_lib",
        "//source/common/common:minimal_logger_lib",
    ],
)

envoy_cc_library(
    name = "ssl_handshaker_lib",
    srcs = ["ssl_handshaker.cc"],
    hdrs = ["ssl_handshaker.h"],
    deps = [
        ":connection_info_impl_base_lib",
        ":context_lib",
        ":utility_lib",
        "//envoy/network:connection_interface",
        "//envoy/network:transport_socket_interface",
        "//envoy/ssl:handshaker_interface",
        "//envoy/ssl:ssl_socket_extended_info_interface",
        "//envoy/ssl:ssl_socket_state",
        "//envoy/ssl/private_key:private_key_callbacks_interface",
        "//envoy/ssl/private_key:private_key_interface",
        "//envoy/stats:stats_macros",
        "//source/common/common:assert_lib",
        "//source/common/common:empty_string",
        "//source/common/common:minimal_logger_lib",
        "//source/common/common:thread_annotations",
        "//source/common/http:headers_lib",
    ],
)

envoy_cc_library(
    name = "io_handle_bio_lib",
    srcs = ["io_handle_bio.cc"],
    hdrs = ["io_handle_bio.h"],
    external_deps = ["ssl"],
    deps = [
        "//envoy/buffer:buffer_interface",
        "//envoy/network:io_handle_interface",
    ],
)

envoy_cc_library(
    name = "ssl_socket_base",
    srcs = ["ssl_socket.cc"],
    hdrs = ["ssl_socket.h"],
    external_deps = [
        "abseil_hash",
        "abseil_node_hash_map",
        "abseil_optional",
        "abseil_synchronization",
        "ssl",
    ],
    # TLS is core functionality.
    visibility = ["//visibility:public"],
    deps = [
        ":context_lib",
        ":io_handle_bio_lib",
        ":ssl_handshaker_lib",
        ":utility_lib",
        "//envoy/network:connection_interface",
        "//envoy/network:transport_socket_interface",
        "//envoy/ssl:handshaker_interface",
        "//envoy/ssl:ssl_socket_extended_info_interface",
        "//envoy/ssl:ssl_socket_state",
        "//envoy/ssl/private_key:private_key_callbacks_interface",
        "//envoy/ssl/private_key:private_key_interface",
        "//envoy/stats:stats_macros",
        "//source/common/common:assert_lib",
        "//source/common/common:empty_string",
        "//source/common/common:minimal_logger_lib",
        "//source/common/common:thread_annotations",
        "//source/common/http:headers_lib",
        "//source/common/network:transport_socket_options_lib",
    ],
)

envoy_cc_library(
    name = "client_ssl_socket_lib",
    srcs = ["client_ssl_socket.cc"],
    hdrs = ["client_ssl_socket.h"],
    external_deps = [
        "abseil_hash",
        "abseil_node_hash_map",
        "abseil_optional",
        "abseil_synchronization",
        "ssl",
    ],
    deps = [
        ":ssl_socket_base",
    ],
)

envoy_cc_library(
    name = "server_ssl_socket_lib",
    srcs = ["server_ssl_socket.cc"],
    hdrs = ["server_ssl_socket.h"],
    external_deps = [
        "abseil_hash",
        "abseil_node_hash_map",
        "abseil_optional",
        "abseil_synchronization",
        "ssl",
    ],
    deps = [
        ":ssl_socket_base",
    ],
)

envoy_cc_library(
    name = "ssl_socket_lib",
    deps = [
        ":client_ssl_socket_lib",
        ":server_ssl_socket_lib",
    ],
)

envoy_cc_library(
    name = "context_config_lib",
    srcs = ["context_config_impl.cc"],
    hdrs = ["context_config_impl.h"],
    external_deps = [
        "ssl",
    ],
    # TLS is core functionality.
    visibility = ["//visibility:public"],
    deps = [
        ":ssl_handshaker_lib",
        "//envoy/secret:secret_callbacks_interface",
        "//envoy/secret:secret_provider_interface",
        "//envoy/server:transport_socket_config_interface",
        "//envoy/ssl:context_config_interface",
        "//source/common/common:assert_lib",
        "//source/common/common:empty_string",
        "//source/common/common:matchers_lib",
        "//source/common/config:datasource_lib",
        "//source/common/json:json_loader_lib",
        "//source/common/protobuf:utility_lib",
        "//source/common/secret:sds_api_lib",
        "//source/common/ssl:certificate_validation_context_config_impl_lib",
        "//source/common/ssl:tls_certificate_config_impl_lib",
        "@envoy_api//envoy/extensions/transport_sockets/tls/v3:pkg_cc_proto",
    ],
)

envoy_cc_library(
    name = "server_context_config_lib",
    srcs = ["server_context_config_impl.cc"],
    hdrs = ["server_context_config_impl.h"],
    deps = [
        ":context_config_lib",
        ":server_context_lib",
        "@envoy_api//envoy/extensions/transport_sockets/tls/v3:pkg_cc_proto",
    ],
)

envoy_cc_library(
    name = "context_lib",
    srcs = [
        "client_context_impl.cc",
        "context_impl.cc",
        "context_manager_impl.cc",
    ],
    hdrs = [
        "client_context_impl.h",
        "context_impl.h",
        "context_manager_impl.h",
    ],
    external_deps = [
        "abseil_node_hash_set",
        "abseil_synchronization",
        "ssl",
    ],
    # TLS is core functionality.
    visibility = ["//visibility:public"],
    deps = [
        ":stats_lib",
        ":utility_lib",
        "//envoy/ssl:context_config_interface",
        "//envoy/ssl:context_interface",
        "//envoy/ssl:context_manager_interface",
        "//envoy/ssl:ssl_socket_extended_info_interface",
        "//envoy/ssl/private_key:private_key_interface",
        "//envoy/stats:stats_interface",
        "//envoy/stats:stats_macros",
        "//source/common/common:assert_lib",
        "//source/common/common:base64_lib",
        "//source/common/common:hex_lib",
        "//source/common/common:utility_lib",
        "//source/common/network:address_lib",
        "//source/common/network:cidr_range_lib",
        "//source/common/protobuf:utility_lib",
        "//source/common/runtime:runtime_features_lib",
        "//source/common/ssl:tls_certificate_config_impl_lib",
        "//source/common/stats:symbol_table_lib",
        "//source/common/stats:utility_lib",
        "//source/common/tls/cert_validator:cert_validator_lib",
        "//source/common/tls/private_key:private_key_manager_lib",
        "//source/common/tls/session_cache:tls_session_cache_lib",
        "@com_github_google_quiche//:quic_core_crypto_proof_source_lib",
        "@envoy_api//envoy/admin/v3:pkg_cc_proto",
        "@envoy_api//envoy/type/matcher/v3:pkg_cc_proto",
    ],
)

envoy_cc_library(
    name = "server_context_lib",
    srcs = [
        "default_tls_certificate_selector.cc",
        "server_context_impl.cc",
    ],
    hdrs = [
<<<<<<< HEAD
        "context_config_impl.h",
=======
        "default_tls_certificate_selector.h",
>>>>>>> 9bf86b30
        "server_context_impl.h",
    ],
    deps = [
        ":context_lib",
        "//source/common/tls/ocsp:ocsp_lib",
        "@envoy_api//envoy/admin/v3:pkg_cc_proto",
        "@envoy_api//envoy/extensions/transport_sockets/tls/v3:pkg_cc_proto",
        "@envoy_api//envoy/type/matcher/v3:pkg_cc_proto",
    ],
    alwayslink = 1,  # has factory registration
)

envoy_cc_library(
    name = "stats_lib",
    srcs = ["stats.cc"],
    hdrs = ["stats.h"],
    external_deps = [
        "ssl",
    ],
    deps = [
        "//envoy/stats:stats_interface",
        "//envoy/stats:stats_macros",
        "//source/common/stats:symbol_table_lib",
        "//source/common/stats:utility_lib",
    ],
)

envoy_cc_library(
    name = "utility_lib",
    srcs = ["utility.cc"],
    hdrs = ["utility.h"],
    external_deps = [
        "ssl",
    ],
    deps = [
        "//source/common/common:assert_lib",
        "//source/common/common:empty_string",
        "//source/common/common:safe_memcpy_lib",
        "//source/common/common:utility_lib",
        "//source/common/network:address_lib",
    ],
)<|MERGE_RESOLUTION|>--- conflicted
+++ resolved
@@ -229,11 +229,8 @@
         "server_context_impl.cc",
     ],
     hdrs = [
-<<<<<<< HEAD
         "context_config_impl.h",
-=======
         "default_tls_certificate_selector.h",
->>>>>>> 9bf86b30
         "server_context_impl.h",
     ],
     deps = [

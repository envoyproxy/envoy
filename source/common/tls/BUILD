load(
    "//bazel:envoy_build_system.bzl",
    "envoy_cc_library",
    "envoy_package",
)

licenses(["notice"])  # Apache 2

# Built-in TLS connection transport socket.

envoy_package()

envoy_cc_library(
    name = "connection_info_impl_base_lib",
    srcs = ["connection_info_impl_base.cc"],
    hdrs = ["connection_info_impl_base.h"],
    external_deps = ["ssl"],
    visibility = ["//visibility:public"],
    deps = [
        ":context_lib",
        ":utility_lib",
        "//source/common/common:assert_lib",
        "//source/common/common:minimal_logger_lib",
    ],
)

envoy_cc_library(
    name = "ssl_handshaker_lib",
    srcs = ["ssl_handshaker.cc"],
    hdrs = ["ssl_handshaker.h"],
    deps = [
        ":connection_info_impl_base_lib",
        ":context_lib",
        ":utility_lib",
        "//envoy/network:connection_interface",
        "//envoy/network:transport_socket_interface",
        "//envoy/ssl:handshaker_interface",
        "//envoy/ssl:ssl_socket_extended_info_interface",
        "//envoy/ssl:ssl_socket_state",
        "//envoy/ssl/private_key:private_key_callbacks_interface",
        "//envoy/ssl/private_key:private_key_interface",
        "//envoy/stats:stats_macros",
        "//source/common/common:assert_lib",
        "//source/common/common:empty_string",
        "//source/common/common:minimal_logger_lib",
        "//source/common/common:thread_annotations",
        "//source/common/http:headers_lib",
    ],
)

envoy_cc_library(
    name = "io_handle_bio_lib",
    srcs = ["io_handle_bio.cc"],
    hdrs = ["io_handle_bio.h"],
    external_deps = ["ssl"],
    deps = [
        "//envoy/buffer:buffer_interface",
        "//envoy/network:io_handle_interface",
    ],
)

envoy_cc_library(
    name = "ssl_socket_base",
    srcs = ["ssl_socket.cc"],
    hdrs = ["ssl_socket.h"],
    external_deps = [
        "abseil_hash",
        "abseil_node_hash_map",
        "abseil_optional",
        "abseil_synchronization",
        "ssl",
    ],
    # TLS is core functionality.
    visibility = ["//visibility:public"],
    deps = [
        ":context_config_lib",
        ":context_lib",
        ":io_handle_bio_lib",
        ":ssl_handshaker_lib",
        ":utility_lib",
        "//envoy/network:connection_interface",
        "//envoy/network:transport_socket_interface",
        "//envoy/ssl:handshaker_interface",
        "//envoy/ssl:ssl_socket_extended_info_interface",
        "//envoy/ssl:ssl_socket_state",
        "//envoy/ssl/private_key:private_key_callbacks_interface",
        "//envoy/ssl/private_key:private_key_interface",
        "//envoy/stats:stats_macros",
        "//source/common/common:assert_lib",
        "//source/common/common:empty_string",
        "//source/common/common:minimal_logger_lib",
        "//source/common/common:thread_annotations",
        "//source/common/http:headers_lib",
        "//source/common/network:transport_socket_options_lib",
    ],
)

envoy_cc_library(
    name = "client_ssl_socket_lib",
    srcs = ["client_ssl_socket.cc"],
    hdrs = ["client_ssl_socket.h"],
    external_deps = [
        "abseil_hash",
        "abseil_node_hash_map",
        "abseil_optional",
        "abseil_synchronization",
        "ssl",
    ],
    deps = [
        ":ssl_socket_base",
    ],
)

envoy_cc_library(
    name = "server_ssl_socket_lib",
    srcs = ["server_ssl_socket.cc"],
    hdrs = ["server_ssl_socket.h"],
    external_deps = [
        "abseil_hash",
        "abseil_node_hash_map",
        "abseil_optional",
        "abseil_synchronization",
        "ssl",
    ],
    deps = [
        ":ssl_socket_base",
    ],
)

envoy_cc_library(
    name = "ssl_socket_lib",
    deps = [
        ":client_ssl_socket_lib",
        ":server_ssl_socket_lib",
    ],
)

envoy_cc_library(
    name = "context_config_lib",
    srcs = ["context_config_impl.cc"],
    hdrs = ["context_config_impl.h"],
    external_deps = [
        "ssl",
    ],
    # TLS is core functionality.
    visibility = ["//visibility:public"],
    deps = [
        ":ssl_handshaker_lib",
        "//envoy/secret:secret_callbacks_interface",
        "//envoy/secret:secret_provider_interface",
        "//envoy/server:transport_socket_config_interface",
        "//envoy/ssl:context_config_interface",
        "//source/common/common:assert_lib",
        "//source/common/common:empty_string",
        "//source/common/common:matchers_lib",
        "//source/common/config:datasource_lib",
        "//source/common/json:json_loader_lib",
        "//source/common/protobuf:utility_lib",
        "//source/common/secret:sds_api_lib",
        "//source/common/ssl:certificate_validation_context_config_impl_lib",
        "//source/common/ssl:tls_certificate_config_impl_lib",
        "@envoy_api//envoy/extensions/transport_sockets/tls/v3:pkg_cc_proto",
    ],
)

envoy_cc_library(
    name = "context_lib",
    srcs = [
        "client_context_impl.cc",
        "context_impl.cc",
        "context_manager_impl.cc",
<<<<<<< HEAD
        "tls_context_provider_impl.cc",
=======
        "server_context_impl.cc",
>>>>>>> b65de1f5
    ],
    hdrs = [
        "client_context_impl.h",
        "context_impl.h",
        "context_manager_impl.h",
<<<<<<< HEAD
        "tls_context_provider_impl.h",
=======
        "server_context_impl.h",
>>>>>>> b65de1f5
    ],
    external_deps = [
        "abseil_node_hash_set",
        "abseil_synchronization",
        "ssl",
    ],
    # TLS is core functionality.
    visibility = ["//visibility:public"],
    deps = [
        ":stats_lib",
        ":utility_lib",
        "//envoy/ssl:context_config_interface",
        "//envoy/ssl:context_interface",
        "//envoy/ssl:context_manager_interface",
        "//envoy/ssl:ssl_socket_extended_info_interface",
        "//envoy/ssl/private_key:private_key_interface",
        "//envoy/stats:stats_interface",
        "//envoy/stats:stats_macros",
        "//source/common/common:assert_lib",
        "//source/common/common:base64_lib",
        "//source/common/common:hex_lib",
        "//source/common/common:utility_lib",
        "//source/common/network:address_lib",
        "//source/common/network:cidr_range_lib",
        "//source/common/protobuf:utility_lib",
        "//source/common/runtime:runtime_features_lib",
        "//source/common/stats:symbol_table_lib",
        "//source/common/stats:utility_lib",
        "//source/common/tls/cert_validator:cert_validator_lib",
        "//source/common/tls/ocsp:ocsp_lib",
        "//source/common/tls/private_key:private_key_manager_lib",
        "@com_github_google_quiche//:quic_core_crypto_proof_source_lib",
        "@envoy_api//envoy/admin/v3:pkg_cc_proto",
        "@envoy_api//envoy/type/matcher/v3:pkg_cc_proto",
    ],
)

envoy_cc_library(
    name = "stats_lib",
    srcs = ["stats.cc"],
    hdrs = ["stats.h"],
    external_deps = [
        "ssl",
    ],
    deps = [
        "//envoy/stats:stats_interface",
        "//envoy/stats:stats_macros",
        "//source/common/stats:symbol_table_lib",
        "//source/common/stats:utility_lib",
    ],
)

envoy_cc_library(
    name = "utility_lib",
    srcs = ["utility.cc"],
    hdrs = ["utility.h"],
    external_deps = [
        "ssl",
    ],
    deps = [
        "//source/common/common:assert_lib",
        "//source/common/common:empty_string",
        "//source/common/common:safe_memcpy_lib",
        "//source/common/common:utility_lib",
        "//source/common/network:address_lib",
    ],
)<|MERGE_RESOLUTION|>--- conflicted
+++ resolved
@@ -169,21 +169,15 @@
         "client_context_impl.cc",
         "context_impl.cc",
         "context_manager_impl.cc",
-<<<<<<< HEAD
+        "server_context_impl.cc",
         "tls_context_provider_impl.cc",
-=======
-        "server_context_impl.cc",
->>>>>>> b65de1f5
     ],
     hdrs = [
         "client_context_impl.h",
         "context_impl.h",
         "context_manager_impl.h",
-<<<<<<< HEAD
+        "server_context_impl.h",
         "tls_context_provider_impl.h",
-=======
-        "server_context_impl.h",
->>>>>>> b65de1f5
     ],
     external_deps = [
         "abseil_node_hash_set",

load(
    "//bazel:envoy_build_system.bzl",
    "envoy_cc_library",
    "envoy_package",
)

licenses(["notice"])  # Apache 2

# Built-in TLS connection transport socket.

envoy_package()

envoy_cc_library(
    name = "connection_info_impl_base_lib",
    srcs = ["connection_info_impl_base.cc"],
    hdrs = ["connection_info_impl_base.h"],
    external_deps = ["ssl"],
    visibility = ["//visibility:public"],
    deps = [
        ":context_lib",
        ":utility_lib",
        "//source/common/common:assert_lib",
        "//source/common/common:minimal_logger_lib",
    ],
)

envoy_cc_library(
    name = "ssl_handshaker_lib",
    srcs = ["ssl_handshaker.cc"],
    hdrs = ["ssl_handshaker.h"],
    deps = [
        ":connection_info_impl_base_lib",
        ":context_lib",
        ":utility_lib",
        "//envoy/network:connection_interface",
        "//envoy/network:transport_socket_interface",
        "//envoy/ssl:handshaker_interface",
        "//envoy/ssl:ssl_socket_extended_info_interface",
        "//envoy/ssl:ssl_socket_state",
        "//envoy/ssl/private_key:private_key_callbacks_interface",
        "//envoy/ssl/private_key:private_key_interface",
        "//envoy/stats:stats_macros",
        "//source/common/common:assert_lib",
        "//source/common/common:empty_string",
        "//source/common/common:minimal_logger_lib",
        "//source/common/common:thread_annotations",
        "//source/common/http:headers_lib",
    ],
)

envoy_cc_library(
    name = "io_handle_bio_lib",
    srcs = ["io_handle_bio.cc"],
    hdrs = ["io_handle_bio.h"],
    external_deps = ["ssl"],
    deps = [
        "//envoy/buffer:buffer_interface",
        "//envoy/network:io_handle_interface",
    ],
)

envoy_cc_library(
    name = "ssl_socket_base",
    srcs = ["ssl_socket.cc"],
    hdrs = ["ssl_socket.h"],
    external_deps = [
        "abseil_hash",
        "abseil_node_hash_map",
        "abseil_optional",
        "abseil_synchronization",
        "ssl",
    ],
    # TLS is core functionality.
    visibility = ["//visibility:public"],
    deps = [
        ":context_config_lib",
        ":context_lib",
        ":io_handle_bio_lib",
        ":ssl_handshaker_lib",
        ":utility_lib",
        "//envoy/network:connection_interface",
        "//envoy/network:transport_socket_interface",
        "//envoy/ssl:handshaker_interface",
        "//envoy/ssl:ssl_socket_extended_info_interface",
        "//envoy/ssl:ssl_socket_state",
        "//envoy/ssl/private_key:private_key_callbacks_interface",
        "//envoy/ssl/private_key:private_key_interface",
        "//envoy/stats:stats_macros",
        "//source/common/common:assert_lib",
        "//source/common/common:empty_string",
        "//source/common/common:minimal_logger_lib",
        "//source/common/common:thread_annotations",
        "//source/common/http:headers_lib",
        "//source/common/network:transport_socket_options_lib",
    ],
)

envoy_cc_library(
    name = "client_ssl_socket_lib",
    srcs = ["client_ssl_socket.cc"],
    hdrs = ["client_ssl_socket.h"],
    external_deps = [
        "abseil_hash",
        "abseil_node_hash_map",
        "abseil_optional",
        "abseil_synchronization",
        "ssl",
    ],
    deps = [
        ":ssl_socket_base",
    ],
)

envoy_cc_library(
    name = "server_ssl_socket_lib",
    srcs = ["server_ssl_socket.cc"],
    hdrs = ["server_ssl_socket.h"],
    external_deps = [
        "abseil_hash",
        "abseil_node_hash_map",
        "abseil_optional",
        "abseil_synchronization",
        "ssl",
    ],
    deps = [
        ":ssl_socket_base",
    ],
)

envoy_cc_library(
    name = "ssl_socket_lib",
    deps = [
        ":client_ssl_socket_lib",
        ":server_ssl_socket_lib",
    ],
)

envoy_cc_library(
    name = "context_config_lib",
    srcs = ["context_config_impl.cc"],
    hdrs = ["context_config_impl.h"],
    external_deps = [
        "ssl",
    ],
    # TLS is core functionality.
    visibility = ["//visibility:public"],
    deps = [
        ":ssl_handshaker_lib",
        "//envoy/secret:secret_callbacks_interface",
        "//envoy/secret:secret_provider_interface",
        "//envoy/server:transport_socket_config_interface",
        "//envoy/ssl:context_config_interface",
        "//source/common/common:assert_lib",
        "//source/common/common:empty_string",
        "//source/common/common:matchers_lib",
        "//source/common/config:datasource_lib",
        "//source/common/json:json_loader_lib",
        "//source/common/protobuf:utility_lib",
        "//source/common/secret:sds_api_lib",
        "//source/common/ssl:certificate_validation_context_config_impl_lib",
        "//source/common/ssl:tls_certificate_config_impl_lib",
        "@envoy_api//envoy/extensions/transport_sockets/tls/v3:pkg_cc_proto",
    ],
)

envoy_cc_library(
    name = "context_lib",
    srcs = [
        "client_context_impl.cc",
        "context_impl.cc",
        "context_manager_impl.cc",
<<<<<<< HEAD
        "server_context_impl.cc",
        "tls_certificate_selector_impl.cc",
=======
>>>>>>> ec198284
    ],
    hdrs = [
        "client_context_impl.h",
        "context_impl.h",
        "context_manager_impl.h",
<<<<<<< HEAD
        "server_context_impl.h",
        "tls_certificate_selector_impl.h",
=======
>>>>>>> ec198284
    ],
    external_deps = [
        "abseil_node_hash_set",
        "abseil_synchronization",
        "ssl",
    ],
    # TLS is core functionality.
    visibility = ["//visibility:public"],
    deps = [
        ":stats_lib",
        ":utility_lib",
        "//envoy/ssl:context_config_interface",
        "//envoy/ssl:context_interface",
        "//envoy/ssl:context_manager_interface",
        "//envoy/ssl:ssl_socket_extended_info_interface",
        "//envoy/ssl/private_key:private_key_interface",
        "//envoy/stats:stats_interface",
        "//envoy/stats:stats_macros",
        "//source/common/common:assert_lib",
        "//source/common/common:base64_lib",
        "//source/common/common:hex_lib",
        "//source/common/common:utility_lib",
        "//source/common/network:address_lib",
        "//source/common/network:cidr_range_lib",
        "//source/common/protobuf:utility_lib",
        "//source/common/runtime:runtime_features_lib",
        "//source/common/stats:symbol_table_lib",
        "//source/common/stats:utility_lib",
        "//source/common/tls/cert_validator:cert_validator_lib",
        "//source/common/tls/ocsp:ocsp_lib",
        "//source/common/tls/private_key:private_key_manager_lib",
        "@com_github_google_quiche//:quic_core_crypto_proof_source_lib",
        "@envoy_api//envoy/admin/v3:pkg_cc_proto",
        "@envoy_api//envoy/type/matcher/v3:pkg_cc_proto",
    ],
)

envoy_cc_library(
    name = "server_context_lib",
    srcs = [
        "server_context_impl.cc",
    ],
    hdrs = [
        "server_context_impl.h",
    ],
    deps = [
        ":context_lib",
        "@envoy_api//envoy/admin/v3:pkg_cc_proto",
        "@envoy_api//envoy/type/matcher/v3:pkg_cc_proto",
    ],
    alwayslink = 1,  # has factory registration
)

envoy_cc_library(
    name = "stats_lib",
    srcs = ["stats.cc"],
    hdrs = ["stats.h"],
    external_deps = [
        "ssl",
    ],
    deps = [
        "//envoy/stats:stats_interface",
        "//envoy/stats:stats_macros",
        "//source/common/stats:symbol_table_lib",
        "//source/common/stats:utility_lib",
    ],
)

envoy_cc_library(
    name = "utility_lib",
    srcs = ["utility.cc"],
    hdrs = ["utility.h"],
    external_deps = [
        "ssl",
    ],
    deps = [
        "//source/common/common:assert_lib",
        "//source/common/common:empty_string",
        "//source/common/common:safe_memcpy_lib",
        "//source/common/common:utility_lib",
        "//source/common/network:address_lib",
    ],
)<|MERGE_RESOLUTION|>--- conflicted
+++ resolved
@@ -169,21 +169,13 @@
         "client_context_impl.cc",
         "context_impl.cc",
         "context_manager_impl.cc",
-<<<<<<< HEAD
-        "server_context_impl.cc",
         "tls_certificate_selector_impl.cc",
-=======
->>>>>>> ec198284
     ],
     hdrs = [
         "client_context_impl.h",
         "context_impl.h",
         "context_manager_impl.h",
-<<<<<<< HEAD
-        "server_context_impl.h",
         "tls_certificate_selector_impl.h",
-=======
->>>>>>> ec198284
     ],
     external_deps = [
         "abseil_node_hash_set",

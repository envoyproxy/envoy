#include "source/common/tls/server_context_impl.h"

#include <openssl/ssl.h>

#include <algorithm>
#include <cstddef>
#include <cstdint>
#include <memory>
#include <string>
#include <utility>
#include <vector>

#include "envoy/admin/v3/certs.pb.h"
#include "envoy/common/exception.h"
#include "envoy/common/platform.h"
#include "envoy/ssl/ssl_socket_extended_info.h"
#include "envoy/stats/scope.h"
#include "envoy/type/matcher/v3/string.pb.h"

#include "source/common/common/assert.h"
#include "source/common/common/base64.h"
#include "source/common/common/fmt.h"
#include "source/common/common/hex.h"
#include "source/common/common/utility.h"
#include "source/common/network/address_impl.h"
#include "source/common/protobuf/utility.h"
#include "source/common/runtime/runtime_features.h"
#include "source/common/stats/utility.h"
#include "source/common/tls/cert_validator/factory.h"
#include "source/common/tls/stats.h"
#include "source/common/tls/utility.h"

#include "absl/container/node_hash_set.h"
#include "absl/strings/match.h"
#include "absl/strings/str_join.h"
#include "cert_validator/cert_validator.h"
#include "openssl/evp.h"
#include "openssl/hmac.h"
#include "openssl/pkcs12.h"
#include "openssl/rand.h"

namespace Envoy {
namespace {

bool cbsContainsU16(CBS& cbs, uint16_t n) {
  while (CBS_len(&cbs) > 0) {
    uint16_t v;
    if (!CBS_get_u16(&cbs, &v)) {
      return false;
    }
    if (v == n) {
      return true;
    }
  }

  return false;
}

} // namespace

namespace Extensions {
namespace TransportSockets {
namespace Tls {

int ServerContextImpl::alpnSelectCallback(const unsigned char** out, unsigned char* outlen,
                                          const unsigned char* in, unsigned int inlen) {
  // Currently this uses the standard selection algorithm in priority order.
  const uint8_t* alpn_data = parsed_alpn_protocols_.data();
  size_t alpn_data_size = parsed_alpn_protocols_.size();

  if (SSL_select_next_proto(const_cast<unsigned char**>(out), outlen, alpn_data, alpn_data_size, in,
                            inlen) != OPENSSL_NPN_NEGOTIATED) {
    return SSL_TLSEXT_ERR_NOACK;
  } else {
    return SSL_TLSEXT_ERR_OK;
  }
}

absl::StatusOr<std::unique_ptr<ServerContextImpl>>
ServerContextImpl::create(Stats::Scope& scope, const Envoy::Ssl::ServerContextConfig& config,
                          const std::vector<std::string>& server_names,
                          Server::Configuration::CommonFactoryContext& factory_context,
                          Ssl::ContextAdditionalInitFunc additional_init) {
  absl::Status creation_status = absl::OkStatus();
  auto ret = std::unique_ptr<ServerContextImpl>(new ServerContextImpl(
      scope, config, server_names, factory_context, additional_init, creation_status));
  RETURN_IF_NOT_OK(creation_status);
  return ret;
}

ServerContextImpl::ServerContextImpl(Stats::Scope& scope,
                                     const Envoy::Ssl::ServerContextConfig& config,
                                     const std::vector<std::string>& server_names,
                                     Server::Configuration::CommonFactoryContext& factory_context,
                                     Ssl::ContextAdditionalInitFunc additional_init,
                                     absl::Status& creation_status)
    : ContextImpl(scope, config, factory_context, additional_init, creation_status),
      session_ticket_keys_(config.sessionTicketKeys()),
      ocsp_staple_policy_(config.ocspStaplePolicy()) {
  if (!creation_status.ok()) {
    return;
  }
  // If creation failed, do not create the selector.
  tls_certificate_selector_ = config.tlsCertificateSelectorFactory()(config, *this);

  if (config.tlsCertificates().empty() && !config.capabilities().provides_certificates) {
    creation_status =
        absl::InvalidArgumentError("Server TlsCertificates must have a certificate specified");
    return;
  }

  // Compute the session context ID hash. We use all the certificate identities,
  // since we should have a common ID for session resumption no matter what cert
  // is used. We do this early because it can fail.
  absl::StatusOr<SessionContextID> id_or_error = generateHashForSessionContextId(server_names);
  SET_AND_RETURN_IF_NOT_OK(id_or_error.status(), creation_status);
  const SessionContextID& session_id = *id_or_error;

  // First, configure the base context for ClientHello interception.
  // TODO(htuch): replace with SSL_IDENTITY when we have this as a means to do multi-cert in
  // BoringSSL.
  if (!config.capabilities().provides_certificates) {
    SSL_CTX_set_select_certificate_cb(
        tls_contexts_[0].ssl_ctx_.get(),
        [](const SSL_CLIENT_HELLO* client_hello) -> ssl_select_cert_result_t {
          return static_cast<ServerContextImpl*>(
                     SSL_CTX_get_app_data(SSL_get_SSL_CTX(client_hello->ssl)))
              ->selectTlsContext(client_hello);
        });
  }

  const auto tls_certificates = config.tlsCertificates();

  for (uint32_t i = 0; i < tls_certificates.size(); ++i) {
    auto& ctx = tls_contexts_[i];
    if (!config.capabilities().verifies_peer_certificates) {
      SET_AND_RETURN_IF_NOT_OK(cert_validator_->addClientValidationContext(
                                   ctx.ssl_ctx_.get(), config.requireClientCertificate()),
                               creation_status);
    }

    if (!parsed_alpn_protocols_.empty() && !config.capabilities().handles_alpn_selection) {
      SSL_CTX_set_alpn_select_cb(
          ctx.ssl_ctx_.get(),
          [](SSL*, const unsigned char** out, unsigned char* outlen, const unsigned char* in,
             unsigned int inlen, void* arg) -> int {
            return static_cast<ServerContextImpl*>(arg)->alpnSelectCallback(out, outlen, in, inlen);
          },
          this);
    }

    // If the handshaker handles session tickets natively, don't call
    // `SSL_CTX_set_tlsext_ticket_key_cb`.
    if (config.disableStatelessSessionResumption()) {
      SSL_CTX_set_options(ctx.ssl_ctx_.get(), SSL_OP_NO_TICKET);
    } else if (!session_ticket_keys_.empty() && !config.capabilities().handles_session_resumption) {
      SSL_CTX_set_tlsext_ticket_key_cb(
          ctx.ssl_ctx_.get(),
          [](SSL* ssl, uint8_t* key_name, uint8_t* iv, EVP_CIPHER_CTX* ctx, HMAC_CTX* hmac_ctx,
             int encrypt) -> int {
            ContextImpl* context_impl =
                static_cast<ContextImpl*>(SSL_CTX_get_app_data(SSL_get_SSL_CTX(ssl)));
            ServerContextImpl* server_context_impl = dynamic_cast<ServerContextImpl*>(context_impl);
            RELEASE_ASSERT(server_context_impl != nullptr, ""); // for Coverity
            return server_context_impl->sessionTicketProcess(ssl, key_name, iv, ctx, hmac_ctx,
                                                             encrypt);
          });
    }

    if (config.disableStatefulSessionResumption()) {
      SSL_CTX_set_session_cache_mode(ctx.ssl_ctx_.get(), SSL_SESS_CACHE_OFF);
    }

    if (config.sessionTimeout() && !config.capabilities().handles_session_resumption) {
      auto timeout = config.sessionTimeout().value().count();
      SSL_CTX_set_timeout(ctx.ssl_ctx_.get(), uint32_t(timeout));
    }

    int rc =
        SSL_CTX_set_session_id_context(ctx.ssl_ctx_.get(), session_id.data(), session_id.size());
    RELEASE_ASSERT(rc == 1, Utility::getLastCryptoError().value_or(""));

    auto& ocsp_resp_bytes = tls_certificates[i].get().ocspStaple();
    if (ocsp_resp_bytes.empty()) {
      if (ctx.is_must_staple_) {
        creation_status =
            absl::InvalidArgumentError("OCSP response is required for must-staple certificate");
        return;
      }
      if (ocsp_staple_policy_ == Ssl::ServerContextConfig::OcspStaplePolicy::MustStaple) {
        creation_status =
            absl::InvalidArgumentError("Required OCSP response is missing from TLS context");
        return;
      }
    } else {
      auto response_or_error =
          Ocsp::OcspResponseWrapperImpl::create(ocsp_resp_bytes, factory_context_.timeSource());
      SET_AND_RETURN_IF_NOT_OK(response_or_error.status(), creation_status);
      if (!response_or_error.value()->matchesCertificate(*ctx.cert_chain_)) {
        creation_status =
            absl::InvalidArgumentError("OCSP response does not match its TLS certificate");
        return;
      }
      ctx.ocsp_response_ = std::move(response_or_error.value());
    }
  }
}

<<<<<<< HEAD
ServerContextImpl::SessionContextID
=======
void ServerContextImpl::populateServerNamesMap(Ssl::TlsContext& ctx, int pkey_id) {
  if (ctx.cert_chain_ == nullptr) {
    return;
  }

  auto populate = [&](const std::string& sn) {
    std::string sn_pattern = sn;
    if (absl::StartsWith(sn, "*.")) {
      sn_pattern = sn.substr(1);
    }
    PkeyTypesMap pkey_types_map;
    // Multiple certs with different key type are allowed for one server name pattern.
    auto sn_match = server_names_map_.try_emplace(sn_pattern, pkey_types_map).first;
    auto pt_match = sn_match->second.find(pkey_id);
    if (pt_match != sn_match->second.end()) {
      // When there are duplicate names, prefer the earlier one.
      //
      // If all of the SANs in a certificate are unused due to duplicates, it could be useful
      // to issue a warning, but that would require additional tracking that hasn't been
      // implemented.
      return;
    }
    sn_match->second.emplace(std::pair<int, std::reference_wrapper<Ssl::TlsContext>>(pkey_id, ctx));
  };

  bssl::UniquePtr<GENERAL_NAMES> san_names(static_cast<GENERAL_NAMES*>(
      X509_get_ext_d2i(ctx.cert_chain_.get(), NID_subject_alt_name, nullptr, nullptr)));
  if (san_names != nullptr) {
    auto dns_sans = Utility::getSubjectAltNames(*ctx.cert_chain_, GEN_DNS);
    // https://www.rfc-editor.org/rfc/rfc6066#section-3
    // Currently, the only server names supported are DNS hostnames, so we
    // only save dns san entries to match SNI.
    for (const auto& san : dns_sans) {
      populate(san);
    }
  } else {
    // https://www.rfc-editor.org/rfc/rfc6125#section-6.4.4
    // As noted, a client MUST NOT seek a match for a reference identifier
    // of CN-ID if the presented identifiers include a DNS-ID, SRV-ID,
    // URI-ID, or any application-specific identifier types supported by the
    // client.
    X509_NAME* cert_subject = X509_get_subject_name(ctx.cert_chain_.get());
    const int cn_index = X509_NAME_get_index_by_NID(cert_subject, NID_commonName, -1);
    if (cn_index >= 0) {
      X509_NAME_ENTRY* cn_entry = X509_NAME_get_entry(cert_subject, cn_index);
      if (cn_entry) {
        ASN1_STRING* cn_asn1 = X509_NAME_ENTRY_get_data(cn_entry);
        if (ASN1_STRING_length(cn_asn1) > 0) {
          std::string subject_cn(reinterpret_cast<const char*>(ASN1_STRING_data(cn_asn1)),
                                 ASN1_STRING_length(cn_asn1));
          populate(subject_cn);
        }
      }
    }
  }
}

absl::StatusOr<ServerContextImpl::SessionContextID>
>>>>>>> aabdaf18
ServerContextImpl::generateHashForSessionContextId(const std::vector<std::string>& server_names) {
  uint8_t hash_buffer[EVP_MAX_MD_SIZE];
  unsigned hash_length = 0;

  bssl::ScopedEVP_MD_CTX md;

  int rc = EVP_DigestInit(md.get(), EVP_sha256());
  RELEASE_ASSERT(rc == 1, Utility::getLastCryptoError().value_or(""));

  // Hash the CommonName/SANs of all the server certificates. This makes sure that sessions can only
  // be resumed to certificate(s) for the same name(s), but allows resuming to unique certs in the
  // case that different Envoy instances each have their own certs. All certificates in a
  // ServerContextImpl context are hashed together, since they all constitute a match on a filter
  // chain for resumption purposes.
  if (!capabilities_.provides_certificates) {
    for (const auto& ctx : tls_contexts_) {
      X509* cert = SSL_CTX_get0_certificate(ctx.ssl_ctx_.get());
      RELEASE_ASSERT(cert != nullptr, "TLS context should have an active certificate");
      X509_NAME* cert_subject = X509_get_subject_name(cert);
      RELEASE_ASSERT(cert_subject != nullptr, "TLS certificate should have a subject");

      const int cn_index = X509_NAME_get_index_by_NID(cert_subject, NID_commonName, -1);
      if (cn_index >= 0) {
        X509_NAME_ENTRY* cn_entry = X509_NAME_get_entry(cert_subject, cn_index);
        RELEASE_ASSERT(cn_entry != nullptr, "certificate subject CN should be present");

        ASN1_STRING* cn_asn1 = X509_NAME_ENTRY_get_data(cn_entry);
        if (ASN1_STRING_length(cn_asn1) <= 0) {
          return absl::InvalidArgumentError("Invalid TLS context has an empty subject CN");
        }

        rc = EVP_DigestUpdate(md.get(), ASN1_STRING_data(cn_asn1), ASN1_STRING_length(cn_asn1));
        RELEASE_ASSERT(rc == 1, Utility::getLastCryptoError().value_or(""));
      }

      unsigned san_count = 0;
      bssl::UniquePtr<GENERAL_NAMES> san_names(static_cast<GENERAL_NAMES*>(
          X509_get_ext_d2i(cert, NID_subject_alt_name, nullptr, nullptr)));

      if (san_names != nullptr) {
        for (const GENERAL_NAME* san : san_names.get()) {
          switch (san->type) {
          case GEN_IPADD:
            rc = EVP_DigestUpdate(md.get(), san->d.iPAddress->data, san->d.iPAddress->length);
            RELEASE_ASSERT(rc == 1, Utility::getLastCryptoError().value_or(""));
            ++san_count;
            break;
          case GEN_DNS:
            rc = EVP_DigestUpdate(md.get(), ASN1_STRING_data(san->d.dNSName),
                                  ASN1_STRING_length(san->d.dNSName));
            RELEASE_ASSERT(rc == 1, Utility::getLastCryptoError().value_or(""));
            ++san_count;
            break;
          case GEN_URI:
            rc = EVP_DigestUpdate(md.get(), ASN1_STRING_data(san->d.uniformResourceIdentifier),
                                  ASN1_STRING_length(san->d.uniformResourceIdentifier));
            RELEASE_ASSERT(rc == 1, Utility::getLastCryptoError().value_or(""));
            ++san_count;
            break;
          }
        }
      }

      // It's possible that the certificate doesn't have a subject, but
      // does have SANs. Make sure that we have one or the other.
      if (cn_index < 0 && san_count == 0) {
        return absl::InvalidArgumentError(
            "Invalid TLS context has neither subject CN nor SAN names");
      }

      rc = X509_NAME_digest(X509_get_issuer_name(cert), EVP_sha256(), hash_buffer, &hash_length);
      RELEASE_ASSERT(rc == 1, Utility::getLastCryptoError().value_or(""));
      RELEASE_ASSERT(hash_length == SHA256_DIGEST_LENGTH,
                     fmt::format("invalid SHA256 hash length {}", hash_length));

      rc = EVP_DigestUpdate(md.get(), hash_buffer, hash_length);
      RELEASE_ASSERT(rc == 1, Utility::getLastCryptoError().value_or(""));
    }
  }

  cert_validator_->updateDigestForSessionId(md, hash_buffer, hash_length);

  // Hash configured SNIs for this context, so that sessions cannot be resumed across different
  // filter chains, even when using the same server certificate.
  for (const auto& name : server_names) {
    rc = EVP_DigestUpdate(md.get(), name.data(), name.size());
    RELEASE_ASSERT(rc == 1, Utility::getLastCryptoError().value_or(""));
  }

  SessionContextID session_id;

  // Ensure that the output size of the hash we are using is no greater than
  // TLS session ID length that we want to generate.
  static_assert(session_id.size() == SHA256_DIGEST_LENGTH, "hash size mismatch");
  static_assert(session_id.size() == SSL_MAX_SSL_SESSION_ID_LENGTH, "TLS session ID size mismatch");

  rc = EVP_DigestFinal(md.get(), session_id.data(), &hash_length);
  RELEASE_ASSERT(rc == 1, Utility::getLastCryptoError().value_or(""));
  RELEASE_ASSERT(hash_length == session_id.size(),
                 "SHA256 hash length must match TLS Session ID size");

  return session_id;
}

int ServerContextImpl::sessionTicketProcess(SSL*, uint8_t* key_name, uint8_t* iv,
                                            EVP_CIPHER_CTX* ctx, HMAC_CTX* hmac_ctx, int encrypt) {
  const EVP_MD* hmac = EVP_sha256();
  const EVP_CIPHER* cipher = EVP_aes_256_cbc();

  if (encrypt == 1) {
    // Encrypt
    RELEASE_ASSERT(!session_ticket_keys_.empty(), "");
    // TODO(ggreenway): validate in SDS that session_ticket_keys_ cannot be empty,
    // or if we allow it to be emptied, reconfigure the context so this callback
    // isn't set.

    const Envoy::Ssl::ServerContextConfig::SessionTicketKey& key = session_ticket_keys_.front();

    static_assert(std::tuple_size<decltype(key.name_)>::value == SSL_TICKET_KEY_NAME_LEN,
                  "Expected key.name length");
    std::copy_n(key.name_.begin(), SSL_TICKET_KEY_NAME_LEN, key_name);

    const int rc = RAND_bytes(iv, EVP_CIPHER_iv_length(cipher));
    ASSERT(rc);

    // This RELEASE_ASSERT is logically a static_assert, but we can't actually get
    // EVP_CIPHER_key_length(cipher) at compile-time
    RELEASE_ASSERT(key.aes_key_.size() == EVP_CIPHER_key_length(cipher), "");
    if (!EVP_EncryptInit_ex(ctx, cipher, nullptr, key.aes_key_.data(), iv)) {
      return -1;
    }

    if (!HMAC_Init_ex(hmac_ctx, key.hmac_key_.data(), key.hmac_key_.size(), hmac, nullptr)) {
      return -1;
    }

    return 1; // success
  } else {
    // Decrypt
    bool is_enc_key = true; // first element is the encryption key
    for (const Envoy::Ssl::ServerContextConfig::SessionTicketKey& key : session_ticket_keys_) {
      static_assert(std::tuple_size<decltype(key.name_)>::value == SSL_TICKET_KEY_NAME_LEN,
                    "Expected key.name length");
      if (std::equal(key.name_.begin(), key.name_.end(), key_name)) {
        if (!HMAC_Init_ex(hmac_ctx, key.hmac_key_.data(), key.hmac_key_.size(), hmac, nullptr)) {
          return -1;
        }

        RELEASE_ASSERT(key.aes_key_.size() == EVP_CIPHER_key_length(cipher), "");
        if (!EVP_DecryptInit_ex(ctx, cipher, nullptr, key.aes_key_.data(), iv)) {
          return -1;
        }

        // If our current encryption was not the decryption key, renew
        return is_enc_key ? 1  // success; do not renew
                          : 2; // success: renew key
      }
      is_enc_key = false;
    }

    return 0; // decryption failed
  }
}

bool ServerContextImpl::isClientEcdsaCapable(const SSL_CLIENT_HELLO& ssl_client_hello) const {
  CBS client_hello;
  CBS_init(&client_hello, ssl_client_hello.client_hello, ssl_client_hello.client_hello_len);

  // This is the TLSv1.3 case (TLSv1.2 on the wire and the supported_versions extensions present).
  // We just need to look at signature algorithms.
  const uint16_t client_version = ssl_client_hello.version;
  if (client_version == TLS1_2_VERSION && tls_max_version_ == TLS1_3_VERSION) {
    // If the supported_versions extension is found then we assume that the client is competent
    // enough that just checking the signature_algorithms is sufficient.
    const uint8_t* supported_versions_data;
    size_t supported_versions_len;
    if (SSL_early_callback_ctx_extension_get(&ssl_client_hello, TLSEXT_TYPE_supported_versions,
                                             &supported_versions_data, &supported_versions_len)) {
      const uint8_t* signature_algorithms_data;
      size_t signature_algorithms_len;
      if (SSL_early_callback_ctx_extension_get(&ssl_client_hello, TLSEXT_TYPE_signature_algorithms,
                                               &signature_algorithms_data,
                                               &signature_algorithms_len)) {
        CBS signature_algorithms_ext, signature_algorithms;
        CBS_init(&signature_algorithms_ext, signature_algorithms_data, signature_algorithms_len);
        if (!CBS_get_u16_length_prefixed(&signature_algorithms_ext, &signature_algorithms) ||
            CBS_len(&signature_algorithms_ext) != 0) {
          return false;
        }
        if (cbsContainsU16(signature_algorithms, SSL_SIGN_ECDSA_SECP256R1_SHA256)) {
          return true;
        }
      }

      return false;
    }
  }

  // Otherwise we are < TLSv1.3 and need to look at both the curves in the supported_groups for
  // ECDSA and also for a compatible cipher suite. https://tools.ietf.org/html/rfc4492#section-5.1.1
  const uint8_t* curvelist_data;
  size_t curvelist_len;
  if (!SSL_early_callback_ctx_extension_get(&ssl_client_hello, TLSEXT_TYPE_supported_groups,
                                            &curvelist_data, &curvelist_len)) {
    return false;
  }

  CBS curvelist;
  CBS_init(&curvelist, curvelist_data, curvelist_len);

  // We only support P256 ECDSA curves today.
  if (!cbsContainsU16(curvelist, SSL_CURVE_SECP256R1)) {
    return false;
  }

  // The client must have offered an ECDSA ciphersuite that we like.
  CBS cipher_suites;
  CBS_init(&cipher_suites, ssl_client_hello.cipher_suites, ssl_client_hello.cipher_suites_len);

  while (CBS_len(&cipher_suites) > 0) {
    uint16_t cipher_id;
    if (!CBS_get_u16(&cipher_suites, &cipher_id)) {
      return false;
    }
    // All tls_context_ share the same set of enabled ciphers, so we can just look at the base
    // context.
    if (tls_contexts_[0].isCipherEnabled(cipher_id, client_version)) {
      return true;
    }
  }

  return false;
}

bool ServerContextImpl::isClientOcspCapable(const SSL_CLIENT_HELLO& ssl_client_hello) const {
  const uint8_t* status_request_data;
  size_t status_request_len;
  if (SSL_early_callback_ctx_extension_get(&ssl_client_hello, TLSEXT_TYPE_status_request,
                                           &status_request_data, &status_request_len)) {
    return true;
  }

  return false;
}

std::pair<const Ssl::TlsContext&, Ssl::OcspStapleAction>
ServerContextImpl::findTlsContext(absl::string_view sni, bool client_ecdsa_capable,
                                  bool client_ocsp_capable, bool* cert_matched_sni) {
  return tls_certificate_selector_->findTlsContext(sni, client_ecdsa_capable, client_ocsp_capable,
                                                   cert_matched_sni);
}

enum ssl_select_cert_result_t
ServerContextImpl::selectTlsContext(const SSL_CLIENT_HELLO* ssl_client_hello) {
  ASSERT(tls_certificate_selector_ != nullptr);

  auto* extended_socket_info = reinterpret_cast<Envoy::Ssl::SslExtendedSocketInfo*>(
      SSL_get_ex_data(ssl_client_hello->ssl, ContextImpl::sslExtendedSocketInfoIndex()));

  auto selection_result = extended_socket_info->certificateSelectionResult();
  switch (selection_result) {
  case Ssl::CertificateSelectionStatus::NotStarted:
    // continue
    break;

  case Ssl::CertificateSelectionStatus::Pending:
    ENVOY_LOG(trace, "already waiting certificate");
    return ssl_select_cert_retry;

  case Ssl::CertificateSelectionStatus::Successful:
    ENVOY_LOG(trace, "wait certificate success");
    return ssl_select_cert_success;

  default:
    ENVOY_LOG(trace, "wait certificate failed");
    return ssl_select_cert_error;
  }

  ENVOY_LOG(trace, "TLS context selection result: {}, before selectTlsContext",
            static_cast<int>(selection_result));

  const auto result = tls_certificate_selector_->selectTlsContext(
      *ssl_client_hello, extended_socket_info->createCertificateSelectionCallback());

  ENVOY_LOG(trace,
            "TLS context selection result: {}, after selectTlsContext, selection result status: {}",
            static_cast<int>(extended_socket_info->certificateSelectionResult()),
            static_cast<int>(result.status));
  ASSERT(extended_socket_info->certificateSelectionResult() ==
             Ssl::CertificateSelectionStatus::Pending,
         "invalid selection result");

  switch (result.status) {
  case Ssl::SelectionResult::SelectionStatus::Success:
    extended_socket_info->onCertificateSelectionCompleted(*result.selected_ctx, result.staple,
                                                          false);
    return ssl_select_cert_success;
  case Ssl::SelectionResult::SelectionStatus::Pending:
    return ssl_select_cert_retry;
  case Ssl::SelectionResult::SelectionStatus::Failed:
    extended_socket_info->onCertificateSelectionCompleted(OptRef<const Ssl::TlsContext>(), false,
                                                          false);
    return ssl_select_cert_error;
  }
  PANIC_DUE_TO_CORRUPT_ENUM;
}

absl::StatusOr<Ssl::ServerContextSharedPtr> ServerContextFactoryImpl::createServerContext(
    Stats::Scope& scope, const Envoy::Ssl::ServerContextConfig& config,
    const std::vector<std::string>& server_names,
    Server::Configuration::CommonFactoryContext& factory_context,
    Ssl::ContextAdditionalInitFunc additional_init) {
  return ServerContextImpl::create(scope, config, server_names, factory_context,
                                   std::move(additional_init));
}

REGISTER_FACTORY(ServerContextFactoryImpl, ServerContextFactory);

} // namespace Tls
} // namespace TransportSockets
} // namespace Extensions
} // namespace Envoy<|MERGE_RESOLUTION|>--- conflicted
+++ resolved
@@ -206,68 +206,7 @@
   }
 }
 
-<<<<<<< HEAD
-ServerContextImpl::SessionContextID
-=======
-void ServerContextImpl::populateServerNamesMap(Ssl::TlsContext& ctx, int pkey_id) {
-  if (ctx.cert_chain_ == nullptr) {
-    return;
-  }
-
-  auto populate = [&](const std::string& sn) {
-    std::string sn_pattern = sn;
-    if (absl::StartsWith(sn, "*.")) {
-      sn_pattern = sn.substr(1);
-    }
-    PkeyTypesMap pkey_types_map;
-    // Multiple certs with different key type are allowed for one server name pattern.
-    auto sn_match = server_names_map_.try_emplace(sn_pattern, pkey_types_map).first;
-    auto pt_match = sn_match->second.find(pkey_id);
-    if (pt_match != sn_match->second.end()) {
-      // When there are duplicate names, prefer the earlier one.
-      //
-      // If all of the SANs in a certificate are unused due to duplicates, it could be useful
-      // to issue a warning, but that would require additional tracking that hasn't been
-      // implemented.
-      return;
-    }
-    sn_match->second.emplace(std::pair<int, std::reference_wrapper<Ssl::TlsContext>>(pkey_id, ctx));
-  };
-
-  bssl::UniquePtr<GENERAL_NAMES> san_names(static_cast<GENERAL_NAMES*>(
-      X509_get_ext_d2i(ctx.cert_chain_.get(), NID_subject_alt_name, nullptr, nullptr)));
-  if (san_names != nullptr) {
-    auto dns_sans = Utility::getSubjectAltNames(*ctx.cert_chain_, GEN_DNS);
-    // https://www.rfc-editor.org/rfc/rfc6066#section-3
-    // Currently, the only server names supported are DNS hostnames, so we
-    // only save dns san entries to match SNI.
-    for (const auto& san : dns_sans) {
-      populate(san);
-    }
-  } else {
-    // https://www.rfc-editor.org/rfc/rfc6125#section-6.4.4
-    // As noted, a client MUST NOT seek a match for a reference identifier
-    // of CN-ID if the presented identifiers include a DNS-ID, SRV-ID,
-    // URI-ID, or any application-specific identifier types supported by the
-    // client.
-    X509_NAME* cert_subject = X509_get_subject_name(ctx.cert_chain_.get());
-    const int cn_index = X509_NAME_get_index_by_NID(cert_subject, NID_commonName, -1);
-    if (cn_index >= 0) {
-      X509_NAME_ENTRY* cn_entry = X509_NAME_get_entry(cert_subject, cn_index);
-      if (cn_entry) {
-        ASN1_STRING* cn_asn1 = X509_NAME_ENTRY_get_data(cn_entry);
-        if (ASN1_STRING_length(cn_asn1) > 0) {
-          std::string subject_cn(reinterpret_cast<const char*>(ASN1_STRING_data(cn_asn1)),
-                                 ASN1_STRING_length(cn_asn1));
-          populate(subject_cn);
-        }
-      }
-    }
-  }
-}
-
 absl::StatusOr<ServerContextImpl::SessionContextID>
->>>>>>> aabdaf18
 ServerContextImpl::generateHashForSessionContextId(const std::vector<std::string>& server_names) {
   uint8_t hash_buffer[EVP_MAX_MD_SIZE];
   unsigned hash_length = 0;

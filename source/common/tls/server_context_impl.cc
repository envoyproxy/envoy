#include "source/common/tls/server_context_impl.h"

#include <openssl/ssl.h>

#include <algorithm>
#include <cstddef>
#include <cstdint>
#include <memory>
#include <string>
#include <utility>
#include <vector>

#include "envoy/admin/v3/certs.pb.h"
#include "envoy/common/exception.h"
#include "envoy/common/platform.h"
#include "envoy/ssl/ssl_socket_extended_info.h"
#include "envoy/stats/scope.h"
#include "envoy/type/matcher/v3/string.pb.h"

#include "source/common/common/assert.h"
#include "source/common/common/base64.h"
#include "source/common/common/fmt.h"
#include "source/common/common/hex.h"
#include "source/common/common/utility.h"
#include "source/common/network/address_impl.h"
#include "source/common/protobuf/utility.h"
#include "source/common/runtime/runtime_features.h"
#include "source/common/stats/utility.h"
#include "source/common/tls/cert_validator/factory.h"
#include "source/common/tls/stats.h"
#include "source/common/tls/utility.h"

#include "absl/container/node_hash_set.h"
#include "absl/strings/match.h"
#include "absl/strings/str_join.h"
#include "cert_validator/cert_validator.h"
#include "openssl/evp.h"
#include "openssl/hmac.h"
#include "openssl/pkcs12.h"
#include "openssl/rand.h"

namespace Envoy {
namespace {

bool cbsContainsU16(CBS& cbs, uint16_t n) {
  while (CBS_len(&cbs) > 0) {
    uint16_t v;
    if (!CBS_get_u16(&cbs, &v)) {
      return false;
    }
    if (v == n) {
      return true;
    }
  }

  return false;
}

} // namespace

namespace Extensions {
namespace TransportSockets {
namespace Tls {

int ServerContextImpl::alpnSelectCallback(const unsigned char** out, unsigned char* outlen,
                                          const unsigned char* in, unsigned int inlen) {
  // Currently this uses the standard selection algorithm in priority order.
  const uint8_t* alpn_data = parsed_alpn_protocols_.data();
  size_t alpn_data_size = parsed_alpn_protocols_.size();

  if (SSL_select_next_proto(const_cast<unsigned char**>(out), outlen, alpn_data, alpn_data_size, in,
                            inlen) != OPENSSL_NPN_NEGOTIATED) {
    return SSL_TLSEXT_ERR_NOACK;
  } else {
    return SSL_TLSEXT_ERR_OK;
  }
}

ServerContextImpl::ServerContextImpl(Stats::Scope& scope,
                                     const Envoy::Ssl::ServerContextConfig& config,
                                     const std::vector<std::string>& server_names,
                                     Server::Configuration::CommonFactoryContext& factory_context,
                                     Ssl::ContextAdditionalInitFunc additional_init)
    : ContextImpl(scope, config, factory_context, additional_init),
      tls_certificate_selector_factory_cb_(config.createTlsCertificateSelector()),
      session_ticket_keys_(config.sessionTicketKeys()),
      ocsp_staple_policy_(config.ocspStaplePolicy()),
      full_scan_certs_on_sni_mismatch_(config.fullScanCertsOnSNIMismatch()) {
  if (config.tlsCertificates().empty() && !config.capabilities().provides_certificates) {
    throw EnvoyException("Server TlsCertificates must have a certificate specified");
  }

  for (auto& ctx : tls_contexts_) {
    if (ctx.cert_chain_ == nullptr) {
      continue;
    }
    bssl::UniquePtr<EVP_PKEY> public_key(X509_get_pubkey(ctx.cert_chain_.get()));
    const int pkey_id = EVP_PKEY_id(public_key.get());
    // Load DNS SAN entries and Subject Common Name as server name patterns after certificate
    // chain loaded, and populate ServerNamesMap which will be used to match SNI.
    has_rsa_ |= (pkey_id == EVP_PKEY_RSA);
    populateServerNamesMap(ctx, pkey_id);
  }

  // Compute the session context ID hash. We use all the certificate identities,
  // since we should have a common ID for session resumption no matter what cert
  // is used. We do this early because it can throw an EnvoyException.
  const SessionContextID session_id = generateHashForSessionContextId(server_names);

  // First, configure the base context for ClientHello interception.
  // TODO(htuch): replace with SSL_IDENTITY when we have this as a means to do multi-cert in
  // BoringSSL.
  if (!config.capabilities().provides_certificates) {
    SSL_CTX_set_select_certificate_cb(
        tls_contexts_[0].ssl_ctx_.get(),
        [](const SSL_CLIENT_HELLO* client_hello) -> ssl_select_cert_result_t {
          return static_cast<ServerContextImpl*>(
                     SSL_CTX_get_app_data(SSL_get_SSL_CTX(client_hello->ssl)))
              ->selectTlsContext(client_hello);
        });
  }

  const auto tls_certificates = config.tlsCertificates();

  for (uint32_t i = 0; i < tls_certificates.size(); ++i) {
    auto& ctx = tls_contexts_[i];
    if (!config.capabilities().verifies_peer_certificates) {
      THROW_IF_NOT_OK(cert_validator_->addClientValidationContext(
          ctx.ssl_ctx_.get(), config.requireClientCertificate()));
    }

    if (!parsed_alpn_protocols_.empty() && !config.capabilities().handles_alpn_selection) {
      SSL_CTX_set_alpn_select_cb(
          ctx.ssl_ctx_.get(),
          [](SSL*, const unsigned char** out, unsigned char* outlen, const unsigned char* in,
             unsigned int inlen, void* arg) -> int {
            return static_cast<ServerContextImpl*>(arg)->alpnSelectCallback(out, outlen, in, inlen);
          },
          this);
    }

    // If the handshaker handles session tickets natively, don't call
    // `SSL_CTX_set_tlsext_ticket_key_cb`.
    if (config.disableStatelessSessionResumption()) {
      SSL_CTX_set_options(ctx.ssl_ctx_.get(), SSL_OP_NO_TICKET);
    } else if (!session_ticket_keys_.empty() && !config.capabilities().handles_session_resumption) {
      SSL_CTX_set_tlsext_ticket_key_cb(
          ctx.ssl_ctx_.get(),
          [](SSL* ssl, uint8_t* key_name, uint8_t* iv, EVP_CIPHER_CTX* ctx, HMAC_CTX* hmac_ctx,
             int encrypt) -> int {
            ContextImpl* context_impl =
                static_cast<ContextImpl*>(SSL_CTX_get_app_data(SSL_get_SSL_CTX(ssl)));
            ServerContextImpl* server_context_impl = dynamic_cast<ServerContextImpl*>(context_impl);
            RELEASE_ASSERT(server_context_impl != nullptr, ""); // for Coverity
            return server_context_impl->sessionTicketProcess(ssl, key_name, iv, ctx, hmac_ctx,
                                                             encrypt);
          });
    }

    if (config.disableStatefulSessionResumption()) {
      SSL_CTX_set_session_cache_mode(ctx.ssl_ctx_.get(), SSL_SESS_CACHE_OFF);
    }

    if (config.sessionTimeout() && !config.capabilities().handles_session_resumption) {
      auto timeout = config.sessionTimeout().value().count();
      SSL_CTX_set_timeout(ctx.ssl_ctx_.get(), uint32_t(timeout));
    }

    int rc =
        SSL_CTX_set_session_id_context(ctx.ssl_ctx_.get(), session_id.data(), session_id.size());
    RELEASE_ASSERT(rc == 1, Utility::getLastCryptoError().value_or(""));

    auto& ocsp_resp_bytes = tls_certificates[i].get().ocspStaple();
    if (ocsp_resp_bytes.empty()) {
      if (ctx.is_must_staple_) {
        throw EnvoyException("OCSP response is required for must-staple certificate");
      }
      if (ocsp_staple_policy_ == Ssl::ServerContextConfig::OcspStaplePolicy::MustStaple) {
        throw EnvoyException("Required OCSP response is missing from TLS context");
      }
    } else {
      auto response_or_error =
          Ocsp::OcspResponseWrapper::create(ocsp_resp_bytes, factory_context_.timeSource());
      THROW_IF_STATUS_NOT_OK(response_or_error, throw);
      if (!response_or_error.value()->matchesCertificate(*ctx.cert_chain_)) {
        throw EnvoyException("OCSP response does not match its TLS certificate");
      }
      ctx.ocsp_response_ = std::move(response_or_error.value());
    }
  }
}

void ServerContextImpl::populateServerNamesMap(Ssl::TlsContext& ctx, int pkey_id) {
  if (ctx.cert_chain_ == nullptr) {
    return;
  }

  auto populate = [&](const std::string& sn) {
    std::string sn_pattern = sn;
    if (absl::StartsWith(sn, "*.")) {
      sn_pattern = sn.substr(1);
    }
    PkeyTypesMap pkey_types_map;
    // Multiple certs with different key type are allowed for one server name pattern.
    auto sn_match = server_names_map_.try_emplace(sn_pattern, pkey_types_map).first;
    auto pt_match = sn_match->second.find(pkey_id);
    if (pt_match != sn_match->second.end()) {
      // When there are duplicate names, prefer the earlier one.
      //
      // If all of the SANs in a certificate are unused due to duplicates, it could be useful
      // to issue a warning, but that would require additional tracking that hasn't been
      // implemented.
      return;
    }
    sn_match->second.emplace(std::pair<int, std::reference_wrapper<Ssl::TlsContext>>(pkey_id, ctx));
  };

  bssl::UniquePtr<GENERAL_NAMES> san_names(static_cast<GENERAL_NAMES*>(
      X509_get_ext_d2i(ctx.cert_chain_.get(), NID_subject_alt_name, nullptr, nullptr)));
  if (san_names != nullptr) {
    auto dns_sans = Utility::getSubjectAltNames(*ctx.cert_chain_, GEN_DNS);
    // https://www.rfc-editor.org/rfc/rfc6066#section-3
    // Currently, the only server names supported are DNS hostnames, so we
    // only save dns san entries to match SNI.
    for (const auto& san : dns_sans) {
      populate(san);
    }
  } else {
    // https://www.rfc-editor.org/rfc/rfc6125#section-6.4.4
    // As noted, a client MUST NOT seek a match for a reference identifier
    // of CN-ID if the presented identifiers include a DNS-ID, SRV-ID,
    // URI-ID, or any application-specific identifier types supported by the
    // client.
    X509_NAME* cert_subject = X509_get_subject_name(ctx.cert_chain_.get());
    const int cn_index = X509_NAME_get_index_by_NID(cert_subject, NID_commonName, -1);
    if (cn_index >= 0) {
      X509_NAME_ENTRY* cn_entry = X509_NAME_get_entry(cert_subject, cn_index);
      if (cn_entry) {
        ASN1_STRING* cn_asn1 = X509_NAME_ENTRY_get_data(cn_entry);
        if (ASN1_STRING_length(cn_asn1) > 0) {
          std::string subject_cn(reinterpret_cast<const char*>(ASN1_STRING_data(cn_asn1)),
                                 ASN1_STRING_length(cn_asn1));
          populate(subject_cn);
        }
      }
    }
  }
}

ServerContextImpl::SessionContextID
ServerContextImpl::generateHashForSessionContextId(const std::vector<std::string>& server_names) {
  uint8_t hash_buffer[EVP_MAX_MD_SIZE];
  unsigned hash_length = 0;

  bssl::ScopedEVP_MD_CTX md;

  int rc = EVP_DigestInit(md.get(), EVP_sha256());
  RELEASE_ASSERT(rc == 1, Utility::getLastCryptoError().value_or(""));

  // Hash the CommonName/SANs of all the server certificates. This makes sure that sessions can only
  // be resumed to certificate(s) for the same name(s), but allows resuming to unique certs in the
  // case that different Envoy instances each have their own certs. All certificates in a
  // ServerContextImpl context are hashed together, since they all constitute a match on a filter
  // chain for resumption purposes.
  if (!capabilities_.provides_certificates) {
    for (const auto& ctx : tls_contexts_) {
      X509* cert = SSL_CTX_get0_certificate(ctx.ssl_ctx_.get());
      RELEASE_ASSERT(cert != nullptr, "TLS context should have an active certificate");
      X509_NAME* cert_subject = X509_get_subject_name(cert);
      RELEASE_ASSERT(cert_subject != nullptr, "TLS certificate should have a subject");

      const int cn_index = X509_NAME_get_index_by_NID(cert_subject, NID_commonName, -1);
      if (cn_index >= 0) {
        X509_NAME_ENTRY* cn_entry = X509_NAME_get_entry(cert_subject, cn_index);
        RELEASE_ASSERT(cn_entry != nullptr, "certificate subject CN should be present");

        ASN1_STRING* cn_asn1 = X509_NAME_ENTRY_get_data(cn_entry);
        if (ASN1_STRING_length(cn_asn1) <= 0) {
          throw EnvoyException("Invalid TLS context has an empty subject CN");
        }

        rc = EVP_DigestUpdate(md.get(), ASN1_STRING_data(cn_asn1), ASN1_STRING_length(cn_asn1));
        RELEASE_ASSERT(rc == 1, Utility::getLastCryptoError().value_or(""));
      }

      unsigned san_count = 0;
      bssl::UniquePtr<GENERAL_NAMES> san_names(static_cast<GENERAL_NAMES*>(
          X509_get_ext_d2i(cert, NID_subject_alt_name, nullptr, nullptr)));

      if (san_names != nullptr) {
        for (const GENERAL_NAME* san : san_names.get()) {
          switch (san->type) {
          case GEN_IPADD:
            rc = EVP_DigestUpdate(md.get(), san->d.iPAddress->data, san->d.iPAddress->length);
            RELEASE_ASSERT(rc == 1, Utility::getLastCryptoError().value_or(""));
            ++san_count;
            break;
          case GEN_DNS:
            rc = EVP_DigestUpdate(md.get(), ASN1_STRING_data(san->d.dNSName),
                                  ASN1_STRING_length(san->d.dNSName));
            RELEASE_ASSERT(rc == 1, Utility::getLastCryptoError().value_or(""));
            ++san_count;
            break;
          case GEN_URI:
            rc = EVP_DigestUpdate(md.get(), ASN1_STRING_data(san->d.uniformResourceIdentifier),
                                  ASN1_STRING_length(san->d.uniformResourceIdentifier));
            RELEASE_ASSERT(rc == 1, Utility::getLastCryptoError().value_or(""));
            ++san_count;
            break;
          }
        }
      }

      // It's possible that the certificate doesn't have a subject, but
      // does have SANs. Make sure that we have one or the other.
      if (cn_index < 0 && san_count == 0) {
        throw EnvoyException("Invalid TLS context has neither subject CN nor SAN names");
      }

      rc = X509_NAME_digest(X509_get_issuer_name(cert), EVP_sha256(), hash_buffer, &hash_length);
      RELEASE_ASSERT(rc == 1, Utility::getLastCryptoError().value_or(""));
      RELEASE_ASSERT(hash_length == SHA256_DIGEST_LENGTH,
                     fmt::format("invalid SHA256 hash length {}", hash_length));

      rc = EVP_DigestUpdate(md.get(), hash_buffer, hash_length);
      RELEASE_ASSERT(rc == 1, Utility::getLastCryptoError().value_or(""));
    }
  }

  cert_validator_->updateDigestForSessionId(md, hash_buffer, hash_length);

  // Hash configured SNIs for this context, so that sessions cannot be resumed across different
  // filter chains, even when using the same server certificate.
  for (const auto& name : server_names) {
    rc = EVP_DigestUpdate(md.get(), name.data(), name.size());
    RELEASE_ASSERT(rc == 1, Utility::getLastCryptoError().value_or(""));
  }

  SessionContextID session_id;

  // Ensure that the output size of the hash we are using is no greater than
  // TLS session ID length that we want to generate.
  static_assert(session_id.size() == SHA256_DIGEST_LENGTH, "hash size mismatch");
  static_assert(session_id.size() == SSL_MAX_SSL_SESSION_ID_LENGTH, "TLS session ID size mismatch");

  rc = EVP_DigestFinal(md.get(), session_id.data(), &hash_length);
  RELEASE_ASSERT(rc == 1, Utility::getLastCryptoError().value_or(""));
  RELEASE_ASSERT(hash_length == session_id.size(),
                 "SHA256 hash length must match TLS Session ID size");

  return session_id;
}

int ServerContextImpl::sessionTicketProcess(SSL*, uint8_t* key_name, uint8_t* iv,
                                            EVP_CIPHER_CTX* ctx, HMAC_CTX* hmac_ctx, int encrypt) {
  const EVP_MD* hmac = EVP_sha256();
  const EVP_CIPHER* cipher = EVP_aes_256_cbc();

  if (encrypt == 1) {
    // Encrypt
    RELEASE_ASSERT(!session_ticket_keys_.empty(), "");
    // TODO(ggreenway): validate in SDS that session_ticket_keys_ cannot be empty,
    // or if we allow it to be emptied, reconfigure the context so this callback
    // isn't set.

    const Envoy::Ssl::ServerContextConfig::SessionTicketKey& key = session_ticket_keys_.front();

    static_assert(std::tuple_size<decltype(key.name_)>::value == SSL_TICKET_KEY_NAME_LEN,
                  "Expected key.name length");
    std::copy_n(key.name_.begin(), SSL_TICKET_KEY_NAME_LEN, key_name);

    const int rc = RAND_bytes(iv, EVP_CIPHER_iv_length(cipher));
    ASSERT(rc);

    // This RELEASE_ASSERT is logically a static_assert, but we can't actually get
    // EVP_CIPHER_key_length(cipher) at compile-time
    RELEASE_ASSERT(key.aes_key_.size() == EVP_CIPHER_key_length(cipher), "");
    if (!EVP_EncryptInit_ex(ctx, cipher, nullptr, key.aes_key_.data(), iv)) {
      return -1;
    }

    if (!HMAC_Init_ex(hmac_ctx, key.hmac_key_.data(), key.hmac_key_.size(), hmac, nullptr)) {
      return -1;
    }

    return 1; // success
  } else {
    // Decrypt
    bool is_enc_key = true; // first element is the encryption key
    for (const Envoy::Ssl::ServerContextConfig::SessionTicketKey& key : session_ticket_keys_) {
      static_assert(std::tuple_size<decltype(key.name_)>::value == SSL_TICKET_KEY_NAME_LEN,
                    "Expected key.name length");
      if (std::equal(key.name_.begin(), key.name_.end(), key_name)) {
        if (!HMAC_Init_ex(hmac_ctx, key.hmac_key_.data(), key.hmac_key_.size(), hmac, nullptr)) {
          return -1;
        }

        RELEASE_ASSERT(key.aes_key_.size() == EVP_CIPHER_key_length(cipher), "");
        if (!EVP_DecryptInit_ex(ctx, cipher, nullptr, key.aes_key_.data(), iv)) {
          return -1;
        }

        // If our current encryption was not the decryption key, renew
        return is_enc_key ? 1  // success; do not renew
                          : 2; // success: renew key
      }
      is_enc_key = false;
    }

    return 0; // decryption failed
  }
}

bool ServerContextImpl::isClientEcdsaCapable(const SSL_CLIENT_HELLO* ssl_client_hello) {
  CBS client_hello;
  CBS_init(&client_hello, ssl_client_hello->client_hello, ssl_client_hello->client_hello_len);

  // This is the TLSv1.3 case (TLSv1.2 on the wire and the supported_versions extensions present).
  // We just need to look at signature algorithms.
  const uint16_t client_version = ssl_client_hello->version;
  if (client_version == TLS1_2_VERSION && tls_max_version_ == TLS1_3_VERSION) {
    // If the supported_versions extension is found then we assume that the client is competent
    // enough that just checking the signature_algorithms is sufficient.
    const uint8_t* supported_versions_data;
    size_t supported_versions_len;
    if (SSL_early_callback_ctx_extension_get(ssl_client_hello, TLSEXT_TYPE_supported_versions,
                                             &supported_versions_data, &supported_versions_len)) {
      const uint8_t* signature_algorithms_data;
      size_t signature_algorithms_len;
      if (SSL_early_callback_ctx_extension_get(ssl_client_hello, TLSEXT_TYPE_signature_algorithms,
                                               &signature_algorithms_data,
                                               &signature_algorithms_len)) {
        CBS signature_algorithms_ext, signature_algorithms;
        CBS_init(&signature_algorithms_ext, signature_algorithms_data, signature_algorithms_len);
        if (!CBS_get_u16_length_prefixed(&signature_algorithms_ext, &signature_algorithms) ||
            CBS_len(&signature_algorithms_ext) != 0) {
          return false;
        }
        if (cbsContainsU16(signature_algorithms, SSL_SIGN_ECDSA_SECP256R1_SHA256)) {
          return true;
        }
      }

      return false;
    }
  }

  // Otherwise we are < TLSv1.3 and need to look at both the curves in the supported_groups for
  // ECDSA and also for a compatible cipher suite. https://tools.ietf.org/html/rfc4492#section-5.1.1
  const uint8_t* curvelist_data;
  size_t curvelist_len;
  if (!SSL_early_callback_ctx_extension_get(ssl_client_hello, TLSEXT_TYPE_supported_groups,
                                            &curvelist_data, &curvelist_len)) {
    return false;
  }

  CBS curvelist;
  CBS_init(&curvelist, curvelist_data, curvelist_len);

  // We only support P256 ECDSA curves today.
  if (!cbsContainsU16(curvelist, SSL_CURVE_SECP256R1)) {
    return false;
  }

  // The client must have offered an ECDSA ciphersuite that we like.
  CBS cipher_suites;
  CBS_init(&cipher_suites, ssl_client_hello->cipher_suites, ssl_client_hello->cipher_suites_len);

  while (CBS_len(&cipher_suites) > 0) {
    uint16_t cipher_id;
    if (!CBS_get_u16(&cipher_suites, &cipher_id)) {
      return false;
    }
    // All tls_context_ share the same set of enabled ciphers, so we can just look at the base
    // context.
    if (tls_contexts_[0].isCipherEnabled(cipher_id, client_version)) {
      return true;
    }
  }

  return false;
}

bool ServerContextImpl::isClientOcspCapable(const SSL_CLIENT_HELLO* ssl_client_hello) {
  const uint8_t* status_request_data;
  size_t status_request_len;
  if (SSL_early_callback_ctx_extension_get(ssl_client_hello, TLSEXT_TYPE_status_request,
                                           &status_request_data, &status_request_len)) {
    return true;
  }

  return false;
}

OcspStapleAction ServerContextImpl::ocspStapleAction(const Ssl::TlsContext& ctx,
                                                     bool client_ocsp_capable) {
  if (!client_ocsp_capable) {
    return OcspStapleAction::ClientNotCapable;
  }

  auto& response = ctx.ocsp_response_;

  auto policy = ocsp_staple_policy_;
  if (ctx.is_must_staple_) {
    // The certificate has the must-staple extension, so upgrade the policy to match.
    policy = Ssl::ServerContextConfig::OcspStaplePolicy::MustStaple;
  }

  const bool valid_response = response && !response->isExpired();

  switch (policy) {
  case Ssl::ServerContextConfig::OcspStaplePolicy::LenientStapling:
    if (!valid_response) {
      return OcspStapleAction::NoStaple;
    }
    return OcspStapleAction::Staple;

  case Ssl::ServerContextConfig::OcspStaplePolicy::StrictStapling:
    if (valid_response) {
      return OcspStapleAction::Staple;
    }
    if (response) {
      // Expired response.
      return OcspStapleAction::Fail;
    }
    return OcspStapleAction::NoStaple;

  case Ssl::ServerContextConfig::OcspStaplePolicy::MustStaple:
    if (!valid_response) {
      return OcspStapleAction::Fail;
    }
    return OcspStapleAction::Staple;
  }
  PANIC_DUE_TO_CORRUPT_ENUM;
}

std::pair<const Ssl::TlsContext&, OcspStapleAction>
ServerContextImpl::findTlsContext(absl::string_view sni, bool client_ecdsa_capable,
                                  bool client_ocsp_capable, bool* cert_matched_sni) {
  bool unused = false;
  if (cert_matched_sni == nullptr) {
    // Avoid need for nullptr checks when this is set.
    cert_matched_sni = &unused;
  }

  // selected_ctx represents the final selected certificate, it should meet all requirements or pick
  // a candidate.
  const Ssl::TlsContext* selected_ctx = nullptr;
  const Ssl::TlsContext* candidate_ctx = nullptr;
  OcspStapleAction ocsp_staple_action;

  auto selected = [&](const Ssl::TlsContext& ctx) -> bool {
    auto action = ocspStapleAction(ctx, client_ocsp_capable);
    if (action == OcspStapleAction::Fail) {
      // The selected ctx must adhere to OCSP policy
      return false;
    }

    if (client_ecdsa_capable == ctx.is_ecdsa_) {
      selected_ctx = &ctx;
      ocsp_staple_action = action;
      return true;
    }

    if (client_ecdsa_capable && !ctx.is_ecdsa_ && candidate_ctx == nullptr) {
      // ECDSA cert is preferred if client is ECDSA capable, so RSA cert is marked as a candidate,
      // searching will continue until exhausting all certs or find a exact match.
      candidate_ctx = &ctx;
      ocsp_staple_action = action;
      return false;
    }

    return false;
  };

  auto select_from_map = [this, &selected](absl::string_view server_name) -> void {
    auto it = server_names_map_.find(server_name);
    if (it == server_names_map_.end()) {
      return;
    }
    const auto& pkey_types_map = it->second;
    for (const auto& entry : pkey_types_map) {
      if (selected(entry.second.get())) {
        break;
      }
    }
  };

  auto tail_select = [&](bool go_to_next_phase) {
    if (selected_ctx == nullptr) {
      selected_ctx = candidate_ctx;
    }

    if (selected_ctx == nullptr && !go_to_next_phase) {
      selected_ctx = &tls_contexts_[0];
      ocsp_staple_action = ocspStapleAction(*selected_ctx, client_ocsp_capable);
    }
  };

  // Select cert based on SNI if SNI is provided by client.
  if (!sni.empty()) {
    // Match on exact server name, i.e. "www.example.com" for "www.example.com".
    select_from_map(sni);
    tail_select(true);

    if (selected_ctx == nullptr) {
      // Match on wildcard domain, i.e. ".example.com" for "www.example.com".
      // https://datatracker.ietf.org/doc/html/rfc6125#section-6.4
      size_t pos = sni.find('.', 1);
      if (pos < sni.size() - 1 && pos != std::string::npos) {
        absl::string_view wildcard = sni.substr(pos);
        select_from_map(wildcard);
      }
    }
    *cert_matched_sni = (selected_ctx != nullptr || candidate_ctx != nullptr);
    tail_select(full_scan_certs_on_sni_mismatch_);
  }
  // Full scan certs if SNI is not provided by client;
  // Full scan certs if client provides SNI but no cert matches to it,
  // it requires full_scan_certs_on_sni_mismatch is enabled.
  if (selected_ctx == nullptr) {
    candidate_ctx = nullptr;
    // Skip loop when there is no cert compatible to key type
    if (client_ecdsa_capable || (!client_ecdsa_capable && has_rsa_)) {
      for (const auto& ctx : tls_contexts_) {
        if (selected(ctx)) {
          break;
        }
      }
    }
    tail_select(false);
  }

  ASSERT(selected_ctx != nullptr);
  return {*selected_ctx, ocsp_staple_action};
}

enum ssl_select_cert_result_t
ServerContextImpl::selectTlsContext(const SSL_CLIENT_HELLO* ssl_client_hello) {
  if (tls_certificate_selector_ == nullptr) {
    // Lazy init the provider here since we can not use shared_from_this in construct method.
    tls_certificate_selector_ = tls_certificate_selector_factory_cb_(shared_from_this());
  }
  ASSERT(tls_certificate_selector_ != nullptr);

  auto* extended_socket_info = reinterpret_cast<Envoy::Ssl::SslExtendedSocketInfo*>(
      SSL_get_ex_data(ssl_client_hello->ssl, ContextImpl::sslExtendedSocketInfoIndex()));

  auto selection_result = extended_socket_info->CertSelectionResult();
  switch (selection_result) {
  case Ssl::CertSelectionStatus::NotStarted:
    // continue
    break;

  case Ssl::CertSelectionStatus::Pending:
    ENVOY_LOG(trace, "already waiting certificate");
    return ssl_select_cert_retry;

  case Ssl::CertSelectionStatus::Successful:
    ENVOY_LOG(trace, "wait certificate success");
    return ssl_select_cert_success;

  default:
    ENVOY_LOG(trace, "wait certificate failed");
    return ssl_select_cert_error;
  }

  ENVOY_LOG(trace, "TLS context selection result: {}, before selectTlsContext",
            static_cast<int>(selection_result));

  const auto result = tls_certificate_selector_->selectTlsContext(
      ssl_client_hello, extended_socket_info->createCertSelectionCallback(ssl_client_hello->ssl));

  ENVOY_LOG(trace, "TLS context selection result: {}, after selectTlsContext",
            static_cast<int>(extended_socket_info->CertSelectionResult()));

  switch (result) {
  case Ssl::SelectionResult::Continue:
    RELEASE_ASSERT(extended_socket_info->CertSelectionResult() ==
                       Ssl::CertSelectionStatus::Successful,
                   "missing onCertSelectionResult before continue");
    return ssl_select_cert_success;
  case Ssl::SelectionResult::Stop:
    extended_socket_info->setCertSelectionAsync();
    return ssl_select_cert_retry;
  case Ssl::SelectionResult::Terminate:
    return ssl_select_cert_error;
  }
  PANIC_DUE_TO_CORRUPT_ENUM;
}

<<<<<<< HEAD
=======
REGISTER_FACTORY(ServerContextFactoryImpl, ServerContextFactory);

>>>>>>> ec198284
} // namespace Tls
} // namespace TransportSockets
} // namespace Extensions
} // namespace Envoy<|MERGE_RESOLUTION|>--- conflicted
+++ resolved
@@ -689,11 +689,8 @@
   PANIC_DUE_TO_CORRUPT_ENUM;
 }
 
-<<<<<<< HEAD
-=======
 REGISTER_FACTORY(ServerContextFactoryImpl, ServerContextFactory);
 
->>>>>>> ec198284
 } // namespace Tls
 } // namespace TransportSockets
 } // namespace Extensions

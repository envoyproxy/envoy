#pragma once

#include <sys/types.h>

#include <cstdint>

#include "envoy/network/connection.h"
#include "envoy/network/transport_socket.h"
#include "envoy/secret/secret_callbacks.h"
#include "envoy/server/options.h"
#include "envoy/ssl/handshaker.h"
#include "envoy/ssl/private_key/private_key_callbacks.h"
#include "envoy/ssl/ssl_socket_extended_info.h"
#include "envoy/ssl/ssl_socket_state.h"
#include "envoy/stats/scope.h"
#include "envoy/stats/stats_macros.h"

#include "source/common/common/logger.h"
#include "source/common/tls/connection_info_impl_base.h"
#include "source/common/tls/utility.h"

#include "absl/container/node_hash_map.h"
#include "absl/synchronization/mutex.h"
#include "absl/types/optional.h"
#include "openssl/ssl.h"

namespace Envoy {
namespace Extensions {
namespace TransportSockets {
namespace Tls {

class SslHandshakerImpl;
class SslExtendedSocketInfoImpl;

class ValidateResultCallbackImpl : public Ssl::ValidateResultCallback {
public:
  ValidateResultCallbackImpl(Event::Dispatcher& dispatcher,
                             SslExtendedSocketInfoImpl& extended_socket_info)
      : dispatcher_(dispatcher), extended_socket_info_(extended_socket_info) {}

  Event::Dispatcher& dispatcher() override { return dispatcher_; }

  void onCertValidationResult(bool succeeded, Ssl::ClientValidationStatus detailed_status,
                              const std::string& error_details, uint8_t tls_alert) override;

  void onSslHandshakeCancelled();

private:
  Event::Dispatcher& dispatcher_;
  OptRef<SslExtendedSocketInfoImpl> extended_socket_info_;
};

class CertificateSelectionCallbackImpl : public Ssl::CertificateSelectionCallback,
                                         protected Logger::Loggable<Logger::Id::connection> {
public:
  CertificateSelectionCallbackImpl(Event::Dispatcher& dispatcher,
                                   SslExtendedSocketInfoImpl& extended_socket_info)
      : dispatcher_(dispatcher), extended_socket_info_(extended_socket_info) {}

  Event::Dispatcher& dispatcher() override { return dispatcher_; }

  void onCertificateSelectionResult(OptRef<const Ssl::TlsContext> selected_ctx,
                                    bool staple) override;

  void onSslHandshakeCancelled();

private:
  Event::Dispatcher& dispatcher_;
  OptRef<SslExtendedSocketInfoImpl> extended_socket_info_;
};

class SslExtendedSocketInfoImpl : public Envoy::Ssl::SslExtendedSocketInfo {
public:
  explicit SslExtendedSocketInfoImpl(SslHandshakerImpl& handshaker) : ssl_handshaker_(handshaker) {}
  // Overridden to notify cert_validate_result_callback_ that the handshake has been cancelled.
  ~SslExtendedSocketInfoImpl() override;

  void setCertificateValidationStatus(Envoy::Ssl::ClientValidationStatus validated) override;
  Envoy::Ssl::ClientValidationStatus certificateValidationStatus() const override;
  Ssl::ValidateResultCallbackPtr createValidateResultCallback() override;
  void onCertificateValidationCompleted(bool succeeded, bool async) override;
  Ssl::ValidateStatus certificateValidationResult() const override {
    return cert_validation_result_;
  }
  uint8_t certificateValidationAlert() const override { return cert_validation_alert_; }

  void setCertificateValidationAlert(uint8_t alert) { cert_validation_alert_ = alert; }

  Ssl::CertificateSelectionCallbackPtr createCertificateSelectionCallback() override;
  void setCertSelectionHandle(Ssl::SelectionHandleConstSharedPtr cert_selection_handle) override {
    ASSERT(cert_selection_handle_ == nullptr);
    cert_selection_handle_ = std::move(cert_selection_handle);
  }
  void onCertificateSelectionCompleted(OptRef<const Ssl::TlsContext> selected_ctx, bool staple,
                                       bool async) override;
  Ssl::CertificateSelectionStatus certificateSelectionResult() const override {
    return cert_selection_result_;
  }

  void setCertificateValidationError(absl::string_view error_details) override {
    cert_validation_error_ = std::string(error_details);
  }
  absl::string_view certificateValidationError() const override { return cert_validation_error_; }

private:
  Envoy::Ssl::ClientValidationStatus certificate_validation_status_{
      Envoy::Ssl::ClientValidationStatus::NotValidated};
  SslHandshakerImpl& ssl_handshaker_;
  // Latch the in-flight async cert validation callback.
  // nullopt if there is none.
  OptRef<ValidateResultCallbackImpl> cert_validate_result_callback_;
  // Stores the TLS alert.
  uint8_t cert_validation_alert_{SSL_AD_CERTIFICATE_UNKNOWN};
  // Stores the validation result if there is any.
  // nullopt if no validation has ever been kicked off.
  Ssl::ValidateStatus cert_validation_result_{Ssl::ValidateStatus::NotStarted};
  // Latch the in-flight cert selection callback.
  // nullopt if there is none.
  OptRef<CertificateSelectionCallbackImpl> cert_selection_callback_{absl::nullopt};
  // Stores the cert selection result if there is any.
  // NotStarted if no cert selection has ever been kicked off.
  Ssl::CertificateSelectionStatus cert_selection_result_{
      Ssl::CertificateSelectionStatus::NotStarted};
<<<<<<< HEAD
  // Stores additional per-connection data needed by the certificate selector.
  Ssl::SelectionHandleConstSharedPtr cert_selection_handle_;
=======
  // Stores the detailed certificate validation error message.
  std::string cert_validation_error_;
>>>>>>> ef484bc3
};

class SslHandshakerImpl : public ConnectionInfoImplBase,
                          public Ssl::Handshaker,
                          protected Logger::Loggable<Logger::Id::connection> {
public:
  SslHandshakerImpl(bssl::UniquePtr<SSL> ssl, int ssl_extended_socket_info_index,
                    Ssl::HandshakeCallbacks* handshake_callbacks);

  // Ssl::ConnectionInfo
  bool peerCertificateValidated() const override;

  // ConnectionInfoImplBase
  SSL* ssl() const override { return ssl_.get(); }

  // Ssl::Handshaker
  Network::PostIoAction doHandshake() override;

  Ssl::SocketState state() const { return state_; }
  void setState(Ssl::SocketState state) { state_ = state; }
  Ssl::HandshakeCallbacks* handshakeCallbacks() { return handshake_callbacks_; }

  bssl::UniquePtr<SSL> ssl_;

private:
  Ssl::HandshakeCallbacks* handshake_callbacks_;

  Ssl::SocketState state_{Ssl::SocketState::PreHandshake};
  mutable SslExtendedSocketInfoImpl extended_socket_info_;
};

using SslHandshakerImplSharedPtr = std::shared_ptr<SslHandshakerImpl>;

class HandshakerFactoryContextImpl : public Ssl::HandshakerFactoryContext {
public:
  HandshakerFactoryContextImpl(Api::Api& api, const Server::Options& options,
                               absl::string_view alpn_protocols,
                               Singleton::Manager& singleton_manager,
                               Server::ServerLifecycleNotifier& lifecycle_notifier)
      : api_(api), options_(options), alpn_protocols_(alpn_protocols),
        singleton_manager_(singleton_manager), lifecycle_notifier_(lifecycle_notifier) {}

  // HandshakerFactoryContext
  Api::Api& api() override { return api_; }
  const Server::Options& options() const override { return options_; }
  absl::string_view alpnProtocols() const override { return alpn_protocols_; }
  Singleton::Manager& singletonManager() override { return singleton_manager_; }
  Server::ServerLifecycleNotifier& lifecycleNotifier() override { return lifecycle_notifier_; }

private:
  Api::Api& api_;
  const Server::Options& options_;
  const std::string alpn_protocols_;
  Singleton::Manager& singleton_manager_;
  Server::ServerLifecycleNotifier& lifecycle_notifier_;
};

class HandshakerFactoryImpl : public Ssl::HandshakerFactory {
public:
  std::string name() const override { return "envoy.default_tls_handshaker"; }

  ProtobufTypes::MessagePtr createEmptyConfigProto() override {
    return ProtobufTypes::MessagePtr{new Envoy::Protobuf::Struct()};
  }

  Ssl::HandshakerFactoryCb createHandshakerCb(const Protobuf::Message&,
                                              Ssl::HandshakerFactoryContext&,
                                              ProtobufMessage::ValidationVisitor&) override {
    // The default HandshakerImpl doesn't take a config or use the HandshakerFactoryContext.
    return [](bssl::UniquePtr<SSL> ssl, int ssl_extended_socket_info_index,
              Ssl::HandshakeCallbacks* handshake_callbacks) {
      return std::make_shared<SslHandshakerImpl>(std::move(ssl), ssl_extended_socket_info_index,
                                                 handshake_callbacks);
    };
  }

  Ssl::HandshakerCapabilities capabilities() const override {
    // The default handshaker impl requires Envoy to handle all enumerated behaviors.
    return Ssl::HandshakerCapabilities{};
  }

  Ssl::SslCtxCb sslctxCb(Ssl::HandshakerFactoryContext&) const override {
    // The default handshaker impl doesn't additionally modify SSL_CTX.
    return nullptr;
  }

  static HandshakerFactory* getDefaultHandshakerFactory() {
    static HandshakerFactoryImpl default_handshaker_factory;
    return &default_handshaker_factory;
  }
};

} // namespace Tls
} // namespace TransportSockets
} // namespace Extensions
} // namespace Envoy<|MERGE_RESOLUTION|>--- conflicted
+++ resolved
@@ -121,13 +121,10 @@
   // NotStarted if no cert selection has ever been kicked off.
   Ssl::CertificateSelectionStatus cert_selection_result_{
       Ssl::CertificateSelectionStatus::NotStarted};
-<<<<<<< HEAD
+  // Stores the detailed certificate validation error message.
+  std::string cert_validation_error_;
   // Stores additional per-connection data needed by the certificate selector.
   Ssl::SelectionHandleConstSharedPtr cert_selection_handle_;
-=======
-  // Stores the detailed certificate validation error message.
-  std::string cert_validation_error_;
->>>>>>> ef484bc3
 };
 
 class SslHandshakerImpl : public ConnectionInfoImplBase,

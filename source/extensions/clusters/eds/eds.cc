#include "source/extensions/clusters/eds/eds.h"

#include "envoy/common/exception.h"
#include "envoy/config/cluster/v3/cluster.pb.h"
#include "envoy/config/core/v3/config_source.pb.h"
#include "envoy/service/discovery/v3/discovery.pb.h"

#include "source/common/common/assert.h"
#include "source/common/common/utility.h"
#include "source/common/config/api_version.h"
#include "source/common/config/decoded_resource_impl.h"
#include "source/common/grpc/common.h"

namespace Envoy {
namespace Upstream {

absl::StatusOr<std::unique_ptr<EdsClusterImpl>>
EdsClusterImpl::create(const envoy::config::cluster::v3::Cluster& cluster,
                       ClusterFactoryContext& cluster_context) {
  absl::Status creation_status = absl::OkStatus();
  std::unique_ptr<EdsClusterImpl> ret =
      absl::WrapUnique(new EdsClusterImpl(cluster, cluster_context, creation_status));
  RETURN_IF_NOT_OK(creation_status);
  return ret;
}

EdsClusterImpl::EdsClusterImpl(const envoy::config::cluster::v3::Cluster& cluster,
                               ClusterFactoryContext& cluster_context,
                               absl::Status& creation_status)
    : BaseDynamicClusterImpl(cluster, cluster_context, creation_status),
      Envoy::Config::SubscriptionBase<envoy::config::endpoint::v3::ClusterLoadAssignment>(
          cluster_context.messageValidationVisitor(), "cluster_name"),
      local_info_(cluster_context.serverFactoryContext().localInfo()),
      eds_resources_cache_(
          Runtime::runtimeFeatureEnabled("envoy.restart_features.use_eds_cache_for_ads")
              ? cluster_context.serverFactoryContext().clusterManager().edsResourcesCache()
              : absl::nullopt) {
  RETURN_ONLY_IF_NOT_OK_REF(creation_status);
  Event::Dispatcher& dispatcher = cluster_context.serverFactoryContext().mainThreadDispatcher();
  assignment_timeout_ = dispatcher.createTimer([this]() -> void { onAssignmentTimeout(); });
  const auto& eds_config = cluster.eds_cluster_config().eds_config();
  if (Config::SubscriptionFactory::isPathBasedConfigSource(
          eds_config.config_source_specifier_case())) {
    initialize_phase_ = InitializePhase::Primary;
  } else {
    initialize_phase_ = InitializePhase::Secondary;
  }
  const auto resource_name = getResourceName();
  if (Runtime::runtimeFeatureEnabled(
          "envoy.reloadable_features.xdstp_based_config_singleton_subscriptions")) {
    subscription_ = THROW_OR_RETURN_VALUE(
        cluster_context.serverFactoryContext().xdsManager().subscribeToSingletonResource(
            edsServiceName(), eds_config, Grpc::Common::typeUrl(resource_name), info_->statsScope(),
            *this, resource_decoder_, {}),
        Config::SubscriptionPtr);
  } else {
    subscription_ = THROW_OR_RETURN_VALUE(
        cluster_context.serverFactoryContext()
            .clusterManager()
            .subscriptionFactory()
            .subscriptionFromConfigSource(eds_config, Grpc::Common::typeUrl(resource_name),
                                          info_->statsScope(), *this, resource_decoder_, {}),
        Config::SubscriptionPtr);
  }
}

EdsClusterImpl::~EdsClusterImpl() {
  if (using_cached_resource_) {
    // Clear the callback as the subscription is no longer valid.
    eds_resources_cache_->removeCallback(edsServiceName(), this);
  }
}

void EdsClusterImpl::startPreInit() { subscription_->start({edsServiceName()}); }

void EdsClusterImpl::BatchUpdateHelper::batchUpdate(PrioritySet::HostUpdateCb& host_update_cb) {
  absl::flat_hash_set<std::string> all_new_hosts;
<<<<<<< HEAD
  PriorityStateManager priority_state_manager(parent_, parent_.local_info_, &host_update_cb,
                                              parent_.random_);
  THROW_IF_NOT_OK(parent_.validateEndpoints(cluster_load_assignment_.endpoints()));
=======
  PriorityStateManager priority_state_manager(parent_, parent_.local_info_, &host_update_cb);
>>>>>>> 5e41ea32
  for (const auto& locality_lb_endpoint : cluster_load_assignment_.endpoints()) {
    priority_state_manager.initializePriorityFor(locality_lb_endpoint);

    if (locality_lb_endpoint.has_leds_cluster_locality_config()) {
      // The locality uses LEDS, fetch its dynamic data, which must be ready, or otherwise
      // the batchUpdate method should not have been called.
      const auto& leds_config = locality_lb_endpoint.leds_cluster_locality_config();

      // The batchUpdate call must be performed after all the endpoints of all localities
      // were received.
      ASSERT(parent_.leds_localities_.find(leds_config) != parent_.leds_localities_.end() &&
             parent_.leds_localities_[leds_config]->isUpdated());
      for (const auto& [_, lb_endpoint] :
           parent_.leds_localities_[leds_config]->getEndpointsMap()) {
        updateLocalityEndpoints(lb_endpoint, locality_lb_endpoint, priority_state_manager,
                                all_new_hosts);
      }
    } else {
      for (const auto& lb_endpoint : locality_lb_endpoint.lb_endpoints()) {
        updateLocalityEndpoints(lb_endpoint, locality_lb_endpoint, priority_state_manager,
                                all_new_hosts);
      }
    }
  }

  // Track whether we rebuilt any LB structures.
  bool cluster_rebuilt = false;

  // Get the map of all the latest existing hosts, which is used to filter out the existing
  // hosts in the process of updating cluster memberships.
  HostMapConstSharedPtr all_hosts = parent_.prioritySet().crossPriorityHostMap();
  ASSERT(all_hosts != nullptr);

  const uint32_t overprovisioning_factor = PROTOBUF_GET_WRAPPED_OR_DEFAULT(
      cluster_load_assignment_.policy(), overprovisioning_factor, kDefaultOverProvisioningFactor);
  const bool weighted_priority_health =
      cluster_load_assignment_.policy().weighted_priority_health();

  LocalityWeightsMap empty_locality_map;

  // Loop over all priorities that exist in the new configuration.
  auto& priority_state = priority_state_manager.priorityState();
  for (size_t i = 0; i < priority_state.size(); ++i) {
    if (parent_.locality_weights_map_.size() <= i) {
      parent_.locality_weights_map_.resize(i + 1);
    }
    if (priority_state[i].first != nullptr) {
      cluster_rebuilt |= parent_.updateHostsPerLocality(
          i, weighted_priority_health, overprovisioning_factor, *priority_state[i].first,
          parent_.locality_weights_map_[i], priority_state[i].second, priority_state_manager,
          *all_hosts, all_new_hosts);
    } else {
      // If the new update contains a priority with no hosts, call the update function with an empty
      // set of hosts.
      cluster_rebuilt |=
          parent_.updateHostsPerLocality(i, weighted_priority_health, overprovisioning_factor, {},
                                         parent_.locality_weights_map_[i], empty_locality_map,
                                         priority_state_manager, *all_hosts, all_new_hosts);
    }
  }

  // Loop over all priorities not present in the config that already exists. This will
  // empty out any remaining priority that the config update did not refer to.
  for (size_t i = priority_state.size(); i < parent_.priority_set_.hostSetsPerPriority().size();
       ++i) {
    if (parent_.locality_weights_map_.size() <= i) {
      parent_.locality_weights_map_.resize(i + 1);
    }
    cluster_rebuilt |= parent_.updateHostsPerLocality(
        i, weighted_priority_health, overprovisioning_factor, {}, parent_.locality_weights_map_[i],
        empty_locality_map, priority_state_manager, *all_hosts, all_new_hosts);
  }

  if (!cluster_rebuilt) {
    parent_.info_->configUpdateStats().update_no_rebuild_.inc();
  }

  // If we didn't setup to initialize when our first round of health checking is complete, just
  // do it now.
  parent_.onPreInitComplete();
}

void EdsClusterImpl::BatchUpdateHelper::updateLocalityEndpoints(
    const envoy::config::endpoint::v3::LbEndpoint& lb_endpoint,
    const envoy::config::endpoint::v3::LocalityLbEndpoints& locality_lb_endpoint,
    PriorityStateManager& priority_state_manager, absl::flat_hash_set<std::string>& all_new_hosts) {
  const auto address =
      THROW_OR_RETURN_VALUE(parent_.resolveProtoAddress(lb_endpoint.endpoint().address()),
                            const Network::Address::InstanceConstSharedPtr);
  std::vector<Network::Address::InstanceConstSharedPtr> address_list;
  if (!lb_endpoint.endpoint().additional_addresses().empty()) {
    address_list.push_back(address);
    for (const auto& additional_address : lb_endpoint.endpoint().additional_addresses()) {
      Network::Address::InstanceConstSharedPtr address =
          returnOrThrow(parent_.resolveProtoAddress(additional_address.address()));
      address_list.emplace_back(address);
    }
    for (const Network::Address::InstanceConstSharedPtr& address : address_list) {
      // All addresses must by IP addresses.
      if (!address->ip()) {
        throwEnvoyExceptionOrPanic("additional_addresses must be IP addresses.");
      }
    }
  }

  // When the configuration contains duplicate hosts, only the first one will be retained.
  const auto address_as_string = address->asString();
  if (all_new_hosts.contains(address_as_string)) {
    return;
  }

  priority_state_manager.registerHostForPriority(lb_endpoint.endpoint().hostname(), address,
                                                 address_list, locality_lb_endpoint, lb_endpoint);
  all_new_hosts.emplace(address_as_string);
}

absl::Status
EdsClusterImpl::onConfigUpdate(const std::vector<Config::DecodedResourceRef>& resources,
                               const std::string&) {
  if (resources.empty()) {
    ENVOY_LOG(debug, "Missing ClusterLoadAssignment for {} in onConfigUpdate()", edsServiceName());
    info_->configUpdateStats().update_empty_.inc();
    onPreInitComplete();
    return absl::OkStatus();
  }
  if (resources.size() != 1) {
    return absl::InvalidArgumentError(
        fmt::format("Unexpected EDS resource length: {}", resources.size()));
  }

  envoy::config::endpoint::v3::ClusterLoadAssignment cluster_load_assignment =
      dynamic_cast<const envoy::config::endpoint::v3::ClusterLoadAssignment&>(
          resources[0].get().resource());
  if (cluster_load_assignment.cluster_name() != edsServiceName()) {
    return absl::InvalidArgumentError(fmt::format("Unexpected EDS cluster (expecting {}): {}",
                                                  edsServiceName(),
                                                  cluster_load_assignment.cluster_name()));
  }
  // Validate that each locality doesn't have both LEDS and endpoints defined.
  // TODO(adisuissa): This is only needed for the API v3 support. In future major versions
  // the oneof definition will take care of it.
  for (const auto& locality : cluster_load_assignment.endpoints()) {
    if (locality.has_leds_cluster_locality_config() && locality.lb_endpoints_size() > 0) {
      return absl::InvalidArgumentError(fmt::format(
          "A ClusterLoadAssignment for cluster {} cannot include both LEDS (resource: {}) and a "
          "list of endpoints.",
          edsServiceName(), locality.leds_cluster_locality_config().leds_collection_name()));
    }
  }

  // Disable timer (if enabled) as we have received new assignment.
  if (assignment_timeout_->enabled()) {
    assignment_timeout_->disableTimer();
    if (eds_resources_cache_.has_value()) {
      eds_resources_cache_->disableExpiryTimer(edsServiceName());
    }
  }
  // Check if endpoint_stale_after is set.
  const uint64_t stale_after_ms =
      PROTOBUF_GET_MS_OR_DEFAULT(cluster_load_assignment.policy(), endpoint_stale_after, 0);
  if (stale_after_ms > 0) {
    // Stat to track how often we receive valid assignment_timeout in response.
    info_->configUpdateStats().assignment_timeout_received_.inc();
    assignment_timeout_->enableTimer(std::chrono::milliseconds(stale_after_ms));
    if (eds_resources_cache_.has_value()) {
      eds_resources_cache_->setExpiryTimer(edsServiceName(),
                                           std::chrono::milliseconds(stale_after_ms));
    }
  }

  // Drop overload configuration parsing.
  absl::Status status = parseDropOverloadConfig(cluster_load_assignment);
  if (!status.ok()) {
    return status;
  }

  // Pause LEDS messages until the EDS config is finished processing.
  Config::ScopedResume maybe_resume_leds;
  const auto type_url = Config::getTypeUrl<envoy::config::endpoint::v3::LbEndpoint>();
  Config::ScopedResume resume_leds =
      transport_factory_context_->serverFactoryContext().xdsManager().pause(type_url);

  update(cluster_load_assignment);
  // If previously used a cached version, remove the subscription from the cache's
  // callbacks.
  if (using_cached_resource_) {
    eds_resources_cache_->removeCallback(edsServiceName(), this);
    using_cached_resource_ = false;
  }
  return absl::OkStatus();
}

void EdsClusterImpl::update(
    const envoy::config::endpoint::v3::ClusterLoadAssignment& cluster_load_assignment) {
  // Compare the current set of LEDS localities (localities using LEDS) to the one received in the
  // update. A LEDS locality can either be added, removed, or kept. If it is added we add a
  // subscription to it, and if it is removed we delete the subscription.
  LedsConfigSet cla_leds_configs;

  for (const auto& locality : cluster_load_assignment.endpoints()) {
    if (locality.has_leds_cluster_locality_config()) {
      cla_leds_configs.emplace(locality.leds_cluster_locality_config());
    }
  }

  // Remove the LEDS localities that are not needed anymore.
  absl::erase_if(leds_localities_, [&cla_leds_configs](const auto& item) {
    auto const& [leds_config, _] = item;
    // Returns true if the leds_config isn't in the cla_leds_configs
    return cla_leds_configs.find(leds_config) == cla_leds_configs.end();
  });

  // In case LEDS is used, store the cluster load assignment as a field
  // (optimize for no-copy).
  const envoy::config::endpoint::v3::ClusterLoadAssignment* used_load_assignment;
  if (!cla_leds_configs.empty() || eds_resources_cache_.has_value()) {
    cluster_load_assignment_ = std::make_unique<envoy::config::endpoint::v3::ClusterLoadAssignment>(
        std::move(cluster_load_assignment));
    used_load_assignment = cluster_load_assignment_.get();
  } else {
    cluster_load_assignment_ = nullptr;
    used_load_assignment = &cluster_load_assignment;
  }

  // Add all the LEDS localities that are new.
  for (const auto& leds_config : cla_leds_configs) {
    if (leds_localities_.find(leds_config) == leds_localities_.end()) {
      ENVOY_LOG(trace, "Found new LEDS config in EDS onConfigUpdate() for cluster {}: {}",
                edsServiceName(), leds_config.DebugString());

      // Create a new LEDS subscription and add it to the subscriptions map.
      LedsSubscriptionPtr leds_locality_subscription = std::make_unique<LedsSubscription>(
          leds_config, edsServiceName(), *transport_factory_context_, info_->statsScope(),
          [&, used_load_assignment]() {
            // Called upon an update to the locality.
            if (validateAllLedsUpdated()) {
              BatchUpdateHelper helper(*this, *used_load_assignment);
              priority_set_.batchHostUpdate(helper);
            }
          });
      leds_localities_.emplace(leds_config, std::move(leds_locality_subscription));
    }
  }

  // If all the LEDS localities are updated, the EDS update can occur. If not, then when the last
  // LEDS locality will be updated, it will trigger the EDS update helper.
  if (!validateAllLedsUpdated()) {
    return;
  }

  BatchUpdateHelper helper(*this, *used_load_assignment);
  priority_set_.batchHostUpdate(helper);
}

absl::Status
EdsClusterImpl::onConfigUpdate(const std::vector<Config::DecodedResourceRef>& added_resources,
                               const Protobuf::RepeatedPtrField<std::string>&, const std::string&) {
  return onConfigUpdate(added_resources, "");
}

void EdsClusterImpl::onAssignmentTimeout() {
  // We can no longer use the assignments, remove them.
  // TODO(vishalpowar) This is not going to work for incremental updates, and we
  // need to instead change the health status to indicate the assignments are
  // stale.
  // TODO(snowp): This should probably just use xDS TTLs?
  envoy::config::endpoint::v3::ClusterLoadAssignment resource;
  resource.set_cluster_name(edsServiceName());
  update(resource);

  if (eds_resources_cache_.has_value()) {
    // Clear the resource so it won't be used, and its watchers will be notified.
    eds_resources_cache_->removeResource(edsServiceName());
  }
  // Stat to track how often we end up with stale assignments.
  info_->configUpdateStats().assignment_stale_.inc();
}

void EdsClusterImpl::onCachedResourceRemoved(absl::string_view resource_name) {
  ASSERT(resource_name == edsServiceName());
  // Disable the timer if previously started.
  if (assignment_timeout_->enabled()) {
    assignment_timeout_->disableTimer();
    eds_resources_cache_->disableExpiryTimer(edsServiceName());
  }
  envoy::config::endpoint::v3::ClusterLoadAssignment resource;
  resource.set_cluster_name(edsServiceName());
  update(resource);
}

void EdsClusterImpl::reloadHealthyHostsHelper(const HostSharedPtr& host) {
  // Here we will see if we have a host that has been marked for deletion by service discovery
  // but has been stabilized due to passing active health checking. If such a host is now
  // failing active health checking we can remove it during this health check update.
  HostSharedPtr host_to_exclude = host;
  if (host_to_exclude != nullptr &&
      host_to_exclude->healthFlagGet(Host::HealthFlag::FAILED_ACTIVE_HC) &&
      host_to_exclude->healthFlagGet(Host::HealthFlag::PENDING_DYNAMIC_REMOVAL)) {
    // Empty for clarity.
  } else {
    // Do not exclude and remove the host during the update.
    host_to_exclude = nullptr;
  }

  const auto& host_sets = prioritySet().hostSetsPerPriority();
  for (size_t priority = 0; priority < host_sets.size(); ++priority) {
    const auto& host_set = host_sets[priority];

    // Filter current hosts in case we need to exclude a host.
    HostVectorSharedPtr hosts_copy(new HostVector());
    std::copy_if(host_set->hosts().begin(), host_set->hosts().end(),
                 std::back_inserter(*hosts_copy),
                 [&host_to_exclude](const HostSharedPtr& host) { return host_to_exclude != host; });

    // Setup a hosts to remove vector in case we need to exclude a host.
    HostVector hosts_to_remove;
    if (hosts_copy->size() != host_set->hosts().size()) {
      ASSERT(hosts_copy->size() == host_set->hosts().size() - 1);
      hosts_to_remove.emplace_back(host_to_exclude);
    }

    // Filter hosts per locality in case we need to exclude a host.
    HostsPerLocalityConstSharedPtr hosts_per_locality_copy = host_set->hostsPerLocality().filter(
        {[&host_to_exclude](const Host& host) { return &host != host_to_exclude.get(); }})[0];

    prioritySet().updateHosts(
        priority, HostSetImpl::partitionHosts(hosts_copy, hosts_per_locality_copy),
        host_set->localityWeights(), {}, hosts_to_remove, absl::nullopt, absl::nullopt);
  }
}

bool EdsClusterImpl::updateHostsPerLocality(
    const uint32_t priority, bool weighted_priority_health, const uint32_t overprovisioning_factor,
    const HostVector& new_hosts, LocalityWeightsMap& locality_weights_map,
    LocalityWeightsMap& new_locality_weights_map, PriorityStateManager& priority_state_manager,
    const HostMap& all_hosts, const absl::flat_hash_set<std::string>& all_new_hosts) {
  const auto& host_set = priority_set_.getOrCreateHostSet(priority, overprovisioning_factor);
  HostVectorSharedPtr current_hosts_copy(new HostVector(host_set.hosts()));

  HostVector hosts_added;
  HostVector hosts_removed;
  // We need to trigger updateHosts with the new host vectors if they have changed. We also do this
  // when the locality weight map or the overprovisioning factor. Note calling updateDynamicHostList
  // is responsible for both determining whether there was a change and to perform the actual update
  // to current_hosts_copy, so it must be called even if we know that we need to update (e.g. if the
  // overprovisioning factor changes).
  //
  // TODO(htuch): We eagerly update all the host sets here on weight changes, which may have
  // performance implications, since this has the knock on effect that we rebuild the load balancers
  // and locality scheduler. See the comment in BaseDynamicClusterImpl::updateDynamicHostList
  // about this. In the future we may need to do better here.
  const bool hosts_updated = updateDynamicHostList(new_hosts, *current_hosts_copy, hosts_added,
                                                   hosts_removed, all_hosts, all_new_hosts);
  if (hosts_updated || host_set.weightedPriorityHealth() != weighted_priority_health ||
      host_set.overprovisioningFactor() != overprovisioning_factor ||
      locality_weights_map != new_locality_weights_map) {
    ASSERT(std::all_of(current_hosts_copy->begin(), current_hosts_copy->end(),
                       [&](const auto& host) { return host->priority() == priority; }));
    locality_weights_map = new_locality_weights_map;
    ENVOY_LOG(debug,
              "EDS hosts or locality weights changed for cluster: {} current hosts {} priority {}",
              info_->name(), host_set.hosts().size(), host_set.priority());

    priority_state_manager.updateClusterPrioritySet(
        priority, std::move(current_hosts_copy), hosts_added, hosts_removed, absl::nullopt,
        weighted_priority_health, overprovisioning_factor);
    return true;
  }
  return false;
}

void EdsClusterImpl::onConfigUpdateFailed(Envoy::Config::ConfigUpdateFailureReason reason,
                                          const EnvoyException*) {
  ASSERT(Envoy::Config::ConfigUpdateFailureReason::ConnectionFailure != reason);
  // Config failure may happen if Envoy times out waiting for the EDS resource.
  // If it is a timeout, the eds resources cache is enabled,
  // and there is a cached ClusterLoadAssignment, then the cached assignment should be used.
  if (reason == Envoy::Config::ConfigUpdateFailureReason::FetchTimedout &&
      eds_resources_cache_.has_value()) {
    ENVOY_LOG(trace, "onConfigUpdateFailed due to timeout for {}, looking for cached resources",
              edsServiceName());
    auto cached_resource = eds_resources_cache_->getResource(edsServiceName(), this);
    if (cached_resource.has_value()) {
      ENVOY_LOG(
          debug,
          "Did not receive EDS response on time, using cached ClusterLoadAssignment for cluster {}",
          edsServiceName());
      envoy::config::endpoint::v3::ClusterLoadAssignment cached_load_assignment =
          dynamic_cast<const envoy::config::endpoint::v3::ClusterLoadAssignment&>(*cached_resource);
      info_->configUpdateStats().assignment_use_cached_.inc();
      using_cached_resource_ = true;
      update(cached_load_assignment);
      return;
    }
  }
  // We need to allow server startup to continue, even if we have a bad config.
  onPreInitComplete();
}

absl::StatusOr<std::pair<ClusterImplBaseSharedPtr, ThreadAwareLoadBalancerPtr>>
EdsClusterFactory::createClusterImpl(const envoy::config::cluster::v3::Cluster& cluster,
                                     ClusterFactoryContext& context) {
  // TODO(kbaichoo): EDS cluster should be able to support loading it's
  // configuration from the CustomClusterType protobuf. Currently it does not.
  // See: https://github.com/envoyproxy/envoy/issues/28752
  if (!cluster.has_eds_cluster_config()) {
    return absl::InvalidArgumentError("cannot create an EDS cluster without an EDS config");
  }

  absl::StatusOr<std::unique_ptr<EdsClusterImpl>> cluster_or_error =
      EdsClusterImpl::create(cluster, context);
  RETURN_IF_NOT_OK(cluster_or_error.status());
  return std::make_pair(std::move(*cluster_or_error), nullptr);
}

bool EdsClusterImpl::validateAllLedsUpdated() const {
  // Iterate through all LEDS based localities, and if they are all updated return true.
  for (const auto& [_, leds_subscription] : leds_localities_) {
    if (!leds_subscription->isUpdated()) {
      return false;
    }
  }
  return true;
}

/**
 * Static registration for the Eds cluster factory. @see RegisterFactory.
 */
REGISTER_FACTORY(EdsClusterFactory, ClusterFactory);

} // namespace Upstream
} // namespace Envoy<|MERGE_RESOLUTION|>--- conflicted
+++ resolved
@@ -75,13 +75,8 @@
 
 void EdsClusterImpl::BatchUpdateHelper::batchUpdate(PrioritySet::HostUpdateCb& host_update_cb) {
   absl::flat_hash_set<std::string> all_new_hosts;
-<<<<<<< HEAD
-  PriorityStateManager priority_state_manager(parent_, parent_.local_info_, &host_update_cb,
-                                              parent_.random_);
+  PriorityStateManager priority_state_manager(parent_, parent_.local_info_, &host_update_cb);
   THROW_IF_NOT_OK(parent_.validateEndpoints(cluster_load_assignment_.endpoints()));
-=======
-  PriorityStateManager priority_state_manager(parent_, parent_.local_info_, &host_update_cb);
->>>>>>> 5e41ea32
   for (const auto& locality_lb_endpoint : cluster_load_assignment_.endpoints()) {
     priority_state_manager.initializePriorityFor(locality_lb_endpoint);
 

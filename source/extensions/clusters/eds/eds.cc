--- conflicted
+++ resolved
@@ -18,16 +18,8 @@
     : BaseDynamicClusterImpl(cluster, cluster_context),
       Envoy::Config::SubscriptionBase<envoy::config::endpoint::v3::ClusterLoadAssignment>(
           cluster_context.messageValidationVisitor(), "cluster_name"),
-<<<<<<< HEAD
-      local_info_(cluster_context.serverFactoryContext().localInfo()),
-      cluster_name_(cluster.eds_cluster_config().service_name().empty()
-                        ? cluster.name()
-                        : cluster.eds_cluster_config().service_name()) {
+      local_info_(cluster_context.serverFactoryContext().localInfo()) {
   Event::Dispatcher& dispatcher = cluster_context.serverFactoryContext().mainThreadDispatcher();
-=======
-      local_info_(cluster_context.localInfo()) {
-  Event::Dispatcher& dispatcher = cluster_context.mainThreadDispatcher();
->>>>>>> d45b3982
   assignment_timeout_ = dispatcher.createTimer([this]() -> void { onAssignmentTimeout(); });
   const auto& eds_config = cluster.eds_cluster_config().eds_config();
   if (Config::SubscriptionFactory::isPathBasedConfigSource(

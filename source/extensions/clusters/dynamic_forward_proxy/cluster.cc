#include "extensions/clusters/dynamic_forward_proxy/cluster.h"

#include "envoy/config/cluster/v3/cluster.pb.h"
#include "envoy/extensions/clusters/dynamic_forward_proxy/v3/cluster.pb.h"
#include "envoy/extensions/clusters/dynamic_forward_proxy/v3/cluster.pb.validate.h"

#include "common/network/transport_socket_options_impl.h"

#include "extensions/common/dynamic_forward_proxy/dns_cache_manager_impl.h"

namespace Envoy {
namespace Extensions {
namespace Clusters {
namespace DynamicForwardProxy {

Cluster::Cluster(
    const envoy::config::cluster::v3::Cluster& cluster,
    const envoy::extensions::clusters::dynamic_forward_proxy::v3::ClusterConfig& config,
    Runtime::Loader& runtime,
    Extensions::Common::DynamicForwardProxy::DnsCacheManagerFactory& cache_manager_factory,
    const LocalInfo::LocalInfo& local_info,
    Server::Configuration::TransportSocketFactoryContextImpl& factory_context,
    Stats::ScopePtr&& stats_scope, bool added_via_api)
    : Upstream::BaseDynamicClusterImpl(cluster, runtime, factory_context, std::move(stats_scope),
                                       added_via_api, factory_context.dispatcher().timeSource()),
      dns_cache_manager_(cache_manager_factory.get()),
      dns_cache_(dns_cache_manager_->getCache(config.dns_cache_config())),
<<<<<<< HEAD
      update_callbacks_handle_(dns_cache_->addUpdateCallbacks(*this)), local_info_(local_info),
      host_map_(std::make_shared<HostInfoMap>()),
      time_source_(factory_context.dispatcher().timeSource()) {
=======
      update_callbacks_handle_(dns_cache_->addUpdateCallbacks(*this)), local_info_(local_info) {
>>>>>>> 8b1569ac
  // Block certain TLS context parameters that don't make sense on a cluster-wide scale. We will
  // support these parameters dynamically in the future. This is not an exhaustive list of
  // parameters that don't make sense but should be the most obvious ones that a user might set
  // in error.
  if (!cluster.hidden_envoy_deprecated_tls_context().sni().empty() ||
      !cluster.hidden_envoy_deprecated_tls_context()
           .common_tls_context()
           .validation_context()
           .hidden_envoy_deprecated_verify_subject_alt_name()
           .empty()) {
    throw EnvoyException(
        "dynamic_forward_proxy cluster cannot configure 'sni' or 'verify_subject_alt_name'");
  }
}

void Cluster::startPreInit() {
  // If we are attaching to a pre-populated cache we need to initialize our hosts.
  std::unique_ptr<Upstream::HostVector> hosts_added;
  dns_cache_->iterateHostMap(
      [&](absl::string_view host, const Common::DynamicForwardProxy::DnsHostInfoSharedPtr& info) {
        addOrUpdateHost(host, info, hosts_added);
      });
  if (hosts_added) {
    updatePriorityState(*hosts_added, {});
  }
  onPreInitComplete();
}

void Cluster::addOrUpdateHost(
    absl::string_view host,
    const Extensions::Common::DynamicForwardProxy::DnsHostInfoSharedPtr& host_info,
    std::unique_ptr<Upstream::HostVector>& hosts_added) {
  Upstream::LogicalHostSharedPtr emplaced_host;
  {
    absl::WriterMutexLock lock{&host_map_lock_};
    // We should never get a host with no address from the cache.
    ASSERT(host_info->address() != nullptr);

    // NOTE: Right now we allow a DNS cache to be shared between multiple clusters. Though we have
    // connection/request circuit breakers on the cluster, we don't have any way to control the
    // maximum hosts on a cluster. We currently assume that host data shared via shared pointer is a
    // marginal memory cost above that already used by connections and requests, so relying on
    // connection/request circuit breakers is sufficient. We may have to revisit this in the future.
    const auto host_map_it = host_map_.find(host);
    if (host_map_it != host_map_.end()) {
      // If we only have an address change, we can do that swap inline without any other updates.
      // The appropriate R/W locking is in place to allow this. The details of this locking are:
      //  - Hosts are not thread local, they are global.
      //  - We take a read lock when reading the address and a write lock when changing it.
      //  - Address updates are very rare.
      //  - Address reads are only done when a connection is being made and a "real" host
      //    description is created or the host is queried via the admin endpoint. Both of
      //    these operations are relatively rare and the read lock is held for a short period
      //    of time.
      //
      // TODO(mattklein123): Right now the dynamic forward proxy / DNS cache works similar to how
      //                     logical DNS works, meaning that we only store a single address per
      //                     resolution. It would not be difficult to also expose strict DNS
      //                     semantics, meaning the cache would expose multiple addresses and the
      //                     cluster would create multiple logical hosts based on those addresses.
      //                     We will leave this is a follow up depending on need.
      ASSERT(host_info == host_map_it->second.shared_host_info_);
      ASSERT(host_map_it->second.shared_host_info_->address() !=
             host_map_it->second.logical_host_->address());
      ENVOY_LOG(debug, "updating dfproxy cluster host address '{}'", host);
      host_map_it->second.logical_host_->setNewAddress(host_info->address(), dummy_lb_endpoint_);
      return;
    }

    ENVOY_LOG(debug, "adding new dfproxy cluster host '{}'", host);

    emplaced_host = host_map_
                        .try_emplace(host, host_info,
                                     std::make_shared<Upstream::LogicalHost>(
                                         info(), std::string{host}, host_info->address(),
                                         dummy_locality_lb_endpoint_, dummy_lb_endpoint_, nullptr,
                                         time_source_))
                        .first->second.logical_host_;
  }

  ASSERT(emplaced_host);
  if (hosts_added == nullptr) {
    hosts_added = std::make_unique<Upstream::HostVector>();
  }
  hosts_added->emplace_back(emplaced_host);
}

void Cluster::onDnsHostAddOrUpdate(
    const std::string& host,
    const Extensions::Common::DynamicForwardProxy::DnsHostInfoSharedPtr& host_info) {
  ENVOY_LOG(debug, "Adding host info for {}", host);

  std::unique_ptr<Upstream::HostVector> hosts_added;
  addOrUpdateHost(host, host_info, hosts_added);
  if (hosts_added != nullptr) {
    ASSERT(!hosts_added->empty());
    updatePriorityState(*hosts_added, {});
  }
}

void Cluster::updatePriorityState(const Upstream::HostVector& hosts_added,
                                  const Upstream::HostVector& hosts_removed) {
  Upstream::PriorityStateManager priority_state_manager(*this, local_info_, nullptr);
  priority_state_manager.initializePriorityFor(dummy_locality_lb_endpoint_);
  {
    absl::ReaderMutexLock lock{&host_map_lock_};
    for (const auto& host : host_map_) {
      priority_state_manager.registerHostForPriority(host.second.logical_host_,
                                                     dummy_locality_lb_endpoint_);
    }
  }
  priority_state_manager.updateClusterPrioritySet(
      0, std::move(priority_state_manager.priorityState()[0].first), hosts_added, hosts_removed,
      absl::nullopt, absl::nullopt);
}

void Cluster::onDnsHostRemove(const std::string& host) {
  Upstream::HostVector hosts_removed;
  {
    absl::WriterMutexLock lock{&host_map_lock_};
    const auto host_map_it = host_map_.find(host);
    ASSERT(host_map_it != host_map_.end());
    hosts_removed.emplace_back(host_map_it->second.logical_host_);
    host_map_.erase(host);
    ENVOY_LOG(debug, "removing dfproxy cluster host '{}'", host);
  }
  updatePriorityState({}, hosts_removed);
}

Upstream::HostConstSharedPtr
Cluster::LoadBalancer::chooseHost(Upstream::LoadBalancerContext* context) {
  if (!context) {
    return nullptr;
  }

  absl::string_view host;
  if (context->downstreamHeaders()) {
    host = context->downstreamHeaders()->getHostValue();
  } else if (context->downstreamConnection()) {
    host = context->downstreamConnection()->requestedServerName();
  }

  if (host.empty()) {
    return nullptr;
  }
  {
    absl::ReaderMutexLock lock{&cluster_.host_map_lock_};
    const auto host_it = cluster_.host_map_.find(host);
    if (host_it == cluster_.host_map_.end()) {
      return nullptr;
    } else {
      host_it->second.shared_host_info_->touch();
      return host_it->second.logical_host_;
    }
  }
}

std::pair<Upstream::ClusterImplBaseSharedPtr, Upstream::ThreadAwareLoadBalancerPtr>
ClusterFactory::createClusterWithConfig(
    const envoy::config::cluster::v3::Cluster& cluster,
    const envoy::extensions::clusters::dynamic_forward_proxy::v3::ClusterConfig& proto_config,
    Upstream::ClusterFactoryContext& context,
    Server::Configuration::TransportSocketFactoryContextImpl& socket_factory_context,
    Stats::ScopePtr&& stats_scope) {
  Extensions::Common::DynamicForwardProxy::DnsCacheManagerFactoryImpl cache_manager_factory(
      context.singletonManager(), context.dispatcher(), context.tls(),
      context.api().randomGenerator(), context.runtime(), context.stats());
  envoy::config::cluster::v3::Cluster cluster_config = cluster;
  if (cluster_config.has_upstream_http_protocol_options()) {
    if (!proto_config.allow_insecure_cluster_options() &&
        (!cluster_config.upstream_http_protocol_options().auto_sni() ||
         !cluster_config.upstream_http_protocol_options().auto_san_validation())) {
      throw EnvoyException(
          "dynamic_forward_proxy cluster must have auto_sni and auto_san_validation true when "
          "configured with upstream_http_protocol_options");
    }
  } else {
    cluster_config.mutable_upstream_http_protocol_options()->set_auto_sni(true);
    cluster_config.mutable_upstream_http_protocol_options()->set_auto_san_validation(true);
  }

  auto new_cluster = std::make_shared<Cluster>(
      cluster_config, proto_config, context.runtime(), cache_manager_factory, context.localInfo(),
      socket_factory_context, std::move(stats_scope), context.addedViaApi());
  auto lb = std::make_unique<Cluster::ThreadAwareLoadBalancer>(*new_cluster);
  return std::make_pair(new_cluster, std::move(lb));
}

REGISTER_FACTORY(ClusterFactory, Upstream::ClusterFactory);

} // namespace DynamicForwardProxy
} // namespace Clusters
} // namespace Extensions
} // namespace Envoy<|MERGE_RESOLUTION|>--- conflicted
+++ resolved
@@ -25,13 +25,8 @@
                                        added_via_api, factory_context.dispatcher().timeSource()),
       dns_cache_manager_(cache_manager_factory.get()),
       dns_cache_(dns_cache_manager_->getCache(config.dns_cache_config())),
-<<<<<<< HEAD
       update_callbacks_handle_(dns_cache_->addUpdateCallbacks(*this)), local_info_(local_info),
-      host_map_(std::make_shared<HostInfoMap>()),
       time_source_(factory_context.dispatcher().timeSource()) {
-=======
-      update_callbacks_handle_(dns_cache_->addUpdateCallbacks(*this)), local_info_(local_info) {
->>>>>>> 8b1569ac
   // Block certain TLS context parameters that don't make sense on a cluster-wide scale. We will
   // support these parameters dynamically in the future. This is not an exhaustive list of
   // parameters that don't make sense but should be the most obvious ones that a user might set

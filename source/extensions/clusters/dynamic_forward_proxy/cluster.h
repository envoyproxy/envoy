--- conflicted
+++ resolved
@@ -21,15 +21,9 @@
 public:
   Cluster(const envoy::config::cluster::v3::Cluster& cluster,
           const envoy::extensions::clusters::dynamic_forward_proxy::v3::ClusterConfig& config,
-<<<<<<< HEAD
-          Upstream::ClusterFactoryContext& context, Runtime::Loader& runtime,
-          Extensions::Common::DynamicForwardProxy::DnsCacheManagerFactory& cache_manager_factory,
-          const LocalInfo::LocalInfo& local_info, bool added_via_api);
-  ~Cluster() override;
-=======
           Upstream::ClusterFactoryContext& context,
           Extensions::Common::DynamicForwardProxy::DnsCacheManagerFactory& cache_manager_factory);
->>>>>>> 1dbf2163
+  ~Cluster() override;
 
   // Upstream::Cluster
   Upstream::Cluster::InitializePhase initializePhase() const override {

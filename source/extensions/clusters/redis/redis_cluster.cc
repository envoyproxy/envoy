#include "redis_cluster.h"

#include "envoy/config/cluster/redis/redis_cluster.pb.h"
#include "envoy/config/cluster/redis/redis_cluster.pb.validate.h"
#include "envoy/config/cluster/v3/cluster.pb.h"
#include "envoy/extensions/filters/network/redis_proxy/v3/redis_proxy.pb.h"
#include "envoy/extensions/filters/network/redis_proxy/v3/redis_proxy.pb.validate.h"

namespace Envoy {
namespace Extensions {
namespace Clusters {
namespace Redis {

namespace {
Extensions::NetworkFilters::Common::Redis::Client::DoNothingPoolCallbacks null_pool_callbacks;
} // namespace

RedisCluster::RedisCluster(
    const envoy::config::cluster::v3::Cluster& cluster,
    const envoy::config::cluster::redis::RedisClusterConfig& redis_cluster,
    NetworkFilters::Common::Redis::Client::ClientFactory& redis_client_factory,
    Upstream::ClusterManager& cluster_manager, Runtime::Loader& runtime, Api::Api& api,
    Network::DnsResolverSharedPtr dns_resolver,
    Server::Configuration::TransportSocketFactoryContextImpl& factory_context,
    Stats::ScopePtr&& stats_scope, bool added_via_api,
    ClusterSlotUpdateCallBackSharedPtr lb_factory)
    : Upstream::BaseDynamicClusterImpl(cluster, runtime, factory_context, std::move(stats_scope),
                                       added_via_api, factory_context.dispatcher().timeSource()),
      cluster_manager_(cluster_manager),
      cluster_refresh_rate_(std::chrono::milliseconds(
          PROTOBUF_GET_MS_OR_DEFAULT(redis_cluster, cluster_refresh_rate, 5000))),
      cluster_refresh_timeout_(std::chrono::milliseconds(
          PROTOBUF_GET_MS_OR_DEFAULT(redis_cluster, cluster_refresh_timeout, 3000))),
      redirect_refresh_interval_(std::chrono::milliseconds(
          PROTOBUF_GET_MS_OR_DEFAULT(redis_cluster, redirect_refresh_interval, 5000))),
      redirect_refresh_threshold_(
          PROTOBUF_GET_WRAPPED_OR_DEFAULT(redis_cluster, redirect_refresh_threshold, 5)),
      failure_refresh_threshold_(redis_cluster.failure_refresh_threshold()),
      host_degraded_refresh_threshold_(redis_cluster.host_degraded_refresh_threshold()),
      dispatcher_(factory_context.dispatcher()), dns_resolver_(std::move(dns_resolver)),
      dns_lookup_family_(Upstream::getDnsLookupFamilyFromCluster(cluster)),
      load_assignment_(
          cluster.has_load_assignment()
              ? cluster.load_assignment()
              : Config::Utility::translateClusterHosts(cluster.hidden_envoy_deprecated_hosts())),
      local_info_(factory_context.localInfo()), random_(api.randomGenerator()),
      redis_discovery_session_(*this, redis_client_factory), lb_factory_(std::move(lb_factory)),
      auth_username_(
          NetworkFilters::RedisProxy::ProtocolOptionsConfigImpl::authUsername(info(), api)),
      auth_password_(
          NetworkFilters::RedisProxy::ProtocolOptionsConfigImpl::authPassword(info(), api)),
      cluster_name_(cluster.name()),
      refresh_manager_(Common::Redis::getClusterRefreshManager(
          factory_context.singletonManager(), factory_context.dispatcher(),
          factory_context.clusterManager(), factory_context.api().timeSource())),
      registration_handle_(refresh_manager_->registerCluster(
          cluster_name_, redirect_refresh_interval_, redirect_refresh_threshold_,
          failure_refresh_threshold_, host_degraded_refresh_threshold_, [&]() {
            redis_discovery_session_.resolve_timer_->enableTimer(std::chrono::milliseconds(0));
          })) {
  const auto& locality_lb_endpoints = load_assignment_.endpoints();
  for (const auto& locality_lb_endpoint : locality_lb_endpoints) {
    for (const auto& lb_endpoint : locality_lb_endpoint.lb_endpoints()) {
      const auto& host = lb_endpoint.endpoint().address();
      dns_discovery_resolve_targets_.emplace_back(new DnsDiscoveryResolveTarget(
          *this, host.socket_address().address(), host.socket_address().port_value()));
    }
  }
}

void RedisCluster::startPreInit() {
  for (const DnsDiscoveryResolveTargetPtr& target : dns_discovery_resolve_targets_) {
    target->startResolveDns();
  }
}

void RedisCluster::updateAllHosts(const Upstream::HostVector& hosts_added,
                                  const Upstream::HostVector& hosts_removed,
                                  uint32_t current_priority) {
  Upstream::PriorityStateManager priority_state_manager(*this, local_info_, nullptr);

  auto locality_lb_endpoint = localityLbEndpoint();
  priority_state_manager.initializePriorityFor(locality_lb_endpoint);
  for (const Upstream::HostSharedPtr& host : hosts_) {
    if (locality_lb_endpoint.priority() == current_priority) {
      priority_state_manager.registerHostForPriority(host, locality_lb_endpoint);
    }
  }

  priority_state_manager.updateClusterPrioritySet(
      current_priority, std::move(priority_state_manager.priorityState()[current_priority].first),
      hosts_added, hosts_removed, absl::nullopt);
}

void RedisCluster::onClusterSlotUpdate(ClusterSlotsPtr&& slots) {
  Upstream::HostVector new_hosts;

  for (const ClusterSlot& slot : *slots) {
    new_hosts.emplace_back(new RedisHost(info(), "", slot.primary(), *this, true, time_source_));
    for (auto const& replica : slot.replicas()) {
      new_hosts.emplace_back(new RedisHost(info(), "", replica, *this, false, time_source_));
    }
  }

  absl::node_hash_map<std::string, Upstream::HostSharedPtr> updated_hosts;
  Upstream::HostVector hosts_added;
  Upstream::HostVector hosts_removed;
  const bool host_updated = updateDynamicHostList(new_hosts, hosts_, hosts_added, hosts_removed,
                                                  updated_hosts, all_hosts_);
  const bool slot_updated =
      lb_factory_ ? lb_factory_->onClusterSlotUpdate(std::move(slots), updated_hosts) : false;

  // If slot is updated, call updateAllHosts regardless of if there's new hosts to force
  // update of the thread local load balancers.
  if (host_updated || slot_updated) {
    ASSERT(std::all_of(hosts_.begin(), hosts_.end(), [&](const auto& host) {
      return host->priority() == localityLbEndpoint().priority();
    }));
    updateAllHosts(hosts_added, hosts_removed, localityLbEndpoint().priority());
  } else {
    info_->stats().update_no_rebuild_.inc();
  }

  all_hosts_ = std::move(updated_hosts);

  // TODO(hyang): If there is an initialize callback, fire it now. Note that if the
  // cluster refers to multiple DNS names, this will return initialized after a single
  // DNS resolution completes. This is not perfect but is easier to code and it is unclear
  // if the extra complexity is needed so will start with this.
  onPreInitComplete();
}

void RedisCluster::reloadHealthyHostsHelper(const Upstream::HostSharedPtr& host) {
  if (lb_factory_) {
    lb_factory_->onHostHealthUpdate();
  }
  if (host && (host->health() == Upstream::Host::Health::Degraded ||
               host->health() == Upstream::Host::Health::Unhealthy)) {
    refresh_manager_->onHostDegraded(cluster_name_);
  }
  ClusterImplBase::reloadHealthyHostsHelper(host);
}

// DnsDiscoveryResolveTarget
RedisCluster::DnsDiscoveryResolveTarget::DnsDiscoveryResolveTarget(RedisCluster& parent,
                                                                   const std::string& dns_address,
                                                                   const uint32_t port)
    : parent_(parent), dns_address_(dns_address), port_(port) {}

RedisCluster::DnsDiscoveryResolveTarget::~DnsDiscoveryResolveTarget() {
  if (active_query_) {
    active_query_->cancel();
  }
  // Disable timer for mock tests.
  if (resolve_timer_) {
    resolve_timer_->disableTimer();
  }
}

void RedisCluster::DnsDiscoveryResolveTarget::startResolveDns() {
  ENVOY_LOG(trace, "starting async DNS resolution for {}", dns_address_);

  active_query_ = parent_.dns_resolver_->resolve(
      dns_address_, parent_.dns_lookup_family_,
      [this](Network::DnsResolver::ResolutionStatus status,
             std::list<Network::DnsResponse>&& response) -> void {
        active_query_ = nullptr;
        ENVOY_LOG(trace, "async DNS resolution complete for {}", dns_address_);
        if (status == Network::DnsResolver::ResolutionStatus::Failure || response.empty()) {
          if (status == Network::DnsResolver::ResolutionStatus::Failure) {
            parent_.info_->stats().update_failure_.inc();
          } else {
            parent_.info_->stats().update_empty_.inc();
          }

          if (!resolve_timer_) {
            resolve_timer_ =
                parent_.dispatcher_.createTimer([this]() -> void { startResolveDns(); });
          }
          // if the initial dns resolved to empty, we'll skip the redis discovery phase and
          // treat it as an empty cluster.
          parent_.onPreInitComplete();
          resolve_timer_->enableTimer(parent_.cluster_refresh_rate_);
        } else {
          // Once the DNS resolve the initial set of addresses, call startResolveRedis on
          // the RedisDiscoverySession. The RedisDiscoverySession will using the "cluster
          // slots" command for service discovery and slot allocation. All subsequent
          // discoveries are handled by RedisDiscoverySession and will not use DNS
          // resolution again.
          parent_.redis_discovery_session_.registerDiscoveryAddress(std::move(response), port_);
          parent_.redis_discovery_session_.startResolveRedis();
        }
      });
}

// RedisCluster
RedisCluster::RedisDiscoverySession::RedisDiscoverySession(
    Envoy::Extensions::Clusters::Redis::RedisCluster& parent,
    NetworkFilters::Common::Redis::Client::ClientFactory& client_factory)
    : parent_(parent), dispatcher_(parent.dispatcher_),
      resolve_timer_(parent.dispatcher_.createTimer([this]() -> void { startResolveRedis(); })),
      client_factory_(client_factory), buffer_timeout_(0),
      redis_command_stats_(
          NetworkFilters::Common::Redis::RedisCommandStats::createRedisCommandStats(
              parent_.info()->statsScope().symbolTable())) {}

// Convert the cluster slot IP/Port response to and address, return null if the response
// does not match the expected type.
Network::Address::InstanceConstSharedPtr
RedisCluster::RedisDiscoverySession::RedisDiscoverySession::ProcessCluster(
    const NetworkFilters::Common::Redis::RespValue& value) {
  if (value.type() != NetworkFilters::Common::Redis::RespType::Array) {
    return nullptr;
  }
  auto& array = value.asArray();

  if (array.size() < 2 || array[0].type() != NetworkFilters::Common::Redis::RespType::BulkString ||
      array[1].type() != NetworkFilters::Common::Redis::RespType::Integer) {
    return nullptr;
  }

  try {
    return Network::Utility::parseInternetAddress(array[0].asString(), array[1].asInteger(), false);
  } catch (const EnvoyException& ex) {
    ENVOY_LOG(debug, "Invalid ip address in CLUSTER SLOTS response: {}", ex.what());
    return nullptr;
  }
}

RedisCluster::RedisDiscoverySession::~RedisDiscoverySession() {
  if (current_request_) {
    current_request_->cancel();
    current_request_ = nullptr;
  }
  // Disable timer for mock tests.
  if (resolve_timer_) {
    resolve_timer_->disableTimer();
  }

  while (!client_map_.empty()) {
    client_map_.begin()->second->client_->close();
  }
}

void RedisCluster::RedisDiscoveryClient::onEvent(Network::ConnectionEvent event) {
  if (event == Network::ConnectionEvent::RemoteClose ||
      event == Network::ConnectionEvent::LocalClose) {
    auto client_to_delete = parent_.client_map_.find(host_);
    ASSERT(client_to_delete != parent_.client_map_.end());
    parent_.dispatcher_.deferredDelete(std::move(client_to_delete->second->client_));
    parent_.client_map_.erase(client_to_delete);
  }
}

void RedisCluster::RedisDiscoverySession::registerDiscoveryAddress(
    std::list<Envoy::Network::DnsResponse>&& response, const uint32_t port) {
  // Since the address from DNS does not have port, we need to make a new address that has
  // port in it.
  for (const Network::DnsResponse& res : response) {
    ASSERT(res.address_ != nullptr);
    discovery_address_list_.push_back(Network::Utility::getAddressWithPort(*(res.address_), port));
  }
}

void RedisCluster::RedisDiscoverySession::startResolveRedis() {
  parent_.info_->stats().update_attempt_.inc();
  // If a resolution is currently in progress, skip it.
  if (current_request_) {
    return;
  }

  // If hosts is empty, we haven't received a successful result from the CLUSTER SLOTS call
  // yet. So, pick a random discovery address from dns and make a request.
  Upstream::HostSharedPtr host;
  if (parent_.hosts_.empty()) {
    const int rand_idx = parent_.random_.random() % discovery_address_list_.size();
    auto it = discovery_address_list_.begin();
<<<<<<< HEAD
    host = Upstream::HostSharedPtr{
        new RedisHost(parent_.info(), "", *std::next(it, rand_idx), parent_, true)};
=======
    std::next(it, rand_idx);
    host = Upstream::HostSharedPtr{
        new RedisHost(parent_.info(), "", *it, parent_, true, parent_.timeSource())};
>>>>>>> 5e2a0e6a
  } else {
    const int rand_idx = parent_.random_.random() % parent_.hosts_.size();
    host = parent_.hosts_[rand_idx];
  }

  current_host_address_ = host->address()->asString();
  RedisDiscoveryClientPtr& client = client_map_[current_host_address_];
  if (!client) {
    client = std::make_unique<RedisDiscoveryClient>(*this);
    client->host_ = current_host_address_;
    client->client_ = client_factory_.create(host, dispatcher_, *this, redis_command_stats_,
                                             parent_.info()->statsScope(), parent_.auth_username_,
                                             parent_.auth_password_);
    client->client_->addConnectionCallbacks(*client);
  }

  current_request_ = client->client_->makeRequest(ClusterSlotsRequest::instance_, *this);
}

void RedisCluster::RedisDiscoverySession::onResponse(
    NetworkFilters::Common::Redis::RespValuePtr&& value) {
  current_request_ = nullptr;

  const uint32_t SlotRangeStart = 0;
  const uint32_t SlotRangeEnd = 1;
  const uint32_t SlotPrimary = 2;
  const uint32_t SlotReplicaStart = 3;

  // Do nothing if the cluster is empty.
  if (value->type() != NetworkFilters::Common::Redis::RespType::Array || value->asArray().empty()) {
    onUnexpectedResponse(value);
    return;
  }

  auto slots = std::make_unique<std::vector<ClusterSlot>>();

  // Loop through the cluster slot response and error checks for each field.
  for (const NetworkFilters::Common::Redis::RespValue& part : value->asArray()) {
    if (part.type() != NetworkFilters::Common::Redis::RespType::Array) {
      onUnexpectedResponse(value);
      return;
    }
    const std::vector<NetworkFilters::Common::Redis::RespValue>& slot_range = part.asArray();
    if (slot_range.size() < 3 ||
        slot_range[SlotRangeStart].type() !=
            NetworkFilters::Common::Redis::RespType::Integer || // Start slot range is an
                                                                // integer.
        slot_range[SlotRangeEnd].type() !=
            NetworkFilters::Common::Redis::RespType::Integer) { // End slot range is an
                                                                // integer.
      onUnexpectedResponse(value);
      return;
    }

    // Field 2: Primary address for slot range
    auto primary_address = ProcessCluster(slot_range[SlotPrimary]);
    if (!primary_address) {
      onUnexpectedResponse(value);
      return;
    }

    slots->emplace_back(slot_range[SlotRangeStart].asInteger(),
                        slot_range[SlotRangeEnd].asInteger(), primary_address);

    for (auto replica = std::next(slot_range.begin(), SlotReplicaStart);
         replica != slot_range.end(); ++replica) {
      auto replica_address = ProcessCluster(*replica);
      if (!replica_address) {
        onUnexpectedResponse(value);
        return;
      }
      slots->back().addReplica(std::move(replica_address));
    }
  }

  parent_.onClusterSlotUpdate(std::move(slots));
  resolve_timer_->enableTimer(parent_.cluster_refresh_rate_);
}

void RedisCluster::RedisDiscoverySession::onUnexpectedResponse(
    const NetworkFilters::Common::Redis::RespValuePtr& value) {
  ENVOY_LOG(warn, "Unexpected response to cluster slot command: {}", value->toString());
  this->parent_.info_->stats().update_failure_.inc();
  resolve_timer_->enableTimer(parent_.cluster_refresh_rate_);
}

void RedisCluster::RedisDiscoverySession::onFailure() {
  current_request_ = nullptr;
  if (!current_host_address_.empty()) {
    auto client_to_delete = client_map_.find(current_host_address_);
    client_to_delete->second->client_->close();
  }
  parent_.info()->stats().update_failure_.inc();
  resolve_timer_->enableTimer(parent_.cluster_refresh_rate_);
}

RedisCluster::ClusterSlotsRequest RedisCluster::ClusterSlotsRequest::instance_;

std::pair<Upstream::ClusterImplBaseSharedPtr, Upstream::ThreadAwareLoadBalancerPtr>
RedisClusterFactory::createClusterWithConfig(
    const envoy::config::cluster::v3::Cluster& cluster,
    const envoy::config::cluster::redis::RedisClusterConfig& proto_config,
    Upstream::ClusterFactoryContext& context,
    Envoy::Server::Configuration::TransportSocketFactoryContextImpl& socket_factory_context,
    Envoy::Stats::ScopePtr&& stats_scope) {
  if (!cluster.has_cluster_type() ||
      cluster.cluster_type().name() != Extensions::Clusters::ClusterTypes::get().Redis) {
    throw EnvoyException("Redis cluster can only created with redis cluster type.");
  }
  // TODO(hyang): This is needed to migrate existing cluster, disallow using other lb_policy
  // in the future
  if (cluster.lb_policy() != envoy::config::cluster::v3::Cluster::CLUSTER_PROVIDED) {
    return std::make_pair(std::make_shared<RedisCluster>(
                              cluster, proto_config,
                              NetworkFilters::Common::Redis::Client::ClientFactoryImpl::instance_,
                              context.clusterManager(), context.runtime(), context.api(),
                              selectDnsResolver(cluster, context), socket_factory_context,
                              std::move(stats_scope), context.addedViaApi(), nullptr),
                          nullptr);
  }
  auto lb_factory =
      std::make_shared<RedisClusterLoadBalancerFactory>(context.api().randomGenerator());
  return std::make_pair(std::make_shared<RedisCluster>(
                            cluster, proto_config,
                            NetworkFilters::Common::Redis::Client::ClientFactoryImpl::instance_,
                            context.clusterManager(), context.runtime(), context.api(),
                            selectDnsResolver(cluster, context), socket_factory_context,
                            std::move(stats_scope), context.addedViaApi(), lb_factory),
                        std::make_unique<RedisClusterThreadAwareLoadBalancer>(lb_factory));
}

REGISTER_FACTORY(RedisClusterFactory, Upstream::ClusterFactory);

} // namespace Redis
} // namespace Clusters
} // namespace Extensions
} // namespace Envoy<|MERGE_RESOLUTION|>--- conflicted
+++ resolved
@@ -274,15 +274,9 @@
   Upstream::HostSharedPtr host;
   if (parent_.hosts_.empty()) {
     const int rand_idx = parent_.random_.random() % discovery_address_list_.size();
-    auto it = discovery_address_list_.begin();
-<<<<<<< HEAD
-    host = Upstream::HostSharedPtr{
-        new RedisHost(parent_.info(), "", *std::next(it, rand_idx), parent_, true)};
-=======
-    std::next(it, rand_idx);
+    auto it = std::next(discovery_address_list_.begin(), rand_idx);
     host = Upstream::HostSharedPtr{
         new RedisHost(parent_.info(), "", *it, parent_, true, parent_.timeSource())};
->>>>>>> 5e2a0e6a
   } else {
     const int rand_idx = parent_.random_.random() % parent_.hosts_.size();
     host = parent_.hosts_[rand_idx];

--- conflicted
+++ resolved
@@ -279,11 +279,7 @@
     auto it = discovery_address_list_.begin();
     std::next(it, rand_idx);
     host = Upstream::HostSharedPtr{
-<<<<<<< HEAD
-        new RedisHost(parent_.info(), "", *it, parent_, true, parent_.time_source_)};
-=======
         new RedisHost(parent_.info(), "", *it, parent_, true, parent_.timeSource())};
->>>>>>> 0f7952d1
   } else {
     const int rand_idx = parent_.random_.random() % parent_.hosts_.size();
     host = parent_.hosts_[rand_idx];

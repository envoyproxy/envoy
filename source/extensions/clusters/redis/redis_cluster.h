--- conflicted
+++ resolved
@@ -214,16 +214,11 @@
     uint32_t maxBufferSizeBeforeFlush() const override { return 0; }
     std::chrono::milliseconds bufferFlushTimeoutInMs() const override { return buffer_timeout_; }
     uint32_t maxUpstreamUnknownConnections() const override { return 0; }
-<<<<<<< HEAD
+    bool enableCommandStats() const override { return false; }
     // For any readPolicy other than Master, the RedisClientFactory will send a READONLY command
     // when establishing a new connection. Since we're only using this for making the "cluster
     // slots" commands, the READONLY command is not relevant in this context. We're setting it to
     // Master to avoid the additional READONLY command.
-=======
-    bool enableCommandStats() const override { return false; }
-    // This is effectively not in used for making the "Cluster Slots" calls.
-    // since we call cluster slots on both the master and slaves, ANY is more appropriate here.
->>>>>>> 38b926c6
     Extensions::NetworkFilters::Common::Redis::Client::ReadPolicy readPolicy() const override {
       return Extensions::NetworkFilters::Common::Redis::Client::ReadPolicy::Master;
     }

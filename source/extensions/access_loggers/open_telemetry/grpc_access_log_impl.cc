#include "extensions/access_loggers/open_telemetry/grpc_access_log_impl.h"

#include "envoy/extensions/access_loggers/grpc/v3/als.pb.h"
#include "envoy/extensions/access_loggers/open_telemetry/v3alpha/logs_service.pb.h"
#include "envoy/grpc/async_client_manager.h"
#include "envoy/local_info/local_info.h"

#include "common/config/utility.h"
#include "common/grpc/typed_async_client.h"

#include "opentelemetry/proto/collector/logs/v1/logs_service.pb.h"
#include "opentelemetry/proto/common/v1/common.pb.h"
#include "opentelemetry/proto/logs/v1/logs.pb.h"
#include "opentelemetry/proto/resource/v1/resource.pb.h"

const char GRPC_LOG_STATS_PREFIX[] = "access_logs.open_telemetry_access_log.";

namespace Envoy {
namespace Extensions {
namespace AccessLoggers {
namespace OpenTelemetry {

GrpcAccessLoggerImpl::GrpcAccessLoggerImpl(
    Grpc::RawAsyncClientSharedPtr const& client, std::string log_name,
    std::chrono::milliseconds buffer_flush_interval_msec, uint64_t max_buffer_size_bytes,
    Event::Dispatcher& dispatcher, const LocalInfo::LocalInfo& local_info, Stats::Scope& scope,
    envoy::config::core::v3::ApiVersion transport_api_version)
    : GrpcAccessLogger(
          client, buffer_flush_interval_msec, max_buffer_size_bytes, dispatcher, scope,
          GRPC_LOG_STATS_PREFIX,
          Grpc::VersionedMethods("opentelemetry.proto.collector.logs.v1.LogsService.Export",
                                 "opentelemetry.proto.collector.logs.v1.LogsService.Export")
              .getMethodDescriptorForVersion(transport_api_version),
          transport_api_version) {
  initMessageRoot(log_name, local_info);
}

namespace {

opentelemetry::proto::common::v1::KeyValue getStringKeyValue(const std::string& key,
                                                             const std::string& value) {
  opentelemetry::proto::common::v1::KeyValue keyValue;
  keyValue.set_key(key);
  keyValue.mutable_value()->set_string_value(value);
  return keyValue;
}

} // namespace

// See comment about the structure of repeated fields in the header file.
void GrpcAccessLoggerImpl::initMessageRoot(const std::string& log_name,
                                           const LocalInfo::LocalInfo& local_info) {
  auto* resource_logs = message_.add_resource_logs();
  root_ = resource_logs->add_instrumentation_library_logs();
  auto* resource = resource_logs->mutable_resource();
  *resource->add_attributes() = getStringKeyValue("log_name", log_name);
  *resource->add_attributes() = getStringKeyValue("zone_name", local_info.zoneName());
  *resource->add_attributes() = getStringKeyValue("cluster_name", local_info.clusterName());
  *resource->add_attributes() = getStringKeyValue("node_name", local_info.nodeName());
}

void GrpcAccessLoggerImpl::addEntry(opentelemetry::proto::logs::v1::LogRecord&& entry) {
  root_->mutable_logs()->Add(std::move(entry));
}

bool GrpcAccessLoggerImpl::isEmpty() { return root_->logs().empty(); }

// The message is already initialized in the c'tor, and only the logs are cleared.
void GrpcAccessLoggerImpl::initMessage() {}

void GrpcAccessLoggerImpl::clearMessage() { root_->clear_logs(); }

GrpcAccessLoggerCacheImpl::GrpcAccessLoggerCacheImpl(Grpc::AsyncClientManager& async_client_manager,
                                                     Stats::Scope& scope,
                                                     ThreadLocal::SlotAllocator& tls,
                                                     const LocalInfo::LocalInfo& local_info)
    : GrpcAccessLoggerCache(async_client_manager, scope, tls), local_info_(local_info) {}

GrpcAccessLoggerImpl::SharedPtr GrpcAccessLoggerCacheImpl::createLogger(
    const envoy::extensions::access_loggers::grpc::v3::CommonGrpcAccessLogConfig& config,
<<<<<<< HEAD
    Grpc::RawAsyncClientSharedPtr const& client,
    std::chrono::milliseconds buffer_flush_interval_msec, uint64_t max_buffer_size_bytes,
    Event::Dispatcher& dispatcher, Stats::Scope& scope) {
  return std::make_shared<GrpcAccessLoggerImpl>(
      std::move(client), config.log_name(), buffer_flush_interval_msec, max_buffer_size_bytes,
      dispatcher, local_info_, scope, Config::Utility::getAndCheckTransportVersion(config));
=======
    envoy::config::core::v3::ApiVersion transport_version, Grpc::RawAsyncClientPtr&& client,
    std::chrono::milliseconds buffer_flush_interval_msec, uint64_t max_buffer_size_bytes,
    Event::Dispatcher& dispatcher, Stats::Scope& scope) {
  return std::make_shared<GrpcAccessLoggerImpl>(std::move(client), config.log_name(),
                                                buffer_flush_interval_msec, max_buffer_size_bytes,
                                                dispatcher, local_info_, scope, transport_version);
>>>>>>> 5a8bfa20
}

} // namespace OpenTelemetry
} // namespace AccessLoggers
} // namespace Extensions
} // namespace Envoy<|MERGE_RESOLUTION|>--- conflicted
+++ resolved
@@ -78,21 +78,13 @@
 
 GrpcAccessLoggerImpl::SharedPtr GrpcAccessLoggerCacheImpl::createLogger(
     const envoy::extensions::access_loggers::grpc::v3::CommonGrpcAccessLogConfig& config,
-<<<<<<< HEAD
+    envoy::config::core::v3::ApiVersion transport_version,
     Grpc::RawAsyncClientSharedPtr const& client,
     std::chrono::milliseconds buffer_flush_interval_msec, uint64_t max_buffer_size_bytes,
     Event::Dispatcher& dispatcher, Stats::Scope& scope) {
-  return std::make_shared<GrpcAccessLoggerImpl>(
-      std::move(client), config.log_name(), buffer_flush_interval_msec, max_buffer_size_bytes,
-      dispatcher, local_info_, scope, Config::Utility::getAndCheckTransportVersion(config));
-=======
-    envoy::config::core::v3::ApiVersion transport_version, Grpc::RawAsyncClientPtr&& client,
-    std::chrono::milliseconds buffer_flush_interval_msec, uint64_t max_buffer_size_bytes,
-    Event::Dispatcher& dispatcher, Stats::Scope& scope) {
-  return std::make_shared<GrpcAccessLoggerImpl>(std::move(client), config.log_name(),
+  return std::make_shared<GrpcAccessLoggerImpl>(client, config.log_name(),
                                                 buffer_flush_interval_msec, max_buffer_size_bytes,
                                                 dispatcher, local_info_, scope, transport_version);
->>>>>>> 5a8bfa20
 }
 
 } // namespace OpenTelemetry

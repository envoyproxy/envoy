#pragma once

#include <memory>

#include "envoy/config/core/v3/config_source.pb.h"
#include "envoy/event/dispatcher.h"
#include "envoy/grpc/async_client_manager.h"
#include "envoy/singleton/instance.h"
#include "envoy/stats/scope.h"
#include "envoy/thread_local/thread_local.h"

#include "common/common/assert.h"
#include "common/grpc/typed_async_client.h"
#include "common/protobuf/utility.h"

#include "absl/container/flat_hash_map.h"
#include "absl/types/optional.h"

namespace Envoy {
namespace Extensions {
namespace AccessLoggers {
namespace Common {

enum class GrpcAccessLoggerType { TCP, HTTP };

namespace Detail {

/**
 * Fully specialized types of the interfaces below are available through the
 * `Common::GrpcAccessLogger::Interface` and `Common::GrpcAccessLoggerCache::interface`
 * aliases.
 */

/**
 * Interface for an access logger. The logger provides abstraction on top of gRPC stream, deals with
 * reconnects and performs batching.
 */
template <typename HttpLogProto, typename TcpLogProto> class GrpcAccessLogger {
public:
  using SharedPtr = std::shared_ptr<GrpcAccessLogger>;

  virtual ~GrpcAccessLogger() = default;

  /**
   * Log http access entry.
   * @param entry supplies the access log to send.
   */
  virtual void log(HttpLogProto&& entry) PURE;

  /**
   * Log tcp access entry.
   * @param entry supplies the access log to send.
   */
  virtual void log(TcpLogProto&& entry) PURE;
};

/**
 * Interface for an access logger cache. The cache deals with threading and de-duplicates loggers
 * for the same configuration.
 */
template <typename GrpcAccessLogger, typename ConfigProto> class GrpcAccessLoggerCache {
public:
  using SharedPtr = std::shared_ptr<GrpcAccessLoggerCache>;
  virtual ~GrpcAccessLoggerCache() = default;

  /**
   * Get existing logger or create a new one for the given configuration.
   * @param config supplies the configuration for the logger.
   * @return GrpcAccessLoggerSharedPtr ready for logging requests.
   */
  virtual typename GrpcAccessLogger::SharedPtr
  getOrCreateLogger(const ConfigProto& config,
                    envoy::config::core::v3::ApiVersion transport_version,
                    GrpcAccessLoggerType logger_type, Stats::Scope& scope) PURE;
};

template <typename LogRequest, typename LogResponse> class GrpcAccessLogClient {
public:
  GrpcAccessLogClient(Grpc::RawAsyncClientSharedPtr const& client,
                      const Protobuf::MethodDescriptor& service_method)
      : GrpcAccessLogClient(client, service_method, absl::nullopt) {}
  GrpcAccessLogClient(Grpc::RawAsyncClientSharedPtr const& client,
                      const Protobuf::MethodDescriptor& service_method,
                      envoy::config::core::v3::ApiVersion transport_api_version)
      : client_(client), service_method_(service_method),
        transport_api_version_(transport_api_version) {}

public:
  struct LocalStream : public Grpc::AsyncStreamCallbacks<LogResponse> {
    LocalStream(GrpcAccessLogClient& parent) : parent_(parent) {}

    // Grpc::AsyncStreamCallbacks
    void onCreateInitialMetadata(Http::RequestHeaderMap&) override {}
    void onReceiveInitialMetadata(Http::ResponseHeaderMapPtr&&) override {}
    void onReceiveMessage(std::unique_ptr<LogResponse>&&) override {}
    void onReceiveTrailingMetadata(Http::ResponseTrailerMapPtr&&) override {}
    void onRemoteClose(Grpc::Status::GrpcStatus, const std::string&) override {
      ASSERT(parent_.stream_ != nullptr);
      if (parent_.stream_->stream_ != nullptr) {
        // Only reset if we have a stream. Otherwise we had an inline failure and we will clear the
        // stream data in send().
        parent_.stream_.reset();
      }
    }

    GrpcAccessLogClient& parent_;
    Grpc::AsyncStream<LogRequest> stream_{};
  };

  bool isStreamStarted() { return stream_ != nullptr && stream_->stream_ != nullptr; }

  bool log(const LogRequest& request) {
    if (!stream_) {
      stream_ = std::make_unique<LocalStream>(*this);
    }

    if (stream_->stream_ == nullptr) {
      stream_->stream_ =
          client_->start(service_method_, *stream_, Http::AsyncClient::StreamOptions());
    }

    if (stream_->stream_ != nullptr) {
      if (stream_->stream_->isAboveWriteBufferHighWatermark()) {
        return false;
      }
      if (transport_api_version_.has_value()) {
        stream_->stream_->sendMessage(request, transport_api_version_.value(), false);
      } else {
        stream_->stream_->sendMessage(request, false);
      }
    } else {
      // Clear out the stream data due to stream creation failure.
      stream_.reset();
    }
    return true;
  }

  Grpc::AsyncClient<LogRequest, LogResponse> client_;
  std::unique_ptr<LocalStream> stream_;
  const Protobuf::MethodDescriptor& service_method_;
  const absl::optional<envoy::config::core::v3::ApiVersion> transport_api_version_;
};

} // namespace Detail

/**
 * All stats for the grpc access logger. @see stats_macros.h
 */
#define ALL_GRPC_ACCESS_LOGGER_STATS(COUNTER)                                                      \
  COUNTER(logs_written)                                                                            \
  COUNTER(logs_dropped)

/**
 * Wrapper struct for the access log stats. @see stats_macros.h
 */
struct GrpcAccessLoggerStats {
  ALL_GRPC_ACCESS_LOGGER_STATS(GENERATE_COUNTER_STRUCT)
};

/**
 * Base class for defining a gRPC logger with the `HttpLogProto` and `TcpLogProto` access log
 * entries and `LogRequest` and `LogResponse` gRPC messages.
 * The log entries and messages are distinct types to support batching of multiple access log
 * entries in a single gRPC messages that go on the wire.
 */
template <typename HttpLogProto, typename TcpLogProto, typename LogRequest, typename LogResponse>
class GrpcAccessLogger : public Detail::GrpcAccessLogger<HttpLogProto, TcpLogProto> {
public:
  using Interface = Detail::GrpcAccessLogger<HttpLogProto, TcpLogProto>;

  GrpcAccessLogger(Grpc::RawAsyncClientSharedPtr const& client,
                   std::chrono::milliseconds buffer_flush_interval_msec,
                   uint64_t max_buffer_size_bytes, Event::Dispatcher& dispatcher,
                   Stats::Scope& scope, std::string access_log_prefix,
                   const Protobuf::MethodDescriptor& service_method)
      : GrpcAccessLogger(client, buffer_flush_interval_msec, max_buffer_size_bytes, dispatcher,
                         scope, access_log_prefix, service_method, absl::nullopt) {}
  GrpcAccessLogger(Grpc::RawAsyncClientSharedPtr const& client,
                   std::chrono::milliseconds buffer_flush_interval_msec,
                   uint64_t max_buffer_size_bytes, Event::Dispatcher& dispatcher,
                   Stats::Scope& scope, std::string access_log_prefix,
                   const Protobuf::MethodDescriptor& service_method,
                   envoy::config::core::v3::ApiVersion transport_api_version)
      : client_(client, service_method, transport_api_version),
        buffer_flush_interval_msec_(buffer_flush_interval_msec),
        flush_timer_(dispatcher.createTimer([this]() {
          flush();
          flush_timer_->enableTimer(buffer_flush_interval_msec_);
        })),
        max_buffer_size_bytes_(max_buffer_size_bytes),
        stats_({ALL_GRPC_ACCESS_LOGGER_STATS(POOL_COUNTER_PREFIX(scope, access_log_prefix))}) {
    flush_timer_->enableTimer(buffer_flush_interval_msec_);
  }

  void log(HttpLogProto&& entry) {
    if (!canLogMore()) {
      return;
    }
    approximate_message_size_bytes_ += entry.ByteSizeLong();
    addEntry(std::move(entry));
    if (approximate_message_size_bytes_ >= max_buffer_size_bytes_) {
      flush();
    }
  }

  void log(TcpLogProto&& entry) {
    approximate_message_size_bytes_ += entry.ByteSizeLong();
    addEntry(std::move(entry));
    if (approximate_message_size_bytes_ >= max_buffer_size_bytes_) {
      flush();
    }
  }

protected:
  Detail::GrpcAccessLogClient<LogRequest, LogResponse> client_;
  LogRequest message_;

private:
  virtual bool isEmpty() PURE;
  virtual void initMessage() PURE;
  virtual void addEntry(HttpLogProto&& entry) PURE;
  virtual void addEntry(TcpLogProto&& entry) PURE;
  virtual void clearMessage() { message_.Clear(); }

  void flush() {
    if (isEmpty()) {
      // Nothing to flush.
      return;
    }

    if (!client_.isStreamStarted()) {
      initMessage();
    }

    if (client_.log(message_)) {
      // Clear the message regardless of the success.
      approximate_message_size_bytes_ = 0;
      clearMessage();
    }
  }

  bool canLogMore() {
    if (max_buffer_size_bytes_ == 0 || approximate_message_size_bytes_ < max_buffer_size_bytes_) {
      stats_.logs_written_.inc();
      return true;
    }
    flush();
    if (approximate_message_size_bytes_ < max_buffer_size_bytes_) {
      stats_.logs_written_.inc();
      return true;
    }
    stats_.logs_dropped_.inc();
    return false;
  }

  const std::chrono::milliseconds buffer_flush_interval_msec_;
  const Event::TimerPtr flush_timer_;
  const uint64_t max_buffer_size_bytes_;
  uint64_t approximate_message_size_bytes_ = 0;
  GrpcAccessLoggerStats stats_;
};

/**
 * Class for defining logger cache with the `GrpcAccessLogger` interface and
 * `ConfigProto` configuration.
 */
template <typename GrpcAccessLogger, typename ConfigProto>
class GrpcAccessLoggerCache : public Singleton::Instance,
                              public Detail::GrpcAccessLoggerCache<GrpcAccessLogger, ConfigProto> {
public:
  using Interface = Detail::GrpcAccessLoggerCache<GrpcAccessLogger, ConfigProto>;

  GrpcAccessLoggerCache(Grpc::AsyncClientManager& async_client_manager, Stats::Scope& scope,
                        ThreadLocal::SlotAllocator& tls)
      : async_client_manager_(async_client_manager), scope_(scope), tls_slot_(tls.allocateSlot()) {
    tls_slot_->set([](Event::Dispatcher& dispatcher) {
      return std::make_shared<ThreadLocalCache>(dispatcher);
    });
  }

  typename GrpcAccessLogger::SharedPtr
  getOrCreateLogger(const ConfigProto& config,
                    envoy::config::core::v3::ApiVersion transport_version,
                    GrpcAccessLoggerType logger_type, Stats::Scope& scope) override {
    // TODO(euroelessar): Consider cleaning up loggers.
    auto& cache = tls_slot_->getTyped<ThreadLocalCache>();
    const auto cache_key = std::make_pair(MessageUtil::hash(config), logger_type);
    const auto it = cache.access_loggers_.find(cache_key);
    if (it != cache.access_loggers_.end()) {
      return it->second;
    }
    const auto logger = createLogger(
<<<<<<< HEAD
        config,
        async_client_manager_.factoryForGrpcService(config.grpc_service(), scope_, false)->create(),
=======
        config, transport_version, factory->create(),
>>>>>>> 5a8bfa20
        std::chrono::milliseconds(PROTOBUF_GET_MS_OR_DEFAULT(config, buffer_flush_interval, 1000)),
        PROTOBUF_GET_WRAPPED_OR_DEFAULT(config, buffer_size_bytes, 16384), cache.dispatcher_,
        scope);
    cache.access_loggers_.emplace(cache_key, logger);
    return logger;
  }

private:
  /**
   * Per-thread cache.
   */
  struct ThreadLocalCache : public ThreadLocal::ThreadLocalObject {
    ThreadLocalCache(Event::Dispatcher& dispatcher) : dispatcher_(dispatcher) {}

    Event::Dispatcher& dispatcher_;
    // Access loggers indexed by the hash of logger's configuration and logger type.
    absl::flat_hash_map<std::pair<std::size_t, Common::GrpcAccessLoggerType>,
                        typename GrpcAccessLogger::SharedPtr>
        access_loggers_;
  };

  // Create the specific logger type for this cache.
  virtual typename GrpcAccessLogger::SharedPtr
<<<<<<< HEAD
  createLogger(const ConfigProto& config, Grpc::RawAsyncClientSharedPtr const& client,
=======
  createLogger(const ConfigProto& config, envoy::config::core::v3::ApiVersion transport_version,
               Grpc::RawAsyncClientPtr&& client,
>>>>>>> 5a8bfa20
               std::chrono::milliseconds buffer_flush_interval_msec, uint64_t max_buffer_size_bytes,
               Event::Dispatcher& dispatcher, Stats::Scope& scope) PURE;

  Grpc::AsyncClientManager& async_client_manager_;
  Stats::Scope& scope_;
  ThreadLocal::SlotPtr tls_slot_;
};

} // namespace Common
} // namespace AccessLoggers
} // namespace Extensions
} // namespace Envoy<|MERGE_RESOLUTION|>--- conflicted
+++ resolved
@@ -290,12 +290,8 @@
       return it->second;
     }
     const auto logger = createLogger(
-<<<<<<< HEAD
-        config,
+        config, transport_version,
         async_client_manager_.factoryForGrpcService(config.grpc_service(), scope_, false)->create(),
-=======
-        config, transport_version, factory->create(),
->>>>>>> 5a8bfa20
         std::chrono::milliseconds(PROTOBUF_GET_MS_OR_DEFAULT(config, buffer_flush_interval, 1000)),
         PROTOBUF_GET_WRAPPED_OR_DEFAULT(config, buffer_size_bytes, 16384), cache.dispatcher_,
         scope);
@@ -319,12 +315,8 @@
 
   // Create the specific logger type for this cache.
   virtual typename GrpcAccessLogger::SharedPtr
-<<<<<<< HEAD
-  createLogger(const ConfigProto& config, Grpc::RawAsyncClientSharedPtr const& client,
-=======
   createLogger(const ConfigProto& config, envoy::config::core::v3::ApiVersion transport_version,
-               Grpc::RawAsyncClientPtr&& client,
->>>>>>> 5a8bfa20
+               Grpc::RawAsyncClientSharedPtr const& client,
                std::chrono::milliseconds buffer_flush_interval_msec, uint64_t max_buffer_size_bytes,
                Event::Dispatcher& dispatcher, Stats::Scope& scope) PURE;
 

#include "source/extensions/access_loggers/wasm/config.h"

#include "envoy/extensions/access_loggers/wasm/v3/wasm.pb.validate.h"
#include "envoy/registry/registry.h"
#include "envoy/server/filter_config.h"

#include "source/common/common/logger.h"
#include "source/common/protobuf/protobuf.h"
#include "source/extensions/access_loggers/wasm/wasm_access_log_impl.h"
#include "source/extensions/common/wasm/wasm.h"

namespace Envoy {
namespace Extensions {
namespace AccessLoggers {
namespace Wasm {

using Common::Wasm::PluginHandleSharedPtrThreadLocal;

AccessLog::InstanceSharedPtr WasmAccessLogFactory::createAccessLogInstance(
    const Protobuf::Message& proto_config, AccessLog::FilterPtr&& filter,
    Server::Configuration::ListenerAccessLogFactoryContext& context) {
  return createAccessLogInstance(
      proto_config, std::move(filter),
      static_cast<Server::Configuration::CommonFactoryContext&>(context));
}

AccessLog::InstanceSharedPtr WasmAccessLogFactory::createAccessLogInstance(
    const Protobuf::Message& proto_config, AccessLog::FilterPtr&& filter,
    Server::Configuration::CommonFactoryContext& context) {
  const auto& config = MessageUtil::downcastAndValidate<
      const envoy::extensions::access_loggers::wasm::v3::WasmAccessLog&>(
      proto_config, context.messageValidationVisitor());

  auto plugin = std::make_shared<Common::Wasm::Plugin>(
      config.config(), envoy::config::core::v3::TrafficDirection::UNSPECIFIED, context.localInfo(),
      nullptr /* listener_metadata */);

  auto access_log = std::make_shared<WasmAccessLog>(plugin, nullptr, std::move(filter));

  auto callback = [access_log, &context, plugin](Common::Wasm::WasmHandleSharedPtr base_wasm) {
    // NB: the Slot set() call doesn't complete inline, so all arguments must outlive this call.
    auto tls_slot =
        ThreadLocal::TypedSlot<PluginHandleSharedPtrThreadLocal>::makeUnique(context.threadLocal());
    tls_slot->set([base_wasm, plugin](Event::Dispatcher& dispatcher) {
      return std::make_shared<PluginHandleSharedPtrThreadLocal>(
          Common::Wasm::getOrCreateThreadLocalPlugin(base_wasm, plugin, dispatcher));
    });
    access_log->setTlsSlot(std::move(tls_slot));
  };

  if (!Common::Wasm::createWasm(plugin, context.scope().createScope(""), context.clusterManager(),
                                context.initManager(), context.mainThreadDispatcher(),
                                context.api(), context.lifecycleNotifier(), remote_data_provider_,
                                std::move(callback))) {
    throw Common::Wasm::WasmException(
        fmt::format("Unable to create Wasm access log {}", plugin->name_));
  }

  context.api().customStatNamespaces().registerStatNamespace(
      Extensions::Common::Wasm::CustomStatNamespace);
  return access_log;
}

ProtobufTypes::MessagePtr WasmAccessLogFactory::createEmptyConfigProto() {
  return ProtobufTypes::MessagePtr{
      new envoy::extensions::access_loggers::wasm::v3::WasmAccessLog()};
}

std::string WasmAccessLogFactory::name() const { return "envoy.access_loggers.wasm"; }

/**
 * Static registration for the wasm access log. @see RegisterFactory.
 */
<<<<<<< HEAD
REGISTER_FACTORY_D(WasmAccessLogFactory, Server::Configuration::AccessLogInstanceFactory,
                   "envoy.wasm_access_log");
=======
LEGACY_REGISTER_FACTORY(WasmAccessLogFactory, Server::Configuration::AccessLogInstanceFactory,
                        "envoy.wasm_access_log");
>>>>>>> 2ce0bf39

} // namespace Wasm
} // namespace AccessLoggers
} // namespace Extensions
} // namespace Envoy<|MERGE_RESOLUTION|>--- conflicted
+++ resolved
@@ -71,13 +71,8 @@
 /**
  * Static registration for the wasm access log. @see RegisterFactory.
  */
-<<<<<<< HEAD
-REGISTER_FACTORY_D(WasmAccessLogFactory, Server::Configuration::AccessLogInstanceFactory,
-                   "envoy.wasm_access_log");
-=======
 LEGACY_REGISTER_FACTORY(WasmAccessLogFactory, Server::Configuration::AccessLogInstanceFactory,
                         "envoy.wasm_access_log");
->>>>>>> 2ce0bf39
 
 } // namespace Wasm
 } // namespace AccessLoggers

#pragma once

#include <chrono>
#include <memory>

#include "envoy/common/time.h"
#include "envoy/data/accesslog/v3/accesslog.pb.h"
#include "envoy/event/dispatcher.h"
#include "envoy/extensions/access_loggers/grpc/v3/als.pb.h"
#include "envoy/grpc/async_client_manager.h"
#include "envoy/local_info/local_info.h"
#include "envoy/service/accesslog/v3/als.pb.h"
#include "envoy/stats/stats_macros.h"
#include "envoy/thread_local/thread_local.h"

#include "source/common/common/linked_object.h"
#include "source/common/grpc/buffered_async_client.h"
#include "source/extensions/access_loggers/common/grpc_access_logger.h"

namespace Envoy {
namespace Extensions {
namespace AccessLoggers {
namespace GrpcCommon {

static constexpr absl::string_view GRPC_LOG_STATS_PREFIX = "access_logs.grpc_access_log.";

#define CRITICAL_ACCESS_LOGGER_GRPC_CLIENT_STATS(COUNTER, GAUGE)                                   \
  COUNTER(critical_logs_message_timeout)                                                           \
  COUNTER(critical_logs_nack_received)                                                             \
  COUNTER(critical_logs_ack_received)                                                              \
  GAUGE(pending_critical_logs, Accumulate)

struct GrpcCriticalAccessLogClientGrpcClientStats {
  CRITICAL_ACCESS_LOGGER_GRPC_CLIENT_STATS(GENERATE_COUNTER_STRUCT, GENERATE_GAUGE_STRUCT)
};

class GrpcCriticalAccessLogClient {
public:
  using RequestType = envoy::service::accesslog::v3::CriticalAccessLogsMessage;
  using ResponseType = envoy::service::accesslog::v3::CriticalAccessLogsResponse;

  struct CriticalLogStream : public Grpc::AsyncStreamCallbacks<ResponseType> {
    explicit CriticalLogStream(GrpcCriticalAccessLogClient& parent) : parent_(parent) {}

    // Grpc::AsyncStreamCallbacks
    void onCreateInitialMetadata(Http::RequestHeaderMap&) override {}
    void onReceiveInitialMetadata(Http::ResponseHeaderMapPtr&&) override {}
    void onReceiveMessage(std::unique_ptr<ResponseType>&& message) override {
      const auto& id = message->id();

      switch (message->status()) {
      case envoy::service::accesslog::v3::CriticalAccessLogsResponse::ACK:
        parent_.stats_.critical_logs_ack_received_.inc();
        parent_.stats_.pending_critical_logs_.dec();
        parent_.client_->onSuccess(id);
        break;
      case envoy::service::accesslog::v3::CriticalAccessLogsResponse::NACK:
        parent_.stats_.critical_logs_nack_received_.inc();
        parent_.client_->onError(id);
        break;
      default:
        return;
      }
    }
    void onReceiveTrailingMetadata(Http::ResponseTrailerMapPtr&&) override {}
    void onRemoteClose(Grpc::Status::GrpcStatus, const std::string&) override {
      parent_.client_->cleanup();
    }

    GrpcCriticalAccessLogClient& parent_;
  };

  class InflightMessageTtlManager {
  public:
    InflightMessageTtlManager(Event::Dispatcher& dispatcher,
                              GrpcCriticalAccessLogClientGrpcClientStats& stats,
                              Grpc::BufferedAsyncClient<RequestType, ResponseType>& client,
                              std::chrono::milliseconds message_ack_timeout)
        : dispatcher_(dispatcher), message_ack_timeout_(message_ack_timeout), stats_(stats),
          client_(client), timer_(dispatcher_.createTimer([this] { callback(); })) {}

    ~InflightMessageTtlManager() { timer_->disableTimer(); }

    void setDeadline(absl::flat_hash_set<uint32_t>&& ids) {
      const auto expires_at = dispatcher_.timeSource().monotonicTime() + message_ack_timeout_;
      deadline_.emplace(expires_at, std::move(ids));

      if (!timer_->enabled()) {
        timer_->enableTimer(message_ack_timeout_);
      }
    }

  private:
    void callback() {
      const auto now = dispatcher_.timeSource().monotonicTime();

      auto begin_it = deadline_.lower_bound(now);
      const auto& message_buffer = client_.messageBuffer();

      for (auto it = begin_it; it != deadline_.end(); ++it) {
        for (auto&& id : it->second) {
          const auto& message_it = message_buffer.find(id);

          if (message_it == message_buffer.end()) {
            continue;
          }

          // If the retrieved message is a PendingFlush, it means that the message
          // has timed out. A timeout is treated as an error, and the callback will
          // re-buffer the message.
          if (message_it->second.first == Grpc::BufferState::PendingFlush) {
            client_.onError(id);
            stats_.critical_logs_message_timeout_.inc();
          }
        }
      }

      deadline_.erase(begin_it, deadline_.end());

      if (!deadline_.empty()) {
        const auto earliest_timepoint = deadline_.rbegin()->first;
        timer_->enableTimer(
            std::chrono::duration_cast<std::chrono::milliseconds>(earliest_timepoint - now));
      }
    }

    Event::Dispatcher& dispatcher_;
    std::chrono::milliseconds message_ack_timeout_;
    GrpcCriticalAccessLogClientGrpcClientStats& stats_;
    Grpc::BufferedAsyncClient<RequestType, ResponseType>& client_;
    Event::TimerPtr timer_;
    std::map<MonotonicTime, absl::flat_hash_set<uint32_t>, std::greater<>> deadline_;
  };

  GrpcCriticalAccessLogClient(const Grpc::RawAsyncClientSharedPtr& client,
                              const Protobuf::MethodDescriptor& method,
                              Event::Dispatcher& dispatcher, Stats::Scope& scope,
                              const LocalInfo::LocalInfo& local_info, const std::string& log_name,
                              uint64_t message_ack_timeout, uint64_t max_pending_buffer_size_bytes);

  void flush(RequestType& message);

private:
  friend CriticalLogStream;

  void setLogIdentifier(RequestType& request);

  Event::Dispatcher& dispatcher_;
  std::chrono::milliseconds message_ack_timeout_;
  GrpcCriticalAccessLogClientGrpcClientStats stats_;
  const LocalInfo::LocalInfo& local_info_;
  const std::string log_name_;
  CriticalLogStream stream_callback_;
  Grpc::BufferedAsyncClientPtr<RequestType, ResponseType> client_;
  std::unique_ptr<InflightMessageTtlManager> inflight_message_ttl_;
};

class GrpcAccessLoggerImpl
    : public Common::GrpcAccessLogger<envoy::data::accesslog::v3::HTTPAccessLogEntry,
                                      envoy::data::accesslog::v3::TCPAccessLogEntry,
                                      envoy::service::accesslog::v3::StreamAccessLogsMessage,
                                      envoy::service::accesslog::v3::StreamAccessLogsResponse> {
public:
<<<<<<< HEAD
  using TcpLogProto = envoy::data::accesslog::v3::TCPAccessLogEntry;
  using HttpLogProto = envoy::data::accesslog::v3::HTTPAccessLogEntry;
  using BaseLogger =
      Common::GrpcAccessLogger<HttpLogProto, TcpLogProto,
                               envoy::service::accesslog::v3::StreamAccessLogsMessage,
                               envoy::service::accesslog::v3::StreamAccessLogsResponse>;

  GrpcAccessLoggerImpl(
      const Grpc::RawAsyncClientSharedPtr& client,
      const envoy::extensions::access_loggers::grpc::v3::CommonGrpcAccessLogConfig& config,
      uint64_t max_buffer_size_bytes, Event::Dispatcher& dispatcher,
      const LocalInfo::LocalInfo& local_info, Stats::Scope& scope);

  void
  startIntervalFlushTimer(Event::Dispatcher& dispatcher,
                          const std::chrono::milliseconds buffer_flush_interval_msec) override {
    flush_timer_ = dispatcher.createTimer([this, buffer_flush_interval_msec]() {
      flush();
      flushCriticalMessage();
      flush_timer_->enableTimer(buffer_flush_interval_msec);
    });
    flush_timer_->enableTimer(buffer_flush_interval_msec);
  }

  void log(HttpLogProto&& entry, bool is_critical) override {
    if (is_critical) {
      approximate_critical_message_size_bytes_ += entry.ByteSizeLong();
      addCriticalMessageEntry(std::move(entry));

      if (approximate_critical_message_size_bytes_ >= max_critical_message_size_bytes_) {
        flushCriticalMessage();
      }
      return;
    }
    BaseLogger::log(std::move(entry), false);
  }

  void log(TcpLogProto&& entry, bool) override { BaseLogger::log(std::move(entry), false); }
=======
  GrpcAccessLoggerImpl(
      const Grpc::RawAsyncClientSharedPtr& client,
      const envoy::extensions::access_loggers::grpc::v3::CommonGrpcAccessLogConfig& config,
      std::chrono::milliseconds buffer_flush_interval_msec, uint64_t max_buffer_size_bytes,
      Event::Dispatcher& dispatcher, const LocalInfo::LocalInfo& local_info, Stats::Scope& scope);
>>>>>>> 7136c3ad

private:
  bool isCriticalMessageEmpty();
  void addCriticalMessageEntry(envoy::data::accesslog::v3::HTTPAccessLogEntry&& entry);
  void addCriticalMessageEntry(envoy::data::accesslog::v3::TCPAccessLogEntry&& entry);
  void flushCriticalMessage();
  void clearCriticalMessage() { critical_message_.Clear(); }

  // Extensions::AccessLoggers::GrpcCommon::GrpcAccessLogger
  void addEntry(envoy::data::accesslog::v3::HTTPAccessLogEntry&& entry) override;
  void addEntry(envoy::data::accesslog::v3::TCPAccessLogEntry&& entry) override;
  bool isEmpty() override;
  void initMessage() override;

  uint64_t approximate_critical_message_size_bytes_ = 0;
  uint64_t max_critical_message_size_bytes_ = 0;
  std::unique_ptr<GrpcCriticalAccessLogClient> critical_log_client_;
  envoy::service::accesslog::v3::CriticalAccessLogsMessage critical_message_;
  const std::string log_name_;
  const LocalInfo::LocalInfo& local_info_;
};

class GrpcAccessLoggerCacheImpl
    : public Common::GrpcAccessLoggerCache<
          GrpcAccessLoggerImpl,
          envoy::extensions::access_loggers::grpc::v3::CommonGrpcAccessLogConfig> {
public:
  GrpcAccessLoggerCacheImpl(Grpc::AsyncClientManager& async_client_manager, Stats::Scope& scope,
                            ThreadLocal::SlotAllocator& tls,
                            const LocalInfo::LocalInfo& local_info);

private:
  // Common::GrpcAccessLoggerCache
  GrpcAccessLoggerImpl::SharedPtr
  createLogger(const envoy::extensions::access_loggers::grpc::v3::CommonGrpcAccessLogConfig& config,
               const Grpc::RawAsyncClientSharedPtr& client,
               std::chrono::milliseconds buffer_flush_interval_msec, uint64_t max_buffer_size_bytes,
               Event::Dispatcher& dispatcher) override;

  const LocalInfo::LocalInfo& local_info_;
};

/**
 * Aliases for class interfaces for mock definitions.
 */
using GrpcAccessLogger = GrpcAccessLoggerImpl::Interface;
using GrpcAccessLoggerSharedPtr = GrpcAccessLogger::SharedPtr;

using GrpcAccessLoggerCache = GrpcAccessLoggerCacheImpl::Interface;
using GrpcAccessLoggerCacheSharedPtr = GrpcAccessLoggerCache::SharedPtr;

} // namespace GrpcCommon
} // namespace AccessLoggers
} // namespace Extensions
} // namespace Envoy<|MERGE_RESOLUTION|>--- conflicted
+++ resolved
@@ -64,7 +64,7 @@
     }
     void onReceiveTrailingMetadata(Http::ResponseTrailerMapPtr&&) override {}
     void onRemoteClose(Grpc::Status::GrpcStatus, const std::string&) override {
-      parent_.client_->cleanup();
+      // TODO(shikugawa): should it be cleanuped?
     }
 
     GrpcCriticalAccessLogClient& parent_;
@@ -81,7 +81,7 @@
 
     ~InflightMessageTtlManager() { timer_->disableTimer(); }
 
-    void setDeadline(absl::flat_hash_set<uint32_t>&& ids) {
+    void setDeadline(absl::flat_hash_set<uint64_t>&& ids) {
       const auto expires_at = dispatcher_.timeSource().monotonicTime() + message_ack_timeout_;
       deadline_.emplace(expires_at, std::move(ids));
 
@@ -129,7 +129,7 @@
     GrpcCriticalAccessLogClientGrpcClientStats& stats_;
     Grpc::BufferedAsyncClient<RequestType, ResponseType>& client_;
     Event::TimerPtr timer_;
-    std::map<MonotonicTime, absl::flat_hash_set<uint32_t>, std::greater<>> deadline_;
+    std::map<MonotonicTime, absl::flat_hash_set<uint64_t>, std::greater<>> deadline_;
   };
 
   GrpcCriticalAccessLogClient(const Grpc::RawAsyncClientSharedPtr& client,
@@ -161,7 +161,6 @@
                                       envoy::service::accesslog::v3::StreamAccessLogsMessage,
                                       envoy::service::accesslog::v3::StreamAccessLogsResponse> {
 public:
-<<<<<<< HEAD
   using TcpLogProto = envoy::data::accesslog::v3::TCPAccessLogEntry;
   using HttpLogProto = envoy::data::accesslog::v3::HTTPAccessLogEntry;
   using BaseLogger =
@@ -200,13 +199,6 @@
   }
 
   void log(TcpLogProto&& entry, bool) override { BaseLogger::log(std::move(entry), false); }
-=======
-  GrpcAccessLoggerImpl(
-      const Grpc::RawAsyncClientSharedPtr& client,
-      const envoy::extensions::access_loggers::grpc::v3::CommonGrpcAccessLogConfig& config,
-      std::chrono::milliseconds buffer_flush_interval_msec, uint64_t max_buffer_size_bytes,
-      Event::Dispatcher& dispatcher, const LocalInfo::LocalInfo& local_info, Stats::Scope& scope);
->>>>>>> 7136c3ad
 
 private:
   bool isCriticalMessageEmpty();

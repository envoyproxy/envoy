--- conflicted
+++ resolved
@@ -27,19 +27,14 @@
       const envoy::extensions::access_loggers::grpc::v3::HttpGrpcAccessLogConfig&>(
       config, context.messageValidationVisitor());
 
-<<<<<<< HEAD
-  return std::make_shared<HttpGrpcAccessLog>(
-      std::move(filter), proto_config, context.threadLocal(),
-      GrpcCommon::getGrpcAccessLoggerCacheSingleton(context));
-=======
+  
   const auto service_config = proto_config.common_config().grpc_service();
   if (service_config.has_envoy_grpc()) {
     context.clusterManager().checkActiveStaticCluster(service_config.envoy_grpc().cluster_name());
   }
-  return std::make_shared<HttpGrpcAccessLog>(std::move(filter), proto_config, context.threadLocal(),
-                                             GrpcCommon::getGrpcAccessLoggerCacheSingleton(context),
-                                             context.scope());
->>>>>>> c74b352b
+  return std::make_shared<HttpGrpcAccessLog>(
+      std::move(filter), proto_config, context.threadLocal(),
+      GrpcCommon::getGrpcAccessLoggerCacheSingleton(context));
 }
 
 ProtobufTypes::MessagePtr HttpGrpcAccessLogFactory::createEmptyConfigProto() {

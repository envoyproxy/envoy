--- conflicted
+++ resolved
@@ -19,25 +19,13 @@
     const Grpc::RawAsyncClientSharedPtr& client,
     const envoy::extensions::access_loggers::grpc::v3::CommonGrpcAccessLogConfig& config,
     std::chrono::milliseconds buffer_flush_interval_msec, uint64_t max_buffer_size_bytes,
-<<<<<<< HEAD
-    Event::Dispatcher& dispatcher, const LocalInfo::LocalInfo& local_info, Stats::Scope& scope,
-    envoy::config::core::v3::ApiVersion transport_api_version)
-    : GrpcAccessLogger(
-          std::move(client), buffer_flush_interval_msec, max_buffer_size_bytes, dispatcher, scope,
-          GRPC_LOG_STATS_PREFIX,
-          Grpc::VersionedMethods("envoy.service.accesslog.v3.AccessLogService.StreamAccessLogs",
-                                 "envoy.service.accesslog.v2.AccessLogService.StreamAccessLogs")
-              .getMethodDescriptorForVersion(transport_api_version),
-          config.grpc_stream_retry_policy(), transport_api_version),
-      log_name_(config.log_name()), local_info_(local_info) {}
-=======
     Event::Dispatcher& dispatcher, const LocalInfo::LocalInfo& local_info, Stats::Scope& scope)
     : GrpcAccessLogger(std::move(client), buffer_flush_interval_msec, max_buffer_size_bytes,
                        dispatcher, scope, GRPC_LOG_STATS_PREFIX,
                        *Protobuf::DescriptorPool::generated_pool()->FindMethodByName(
-                           "envoy.service.accesslog.v3.AccessLogService.StreamAccessLogs")),
-      log_name_(log_name), local_info_(local_info) {}
->>>>>>> 1ba355b5
+                           "envoy.service.accesslog.v3.AccessLogService.StreamAccessLogs"),
+                       config.grpc_stream_retry_policy()),
+      log_name_(config.log_name()), local_info_(local_info) {}
 
 void GrpcAccessLoggerImpl::addEntry(envoy::data::accesslog::v3::HTTPAccessLogEntry&& entry) {
   message_.mutable_http_logs()->mutable_log_entry()->Add(std::move(entry));
@@ -68,15 +56,9 @@
     const Grpc::RawAsyncClientSharedPtr& client,
     std::chrono::milliseconds buffer_flush_interval_msec, uint64_t max_buffer_size_bytes,
     Event::Dispatcher& dispatcher, Stats::Scope& scope) {
-<<<<<<< HEAD
   return std::make_shared<GrpcAccessLoggerImpl>(client, config, buffer_flush_interval_msec,
                                                 max_buffer_size_bytes, dispatcher, local_info_,
-                                                scope, transport_version);
-=======
-  return std::make_shared<GrpcAccessLoggerImpl>(client, config.log_name(),
-                                                buffer_flush_interval_msec, max_buffer_size_bytes,
-                                                dispatcher, local_info_, scope);
->>>>>>> 1ba355b5
+                                                scope);
 }
 
 } // namespace GrpcCommon

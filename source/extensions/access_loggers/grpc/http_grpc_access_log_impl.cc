#include "source/extensions/access_loggers/grpc/http_grpc_access_log_impl.h"

#include <memory>

#include "envoy/config/core/v3/base.pb.h"
#include "envoy/data/accesslog/v3/accesslog.pb.h"
#include "envoy/extensions/access_loggers/grpc/v3/als.pb.h"

#include "source/common/common/assert.h"
#include "source/common/config/utility.h"
#include "source/common/http/headers.h"
#include "source/common/network/utility.h"
#include "source/common/stream_info/utility.h"
#include "source/extensions/access_loggers/grpc/grpc_access_log_utils.h"

namespace Envoy {
namespace Extensions {
namespace AccessLoggers {
namespace HttpGrpc {

Http::RegisterCustomInlineHeader<Http::CustomInlineHeaderRegistry::Type::RequestHeaders>
    referer_handle(Http::CustomHeaders::get().Referer);

HttpGrpcAccessLog::ThreadLocalLogger::ThreadLocalLogger(
    GrpcCommon::GrpcAccessLoggerSharedPtr logger)
    : logger_(std::move(logger)) {}

<<<<<<< HEAD
HttpGrpcAccessLog::HttpGrpcAccessLog(
    AccessLog::FilterPtr&& filter,
    envoy::extensions::access_loggers::grpc::v3::HttpGrpcAccessLogConfig config,
    GrpcCommon::GrpcAccessLoggerCacheSharedPtr access_logger_cache,
    Server::Configuration::CommonFactoryContext& context)
    : Common::ImplBase(std::move(filter)), scope_(context.scope()), config_(std::move(config)),
      tls_slot_(context.threadLocal().allocateSlot()),
      access_logger_cache_(std::move(access_logger_cache)) {
  for (const auto& header : config_.additional_request_headers_to_log()) {
=======
HttpGrpcAccessLog::HttpGrpcAccessLog(AccessLog::FilterPtr&& filter,
                                     const HttpGrpcAccessLogConfig config,
                                     ThreadLocal::SlotAllocator& tls,
                                     GrpcCommon::GrpcAccessLoggerCacheSharedPtr access_logger_cache,
                                     Stats::Scope& scope)
    : Common::ImplBase(std::move(filter)), scope_(scope),
      config_(std::make_shared<const HttpGrpcAccessLogConfig>(std::move(config))),
      tls_slot_(tls.allocateSlot()), access_logger_cache_(std::move(access_logger_cache)) {
  for (const auto& header : config_->additional_request_headers_to_log()) {
>>>>>>> 1aba2de8
    request_headers_to_log_.emplace_back(header);
  }

  for (const auto& header : config_->additional_response_headers_to_log()) {
    response_headers_to_log_.emplace_back(header);
  }

  for (const auto& header : config_->additional_response_trailers_to_log()) {
    response_trailers_to_log_.emplace_back(header);
  }
  Envoy::Config::Utility::checkTransportVersion(config_->common_config());
  // Note that &scope might have died by the time when this callback is called on each thread.
  // This is supposed to be fixed by https://github.com/envoyproxy/envoy/issues/18066.
  tls_slot_->set([config = config_, access_logger_cache = access_logger_cache_,
                  &scope = scope_](Event::Dispatcher&) {
    return std::make_shared<ThreadLocalLogger>(access_logger_cache->getOrCreateLogger(
        config->common_config(), Common::GrpcAccessLoggerType::HTTP, scope));
  });

  if (config_.has_common_config() && config_.common_config().has_critical_buffer_log_filter()) {
    critical_log_filter_ = AccessLog::FilterFactory::fromProto(
        config_.common_config().critical_buffer_log_filter(), context.runtime(),
        context.api().randomGenerator(), context.messageValidationVisitor());
  }
}

void HttpGrpcAccessLog::emitLog(const Http::RequestHeaderMap& request_headers,
                                const Http::ResponseHeaderMap& response_headers,
                                const Http::ResponseTrailerMap& response_trailers,
                                const StreamInfo::StreamInfo& stream_info) {
  // Common log properties.
  // TODO(mattklein123): Populate sample_rate field.
  envoy::data::accesslog::v3::HTTPAccessLogEntry log_entry;
  GrpcCommon::Utility::extractCommonAccessLogProperties(*log_entry.mutable_common_properties(),
                                                        stream_info, config_->common_config());

  if (stream_info.protocol()) {
    switch (stream_info.protocol().value()) {
    case Http::Protocol::Http10:
      log_entry.set_protocol_version(envoy::data::accesslog::v3::HTTPAccessLogEntry::HTTP10);
      break;
    case Http::Protocol::Http11:
      log_entry.set_protocol_version(envoy::data::accesslog::v3::HTTPAccessLogEntry::HTTP11);
      break;
    case Http::Protocol::Http2:
      log_entry.set_protocol_version(envoy::data::accesslog::v3::HTTPAccessLogEntry::HTTP2);
      break;
    case Http::Protocol::Http3:
      log_entry.set_protocol_version(envoy::data::accesslog::v3::HTTPAccessLogEntry::HTTP3);
      break;
    }
  }

  // HTTP request properties.
  // TODO(mattklein123): Populate port field.
  auto* request_properties = log_entry.mutable_request();
  if (request_headers.Scheme() != nullptr) {
    request_properties->set_scheme(std::string(request_headers.getSchemeValue()));
  }
  if (request_headers.Host() != nullptr) {
    request_properties->set_authority(std::string(request_headers.getHostValue()));
  }
  if (request_headers.Path() != nullptr) {
    request_properties->set_path(std::string(request_headers.getPathValue()));
  }
  if (request_headers.UserAgent() != nullptr) {
    request_properties->set_user_agent(std::string(request_headers.getUserAgentValue()));
  }
  if (request_headers.getInline(referer_handle.handle()) != nullptr) {
    request_properties->set_referer(
        std::string(request_headers.getInlineValue(referer_handle.handle())));
  }
  if (request_headers.ForwardedFor() != nullptr) {
    request_properties->set_forwarded_for(std::string(request_headers.getForwardedForValue()));
  }
  if (request_headers.RequestId() != nullptr) {
    request_properties->set_request_id(std::string(request_headers.getRequestIdValue()));
  }
  if (request_headers.EnvoyOriginalPath() != nullptr) {
    request_properties->set_original_path(std::string(request_headers.getEnvoyOriginalPathValue()));
  }
  request_properties->set_request_headers_bytes(request_headers.byteSize());
  request_properties->set_request_body_bytes(stream_info.bytesReceived());
  if (request_headers.Method() != nullptr) {
    envoy::config::core::v3::RequestMethod method = envoy::config::core::v3::METHOD_UNSPECIFIED;
    envoy::config::core::v3::RequestMethod_Parse(std::string(request_headers.getMethodValue()),
                                                 &method);
    request_properties->set_request_method(method);
  }
  if (!request_headers_to_log_.empty()) {
    auto* logged_headers = request_properties->mutable_request_headers();

    for (const auto& header : request_headers_to_log_) {
      const auto entry = request_headers.get(header);
      if (!entry.empty()) {
        // TODO(https://github.com/envoyproxy/envoy/issues/13454): Potentially log all header
        // values.
        logged_headers->insert({header.get(), std::string(entry[0]->value().getStringView())});
      }
    }
  }

  // HTTP response properties.
  auto* response_properties = log_entry.mutable_response();
  if (stream_info.responseCode()) {
    response_properties->mutable_response_code()->set_value(stream_info.responseCode().value());
  }
  if (stream_info.responseCodeDetails()) {
    response_properties->set_response_code_details(stream_info.responseCodeDetails().value());
  }
  response_properties->set_response_headers_bytes(response_headers.byteSize());
  response_properties->set_response_body_bytes(stream_info.bytesSent());
  if (!response_headers_to_log_.empty()) {
    auto* logged_headers = response_properties->mutable_response_headers();

    for (const auto& header : response_headers_to_log_) {
      const auto entry = response_headers.get(header);
      if (!entry.empty()) {
        // TODO(https://github.com/envoyproxy/envoy/issues/13454): Potentially log all header
        // values.
        logged_headers->insert({header.get(), std::string(entry[0]->value().getStringView())});
      }
    }
  }

  if (!response_trailers_to_log_.empty()) {
    auto* logged_headers = response_properties->mutable_response_trailers();

    for (const auto& header : response_trailers_to_log_) {
      const auto entry = response_trailers.get(header);
      if (!entry.empty()) {
        // TODO(https://github.com/envoyproxy/envoy/issues/13454): Potentially log all header
        // values.
        logged_headers->insert({header.get(), std::string(entry[0]->value().getStringView())});
      }
    }
  }

  bool is_critical = false;
  if (critical_log_filter_) {
    is_critical = critical_log_filter_->evaluate(stream_info, request_headers, response_headers,
                                                 response_trailers);
  }

  tls_slot_->getTyped<ThreadLocalLogger>().logger_->log(std::move(log_entry), is_critical);
}

} // namespace HttpGrpc
} // namespace AccessLoggers
} // namespace Extensions
} // namespace Envoy<|MERGE_RESOLUTION|>--- conflicted
+++ resolved
@@ -25,27 +25,15 @@
     GrpcCommon::GrpcAccessLoggerSharedPtr logger)
     : logger_(std::move(logger)) {}
 
-<<<<<<< HEAD
-HttpGrpcAccessLog::HttpGrpcAccessLog(
-    AccessLog::FilterPtr&& filter,
-    envoy::extensions::access_loggers::grpc::v3::HttpGrpcAccessLogConfig config,
-    GrpcCommon::GrpcAccessLoggerCacheSharedPtr access_logger_cache,
-    Server::Configuration::CommonFactoryContext& context)
-    : Common::ImplBase(std::move(filter)), scope_(context.scope()), config_(std::move(config)),
+HttpGrpcAccessLog::HttpGrpcAccessLog(AccessLog::FilterPtr&& filter,
+                                     const HttpGrpcAccessLogConfig config,
+                                     GrpcCommon::GrpcAccessLoggerCacheSharedPtr access_logger_cache,
+                                     Server::Configuration::CommonFactoryContext& context)
+    : Common::ImplBase(std::move(filter)), scope_(context.scope()),
+      config_(std::make_shared<const HttpGrpcAccessLogConfig>(std::move(config))),
       tls_slot_(context.threadLocal().allocateSlot()),
       access_logger_cache_(std::move(access_logger_cache)) {
-  for (const auto& header : config_.additional_request_headers_to_log()) {
-=======
-HttpGrpcAccessLog::HttpGrpcAccessLog(AccessLog::FilterPtr&& filter,
-                                     const HttpGrpcAccessLogConfig config,
-                                     ThreadLocal::SlotAllocator& tls,
-                                     GrpcCommon::GrpcAccessLoggerCacheSharedPtr access_logger_cache,
-                                     Stats::Scope& scope)
-    : Common::ImplBase(std::move(filter)), scope_(scope),
-      config_(std::make_shared<const HttpGrpcAccessLogConfig>(std::move(config))),
-      tls_slot_(tls.allocateSlot()), access_logger_cache_(std::move(access_logger_cache)) {
   for (const auto& header : config_->additional_request_headers_to_log()) {
->>>>>>> 1aba2de8
     request_headers_to_log_.emplace_back(header);
   }
 
@@ -65,9 +53,9 @@
         config->common_config(), Common::GrpcAccessLoggerType::HTTP, scope));
   });
 
-  if (config_.has_common_config() && config_.common_config().has_critical_buffer_log_filter()) {
+  if (config_->has_common_config() && config_->common_config().has_critical_buffer_log_filter()) {
     critical_log_filter_ = AccessLog::FilterFactory::fromProto(
-        config_.common_config().critical_buffer_log_filter(), context.runtime(),
+        config_->common_config().critical_buffer_log_filter(), context.runtime(),
         context.api().randomGenerator(), context.messageValidationVisitor());
   }
 }

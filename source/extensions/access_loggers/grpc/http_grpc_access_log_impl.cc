#include "source/extensions/access_loggers/grpc/http_grpc_access_log_impl.h"

#include "envoy/config/core/v3/base.pb.h"
#include "envoy/data/accesslog/v3/accesslog.pb.h"
#include "envoy/extensions/access_loggers/grpc/v3/als.pb.h"

#include "source/common/common/assert.h"
#include "source/common/config/utility.h"
#include "source/common/http/headers.h"
#include "source/common/network/utility.h"
#include "source/common/stream_info/utility.h"
#include "source/extensions/access_loggers/grpc/grpc_access_log_utils.h"

namespace Envoy {
namespace Extensions {
namespace AccessLoggers {
namespace HttpGrpc {

Http::RegisterCustomInlineHeader<Http::CustomInlineHeaderRegistry::Type::RequestHeaders>
    referer_handle(Http::CustomHeaders::get().Referer);

HttpGrpcAccessLog::ThreadLocalLogger::ThreadLocalLogger(
    GrpcCommon::GrpcAccessLoggerSharedPtr logger)
    : logger_(std::move(logger)) {}

<<<<<<< HEAD
HttpGrpcAccessLog::HttpGrpcAccessLog(
    AccessLog::FilterPtr&& filter,
    envoy::extensions::access_loggers::grpc::v3::HttpGrpcAccessLogConfig config,
    ThreadLocal::SlotAllocator& tls, GrpcCommon::GrpcAccessLoggerCacheSharedPtr access_logger_cache)
    : Common::ImplBase(std::move(filter)), config_(std::move(config)),
=======
HttpGrpcAccessLog::HttpGrpcAccessLog(AccessLog::FilterPtr&& filter,
                                     const HttpGrpcAccessLogConfig config,
                                     ThreadLocal::SlotAllocator& tls,
                                     GrpcCommon::GrpcAccessLoggerCacheSharedPtr access_logger_cache,
                                     Stats::Scope& scope)
    : Common::ImplBase(std::move(filter)), scope_(scope),
      config_(std::make_shared<const HttpGrpcAccessLogConfig>(std::move(config))),
>>>>>>> e6c5ac35
      tls_slot_(tls.allocateSlot()), access_logger_cache_(std::move(access_logger_cache)) {
  for (const auto& header : config_->additional_request_headers_to_log()) {
    request_headers_to_log_.emplace_back(header);
  }

  for (const auto& header : config_->additional_response_headers_to_log()) {
    response_headers_to_log_.emplace_back(header);
  }

  for (const auto& header : config_->additional_response_trailers_to_log()) {
    response_trailers_to_log_.emplace_back(header);
  }
<<<<<<< HEAD
  Envoy::Config::Utility::checkTransportVersion(config_.common_config());
  tls_slot_->set([this](Event::Dispatcher&) {
    return std::make_shared<ThreadLocalLogger>(access_logger_cache_->getOrCreateLogger(
        config_.common_config(), Common::GrpcAccessLoggerType::HTTP));
=======
  Envoy::Config::Utility::checkTransportVersion(config_->common_config());
  // Note that &scope might have died by the time when this callback is called on each thread.
  // This is supposed to be fixed by https://github.com/envoyproxy/envoy/issues/18066.
  tls_slot_->set([config = config_, access_logger_cache = access_logger_cache_,
                  &scope = scope_](Event::Dispatcher&) {
    return std::make_shared<ThreadLocalLogger>(access_logger_cache->getOrCreateLogger(
        config->common_config(), Common::GrpcAccessLoggerType::HTTP, scope));
>>>>>>> e6c5ac35
  });
}

void HttpGrpcAccessLog::emitLog(const Http::RequestHeaderMap& request_headers,
                                const Http::ResponseHeaderMap& response_headers,
                                const Http::ResponseTrailerMap& response_trailers,
                                const StreamInfo::StreamInfo& stream_info) {
  // Common log properties.
  // TODO(mattklein123): Populate sample_rate field.
  envoy::data::accesslog::v3::HTTPAccessLogEntry log_entry;
  GrpcCommon::Utility::extractCommonAccessLogProperties(*log_entry.mutable_common_properties(),
                                                        stream_info, config_->common_config());

  if (stream_info.protocol()) {
    switch (stream_info.protocol().value()) {
    case Http::Protocol::Http10:
      log_entry.set_protocol_version(envoy::data::accesslog::v3::HTTPAccessLogEntry::HTTP10);
      break;
    case Http::Protocol::Http11:
      log_entry.set_protocol_version(envoy::data::accesslog::v3::HTTPAccessLogEntry::HTTP11);
      break;
    case Http::Protocol::Http2:
      log_entry.set_protocol_version(envoy::data::accesslog::v3::HTTPAccessLogEntry::HTTP2);
      break;
    case Http::Protocol::Http3:
      log_entry.set_protocol_version(envoy::data::accesslog::v3::HTTPAccessLogEntry::HTTP3);
      break;
    }
  }

  // HTTP request properties.
  // TODO(mattklein123): Populate port field.
  auto* request_properties = log_entry.mutable_request();
  if (request_headers.Scheme() != nullptr) {
    request_properties->set_scheme(std::string(request_headers.getSchemeValue()));
  }
  if (request_headers.Host() != nullptr) {
    request_properties->set_authority(std::string(request_headers.getHostValue()));
  }
  if (request_headers.Path() != nullptr) {
    request_properties->set_path(std::string(request_headers.getPathValue()));
  }
  if (request_headers.UserAgent() != nullptr) {
    request_properties->set_user_agent(std::string(request_headers.getUserAgentValue()));
  }
  if (request_headers.getInline(referer_handle.handle()) != nullptr) {
    request_properties->set_referer(
        std::string(request_headers.getInlineValue(referer_handle.handle())));
  }
  if (request_headers.ForwardedFor() != nullptr) {
    request_properties->set_forwarded_for(std::string(request_headers.getForwardedForValue()));
  }
  if (request_headers.RequestId() != nullptr) {
    request_properties->set_request_id(std::string(request_headers.getRequestIdValue()));
  }
  if (request_headers.EnvoyOriginalPath() != nullptr) {
    request_properties->set_original_path(std::string(request_headers.getEnvoyOriginalPathValue()));
  }
  request_properties->set_request_headers_bytes(request_headers.byteSize());
  request_properties->set_request_body_bytes(stream_info.bytesReceived());
  if (request_headers.Method() != nullptr) {
    envoy::config::core::v3::RequestMethod method = envoy::config::core::v3::METHOD_UNSPECIFIED;
    envoy::config::core::v3::RequestMethod_Parse(std::string(request_headers.getMethodValue()),
                                                 &method);
    request_properties->set_request_method(method);
  }
  if (!request_headers_to_log_.empty()) {
    auto* logged_headers = request_properties->mutable_request_headers();

    for (const auto& header : request_headers_to_log_) {
      const auto entry = request_headers.get(header);
      if (!entry.empty()) {
        // TODO(https://github.com/envoyproxy/envoy/issues/13454): Potentially log all header
        // values.
        logged_headers->insert({header.get(), std::string(entry[0]->value().getStringView())});
      }
    }
  }

  // HTTP response properties.
  auto* response_properties = log_entry.mutable_response();
  if (stream_info.responseCode()) {
    response_properties->mutable_response_code()->set_value(stream_info.responseCode().value());
  }
  if (stream_info.responseCodeDetails()) {
    response_properties->set_response_code_details(stream_info.responseCodeDetails().value());
  }
  response_properties->set_response_headers_bytes(response_headers.byteSize());
  response_properties->set_response_body_bytes(stream_info.bytesSent());
  if (!response_headers_to_log_.empty()) {
    auto* logged_headers = response_properties->mutable_response_headers();

    for (const auto& header : response_headers_to_log_) {
      const auto entry = response_headers.get(header);
      if (!entry.empty()) {
        // TODO(https://github.com/envoyproxy/envoy/issues/13454): Potentially log all header
        // values.
        logged_headers->insert({header.get(), std::string(entry[0]->value().getStringView())});
      }
    }
  }

  if (!response_trailers_to_log_.empty()) {
    auto* logged_headers = response_properties->mutable_response_trailers();

    for (const auto& header : response_trailers_to_log_) {
      const auto entry = response_trailers.get(header);
      if (!entry.empty()) {
        // TODO(https://github.com/envoyproxy/envoy/issues/13454): Potentially log all header
        // values.
        logged_headers->insert({header.get(), std::string(entry[0]->value().getStringView())});
      }
    }
  }

  tls_slot_->getTyped<ThreadLocalLogger>().logger_->log(std::move(log_entry));
}

} // namespace HttpGrpc
} // namespace AccessLoggers
} // namespace Extensions
} // namespace Envoy<|MERGE_RESOLUTION|>--- conflicted
+++ resolved
@@ -23,21 +23,12 @@
     GrpcCommon::GrpcAccessLoggerSharedPtr logger)
     : logger_(std::move(logger)) {}
 
-<<<<<<< HEAD
-HttpGrpcAccessLog::HttpGrpcAccessLog(
-    AccessLog::FilterPtr&& filter,
-    envoy::extensions::access_loggers::grpc::v3::HttpGrpcAccessLogConfig config,
-    ThreadLocal::SlotAllocator& tls, GrpcCommon::GrpcAccessLoggerCacheSharedPtr access_logger_cache)
-    : Common::ImplBase(std::move(filter)), config_(std::move(config)),
-=======
 HttpGrpcAccessLog::HttpGrpcAccessLog(AccessLog::FilterPtr&& filter,
                                      const HttpGrpcAccessLogConfig config,
                                      ThreadLocal::SlotAllocator& tls,
-                                     GrpcCommon::GrpcAccessLoggerCacheSharedPtr access_logger_cache,
-                                     Stats::Scope& scope)
-    : Common::ImplBase(std::move(filter)), scope_(scope),
+                                     GrpcCommon::GrpcAccessLoggerCacheSharedPtr access_logger_cache)
+    : Common::ImplBase(std::move(filter)),
       config_(std::make_shared<const HttpGrpcAccessLogConfig>(std::move(config))),
->>>>>>> e6c5ac35
       tls_slot_(tls.allocateSlot()), access_logger_cache_(std::move(access_logger_cache)) {
   for (const auto& header : config_->additional_request_headers_to_log()) {
     request_headers_to_log_.emplace_back(header);
@@ -50,21 +41,12 @@
   for (const auto& header : config_->additional_response_trailers_to_log()) {
     response_trailers_to_log_.emplace_back(header);
   }
-<<<<<<< HEAD
-  Envoy::Config::Utility::checkTransportVersion(config_.common_config());
-  tls_slot_->set([this](Event::Dispatcher&) {
-    return std::make_shared<ThreadLocalLogger>(access_logger_cache_->getOrCreateLogger(
-        config_.common_config(), Common::GrpcAccessLoggerType::HTTP));
-=======
   Envoy::Config::Utility::checkTransportVersion(config_->common_config());
-  // Note that &scope might have died by the time when this callback is called on each thread.
-  // This is supposed to be fixed by https://github.com/envoyproxy/envoy/issues/18066.
-  tls_slot_->set([config = config_, access_logger_cache = access_logger_cache_,
-                  &scope = scope_](Event::Dispatcher&) {
-    return std::make_shared<ThreadLocalLogger>(access_logger_cache->getOrCreateLogger(
-        config->common_config(), Common::GrpcAccessLoggerType::HTTP, scope));
->>>>>>> e6c5ac35
-  });
+  tls_slot_->set(
+      [config = config_, access_logger_cache = access_logger_cache_](Event::Dispatcher&) {
+        return std::make_shared<ThreadLocalLogger>(access_logger_cache->getOrCreateLogger(
+            config->common_config(), Common::GrpcAccessLoggerType::HTTP));
+      });
 }
 
 void HttpGrpcAccessLog::emitLog(const Http::RequestHeaderMap& request_headers,

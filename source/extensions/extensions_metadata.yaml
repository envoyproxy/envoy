envoy.access_loggers.file:
  categories:
  - envoy.access_loggers
  security_posture: robust_to_untrusted_downstream
  status: stable
  type_urls:
  - envoy.extensions.access_loggers.file.v3.FileAccessLog
envoy.access_loggers.extension_filters.cel:
  categories:
  - envoy.access_loggers.extension_filters
  security_posture: unknown
  status: alpha
  type_urls:
  - envoy.extensions.access_loggers.filters.cel.v3.ExpressionFilter
envoy.access_loggers.fluentd:
  categories:
  - envoy.access_loggers
  security_posture: robust_to_untrusted_downstream
  status: alpha
  type_urls:
  - envoy.extensions.access_loggers.fluentd.v3.FluentdAccessLogConfig
envoy.access_loggers.http_grpc:
  categories:
  - envoy.access_loggers
  security_posture: robust_to_untrusted_downstream
  status: stable
  type_urls:
  - envoy.extensions.access_loggers.grpc.v3.HttpGrpcAccessLogConfig
envoy.access_loggers.open_telemetry:
  categories:
  - envoy.access_loggers
  security_posture: robust_to_untrusted_downstream
  status: stable
  type_urls:
  - envoy.extensions.access_loggers.open_telemetry.v3.OpenTelemetryAccessLogConfig
envoy.access_loggers.stdout:
  categories:
  - envoy.access_loggers
  security_posture: robust_to_untrusted_downstream
  status: stable
  type_urls:
  - envoy.extensions.access_loggers.stream.v3.StdoutAccessLog
envoy.access_loggers.stderr:
  categories:
  - envoy.access_loggers
  security_posture: robust_to_untrusted_downstream
  status: stable
  type_urls:
  - envoy.extensions.access_loggers.stream.v3.StderrAccessLog
envoy.access_loggers.tcp_grpc:
  categories:
  - envoy.access_loggers
  security_posture: robust_to_untrusted_downstream
  status: stable
  type_urls:
  - envoy.extensions.access_loggers.grpc.v3.TcpGrpcAccessLogConfig
envoy.access_loggers.wasm:
  categories:
  - envoy.access_loggers
  security_posture: unknown
  status: alpha
  type_urls:
  - envoy.extensions.access_loggers.wasm.v3.WasmAccessLog
envoy.bootstrap.internal_listener:
  categories:
  - envoy.bootstrap
  security_posture: robust_to_untrusted_downstream_and_upstream
  status: stable
  type_urls:
  - envoy.extensions.bootstrap.internal_listener.v3.InternalListener
envoy.bootstrap.wasm:
  categories:
  - envoy.bootstrap
  security_posture: unknown
  status: alpha
  type_urls:
  - envoy.extensions.wasm.v3.WasmService
envoy.extensions.http.cache.file_system_http_cache:
  categories:
  - envoy.http.cache
  security_posture: unknown
  status: wip
  type_urls:
  - envoy.extensions.http.cache.file_system_http_cache.v3.FileSystemHttpCacheConfig
envoy.extensions.http.cache.simple:
  categories:
  - envoy.http.cache
  security_posture: robust_to_untrusted_downstream_and_upstream
  status: wip
  type_urls:
  - envoy.extensions.http.cache.simple_http_cache.v3.SimpleHttpCacheConfig
envoy.clusters.aggregate:
  categories:
  - envoy.clusters
  security_posture: requires_trusted_downstream_and_upstream
  status: stable
  type_urls:
  - envoy.extensions.clusters.aggregate.v3.ClusterConfig
envoy.clusters.dynamic_forward_proxy:
  categories:
  - envoy.clusters
  security_posture: robust_to_untrusted_downstream
  status: stable
  type_urls:
  - envoy.extensions.clusters.dynamic_forward_proxy.v3.ClusterConfig
envoy.clusters.static:
  categories:
  - envoy.clusters
  security_posture: robust_to_untrusted_downstream_and_upstream
  status: stable
envoy.clusters.strict_dns:
  categories:
  - envoy.clusters
  security_posture: robust_to_untrusted_downstream_and_upstream
  status: stable
envoy.clusters.dns:
  categories:
  - envoy.clusters
  security_posture: robust_to_untrusted_downstream_and_upstream
  status: stable
  type_urls:
  - envoy.extensions.clusters.dns.v3.DnsCluster
envoy.clusters.original_dst:
  categories:
  - envoy.clusters
  security_posture: robust_to_untrusted_downstream_and_upstream
  status: stable
envoy.clusters.eds:
  categories:
  - envoy.clusters
  security_posture: robust_to_untrusted_downstream_and_upstream
  status: stable
envoy.clusters.redis:
  categories:
  - envoy.clusters
  security_posture: requires_trusted_downstream_and_upstream
  status: stable
<<<<<<< HEAD
envoy.clusters.dns_srv:
  categories:
  - envoy.clusters
  security_posture: requires_trusted_downstream_and_upstream
  status: alpha
  type_urls:
  - envoy.extensions.clusters.dns_srv.v3.DnsSrvClusterConfig
=======
  type_urls:
  - envoy.extensions.clusters.redis.v3.RedisClusterConfig
>>>>>>> 778d5d70
envoy.clusters.logical_dns:
  categories:
  - envoy.clusters
  security_posture: robust_to_untrusted_downstream_and_upstream
  status: stable
envoy.compression.brotli.compressor:
  categories:
  - envoy.compression.compressor
  security_posture: robust_to_untrusted_downstream
  status: stable
  type_urls:
  - envoy.extensions.compression.brotli.compressor.v3.Brotli
envoy.compression.brotli.decompressor:
  categories:
  - envoy.compression.decompressor
  security_posture: robust_to_untrusted_downstream
  status: stable
  type_urls:
  - envoy.extensions.compression.brotli.decompressor.v3.Brotli
envoy.compression.gzip.compressor:
  categories:
  - envoy.compression.compressor
  security_posture: robust_to_untrusted_downstream
  status: stable
  type_urls:
  - envoy.extensions.compression.gzip.compressor.v3.Gzip
envoy.compression.gzip.decompressor:
  categories:
  - envoy.compression.decompressor
  security_posture: robust_to_untrusted_downstream
  status: stable
  type_urls:
  - envoy.extensions.compression.gzip.decompressor.v3.Gzip
envoy.compression.zstd.compressor:
  categories:
  - envoy.compression.compressor
  security_posture: robust_to_untrusted_downstream
  status: stable
  type_urls:
  - envoy.extensions.compression.zstd.compressor.v3.Zstd
envoy.compression.zstd.decompressor:
  categories:
  - envoy.compression.decompressor
  security_posture: requires_trusted_downstream_and_upstream
  status: stable
  type_urls:
  - envoy.extensions.compression.zstd.decompressor.v3.Zstd
envoy.config.validators.minimum_clusters_validator:
  categories:
  - envoy.config.validators
  security_posture: unknown
  status: stable
  type_urls:
  - envoy.extensions.config.validators.minimum_clusters.v3.MinimumClustersValidator
envoy.filters.http.adaptive_concurrency:
  categories:
  - envoy.filters.http
  security_posture: unknown
  status: stable
  type_urls:
  - envoy.extensions.filters.http.adaptive_concurrency.v3.AdaptiveConcurrency
envoy.filters.http.admission_control:
  categories:
  - envoy.filters.http
  - envoy.filters.http.upstream
  security_posture: unknown
  status: stable
  status_upstream: alpha
  type_urls:
  - envoy.extensions.filters.http.admission_control.v3.AdmissionControl
envoy.filters.http.alternate_protocols_cache:
  categories:
  - envoy.filters.http
  security_posture: unknown
  status: alpha
  type_urls:
  - envoy.extensions.filters.http.alternate_protocols_cache.v3.FilterConfig
envoy.filters.http.aws_lambda:
  categories:
  - envoy.filters.http
  - envoy.filters.http.upstream
  security_posture: requires_trusted_downstream_and_upstream
  status: alpha
  status_upstream: alpha
  type_urls:
  - envoy.extensions.filters.http.aws_lambda.v3.Config
  - envoy.extensions.filters.http.aws_lambda.v3.PerRouteConfig
envoy.filters.http.aws_request_signing:
  categories:
  - envoy.filters.http
  - envoy.filters.http.upstream
  security_posture: requires_trusted_downstream_and_upstream
  status: alpha
  status_upstream: alpha
  type_urls:
  - envoy.extensions.filters.http.aws_request_signing.v3.AwsRequestSigning
  - envoy.extensions.filters.http.aws_request_signing.v3.AwsRequestSigningPerRoute
envoy.filters.http.bandwidth_limit:
  categories:
  - envoy.filters.http
  security_posture: unknown
  status: stable
  type_urls:
  - envoy.extensions.filters.http.bandwidth_limit.v3.BandwidthLimit
envoy.filters.http.basic_auth:
  categories:
  - envoy.filters.http
  security_posture: robust_to_untrusted_downstream
  status: alpha
  type_urls:
  - envoy.extensions.filters.http.basic_auth.v3.BasicAuth
  - envoy.extensions.filters.http.basic_auth.v3.BasicAuthPerRoute
envoy.filters.http.api_key_auth:
  categories:
  - envoy.filters.http
  security_posture: robust_to_untrusted_downstream
  status: alpha
  type_urls:
  - envoy.extensions.filters.http.api_key_auth.v3.ApiKeyAuth
  - envoy.extensions.filters.http.api_key_auth.v3.ApiKeyAuthPerRoute
envoy.filters.http.buffer:
  categories:
  - envoy.filters.http
  - envoy.filters.http.upstream
  security_posture: robust_to_untrusted_downstream
  status: stable
  status_upstream: stable
  type_urls:
  - envoy.extensions.filters.http.buffer.v3.Buffer
  - envoy.extensions.filters.http.buffer.v3.BufferPerRoute
envoy.filters.http.cache:
  categories:
  - envoy.filters.http
  security_posture: robust_to_untrusted_downstream_and_upstream
  status: wip
  type_urls:
  - envoy.extensions.filters.http.cache.v3.CacheConfig
envoy.filters.http.cdn_loop:
  categories:
  - envoy.filters.http
  security_posture: unknown
  status: alpha
  type_urls:
  - envoy.extensions.filters.http.cdn_loop.v3.CdnLoopConfig
envoy.filters.http.geoip:
  categories:
  - envoy.filters.http
  security_posture: unknown
  status: wip
  type_urls:
  - envoy.extensions.filters.http.geoip.v3.Geoip
envoy.filters.http.upstream_codec:
  categories:
  - envoy.filters.http.upstream
  security_posture: robust_to_untrusted_downstream_and_upstream
  status: stable
  status_upstream: stable
  type_urls:
  - envoy.extensions.filters.http.upstream_codec.v3.UpstreamCodec
envoy.filters.http.composite:
  categories:
  - envoy.filters.http
  - envoy.filters.http.upstream
  security_posture: unknown
  status: stable
  status_upstream: alpha
  type_urls:
  - envoy.extensions.filters.http.composite.v3.Composite
envoy.filters.http.compressor:
  categories:
  - envoy.filters.http
  security_posture: robust_to_untrusted_downstream
  status: stable
  type_urls:
  - envoy.extensions.filters.http.compressor.v3.Compressor
  - envoy.extensions.filters.http.compressor.v3.CompressorPerRoute
envoy.filters.http.connect_grpc_bridge:
  categories:
  - envoy.filters.http
  security_posture: unknown
  status: alpha
  type_urls:
  - envoy.extensions.filters.http.connect_grpc_bridge.v3.FilterConfig
envoy.filters.http.cors:
  categories:
  - envoy.filters.http
  security_posture: robust_to_untrusted_downstream
  status: stable
  type_urls:
  - envoy.extensions.filters.http.cors.v3.Cors
  - envoy.extensions.filters.http.cors.v3.CorsPolicy
envoy.filters.http.credential_injector:
  categories:
  - envoy.filters.http
  - envoy.filters.http.upstream
  security_posture: unknown
  status: alpha
  status_upstream: alpha
  type_urls:
  - envoy.extensions.filters.http.credential_injector.v3.CredentialInjector
envoy.filters.http.csrf:
  categories:
  - envoy.filters.http
  security_posture: robust_to_untrusted_downstream
  status: stable
  type_urls:
  - envoy.extensions.filters.http.csrf.v3.CsrfPolicy
envoy.filters.http.decompressor:
  categories:
  - envoy.filters.http
  security_posture: robust_to_untrusted_downstream_and_upstream
  status: stable
  type_urls:
  - envoy.extensions.filters.http.decompressor.v3.Decompressor
envoy.filters.http.dynamic_forward_proxy:
  categories:
  - envoy.filters.http
  security_posture: robust_to_untrusted_downstream
  status: stable
  type_urls:
  - envoy.extensions.filters.http.dynamic_forward_proxy.v3.FilterConfig
  - envoy.extensions.filters.http.dynamic_forward_proxy.v3.PerRouteConfig
envoy.filters.http.ext_authz:
  categories:
  - envoy.filters.http
  security_posture: robust_to_untrusted_downstream
  status: stable
  type_urls:
  - envoy.extensions.filters.http.ext_authz.v3.ExtAuthz
  - envoy.extensions.filters.http.ext_authz.v3.ExtAuthzPerRoute
envoy.filters.http.ext_proc:
  categories:
  - envoy.filters.http
  - envoy.filters.http.upstream
  security_posture: robust_to_untrusted_downstream_and_upstream
  status: stable
  status_upstream: alpha
  type_urls:
  - envoy.extensions.filters.http.ext_proc.v3.ExtProcPerRoute
  - envoy.extensions.filters.http.ext_proc.v3.ExternalProcessor
envoy.filters.http.fault:
  categories:
  - envoy.filters.http
  security_posture: robust_to_untrusted_downstream
  status: stable
  type_urls:
  - envoy.extensions.filters.http.fault.v3.HTTPFault
envoy.filters.http.file_system_buffer:
  categories:
  - envoy.filters.http
  security_posture: unknown
  status: wip
  type_urls:
  - envoy.extensions.filters.http.file_system_buffer.v3.FileSystemBufferFilterConfig
envoy.filters.http.gcp_authn:
  categories:
  - envoy.filters.http
  security_posture: unknown
  status: alpha
  type_urls:
  - envoy.extensions.filters.http.gcp_authn.v3.GcpAuthnFilterConfig
envoy.filters.http.grpc_field_extraction:
  categories:
  - envoy.filters.http
  security_posture: unknown
  status: alpha
  type_urls:
  - envoy.extensions.filters.http.grpc_field_extraction.v3.GrpcFieldExtractionConfig
envoy.filters.http.grpc_http1_bridge:
  categories:
  - envoy.filters.http
  security_posture: unknown
  status: stable
  type_urls:
  - envoy.extensions.filters.http.grpc_http1_bridge.v3.Config
envoy.filters.http.grpc_http1_reverse_bridge:
  categories:
  - envoy.filters.http
  security_posture: unknown
  status: alpha
  type_urls:
  - envoy.extensions.filters.http.grpc_http1_reverse_bridge.v3.FilterConfig
  - envoy.extensions.filters.http.grpc_http1_reverse_bridge.v3.FilterConfigPerRoute
envoy.filters.http.grpc_json_reverse_transcoder:
  categories:
  - envoy.filters.http
  security_posture: unknown
  status: alpha
  type_urls:
  - envoy.extensions.filters.http.grpc_json_reverse_transcoder.v3.GrpcJsonReverseTranscoder
envoy.filters.http.grpc_json_transcoder:
  categories:
  - envoy.filters.http
  security_posture: robust_to_untrusted_downstream
  status: stable
  type_urls:
  - envoy.extensions.filters.http.grpc_json_transcoder.v3.GrpcJsonTranscoder
envoy.filters.http.grpc_stats:
  categories:
  - envoy.filters.http
  security_posture: unknown
  status: stable
  type_urls:
  - envoy.extensions.filters.http.grpc_stats.v3.FilterConfig
envoy.filters.http.grpc_web:
  categories:
  - envoy.filters.http
  security_posture: robust_to_untrusted_downstream
  status: stable
  type_urls:
  - envoy.extensions.filters.http.grpc_web.v3.GrpcWeb
envoy.filters.http.header_to_metadata:
  categories:
  - envoy.filters.http
  security_posture: robust_to_untrusted_downstream
  status: stable
  type_urls:
  - envoy.extensions.filters.http.header_to_metadata.v3.Config
envoy.filters.http.health_check:
  categories:
  - envoy.filters.http
  security_posture: robust_to_untrusted_downstream
  status: stable
  type_urls:
  - envoy.extensions.filters.http.health_check.v3.HealthCheck
envoy.filters.http.ip_tagging:
  categories:
  - envoy.filters.http
  security_posture: robust_to_untrusted_downstream
  status: stable
  type_urls:
  - envoy.extensions.filters.http.ip_tagging.v3.IPTagging
envoy.filters.http.json_to_metadata:
  categories:
  - envoy.filters.http
  security_posture: robust_to_untrusted_downstream
  status: alpha
  type_urls:
  - envoy.extensions.filters.http.json_to_metadata.v3.JsonToMetadata
envoy.filters.http.jwt_authn:
  categories:
  - envoy.filters.http
  security_posture: robust_to_untrusted_downstream
  status: stable
  type_urls:
  - envoy.extensions.filters.http.jwt_authn.v3.JwtAuthentication
  - envoy.extensions.filters.http.jwt_authn.v3.PerRouteConfig
envoy.filters.http.kill_request:
  categories:
  - envoy.filters.http
  security_posture: robust_to_untrusted_downstream
  status: stable
  type_urls:
  - envoy.extensions.filters.http.kill_request.v3.KillRequest
envoy.filters.http.local_ratelimit:
  categories:
  - envoy.filters.http
  security_posture: unknown
  status: stable
  type_urls:
  - envoy.extensions.filters.http.local_ratelimit.v3.LocalRateLimit
envoy.filters.http.lua:
  categories:
  - envoy.filters.http
  - envoy.filters.http.upstream
  security_posture: robust_to_untrusted_downstream
  status: stable
  status_upstream: alpha
  type_urls:
  - envoy.extensions.filters.http.lua.v3.Lua
  - envoy.extensions.filters.http.lua.v3.LuaPerRoute
envoy.filters.http.oauth2:
  categories:
  - envoy.filters.http
  security_posture: robust_to_untrusted_downstream
  status: alpha
  type_urls:
  - envoy.extensions.filters.http.oauth2.v3.OAuth2
envoy.filters.http.on_demand:
  categories:
  - envoy.filters.http
  security_posture: robust_to_untrusted_downstream
  status: stable
  type_urls:
  - envoy.extensions.filters.http.on_demand.v3.OnDemand
  - envoy.extensions.filters.http.on_demand.v3.PerRouteConfig
envoy.filters.http.original_src:
  categories:
  - envoy.filters.http
  security_posture: robust_to_untrusted_downstream
  status: alpha
  type_urls:
  - envoy.extensions.filters.http.original_src.v3.OriginalSrc
envoy.filters.http.proto_message_extraction:
  categories:
  - envoy.filters.http
  security_posture: unknown
  status: alpha
  type_urls:
  - envoy.extensions.filters.http.proto_message_extraction.v3.ProtoMessageExtractionConfig
envoy.filters.http.ratelimit:
  categories:
  - envoy.filters.http
  security_posture: robust_to_untrusted_downstream
  status: stable
  type_urls:
  - envoy.extensions.filters.http.ratelimit.v3.RateLimit
  - envoy.extensions.filters.http.ratelimit.v3.RateLimitPerRoute
envoy.filters.http.rate_limit_quota:
  categories:
  - envoy.filters.http
  security_posture: unknown
  status: wip
  type_urls:
  - envoy.extensions.filters.http.rate_limit_quota.v3.RateLimitQuotaFilterConfig
  - envoy.extensions.filters.http.rate_limit_quota.v3.RateLimitQuotaOverride
  - envoy.extensions.filters.http.rate_limit_quota.v3.RateLimitQuotaBucketSettings
envoy.filters.http.rbac:
  categories:
  - envoy.filters.http
  security_posture: robust_to_untrusted_downstream
  status: stable
  type_urls:
  - envoy.extensions.filters.http.rbac.v3.RBAC
  - envoy.extensions.filters.http.rbac.v3.RBACPerRoute
envoy.filters.http.router:
  categories:
  - envoy.filters.http
  security_posture: robust_to_untrusted_downstream_and_upstream
  status: stable
  type_urls:
  - envoy.extensions.filters.http.router.v3.Router
envoy.filters.http.set_metadata:
  categories:
  - envoy.filters.http
  security_posture: robust_to_untrusted_downstream_and_upstream
  status: stable
  type_urls:
  - envoy.extensions.filters.http.set_metadata.v3.Config
envoy.filters.http.tap:
  categories:
  - envoy.filters.http
  security_posture: requires_trusted_downstream_and_upstream
  status: alpha
  type_urls:
  - envoy.extensions.filters.http.tap.v3.Tap
envoy.filters.http.thrift_to_metadata:
  categories:
  - envoy.filters.http
  security_posture: robust_to_untrusted_downstream
  status: alpha
  type_urls:
  - envoy.extensions.filters.http.thrift_to_metadata.v3.ThriftToMetadata
envoy.filters.http.wasm:
  categories:
  - envoy.filters.http
  - envoy.filters.http.upstream
  security_posture: unknown
  status: alpha
  status_upstream: alpha
  type_urls:
  - envoy.extensions.filters.http.wasm.v3.Wasm
envoy.filters.http.stateful_session:
  categories:
  - envoy.filters.http
  security_posture: unknown
  status: alpha
  type_urls:
  - envoy.extensions.filters.http.stateful_session.v3.StatefulSession
  - envoy.extensions.filters.http.stateful_session.v3.StatefulSessionPerRoute
envoy.filters.http.header_mutation:
  categories:
  - envoy.filters.http
  - envoy.filters.http.upstream
  security_posture: unknown
  status: alpha
  status_upstream: alpha
  type_urls:
  - envoy.extensions.filters.http.header_mutation.v3.HeaderMutation
  - envoy.extensions.filters.http.header_mutation.v3.HeaderMutationPerRoute
envoy.filters.listener.http_inspector:
  categories:
  - envoy.filters.listener
  security_posture: requires_trusted_downstream_and_upstream
  status: stable
  type_urls:
  - envoy.extensions.filters.listener.http_inspector.v3.HttpInspector
envoy.filters.listener.local_ratelimit:
  categories:
  - envoy.filters.listener
  security_posture: robust_to_untrusted_downstream
  status: stable
  type_urls:
  - envoy.extensions.filters.listener.local_ratelimit.v3.LocalRateLimit
envoy.filters.listener.original_dst:
  categories:
  - envoy.filters.listener
  security_posture: robust_to_untrusted_downstream
  status: stable
  type_urls:
  - envoy.extensions.filters.listener.original_dst.v3.OriginalDst
envoy.filters.listener.original_src:
  categories:
  - envoy.filters.listener
  security_posture: robust_to_untrusted_downstream
  status: alpha
  type_urls:
  - envoy.extensions.filters.listener.original_src.v3.OriginalSrc
envoy.filters.listener.proxy_protocol:
  categories:
  - envoy.filters.listener
  security_posture: robust_to_untrusted_downstream
  status: stable
  type_urls:
  - envoy.extensions.filters.listener.proxy_protocol.v3.ProxyProtocol
envoy.filters.listener.tls_inspector:
  categories:
  - envoy.filters.listener
  security_posture: robust_to_untrusted_downstream_and_upstream
  status: stable
  type_urls:
  - envoy.extensions.filters.listener.tls_inspector.v3.TlsInspector
envoy.filters.network.connection_limit:
  categories:
  - envoy.filters.network
  security_posture: robust_to_untrusted_downstream_and_upstream
  status: stable
  type_urls:
  - envoy.extensions.filters.network.connection_limit.v3.ConnectionLimit
envoy.filters.network.direct_response:
  categories:
  - envoy.filters.network
  security_posture: unknown
  status: stable
  type_urls:
  - envoy.extensions.filters.network.direct_response.v3.Config
envoy.filters.network.dubbo_proxy:
  categories:
  - envoy.filters.network
  security_posture: requires_trusted_downstream_and_upstream
  status: alpha
  type_urls:
  - envoy.extensions.filters.network.dubbo_proxy.v3.DubboProxy
envoy.filters.network.echo:
  categories:
  - envoy.filters.network
  security_posture: unknown
  status: stable
  type_urls:
  - envoy.extensions.filters.network.echo.v3.Echo
envoy.filters.network.ext_authz:
  categories:
  - envoy.filters.network
  security_posture: robust_to_untrusted_downstream
  status: stable
  type_urls:
  - envoy.extensions.filters.network.ext_authz.v3.ExtAuthz
envoy.filters.network.ext_proc:
  categories:
  - envoy.filters.network
  security_posture: unknown
  status: wip
  type_urls:
  - envoy.extensions.filters.network.ext_proc.v3.NetworkExternalProcessor
envoy.filters.network.http_connection_manager:
  categories:
  - envoy.filters.network
  security_posture: robust_to_untrusted_downstream
  status: stable
  type_urls:
  - envoy.extensions.filters.network.http_connection_manager.v3.HttpConnectionManager
envoy.filters.network.envoy_mobile_http_connection_manager:
  categories:
  - envoy.filters.network
  security_posture: robust_to_untrusted_downstream
  status: stable
envoy.filters.network.local_ratelimit:
  categories:
  - envoy.filters.network
  security_posture: robust_to_untrusted_downstream
  status: stable
  type_urls:
  - envoy.extensions.filters.network.local_ratelimit.v3.LocalRateLimit
envoy.filters.network.mongo_proxy:
  categories:
  - envoy.filters.network
  security_posture: requires_trusted_downstream_and_upstream
  status: stable
  type_urls:
  - envoy.extensions.filters.network.mongo_proxy.v3.MongoProxy
envoy.filters.network.ratelimit:
  categories:
  - envoy.filters.network
  security_posture: robust_to_untrusted_downstream
  status: stable
  type_urls:
  - envoy.extensions.filters.network.ratelimit.v3.RateLimit
envoy.filters.network.rbac:
  categories:
  - envoy.filters.network
  security_posture: robust_to_untrusted_downstream
  status: stable
  type_urls:
  - envoy.extensions.filters.network.rbac.v3.RBAC
envoy.filters.network.redis_proxy:
  categories:
  - envoy.filters.network
  security_posture: requires_trusted_downstream_and_upstream
  status: stable
  type_urls:
  - envoy.extensions.filters.network.redis_proxy.v3.RedisProxy
envoy.filters.network.sni_cluster:
  categories:
  - envoy.filters.network
  security_posture: unknown
  status: stable
  type_urls:
  - envoy.extensions.filters.network.sni_cluster.v3.SniCluster
envoy.filters.network.sni_dynamic_forward_proxy:
  categories:
  - envoy.filters.network
  security_posture: unknown
  status: alpha
  type_urls:
  - envoy.extensions.filters.network.sni_dynamic_forward_proxy.v3.FilterConfig
envoy.filters.network.tcp_proxy:
  categories:
  - envoy.filters.network
  security_posture: robust_to_untrusted_downstream
  status: stable
  type_urls:
  - envoy.extensions.filters.network.tcp_proxy.v3.TcpProxy
envoy.filters.network.thrift_proxy:
  categories:
  - envoy.filters.network
  security_posture: requires_trusted_downstream_and_upstream
  status: stable
  type_urls:
  - envoy.extensions.filters.network.thrift_proxy.v3.ThriftProxy
envoy.filters.network.wasm:
  categories:
  - envoy.filters.network
  security_posture: unknown
  status: alpha
  type_urls:
  - envoy.extensions.filters.network.wasm.v3.Wasm
envoy.filters.network.zookeeper_proxy:
  categories:
  - envoy.filters.network
  security_posture: requires_trusted_downstream_and_upstream
  status: alpha
  type_urls:
  - envoy.extensions.filters.network.zookeeper_proxy.v3.ZooKeeperProxy
envoy.filters.thrift.header_to_metadata:
  categories:
  - envoy.thrift_proxy.filters
  security_posture: requires_trusted_downstream_and_upstream
  status: alpha
  type_urls:
  - envoy.extensions.filters.network.thrift_proxy.filters.header_to_metadata.v3.HeaderToMetadata
envoy.filters.thrift.payload_to_metadata:
  categories:
  - envoy.thrift_proxy.filters
  security_posture: requires_trusted_downstream_and_upstream
  status: alpha
  type_urls:
  - envoy.extensions.filters.network.thrift_proxy.filters.payload_to_metadata.v3.PayloadToMetadata
envoy.filters.thrift.rate_limit:
  categories:
  - envoy.thrift_proxy.filters
  security_posture: requires_trusted_downstream_and_upstream
  status: alpha
  type_urls:
  - envoy.extensions.filters.network.thrift_proxy.filters.ratelimit.v3.RateLimit
envoy.filters.thrift.router:
  categories:
  - envoy.thrift_proxy.filters
  security_posture: requires_trusted_downstream_and_upstream
  status: stable
  type_urls:
  - envoy.extensions.filters.network.thrift_proxy.router.v3.Router
envoy.filters.udp.dns_filter:
  categories:
  - envoy.filters.udp_listener
  security_posture: robust_to_untrusted_downstream
  status: stable
  type_urls:
  - envoy.extensions.filters.udp.dns_filter.v3.DnsFilterConfig
envoy.filters.udp_listener.udp_proxy:
  categories:
  - envoy.filters.udp_listener
  security_posture: robust_to_untrusted_downstream
  status: stable
  type_urls:
  - envoy.extensions.filters.udp.udp_proxy.v3.UdpProxyConfig
envoy.filters.udp.session.http_capsule:
  categories:
  - envoy.filters.udp.session
  security_posture: robust_to_untrusted_downstream
  status: alpha
  type_urls:
  - envoy.extensions.filters.udp.udp_proxy.session.http_capsule.v3.FilterConfig
envoy.filters.udp.session.dynamic_forward_proxy:
  categories:
  - envoy.filters.udp.session
  security_posture: robust_to_untrusted_downstream
  status: alpha
  type_urls:
  - envoy.extensions.filters.udp.udp_proxy.session.dynamic_forward_proxy.v3.FilterConfig
envoy.formatter.cel:
  categories:
  - envoy.formatter
  security_posture: robust_to_untrusted_downstream_and_upstream
  status: alpha
  type_urls:
  - envoy.extensions.formatter.cel.v3.Cel
envoy.formatter.metadata:
  categories:
  - envoy.formatter
  security_posture: robust_to_untrusted_downstream_and_upstream
  status: alpha
  type_urls:
  - envoy.extensions.formatter.metadata.v3.Metadata
envoy.formatter.req_without_query:
  categories:
  - envoy.formatter
  security_posture: robust_to_untrusted_downstream_and_upstream
  status: alpha
  type_urls:
  - envoy.extensions.formatter.req_without_query.v3.ReqWithoutQuery
envoy.geoip_providers.maxmind:
  categories:
  - envoy.geoip_providers
  security_posture: unknown
  status: wip
  type_urls:
  - envoy.extensions.geoip_providers.maxmind.v3.MaxMindConfig
envoy.grpc_credentials.aws_iam:
  categories:
  - envoy.grpc_credentials
  security_posture: data_plane_agnostic
  status: alpha
envoy.grpc_credentials.file_based_metadata:
  categories:
  - envoy.grpc_credentials
  security_posture: data_plane_agnostic
  status: alpha
envoy.health_checkers.http:
  categories:
  - envoy.health_checkers
  security_posture: robust_to_untrusted_downstream
  status: stable
  type_urls:
  - envoy.config.core.v3.HealthCheck.HttpHealthCheck
envoy.health_checkers.grpc:
  categories:
  - envoy.health_checkers
  security_posture: robust_to_untrusted_downstream
  status: stable
  type_urls:
  - envoy.config.core.v3.HealthCheck.GrpcHealthCheck
envoy.health_checkers.tcp:
  categories:
  - envoy.health_checkers
  security_posture: robust_to_untrusted_downstream
  status: stable
  type_urls:
  - envoy.config.core.v3.HealthCheck.TcpHealthCheck
envoy.health_checkers.redis:
  categories:
  - envoy.health_checkers
  security_posture: requires_trusted_downstream_and_upstream
  status: stable
  type_urls:
  - envoy.extensions.health_checkers.redis.v3.Redis
envoy.health_checkers.thrift:
  categories:
  - envoy.health_checkers
  security_posture: requires_trusted_downstream_and_upstream
  status: alpha
  type_urls:
  - envoy.extensions.health_checkers.thrift.v3.Thrift
envoy.health_check.event_sinks.file:
  categories:
  - envoy.health_check.event_sinks
  security_posture: robust_to_untrusted_downstream_and_upstream
  status: stable
  type_urls:
  - envoy.extensions.health_check.event_sinks.file.v3.HealthCheckEventFileSink
envoy.http.original_ip_detection.custom_header:
  categories:
  - envoy.http.original_ip_detection
  security_posture: robust_to_untrusted_downstream
  status: stable
  type_urls:
  - envoy.extensions.http.original_ip_detection.custom_header.v3.CustomHeaderConfig
envoy.http.original_ip_detection.xff:
  categories:
  - envoy.http.original_ip_detection
  security_posture: robust_to_untrusted_downstream
  status: stable
  type_urls:
  - envoy.extensions.http.original_ip_detection.xff.v3.XffConfig
envoy.http.stateful_header_formatters.preserve_case:
  categories:
  - envoy.http.stateful_header_formatters
  security_posture: robust_to_untrusted_downstream_and_upstream
  status: stable
  type_urls:
  - envoy.extensions.http.header_formatters.preserve_case.v3.PreserveCaseFormatterConfig
envoy.http.header_validators.envoy_default:
  categories:
  - envoy.http.header_validators
  security_posture: unknown
  status: wip
  type_urls:
  - envoy.extensions.http.header_validators.envoy_default.v3.HeaderValidatorConfig
envoy.http.injected_credentials.generic:
  categories:
  - envoy.http.injected_credentials
  security_posture: unknown
  status: alpha
  type_urls:
  - envoy.extensions.http.injected_credentials.generic.v3.Generic
envoy.http.injected_credentials.oauth2:
  categories:
  - envoy.http.injected_credentials
  security_posture: unknown
  status: alpha
  type_urls:
  - envoy.extensions.http.injected_credentials.oauth2.v3.OAuth2
envoy.internal_redirect_predicates.allow_listed_routes:
  categories:
  - envoy.internal_redirect_predicates
  security_posture: robust_to_untrusted_downstream_and_upstream
  status: stable
  type_urls:
  - envoy.extensions.internal_redirect.allow_listed_routes.v3.AllowListedRoutesConfig
envoy.internal_redirect_predicates.previous_routes:
  categories:
  - envoy.internal_redirect_predicates
  security_posture: robust_to_untrusted_downstream_and_upstream
  status: stable
  type_urls:
  - envoy.extensions.internal_redirect.previous_routes.v3.PreviousRoutesConfig
envoy.internal_redirect_predicates.safe_cross_scheme:
  categories:
  - envoy.internal_redirect_predicates
  security_posture: robust_to_untrusted_downstream_and_upstream
  status: stable
  type_urls:
  - envoy.extensions.internal_redirect.safe_cross_scheme.v3.SafeCrossSchemeConfig
envoy.io_socket.user_space:
  categories:
  - envoy.io_socket
  security_posture: robust_to_untrusted_downstream_and_upstream
  status: stable
  undocumented: true
envoy.matching.common_inputs.environment_variable:
  categories:
  - envoy.matching.common_inputs
  security_posture: robust_to_untrusted_downstream
  status: stable
  type_urls:
  - envoy.extensions.matching.common_inputs.environment_variable.v3.Config
envoy.matching.matchers.consistent_hashing:
  categories:
  - envoy.matching.input_matchers
  security_posture: robust_to_untrusted_downstream
  status: stable
  type_urls:
  - envoy.extensions.matching.input_matchers.consistent_hashing.v3.ConsistentHashing
envoy.matching.matchers.ip:
  categories:
  - envoy.matching.input_matchers
  security_posture: robust_to_untrusted_downstream_and_upstream
  status: stable
  type_urls:
  - envoy.extensions.matching.input_matchers.ip.v3.Ip
envoy.matching.matchers.runtime_fraction:
  categories:
  - envoy.matching.input_matchers
  security_posture: robust_to_untrusted_downstream_and_upstream
  status: stable
  type_urls:
  - envoy.extensions.matching.input_matchers.runtime_fraction.v3.RuntimeFraction
envoy.matching.matchers.cel_matcher:
  categories:
  - envoy.matching.input_matchers
  security_posture: robust_to_untrusted_downstream_and_upstream
  status: stable
  type_urls:
  - xds.type.matcher.v3.CelMatcher
envoy.path.match.uri_template.uri_template_matcher:
  categories:
  - envoy.path.match
  security_posture: robust_to_untrusted_downstream_and_upstream
  status: stable
  undocumented: true
  type_urls:
  - envoy.extensions.path.match.uri_template.v3.UriTemplateMatchConfig
envoy.path.rewrite.uri_template.uri_template_rewriter:
  categories:
  - envoy.path.rewrite
  security_posture: robust_to_untrusted_downstream_and_upstream
  status: stable
  undocumented: true
  type_urls:
  - envoy.extensions.path.rewrite.uri_template.v3.UriTemplateRewriteConfig
envoy.quic.proof_source.filter_chain:
  categories:
  - envoy.quic.proof_source
  security_posture: robust_to_untrusted_downstream
  status: alpha
  type_urls:
  - envoy.extensions.quic.proof_source.v3.ProofSourceConfig
envoy.quic.server_preferred_address.fixed:
  categories:
  - envoy.quic.server_preferred_address
  security_posture: robust_to_untrusted_downstream
  status: alpha
  type_urls:
  - envoy.extensions.quic.server_preferred_address.v3.FixedServerPreferredAddressConfig
envoy.quic.server_preferred_address.datasource:
  categories:
  - envoy.quic.server_preferred_address
  security_posture: robust_to_untrusted_downstream
  status: alpha
  type_urls:
  - envoy.extensions.quic.server_preferred_address.v3.DataSourceServerPreferredAddressConfig
envoy.udp_packet_writer.default:
  categories:
  - envoy.udp_packet_writer
  security_posture: robust_to_untrusted_downstream_and_upstream
  status: stable
  type_urls:
  - envoy.extensions.udp_packet_writer.v3.UdpDefaultWriterFactory
envoy.udp_packet_writer.gso:
  categories:
  - envoy.udp_packet_writer
  security_posture: robust_to_untrusted_downstream_and_upstream
  status: stable
  type_urls:
  - envoy.extensions.udp_packet_writer.v3.UdpGsoBatchWriterFactory
envoy.quic.deterministic_connection_id_generator:
  categories:
  - envoy.quic.connection_id_generator
  security_posture: robust_to_untrusted_downstream_and_upstream
  status: alpha
  type_urls:
  - envoy.extensions.quic.connection_id_generator.v3.DeterministicConnectionIdGeneratorConfig
envoy.quic.connection_id_generator.quic_lb:
  categories:
  - envoy.quic.connection_id_generator
  security_posture: unknown
  status: alpha
  type_urls:
  - envoy.extensions.quic.connection_id_generator.quic_lb.v3.Config
envoy.quic.crypto_stream.server.quiche:
  categories:
  - envoy.quic.server.crypto_stream
  security_posture: robust_to_untrusted_downstream
  status: alpha
  type_urls:
  - envoy.extensions.quic.crypto_stream.v3.CryptoServerStreamConfig
envoy.rate_limit_descriptors.expr:
  categories:
  - envoy.rate_limit_descriptors
  security_posture: unknown
  status: stable
  type_urls:
  - envoy.extensions.rate_limit_descriptors.expr.v3.Descriptor
envoy.regex_engines.google_re2:
  categories:
  - envoy.regex_engines
  security_posture: robust_to_untrusted_downstream_and_upstream
  status: stable
  type_urls:
  - envoy.extensions.regex_engines.v3.GoogleRE2
envoy.request_id.uuid:
  categories:
  - envoy.request_id
  security_posture: robust_to_untrusted_downstream_and_upstream
  status: stable
  type_urls:
  - envoy.extensions.request_id.uuid.v3.UuidRequestIdConfig
envoy.resource_monitors.cpu_utilization:
  categories:
  - envoy.resource_monitors
  security_posture: data_plane_agnostic
  status: alpha
  type_urls:
  - envoy.extensions.resource_monitors.cpu_utilization.v3.CpuUtilizationConfig
envoy.resource_monitors.global_downstream_max_connections:
  categories:
  - envoy.resource_monitors
  security_posture: data_plane_agnostic
  status: stable
  type_urls:
  - envoy.extensions.resource_monitors.downstream_connections.v3.DownstreamConnectionsConfig
envoy.resource_monitors.fixed_heap:
  categories:
  - envoy.resource_monitors
  security_posture: data_plane_agnostic
  status: alpha
  type_urls:
  - envoy.extensions.resource_monitors.fixed_heap.v3.FixedHeapConfig
envoy.resource_monitors.injected_resource:
  categories:
  - envoy.resource_monitors
  security_posture: data_plane_agnostic
  status: alpha
  type_urls:
  - envoy.extensions.resource_monitors.injected_resource.v3.InjectedResourceConfig
envoy.retry_host_predicates.omit_canary_hosts:
  categories:
  - envoy.retry_host_predicates
  security_posture: robust_to_untrusted_downstream
  status: stable
  type_urls:
  - envoy.extensions.retry.host.omit_canary_hosts.v3.OmitCanaryHostsPredicate
envoy.retry_host_predicates.omit_host_metadata:
  categories:
  - envoy.retry_host_predicates
  security_posture: robust_to_untrusted_downstream
  status: stable
  type_urls:
  - envoy.extensions.retry.host.omit_host_metadata.v3.OmitHostMetadataConfig
envoy.retry_host_predicates.previous_hosts:
  categories:
  - envoy.retry_host_predicates
  security_posture: robust_to_untrusted_downstream
  status: stable
  type_urls:
  - envoy.extensions.retry.host.previous_hosts.v3.PreviousHostsPredicate
envoy.retry_priorities.previous_priorities:
  categories:
  - envoy.retry_priorities
  security_posture: robust_to_untrusted_downstream
  status: stable
  type_urls:
  - envoy.extensions.retry.priority.previous_priorities.v3.PreviousPrioritiesConfig
envoy.route.early_data_policy.default:
  categories:
  - envoy.route.early_data_policy
  security_posture: robust_to_untrusted_downstream
  status: stable
  type_urls:
  - envoy.extensions.early_data.v3.DefaultEarlyDataPolicy
envoy.router.cluster_specifier_plugin.lua:
  categories:
  - envoy.router.cluster_specifier_plugin
  security_posture: robust_to_untrusted_downstream_and_upstream
  status: alpha
  type_urls:
  - envoy.extensions.router.cluster_specifiers.lua.v3.LuaConfig
envoy.stat_sinks.dog_statsd:
  categories:
  - envoy.stats_sinks
  security_posture: data_plane_agnostic
  status: stable
  type_urls:
  - envoy.config.metrics.v3.DogStatsdSink
envoy.stat_sinks.graphite_statsd:
  categories:
  - envoy.stats_sinks
  security_posture: data_plane_agnostic
  status: alpha
  type_urls:
  - envoy.extensions.stat_sinks.graphite_statsd.v3.GraphiteStatsdSink
envoy.stat_sinks.hystrix:
  categories:
  - envoy.stats_sinks
  security_posture: data_plane_agnostic
  status: stable
  type_urls:
  - envoy.config.metrics.v3.HystrixSink
envoy.stat_sinks.metrics_service:
  categories:
  - envoy.stats_sinks
  security_posture: data_plane_agnostic
  status: stable
  type_urls:
  - envoy.config.metrics.v3.MetricsServiceConfig
envoy.stat_sinks.open_telemetry:
  categories:
  - envoy.stats_sinks
  security_posture: data_plane_agnostic
  status: alpha
  type_urls:
  - envoy.extensions.stat_sinks.open_telemetry.v3.SinkConfig
envoy.stat_sinks.statsd:
  categories:
  - envoy.stats_sinks
  security_posture: data_plane_agnostic
  status: stable
  type_urls:
  - envoy.config.metrics.v3.StatsdSink
envoy.stat_sinks.wasm:
  categories:
  - envoy.stats_sinks
  security_posture: data_plane_agnostic
  status: alpha
  type_urls:
  - envoy.extensions.stat_sinks.wasm.v3.Wasm
envoy.string_matcher.lua:
  categories:
  - envoy.string_matcher
  security_posture: robust_to_untrusted_downstream_and_upstream
  status: alpha
  type_urls:
  - envoy.extensions.string_matcher.lua.v3.Lua
envoy.tls.cert_validator.spiffe:
  categories:
  - envoy.tls.cert_validator
  security_posture: requires_trusted_downstream_and_upstream
  status: alpha
envoy.tracers.fluentd:
  categories:
  - envoy.tracers
  security_posture: unknown
  status: wip
  type_urls:
  - envoy.extensions.tracers.fluentd.v3.FluentdConfig
envoy.tracers.datadog:
  categories:
  - envoy.tracers
  security_posture: robust_to_untrusted_downstream
  status: stable
  type_urls:
  - envoy.config.trace.v3.DatadogConfig
envoy.tracers.opentelemetry:
  categories:
  - envoy.tracers
  security_posture: unknown
  status: wip
  type_urls:
  - envoy.config.trace.v3.OpenTelemetryConfig
envoy.tracers.opentelemetry.samplers.always_on:
  categories:
  - envoy.tracers.opentelemetry.samplers
  security_posture: unknown
  status: wip
  type_urls:
  - envoy.extensions.tracers.opentelemetry.samplers.v3.AlwaysOnSamplerConfig
envoy.tracers.opentelemetry.samplers.dynatrace:
  categories:
  - envoy.tracers.opentelemetry.samplers
  security_posture: unknown
  status: wip
  type_urls:
  - envoy.extensions.tracers.opentelemetry.samplers.v3.DynatraceSamplerConfig
envoy.tracers.opentelemetry.samplers.cel:
  categories:
  - envoy.tracers.opentelemetry.samplers
  security_posture: unknown
  status: wip
  type_urls:
  - envoy.extensions.tracers.opentelemetry.samplers.v3.CELSamplerConfig
envoy.tracers.skywalking:
  categories:
  - envoy.tracers
  security_posture: robust_to_untrusted_downstream
  status: wip
  type_urls:
  - envoy.config.trace.v3.SkyWalkingConfig
envoy.tracers.xray:
  categories:
  - envoy.tracers
  security_posture: robust_to_untrusted_downstream
  status: stable
  type_urls:
  - envoy.config.trace.v3.XRayConfig
envoy.tracers.zipkin:
  categories:
  - envoy.tracers
  security_posture: robust_to_untrusted_downstream
  status: stable
  type_urls:
  - envoy.config.trace.v3.ZipkinConfig
envoy.transport_sockets.alts:
  categories:
  - envoy.transport_sockets.downstream
  - envoy.transport_sockets.upstream
  security_posture: robust_to_untrusted_downstream_and_upstream
  status: stable
  type_urls:
  - envoy.extensions.transport_sockets.alts.v3.Alts
envoy.transport_sockets.internal_upstream:
  categories:
  - envoy.transport_sockets.upstream
  security_posture: robust_to_untrusted_downstream_and_upstream
  status: stable
  type_urls:
  - envoy.extensions.transport_sockets.internal_upstream.v3.InternalUpstreamTransport
envoy.transport_sockets.raw_buffer:
  categories:
  - envoy.transport_sockets.downstream
  - envoy.transport_sockets.upstream
  security_posture: robust_to_untrusted_downstream_and_upstream
  status: stable
  type_urls:
  - envoy.extensions.transport_sockets.raw_buffer.v3.RawBuffer
envoy.transport_sockets.starttls:
  categories:
  - envoy.transport_sockets.downstream
  - envoy.transport_sockets.upstream
  security_posture: robust_to_untrusted_downstream_and_upstream
  status: stable
  type_urls:
  - envoy.extensions.transport_sockets.starttls.v3.StartTlsConfig
  - envoy.extensions.transport_sockets.starttls.v3.UpstreamStartTlsConfig
envoy.transport_sockets.tap:
  categories:
  - envoy.transport_sockets.downstream
  - envoy.transport_sockets.upstream
  security_posture: requires_trusted_downstream_and_upstream
  status: alpha
  type_urls:
  - envoy.extensions.transport_sockets.tap.v3.Tap
envoy.transport_sockets.tcp_stats:
  categories:
  - envoy.transport_sockets.downstream
  - envoy.transport_sockets.upstream
  security_posture: robust_to_untrusted_downstream_and_upstream
  status: stable
  type_urls:
  - envoy.extensions.transport_sockets.tcp_stats.v3.Config
envoy.transport_sockets.tls:
  categories:
  - envoy.transport_sockets.downstream
  - envoy.transport_sockets.upstream
  security_posture: robust_to_untrusted_downstream_and_upstream
  status: stable
  type_urls:
  - envoy.extensions.transport_sockets.tls.v3.DownstreamTlsContext
  - envoy.extensions.transport_sockets.tls.v3.UpstreamTlsContext
envoy.transport_sockets.upstream_proxy_protocol:
  categories:
  - envoy.transport_sockets.upstream
  security_posture: robust_to_untrusted_downstream_and_upstream
  status: stable
  type_urls:
  - envoy.extensions.transport_sockets.proxy_protocol.v3.ProxyProtocolUpstreamTransport
envoy.transport_sockets.http_11_proxy:
  categories:
  - envoy.transport_sockets.upstream
  security_posture: unknown
  status: alpha
  type_urls:
  - envoy.extensions.transport_sockets.http_11_proxy.v3.Http11ProxyUpstreamTransport
envoy.upstreams.http.generic:
  categories:
  - envoy.upstreams
  security_posture: robust_to_untrusted_downstream
  status: stable
envoy.upstreams.http.http:
  categories:
  - envoy.upstreams
  security_posture: robust_to_untrusted_downstream
  status: stable
envoy.upstreams.http.http_protocol_options:
  categories:
  - envoy.upstream_options
  security_posture: robust_to_untrusted_downstream
  status: stable
envoy.upstreams.http.tcp:
  categories:
  - envoy.upstreams
  security_posture: robust_to_untrusted_downstream
  status: stable
envoy.upstreams.http.udp:
  categories:
  - envoy.upstreams
  security_posture: robust_to_untrusted_downstream
  status: alpha
envoy.upstreams.tcp.generic:
  categories:
  - envoy.upstreams
  security_posture: robust_to_untrusted_downstream
  status: stable
envoy.upstreams.tcp.tcp_protocol_options:
  categories:
  - envoy.upstream_options
  security_posture: unknown
  status: alpha
envoy.upstream.local_address_selector.default_local_address_selector:
  categories:
  - envoy.upstream.local_address_selector
  security_posture: unknown
  status: alpha
  type_urls:
  - envoy.config.upstream.local_address_selector.v3.DefaultLocalAddressSelector
envoy.wasm.runtime.null:
  categories:
  - envoy.wasm.runtime
  security_posture: robust_to_untrusted_downstream_and_upstream
  status: stable
envoy.wasm.runtime.v8:
  categories:
  - envoy.wasm.runtime
  security_posture: unknown
  status: alpha
envoy.wasm.runtime.wamr:
  categories:
  - envoy.wasm.runtime
  # "This may never change from unknown until the threat model at
  # https://envoyproxy.io/docs/envoy/latest/intro/arch_overview/security/threat_model#core-and-extensions
  # is updated to capture additional Wasm runtimes".
  security_posture: unknown
  status: alpha
envoy.wasm.runtime.wasmtime:
  categories:
  - envoy.wasm.runtime
  # "This may never change from unknown until the threat model at
  # https://envoyproxy.io/docs/envoy/latest/intro/arch_overview/security/threat_model#core-and-extensions
  # is updated to capture additional Wasm runtimes".
  security_posture: unknown
  status: alpha
envoy.watchdog.profile_action:
  categories:
  - envoy.guarddog_actions
  security_posture: data_plane_agnostic
  status: alpha
  type_urls:
  - envoy.extensions.watchdog.profile_action.v3.ProfileActionConfig
envoy.key_value.file_based:
  categories:
  - envoy.common.key_value
  security_posture: data_plane_agnostic
  status: alpha
  type_urls:
  - envoy.extensions.key_value.file_based.v3.FileBasedKeyValueStoreConfig
envoy.network.dns_resolver.cares:
  categories:
  - envoy.network.dns_resolver
  security_posture: robust_to_untrusted_downstream_and_upstream
  status: stable
  type_urls:
  - envoy.extensions.network.dns_resolver.cares.v3.CaresDnsResolverConfig
envoy.network.dns_resolver.apple:
  categories:
  - envoy.network.dns_resolver
  security_posture: robust_to_untrusted_downstream_and_upstream
  status: stable
  type_urls:
  - envoy.extensions.network.dns_resolver.apple.v3.AppleDnsResolverConfig
envoy.network.dns_resolver.getaddrinfo:
  categories:
  - envoy.network.dns_resolver
  security_posture: robust_to_untrusted_downstream_and_upstream
  status: stable
  type_urls:
  - envoy.extensions.network.dns_resolver.getaddrinfo.v3.GetAddrInfoDnsResolverConfig
envoy.rbac.matchers.upstream_ip_port:
  categories:
  - envoy.rbac.matchers
  security_posture: unknown
  status: alpha
  type_urls:
  - envoy.extensions.rbac.matchers.upstream_ip_port.v3.UpstreamIpPortMatcher
envoy.rbac.principals.mtls_authenticated:
  categories:
  - envoy.rbac.principals
  security_posture: robust_to_untrusted_downstream_and_upstream
  status: stable
  type_urls:
  - envoy.extensions.rbac.principals.mtls_authenticated.v3.Config
envoy.http.stateful_session.cookie:
  categories:
  - envoy.http.stateful_session
  security_posture: unknown
  status: alpha
  type_urls:
  - envoy.extensions.http.stateful_session.cookie.v3.CookieBasedSessionState
envoy.http.stateful_session.header:
  categories:
  - envoy.http.stateful_session
  security_posture: unknown
  status: alpha
  type_urls:
  - envoy.extensions.http.stateful_session.header.v3.HeaderBasedSessionState
envoy.matching.inputs.request_headers:
  categories:
  - envoy.matching.http.input
  security_posture: unknown
  status: stable
  type_urls:
  - envoy.type.matcher.v3.HttpRequestHeaderMatchInput
envoy.matching.inputs.request_trailers:
  categories:
  - envoy.matching.http.input
  security_posture: unknown
  status: stable
  type_urls:
  - envoy.type.matcher.v3.HttpRequestTrailerMatchInput
envoy.matching.inputs.response_headers:
  categories:
  - envoy.matching.http.input
  security_posture: unknown
  status: stable
  type_urls:
  - envoy.type.matcher.v3.HttpResponseHeaderMatchInput
envoy.matching.inputs.response_trailers:
  categories:
  - envoy.matching.http.input
  security_posture: unknown
  status: stable
  type_urls:
  - envoy.type.matcher.v3.HttpResponseTrailerMatchInput
envoy.matching.inputs.query_params:
  categories:
  - envoy.matching.http.input
  security_posture: unknown
  status: stable
  type_urls:
  - envoy.type.matcher.v3.HttpRequestQueryParamMatchInput
envoy.matching.inputs.cel_data_input:
  categories:
  - envoy.matching.http.input
  security_posture: unknown
  status: stable
  type_urls:
  - xds.type.matcher.v3.HttpAttributesCelMatchInput
envoy.matching.inputs.destination_ip:
  categories:
  - envoy.matching.http.input
  - envoy.matching.network.input
  security_posture: unknown
  status: stable
  type_urls:
  - envoy.extensions.matching.common_inputs.network.v3.DestinationIPInput
envoy.matching.inputs.destination_port:
  categories:
  - envoy.matching.http.input
  - envoy.matching.network.input
  security_posture: unknown
  status: stable
  type_urls:
  - envoy.extensions.matching.common_inputs.network.v3.DestinationPortInput
envoy.matching.inputs.source_ip:
  categories:
  - envoy.matching.http.input
  - envoy.matching.network.input
  security_posture: unknown
  status: stable
  type_urls:
  - envoy.extensions.matching.common_inputs.network.v3.SourceIPInput
envoy.matching.inputs.source_port:
  categories:
  - envoy.matching.http.input
  - envoy.matching.network.input
  security_posture: unknown
  status: stable
  type_urls:
  - envoy.extensions.matching.common_inputs.network.v3.SourcePortInput
envoy.matching.inputs.direct_source_ip:
  categories:
  - envoy.matching.http.input
  - envoy.matching.network.input
  security_posture: unknown
  status: stable
  type_urls:
  - envoy.extensions.matching.common_inputs.network.v3.DirectSourceIPInput
envoy.matching.inputs.source_type:
  categories:
  - envoy.matching.http.input
  - envoy.matching.network.input
  security_posture: unknown
  status: stable
  type_urls:
  - envoy.extensions.matching.common_inputs.network.v3.SourceTypeInput
envoy.matching.inputs.server_name:
  categories:
  - envoy.matching.http.input
  - envoy.matching.network.input
  security_posture: unknown
  status: stable
  type_urls:
  - envoy.extensions.matching.common_inputs.network.v3.ServerNameInput
envoy.matching.inputs.transport_protocol:
  categories:
  - envoy.matching.network.input
  security_posture: unknown
  status: stable
  type_urls:
  - envoy.extensions.matching.common_inputs.network.v3.TransportProtocolInput
envoy.matching.inputs.application_protocol:
  categories:
  - envoy.matching.network.input
  security_posture: unknown
  status: stable
  type_urls:
  - envoy.extensions.matching.common_inputs.network.v3.ApplicationProtocolInput
envoy.matching.inputs.filter_state:
  categories:
  - envoy.matching.http.input
  - envoy.matching.network.input
  security_posture: unknown
  status: stable
  type_urls:
  - envoy.extensions.matching.common_inputs.network.v3.FilterStateInput
envoy.matching.inputs.dynamic_metadata:
  categories:
  - envoy.matching.http.input
  security_posture: unknown
  status: stable
  type_urls:
  - envoy.extensions.matching.common_inputs.network.v3.DynamicMetadataInput
envoy.matching.inputs.uri_san:
  categories:
  - envoy.matching.http.input
  - envoy.matching.network.input
  security_posture: unknown
  status: stable
  type_urls:
  - envoy.extensions.matching.common_inputs.ssl.v3.UriSanInput
envoy.matching.inputs.dns_san:
  categories:
  - envoy.matching.http.input
  - envoy.matching.network.input
  security_posture: unknown
  status: stable
  type_urls:
  - envoy.extensions.matching.common_inputs.ssl.v3.DnsSanInput
envoy.matching.inputs.subject:
  categories:
  - envoy.matching.http.input
  - envoy.matching.network.input
  security_posture: unknown
  status: stable
  type_urls:
  - envoy.extensions.matching.common_inputs.ssl.v3.SubjectInput
envoy.matching.custom_matchers.trie_matcher:
  categories:
  - envoy.matching.http.custom_matchers
  - envoy.matching.network.custom_matchers
  security_posture: unknown
  status: stable
  type_urls:
  - xds.type.matcher.v3.IPMatcher
envoy.matching.matchers.metadata_matcher:
  categories:
  - envoy.matching.input_matchers
  security_posture: unknown
  status: alpha
  type_urls:
  - envoy.extensions.matching.input_matchers.metadata.v3.Metadata
envoy.load_balancing_policies.least_request:
  categories:
  - envoy.load_balancing_policies
  security_posture: unknown
  status: stable
  type_urls:
  - envoy.extensions.load_balancing_policies.least_request.v3.LeastRequest
envoy.load_balancing_policies.random:
  categories:
  - envoy.load_balancing_policies
  security_posture: robust_to_untrusted_downstream_and_upstream
  status: stable
  type_urls:
  - envoy.extensions.load_balancing_policies.random.v3.Random
envoy.load_balancing_policies.round_robin:
  categories:
  - envoy.load_balancing_policies
  security_posture: robust_to_untrusted_downstream_and_upstream
  status: stable
  type_urls:
  - envoy.extensions.load_balancing_policies.round_robin.v3.RoundRobin
envoy.load_balancing_policies.ring_hash:
  categories:
  - envoy.load_balancing_policies
  security_posture: robust_to_untrusted_downstream_and_upstream
  status: stable
  type_urls:
  - envoy.extensions.load_balancing_policies.ring_hash.v3.RingHash
envoy.load_balancing_policies.maglev:
  categories:
  - envoy.load_balancing_policies
  security_posture: robust_to_untrusted_downstream_and_upstream
  status: stable
  type_urls:
  - envoy.extensions.load_balancing_policies.maglev.v3.Maglev
envoy.load_balancing_policies.subset:
  categories:
  - envoy.load_balancing_policies
  security_posture: robust_to_untrusted_downstream_and_upstream
  status: stable
  type_urls:
  - envoy.extensions.load_balancing_policies.subset.v3.Subset
envoy.load_balancing_policies.cluster_provided:
  categories:
  - envoy.load_balancing_policies
  security_posture: robust_to_untrusted_downstream_and_upstream
  status: stable
  type_urls:
  - envoy.extensions.load_balancing_policies.cluster_provided.v3.ClusterProvided
envoy.load_balancing_policies.client_side_weighted_round_robin:
  categories:
  - envoy.load_balancing_policies
  security_posture: unknown
  status: alpha
  type_urls:
  - envoy.extensions.load_balancing_policies.client_side_weighted_round_robin.v3.ClientSideWeightedRoundRobin
envoy.http.early_header_mutation.header_mutation:
  categories:
  - envoy.http.early_header_mutation
  security_posture: robust_to_untrusted_downstream_and_upstream
  status: alpha
  type_urls:
  - envoy.extensions.http.early_header_mutation.header_mutation.v3.HeaderMutation
envoy.filters.http.custom_response:
  categories:
  - envoy.filters.http
  security_posture: unknown
  status: wip
  type_urls:
  - envoy.extensions.filters.http.custom_response.v3.CustomResponse
envoy.matching.actions.format_string:
  categories:
  - envoy.matching.action
  security_posture: unknown
  status: stable
  type_urls:
  - envoy.config.core.v3.SubstitutionFormatString
envoy.http.custom_response.redirect_policy:
  categories:
  - envoy.http.custom_response
  security_posture: unknown
  status: wip
  type_urls:
  - envoy.extensions.http.custom_response.redirect_policy.v3.RedirectPolicy
envoy.http.custom_response.local_response_policy:
  categories:
  - envoy.http.custom_response
  security_posture: unknown
  status: wip
  type_urls:
  - envoy.extensions.http.custom_response.local_response_policy.v3.LocalResponsePolicy
envoy.http.ext_proc.response_processors.save_processing_response:
  categories:
  - envoy.http.ext_proc.response_processors
  security_posture: unknown
  status: wip
envoy.config_subscription.rest:
  categories:
  - envoy.config_subscription
  security_posture: unknown
  status: stable
envoy.config_subscription.filesystem:
  categories:
  - envoy.config_subscription
  security_posture: unknown
  status: stable
envoy.config_subscription.ads_collection:
  categories:
  - envoy.config_subscription
  security_posture: unknown
  status: stable
envoy.config_subscription.aggregated_delta_grpc_collection:
  categories:
  - envoy.config_subscription
  security_posture: unknown
  status: stable
envoy.config_subscription.aggregated_grpc_collection:
  categories:
  - envoy.config_subscription
  security_posture: unknown
  status: stable
envoy.config_subscription.ads:
  categories:
  - envoy.config_subscription
  security_posture: unknown
  status: stable
envoy.config_subscription.delta_grpc:
  categories:
  - envoy.config_subscription
  security_posture: unknown
  status: stable
envoy.config_subscription.grpc:
  categories:
  - envoy.config_subscription
  security_posture: unknown
  status: stable
envoy.config_subscription.filesystem_collection:
  categories:
  - envoy.config_subscription
  security_posture: unknown
  status: stable
envoy.config_mux.delta_grpc_mux_factory:
  categories:
  - envoy.config_mux
  security_posture: unknown
  status: stable
envoy.config_mux.sotw_grpc_mux_factory:
  categories:
  - envoy.config_mux
  security_posture: unknown
  status: stable
envoy.filters.http.set_filter_state:
  categories:
  - envoy.filters.http
  security_posture: unknown
  status: alpha
  type_urls:
  - envoy.extensions.filters.http.set_filter_state.v3.Config
envoy.filters.network.set_filter_state:
  categories:
  - envoy.filters.network
  security_posture: unknown
  status: alpha
  type_urls:
  - envoy.extensions.filters.network.set_filter_state.v3.Config
envoy.tracers.opentelemetry.resource_detectors.environment:
  categories:
  - envoy.tracers.opentelemetry.resource_detectors
  security_posture: unknown
  status: wip
  type_urls:
  - envoy.extensions.tracers.opentelemetry.resource_detectors.v3.EnvironmentResourceDetectorConfig
envoy.tracers.opentelemetry.resource_detectors.dynatrace:
  categories:
  - envoy.tracers.opentelemetry.resource_detectors
  security_posture: unknown
  status: wip
  type_urls:
  - envoy.extensions.tracers.opentelemetry.resource_detectors.v3.DynatraceResourceDetectorConfig
envoy.tracers.opentelemetry.resource_detectors.static_config:
  categories:
  - envoy.tracers.opentelemetry.resource_detectors
  security_posture: unknown
  status: wip
  type_urls:
  - envoy.extensions.tracers.opentelemetry.resource_detectors.v3.StaticConfigResourceDetectorConfig
envoy.quic.connection_debug_visitor.basic:
  categories:
  - envoy.quic.connection_debug_visitor
  security_posture: requires_trusted_downstream_and_upstream
  status: alpha
  type_urls:
  - envoy.extensions.quic.connection_debug_visitor.v3.BasicConfig
envoy.quic.connection_debug_visitor.quic_stats:
  categories:
  - envoy.quic.connection_debug_visitor
  security_posture: robust_to_untrusted_downstream_and_upstream
  status: alpha
  type_urls:
  - envoy.extensions.quic.connection_debug_visitor.quic_stats.v3.Config
envoy.filters.network.generic_proxy:
  categories:
  - envoy.filters.network
  security_posture: requires_trusted_downstream_and_upstream
  status: alpha
  type_urls:
  - envoy.extensions.filters.network.generic_proxy.v3.GenericProxy
envoy.filters.generic.router:
  categories:
  - envoy.generic_proxy.filters
  security_posture: requires_trusted_downstream_and_upstream
  status: alpha
  type_urls:
  - envoy.extensions.filters.network.generic_proxy.router.v3.Router
envoy.generic_proxy.codecs.dubbo:
  categories:
  - envoy.generic_proxy.codecs
  security_posture: requires_trusted_downstream_and_upstream
  status: alpha
  type_urls:
  - envoy.extensions.filters.network.generic_proxy.codecs.dubbo.v3.DubboCodecConfig
envoy.generic_proxy.codecs.http1:
  categories:
  - envoy.generic_proxy.codecs
  security_posture: requires_trusted_downstream_and_upstream
  status: alpha
  type_urls:
  - envoy.extensions.filters.network.generic_proxy.codecs.http1.v3.Http1CodecConfig
envoy.filters.http.dynamic_modules:
  categories:
  - envoy.filters.http
  - envoy.filters.http.upstream
  security_posture: unknown
  status: alpha
  status_upstream: alpha
  type_urls:
  - envoy.extensions.filters.http.dynamic_modules.v3.DynamicModuleFilter<|MERGE_RESOLUTION|>--- conflicted
+++ resolved
@@ -135,7 +135,8 @@
   - envoy.clusters
   security_posture: requires_trusted_downstream_and_upstream
   status: stable
-<<<<<<< HEAD
+  type_urls:
+  - envoy.extensions.clusters.redis.v3.RedisClusterConfig
 envoy.clusters.dns_srv:
   categories:
   - envoy.clusters
@@ -143,10 +144,6 @@
   status: alpha
   type_urls:
   - envoy.extensions.clusters.dns_srv.v3.DnsSrvClusterConfig
-=======
-  type_urls:
-  - envoy.extensions.clusters.redis.v3.RedisClusterConfig
->>>>>>> 778d5d70
 envoy.clusters.logical_dns:
   categories:
   - envoy.clusters

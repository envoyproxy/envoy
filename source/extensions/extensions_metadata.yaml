--- conflicted
+++ resolved
@@ -744,17 +744,11 @@
   - envoy.matching.input_matchers
   security_posture: robust_to_untrusted_downstream_and_upstream
   status: stable
-<<<<<<< HEAD
-envoy.url_template.pattern_template_predicates:
-    categories:
-    - envoy.url_template
-=======
   type_urls:
   - envoy.extensions.matching.input_matchers.ip.v3.Ip
 envoy.pattern_template.pattern_template_predicate:
     categories:
     - envoy.pattern_template
->>>>>>> e14d4d64
     security_posture: robust_to_untrusted_downstream_and_upstream
     status: stable
 envoy.quic.proof_source.filter_chain:

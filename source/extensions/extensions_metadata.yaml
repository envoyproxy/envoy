envoy.access_loggers.file:
  categories:
  - envoy.access_loggers
  security_posture: robust_to_untrusted_downstream
  status: stable
  type_urls:
  - envoy.extensions.access_loggers.file.v3.FileAccessLog
envoy.access_loggers.extension_filters.cel:
  categories:
  - envoy.access_loggers.extension_filters
  security_posture: unknown
  status: alpha
  type_urls:
  - envoy.extensions.access_loggers.filters.cel.v3.ExpressionFilter
envoy.access_loggers.http_grpc:
  categories:
  - envoy.access_loggers
  security_posture: robust_to_untrusted_downstream
  status: stable
  type_urls:
  - envoy.extensions.access_loggers.grpc.v3.HttpGrpcAccessLogConfig
envoy.access_loggers.open_telemetry:
  categories:
  - envoy.access_loggers
  security_posture: robust_to_untrusted_downstream
  status: stable
  type_urls:
  - envoy.extensions.access_loggers.open_telemetry.v3.OpenTelemetryAccessLogConfig
envoy.access_loggers.stdout:
  categories:
  - envoy.access_loggers
  security_posture: robust_to_untrusted_downstream
  status: stable
  type_urls:
  - envoy.extensions.access_loggers.stream.v3.StdoutAccessLog
envoy.access_loggers.stderr:
  categories:
  - envoy.access_loggers
  security_posture: robust_to_untrusted_downstream
  status: stable
  type_urls:
  - envoy.extensions.access_loggers.stream.v3.StderrAccessLog
envoy.access_loggers.tcp_grpc:
  categories:
  - envoy.access_loggers
  security_posture: robust_to_untrusted_downstream
  status: stable
  type_urls:
  - envoy.extensions.access_loggers.grpc.v3.TcpGrpcAccessLogConfig
envoy.access_loggers.wasm:
  categories:
  - envoy.access_loggers
  security_posture: unknown
  status: alpha
  type_urls:
  - envoy.extensions.access_loggers.wasm.v3.WasmAccessLog
envoy.bootstrap.internal_listener:
  categories:
  - envoy.bootstrap
  security_posture: unknown
  status: alpha
  type_urls:
  - envoy.extensions.bootstrap.internal_listener.v3.InternalListener
envoy.bootstrap.wasm:
  categories:
  - envoy.bootstrap
  security_posture: unknown
  status: alpha
  type_urls:
  - envoy.extensions.wasm.v3.WasmService
envoy.extensions.http.cache.simple:
  categories:
  - envoy.http.cache
  security_posture: robust_to_untrusted_downstream_and_upstream
  status: wip
  type_urls:
  - envoy.extensions.cache.simple_http_cache.v3.SimpleHttpCacheConfig
envoy.clusters.aggregate:
  categories:
  - envoy.clusters
  security_posture: requires_trusted_downstream_and_upstream
  status: stable
envoy.clusters.dynamic_forward_proxy:
  categories:
  - envoy.clusters
  security_posture: robust_to_untrusted_downstream
  status: stable
envoy.clusters.static:
  categories:
  - envoy.clusters
  security_posture: robust_to_untrusted_downstream_and_upstream
  status: stable
envoy.clusters.strict_dns:
  categories:
  - envoy.clusters
  security_posture: robust_to_untrusted_downstream_and_upstream
  status: stable
envoy.clusters.original_dst:
  categories:
  - envoy.clusters
  security_posture: robust_to_untrusted_downstream_and_upstream
  status: stable
envoy.clusters.redis:
  categories:
  - envoy.clusters
  security_posture: requires_trusted_downstream_and_upstream
  status: stable
envoy.clusters.logical_dns:
  categories:
  - envoy.clusters
  security_posture: robust_to_untrusted_downstream_and_upstream
  status: stable
envoy.compression.brotli.compressor:
  categories:
  - envoy.compression.compressor
  security_posture: robust_to_untrusted_downstream
  status: stable
  type_urls:
  - envoy.extensions.compression.brotli.compressor.v3.Brotli
envoy.compression.brotli.decompressor:
  categories:
  - envoy.compression.decompressor
  security_posture: robust_to_untrusted_downstream
  status: stable
  type_urls:
  - envoy.extensions.compression.brotli.decompressor.v3.Brotli
envoy.compression.gzip.compressor:
  categories:
  - envoy.compression.compressor
  security_posture: robust_to_untrusted_downstream
  status: stable
  type_urls:
  - envoy.extensions.compression.gzip.compressor.v3.Gzip
envoy.compression.gzip.decompressor:
  categories:
  - envoy.compression.decompressor
  security_posture: robust_to_untrusted_downstream
  status: stable
  type_urls:
  - envoy.extensions.compression.gzip.decompressor.v3.Gzip
envoy.compression.zstd.compressor:
  categories:
  - envoy.compression.compressor
  security_posture: robust_to_untrusted_downstream
  status: stable
  type_urls:
  - envoy.extensions.compression.zstd.compressor.v3.Zstd
envoy.compression.zstd.decompressor:
  categories:
  - envoy.compression.decompressor
  security_posture: requires_trusted_downstream_and_upstream
  status: stable
  type_urls:
  - envoy.extensions.compression.zstd.decompressor.v3.Zstd
envoy.config.validators.minimum_clusters_validator:
  categories:
  - envoy.config.validators
  security_posture: unknown
  status: stable
  type_urls:
  - envoy.extensions.config.validators.minimum_clusters.v3.MinimumClustersValidator
envoy.filters.http.adaptive_concurrency:
  categories:
  - envoy.filters.http
  security_posture: unknown
  status: stable
  type_urls:
  - envoy.extensions.filters.http.adaptive_concurrency.v3.AdaptiveConcurrency
envoy.filters.http.admission_control:
  categories:
  - envoy.filters.http
  - envoy.filters.http.upstream
  security_posture: unknown
  status: stable
  type_urls:
  - envoy.extensions.filters.http.admission_control.v3.AdmissionControl
envoy.filters.http.alternate_protocols_cache:
  categories:
  - envoy.filters.http
  security_posture: unknown
  status: alpha
  type_urls:
  - envoy.extensions.filters.http.alternate_protocols_cache.v3.FilterConfig
envoy.filters.http.aws_lambda:
  categories:
  - envoy.filters.http
  security_posture: requires_trusted_downstream_and_upstream
  status: alpha
  type_urls:
  - envoy.extensions.filters.http.aws_lambda.v3.Config
  - envoy.extensions.filters.http.aws_lambda.v3.PerRouteConfig
envoy.filters.http.aws_request_signing:
  categories:
  - envoy.filters.http
  security_posture: requires_trusted_downstream_and_upstream
  status: alpha
  type_urls:
  - envoy.extensions.filters.http.aws_request_signing.v3.AwsRequestSigning
envoy.filters.http.bandwidth_limit:
  categories:
  - envoy.filters.http
  security_posture: unknown
  status: stable
  type_urls:
  - envoy.extensions.filters.http.bandwidth_limit.v3.BandwidthLimit
envoy.filters.http.buffer:
  categories:
  - envoy.filters.http
  - envoy.filters.http.upstream
  security_posture: robust_to_untrusted_downstream
  status: stable
  type_urls:
  - envoy.extensions.filters.http.buffer.v3.Buffer
  - envoy.extensions.filters.http.buffer.v3.BufferPerRoute
envoy.filters.http.cache:
  categories:
  - envoy.filters.http
  security_posture: robust_to_untrusted_downstream_and_upstream
  status: wip
  type_urls:
  - envoy.extensions.filters.http.cache.v3.CacheConfig
envoy.filters.http.cdn_loop:
  categories:
  - envoy.filters.http
  security_posture: unknown
  status: alpha
  type_urls:
  - envoy.extensions.filters.http.cdn_loop.v3.CdnLoopConfig
envoy.filters.http.upstream_codec:
  categories:
  - envoy.filters.http.upstream
  security_posture: robust_to_untrusted_downstream_and_upstream
  status: stable
  type_urls:
  - envoy.extensions.filters.http.upstream_codec.v3.UpstreamCodec
envoy.filters.http.composite:
  categories:
  - envoy.filters.http
  security_posture: unknown
  status: stable
  type_urls:
  - envoy.extensions.filters.http.composite.v3.Composite
envoy.filters.http.compressor:
  categories:
  - envoy.filters.http
  security_posture: robust_to_untrusted_downstream
  status: stable
  type_urls:
  - envoy.extensions.filters.http.compressor.v3.Compressor
envoy.filters.http.cors:
  categories:
  - envoy.filters.http
  security_posture: robust_to_untrusted_downstream
  status: stable
  type_urls:
  - envoy.extensions.filters.http.cors.v3.Cors
  - envoy.extensions.filters.http.cors.v3.CorsPolicy
envoy.filters.http.csrf:
  categories:
  - envoy.filters.http
  security_posture: robust_to_untrusted_downstream
  status: stable
  type_urls:
  - envoy.extensions.filters.http.csrf.v3.CsrfPolicy
envoy.filters.http.decompressor:
  categories:
  - envoy.filters.http
  security_posture: robust_to_untrusted_downstream_and_upstream
  status: stable
  type_urls:
  - envoy.extensions.filters.http.decompressor.v3.Decompressor
envoy.filters.http.dynamic_forward_proxy:
  categories:
  - envoy.filters.http
  security_posture: robust_to_untrusted_downstream
  status: stable
  type_urls:
  - envoy.extensions.filters.http.dynamic_forward_proxy.v3.FilterConfig
  - envoy.extensions.filters.http.dynamic_forward_proxy.v3.PerRouteConfig
envoy.filters.http.ext_authz:
  categories:
  - envoy.filters.http
  security_posture: robust_to_untrusted_downstream
  status: stable
  type_urls:
  - envoy.extensions.filters.http.ext_authz.v3.ExtAuthz
  - envoy.extensions.filters.http.ext_authz.v3.ExtAuthzPerRoute
envoy.filters.http.ext_proc:
  categories:
  - envoy.filters.http
  security_posture: unknown
  status: alpha
  type_urls:
  - envoy.extensions.filters.http.ext_proc.v3.ExtProcPerRoute
  - envoy.extensions.filters.http.ext_proc.v3.ExternalProcessor
envoy.filters.http.fault:
  categories:
  - envoy.filters.http
  security_posture: robust_to_untrusted_downstream
  status: stable
  type_urls:
  - envoy.extensions.filters.http.fault.v3.HTTPFault
envoy.filters.http.file_system_buffer:
  categories:
  - envoy.filters.http
  security_posture: unknown
  status: wip
  type_urls:
  - envoy.extensions.filters.http.file_system_buffer.v3.FileSystemBufferFilterConfig
envoy.filters.http.gcp_authn:
  categories:
  - envoy.filters.http
  security_posture: unknown
  status: alpha
  type_urls:
  - envoy.extensions.filters.http.gcp_authn.v3.GcpAuthnFilterConfig
envoy.filters.http.grpc_http1_bridge:
  categories:
  - envoy.filters.http
  security_posture: unknown
  status: stable
  type_urls:
  - envoy.extensions.filters.http.grpc_http1_bridge.v3.Config
envoy.filters.http.grpc_http1_reverse_bridge:
  categories:
  - envoy.filters.http
  security_posture: unknown
  status: alpha
  type_urls:
  - envoy.extensions.filters.http.grpc_http1_reverse_bridge.v3.FilterConfig
  - envoy.extensions.filters.http.grpc_http1_reverse_bridge.v3.FilterConfigPerRoute
envoy.filters.http.grpc_json_transcoder:
  categories:
  - envoy.filters.http
  security_posture: robust_to_untrusted_downstream
  status: stable
  type_urls:
  - envoy.extensions.filters.http.grpc_json_transcoder.v3.GrpcJsonTranscoder
envoy.filters.http.grpc_stats:
  categories:
  - envoy.filters.http
  security_posture: unknown
  status: alpha
  type_urls:
  - envoy.extensions.filters.http.grpc_stats.v3.FilterConfig
envoy.filters.http.grpc_web:
  categories:
  - envoy.filters.http
  security_posture: robust_to_untrusted_downstream
  status: stable
  type_urls:
  - envoy.extensions.filters.http.grpc_web.v3.GrpcWeb
envoy.filters.http.header_to_metadata:
  categories:
  - envoy.filters.http
  security_posture: robust_to_untrusted_downstream
  status: stable
  type_urls:
  - envoy.extensions.filters.http.header_to_metadata.v3.Config
envoy.filters.http.health_check:
  categories:
  - envoy.filters.http
  security_posture: robust_to_untrusted_downstream
  status: stable
  type_urls:
  - envoy.extensions.filters.http.health_check.v3.HealthCheck
envoy.filters.http.ip_tagging:
  categories:
  - envoy.filters.http
  security_posture: robust_to_untrusted_downstream
  status: stable
  type_urls:
  - envoy.extensions.filters.http.ip_tagging.v3.IPTagging
envoy.filters.http.jwt_authn:
  categories:
  - envoy.filters.http
  security_posture: robust_to_untrusted_downstream
  status: alpha
  type_urls:
  - envoy.extensions.filters.http.jwt_authn.v3.JwtAuthentication
  - envoy.extensions.filters.http.jwt_authn.v3.PerRouteConfig
envoy.filters.http.kill_request:
  categories:
  - envoy.filters.http
  security_posture: robust_to_untrusted_downstream
  status: stable
  type_urls:
  - envoy.extensions.filters.http.kill_request.v3.KillRequest
envoy.filters.http.local_ratelimit:
  categories:
  - envoy.filters.http
  security_posture: unknown
  status: stable
  type_urls:
  - envoy.extensions.filters.http.local_ratelimit.v3.LocalRateLimit
envoy.filters.http.lua:
  categories:
  - envoy.filters.http
  security_posture: robust_to_untrusted_downstream
  status: stable
  type_urls:
  - envoy.extensions.filters.http.lua.v3.Lua
  - envoy.extensions.filters.http.lua.v3.LuaPerRoute
envoy.filters.http.oauth2:
  categories:
  - envoy.filters.http
  security_posture: robust_to_untrusted_downstream
  status: alpha
  type_urls:
  - envoy.extensions.filters.http.oauth2.v3.OAuth2
envoy.filters.http.on_demand:
  categories:
  - envoy.filters.http
  security_posture: robust_to_untrusted_downstream
  status: stable
  type_urls:
  - envoy.extensions.filters.http.on_demand.v3.OnDemand
  - envoy.extensions.filters.http.on_demand.v3.PerRouteConfig
envoy.filters.http.original_src:
  categories:
  - envoy.filters.http
  security_posture: robust_to_untrusted_downstream
  status: alpha
  type_urls:
  - envoy.extensions.filters.http.original_src.v3.OriginalSrc
envoy.filters.http.ratelimit:
  categories:
  - envoy.filters.http
  security_posture: robust_to_untrusted_downstream
  status: stable
  type_urls:
  - envoy.extensions.filters.http.ratelimit.v3.RateLimit
  - envoy.extensions.filters.http.ratelimit.v3.RateLimitPerRoute
envoy.filters.http.rbac:
  categories:
  - envoy.filters.http
  security_posture: robust_to_untrusted_downstream
  status: stable
  type_urls:
  - envoy.extensions.filters.http.rbac.v3.RBAC
  - envoy.extensions.filters.http.rbac.v3.RBACPerRoute
envoy.filters.http.router:
  categories:
  - envoy.filters.http
  security_posture: robust_to_untrusted_downstream
  status: stable
  type_urls:
  - envoy.extensions.filters.http.router.v3.Router
envoy.filters.http.set_metadata:
  categories:
  - envoy.filters.http
  security_posture: robust_to_untrusted_downstream_and_upstream
  status: stable
  type_urls:
  - envoy.extensions.filters.http.set_metadata.v3.Config
envoy.filters.http.tap:
  categories:
  - envoy.filters.http
  security_posture: requires_trusted_downstream_and_upstream
  status: alpha
  type_urls:
  - envoy.extensions.filters.http.tap.v3.Tap
envoy.filters.http.wasm:
  categories:
  - envoy.filters.http
  security_posture: unknown
  status: alpha
  type_urls:
  - envoy.extensions.filters.http.wasm.v3.Wasm
envoy.filters.http.stateful_session:
  categories:
  - envoy.filters.http
  security_posture: unknown
  status: alpha
  type_urls:
  - envoy.extensions.filters.http.stateful_session.v3.StatefulSession
  - envoy.extensions.filters.http.stateful_session.v3.StatefulSessionPerRoute
envoy.filters.listener.http_inspector:
  categories:
  - envoy.filters.listener
  security_posture: requires_trusted_downstream_and_upstream
  status: stable
  type_urls:
  - envoy.extensions.filters.listener.http_inspector.v3.HttpInspector
envoy.filters.listener.original_dst:
  categories:
  - envoy.filters.listener
  security_posture: robust_to_untrusted_downstream
  status: stable
  type_urls:
  - envoy.extensions.filters.listener.original_dst.v3.OriginalDst
envoy.filters.listener.original_src:
  categories:
  - envoy.filters.listener
  security_posture: robust_to_untrusted_downstream
  status: alpha
  type_urls:
  - envoy.extensions.filters.listener.original_src.v3.OriginalSrc
envoy.filters.listener.proxy_protocol:
  categories:
  - envoy.filters.listener
  security_posture: robust_to_untrusted_downstream
  status: stable
  type_urls:
  - envoy.extensions.filters.listener.proxy_protocol.v3.ProxyProtocol
envoy.filters.listener.tls_inspector:
  categories:
  - envoy.filters.listener
  security_posture: robust_to_untrusted_downstream
  status: stable
  type_urls:
  - envoy.extensions.filters.listener.tls_inspector.v3.TlsInspector
envoy.filters.network.connection_limit:
  categories:
  - envoy.filters.network
  security_posture: robust_to_untrusted_downstream_and_upstream
  status: stable
  type_urls:
  - envoy.extensions.filters.network.connection_limit.v3.ConnectionLimit
envoy.filters.network.direct_response:
  categories:
  - envoy.filters.network
  security_posture: unknown
  status: stable
  type_urls:
  - envoy.extensions.filters.network.direct_response.v3.Config
envoy.filters.network.dubbo_proxy:
  categories:
  - envoy.filters.network
  security_posture: requires_trusted_downstream_and_upstream
  status: alpha
  type_urls:
  - envoy.extensions.filters.network.dubbo_proxy.v3.DubboProxy
envoy.filters.network.echo:
  categories:
  - envoy.filters.network
  security_posture: unknown
  status: stable
  type_urls:
  - envoy.extensions.filters.network.echo.v3.Echo
envoy.filters.network.ext_authz:
  categories:
  - envoy.filters.network
  security_posture: robust_to_untrusted_downstream
  status: stable
  type_urls:
  - envoy.extensions.filters.network.ext_authz.v3.ExtAuthz
envoy.filters.network.http_connection_manager:
  categories:
  - envoy.filters.network
  security_posture: robust_to_untrusted_downstream
  status: stable
  type_urls:
  - envoy.extensions.filters.network.http_connection_manager.v3.HttpConnectionManager
envoy.filters.network.envoy_mobile_http_connection_manager:
  categories:
  - envoy.filters.network
  security_posture: robust_to_untrusted_downstream
  status: stable
envoy.filters.network.local_ratelimit:
  categories:
  - envoy.filters.network
  security_posture: robust_to_untrusted_downstream
  status: stable
  type_urls:
  - envoy.extensions.filters.network.local_ratelimit.v3.LocalRateLimit
envoy.filters.network.mongo_proxy:
  categories:
  - envoy.filters.network
  security_posture: requires_trusted_downstream_and_upstream
  status: stable
  type_urls:
  - envoy.extensions.filters.network.mongo_proxy.v3.MongoProxy
envoy.filters.network.ratelimit:
  categories:
  - envoy.filters.network
  security_posture: robust_to_untrusted_downstream
  status: stable
  type_urls:
  - envoy.extensions.filters.network.ratelimit.v3.RateLimit
envoy.filters.network.rbac:
  categories:
  - envoy.filters.network
  security_posture: robust_to_untrusted_downstream
  status: stable
  type_urls:
  - envoy.extensions.filters.network.rbac.v3.RBAC
envoy.filters.network.redis_proxy:
  categories:
  - envoy.filters.network
  security_posture: requires_trusted_downstream_and_upstream
  status: stable
  type_urls:
  - envoy.extensions.filters.network.redis_proxy.v3.RedisProxy
envoy.filters.network.sni_cluster:
  categories:
  - envoy.filters.network
  security_posture: unknown
  status: stable
  type_urls:
  - envoy.extensions.filters.network.sni_cluster.v3.SniCluster
envoy.filters.network.sni_dynamic_forward_proxy:
  categories:
  - envoy.filters.network
  security_posture: unknown
  status: alpha
  type_urls:
  - envoy.extensions.filters.network.sni_dynamic_forward_proxy.v3.FilterConfig
envoy.filters.network.tcp_proxy:
  categories:
  - envoy.filters.network
  security_posture: robust_to_untrusted_downstream
  status: stable
  type_urls:
  - envoy.extensions.filters.network.tcp_proxy.v3.TcpProxy
envoy.filters.network.thrift_proxy:
  categories:
  - envoy.filters.network
  security_posture: requires_trusted_downstream_and_upstream
  status: stable
  type_urls:
  - envoy.extensions.filters.network.thrift_proxy.v3.ThriftProxy
envoy.filters.network.wasm:
  categories:
  - envoy.filters.network
  security_posture: unknown
  status: alpha
  type_urls:
  - envoy.extensions.filters.network.wasm.v3.Wasm
envoy.filters.network.zookeeper_proxy:
  categories:
  - envoy.filters.network
  security_posture: requires_trusted_downstream_and_upstream
  status: alpha
  type_urls:
  - envoy.extensions.filters.network.zookeeper_proxy.v3.ZooKeeperProxy
envoy.filters.thrift.header_to_metadata:
  categories:
  - envoy.thrift_proxy.filters
  security_posture: requires_trusted_downstream_and_upstream
  status: alpha
  type_urls:
  - envoy.extensions.filters.network.thrift_proxy.filters.header_to_metadata.v3.HeaderToMetadata
envoy.filters.thrift.payload_to_metadata:
  categories:
  - envoy.thrift_proxy.filters
  security_posture: requires_trusted_downstream_and_upstream
  status: alpha
  type_urls:
  - envoy.extensions.filters.network.thrift_proxy.filters.payload_to_metadata.v3.PayloadToMetadata
envoy.filters.thrift.rate_limit:
  categories:
  - envoy.thrift_proxy.filters
  security_posture: requires_trusted_downstream_and_upstream
  status: alpha
  type_urls:
  - envoy.extensions.filters.network.thrift_proxy.filters.ratelimit.v3.RateLimit
envoy.filters.thrift.router:
  categories:
  - envoy.thrift_proxy.filters
  security_posture: requires_trusted_downstream_and_upstream
  status: stable
  type_urls:
  - envoy.extensions.filters.network.thrift_proxy.router.v3.Router
envoy.filters.udp.dns_filter:
  categories:
  - envoy.filters.udp_listener
  security_posture: robust_to_untrusted_downstream
  status: alpha
  type_urls:
  - envoy.extensions.filters.udp.dns_filter.v3.DnsFilterConfig
envoy.filters.udp_listener.udp_proxy:
  categories:
  - envoy.filters.udp_listener
  security_posture: robust_to_untrusted_downstream
  status: stable
  type_urls:
  - envoy.extensions.filters.udp.udp_proxy.v3.UdpProxyConfig
envoy.formatter.metadata:
  categories:
  - envoy.formatter
  security_posture: robust_to_untrusted_downstream_and_upstream
  status: alpha
  type_urls:
  - envoy.extensions.formatter.metadata.v3.Metadata
envoy.formatter.req_without_query:
  categories:
  - envoy.formatter
  security_posture: robust_to_untrusted_downstream_and_upstream
  status: alpha
  type_urls:
  - envoy.extensions.formatter.req_without_query.v3.ReqWithoutQuery
envoy.grpc_credentials.aws_iam:
  categories:
  - envoy.grpc_credentials
  security_posture: data_plane_agnostic
  status: alpha
envoy.grpc_credentials.file_based_metadata:
  categories:
  - envoy.grpc_credentials
  security_posture: data_plane_agnostic
  status: alpha
envoy.health_checkers.redis:
  categories:
  - envoy.health_checkers
  security_posture: requires_trusted_downstream_and_upstream
  status: stable
  type_urls:
  - envoy.extensions.health_checkers.redis.v3.Redis
envoy.health_checkers.thrift:
  categories:
  - envoy.health_checkers
  security_posture: requires_trusted_downstream_and_upstream
  status: alpha
  type_urls:
  - envoy.extensions.health_checkers.thrift.v3.Thrift
envoy.http.original_ip_detection.custom_header:
  categories:
  - envoy.http.original_ip_detection
  security_posture: robust_to_untrusted_downstream
  status: stable
  type_urls:
  - envoy.extensions.http.original_ip_detection.custom_header.v3.CustomHeaderConfig
envoy.http.original_ip_detection.xff:
  categories:
  - envoy.http.original_ip_detection
  security_posture: robust_to_untrusted_downstream
  status: stable
  type_urls:
  - envoy.extensions.http.original_ip_detection.xff.v3.XffConfig
envoy.http.stateful_header_formatters.preserve_case:
  categories:
  - envoy.http.stateful_header_formatters
  security_posture: robust_to_untrusted_downstream_and_upstream
  status: stable
  type_urls:
  - envoy.extensions.http.header_formatters.preserve_case.v3.PreserveCaseFormatterConfig
envoy.http.header_validators.envoy_default:
  categories:
  - envoy.http.header_validators
  security_posture: unknown
  status: wip
  type_urls:
  - envoy.extensions.http.header_validators.envoy_default.v3.HeaderValidatorConfig
envoy.internal_redirect_predicates.allow_listed_routes:
  categories:
  - envoy.internal_redirect_predicates
  security_posture: robust_to_untrusted_downstream_and_upstream
  status: stable
  type_urls:
  - envoy.extensions.internal_redirect.allow_listed_routes.v3.AllowListedRoutesConfig
envoy.internal_redirect_predicates.previous_routes:
  categories:
  - envoy.internal_redirect_predicates
  security_posture: robust_to_untrusted_downstream_and_upstream
  status: stable
  type_urls:
  - envoy.extensions.internal_redirect.previous_routes.v3.PreviousRoutesConfig
envoy.internal_redirect_predicates.safe_cross_scheme:
  categories:
  - envoy.internal_redirect_predicates
  security_posture: robust_to_untrusted_downstream_and_upstream
  status: stable
  type_urls:
  - envoy.extensions.internal_redirect.safe_cross_scheme.v3.SafeCrossSchemeConfig
envoy.io_socket.user_space:
  categories:
  - envoy.io_socket
  security_posture: unknown
  status: alpha
  undocumented: true
envoy.matching.common_inputs.environment_variable:
  categories:
  - envoy.matching.common_inputs
  security_posture: robust_to_untrusted_downstream
  status: stable
  type_urls:
  - envoy.extensions.matching.common_inputs.environment_variable.v3.Config
envoy.matching.matchers.consistent_hashing:
  categories:
  - envoy.matching.input_matchers
  security_posture: robust_to_untrusted_downstream
  status: stable
  type_urls:
  - envoy.extensions.matching.input_matchers.consistent_hashing.v3.ConsistentHashing
envoy.matching.matchers.ip:
  categories:
  - envoy.matching.input_matchers
  security_posture: robust_to_untrusted_downstream_and_upstream
  status: stable
  type_urls:
  - envoy.extensions.matching.input_matchers.ip.v3.Ip
envoy.path.match.uri_template.uri_template_matcher:
  categories:
  - envoy.path.match
  security_posture: robust_to_untrusted_downstream_and_upstream
  status: stable
  undocumented: true
  type_urls:
  - envoy.extensions.path.match.uri_template.v3.UriTemplateMatchConfig
envoy.path.rewrite.uri_template.uri_template_rewriter:
  categories:
  - envoy.path.rewrite
  security_posture: robust_to_untrusted_downstream_and_upstream
  status: stable
  undocumented: true
  type_urls:
  - envoy.extensions.path.rewrite.uri_template.v3.UriTemplateRewriteConfig
envoy.quic.proof_source.filter_chain:
  categories:
  - envoy.quic.proof_source
  security_posture: robust_to_untrusted_downstream
  status: alpha
  type_urls:
  - envoy.extensions.quic.proof_source.v3.ProofSourceConfig
envoy.udp_packet_writer.default:
  categories:
  - envoy.udp_packet_writer
  security_posture: robust_to_untrusted_downstream_and_upstream
  status: stable
  type_urls:
  - envoy.extensions.udp_packet_writer.v3.UdpDefaultWriterFactory
envoy.udp_packet_writer.gso:
  categories:
  - envoy.udp_packet_writer
  security_posture: robust_to_untrusted_downstream_and_upstream
  status: stable
  type_urls:
  - envoy.extensions.udp_packet_writer.v3.UdpGsoBatchWriterFactory
envoy.quic.deterministic_connection_id_generator:
  categories:
  - envoy.quic.connection_id_generator
  security_posture: robust_to_untrusted_downstream_and_upstream
  status: alpha
  type_urls:
  - envoy.extensions.quic.connection_id_generator.v3.DeterministicConnectionIdGeneratorConfig
envoy.quic.crypto_stream.server.quiche:
  categories:
  - envoy.quic.server.crypto_stream
  security_posture: robust_to_untrusted_downstream
  status: alpha
  type_urls:
  - envoy.extensions.quic.crypto_stream.v3.CryptoServerStreamConfig
envoy.rate_limit_descriptors.expr:
  categories:
  - envoy.rate_limit_descriptors
  security_posture: unknown
  status: stable
  type_urls:
  - envoy.extensions.rate_limit_descriptors.expr.v3.Descriptor
envoy.regex_engines.google_re2:
  categories:
  - envoy.regex_engines
  security_posture: robust_to_untrusted_downstream_and_upstream
  status: stable
  type_urls:
  - envoy.extensions.regex_engines.v3.GoogleRE2
envoy.request_id.uuid:
  categories:
  - envoy.request_id
  security_posture: robust_to_untrusted_downstream_and_upstream
  status: stable
  type_urls:
  - envoy.extensions.request_id.uuid.v3.UuidRequestIdConfig
envoy.resource_monitors.downstream_connections:
  categories:
  - envoy.resource_monitors
  security_posture: data_plane_agnostic
  status: wip
  type_urls:
  - envoy.extensions.resource_monitors.downstream_connections.v3.DownstreamConnectionsConfig
envoy.resource_monitors.fixed_heap:
  categories:
  - envoy.resource_monitors
  security_posture: data_plane_agnostic
  status: alpha
  type_urls:
  - envoy.extensions.resource_monitors.fixed_heap.v3.FixedHeapConfig
envoy.resource_monitors.injected_resource:
  categories:
  - envoy.resource_monitors
  security_posture: data_plane_agnostic
  status: alpha
  type_urls:
  - envoy.extensions.resource_monitors.injected_resource.v3.InjectedResourceConfig
envoy.retry_host_predicates.omit_canary_hosts:
  categories:
  - envoy.retry_host_predicates
  security_posture: robust_to_untrusted_downstream
  status: stable
  type_urls:
  - envoy.extensions.retry.host.omit_canary_hosts.v3.OmitCanaryHostsPredicate
envoy.retry_host_predicates.omit_host_metadata:
  categories:
  - envoy.retry_host_predicates
  security_posture: robust_to_untrusted_downstream
  status: stable
  type_urls:
  - envoy.extensions.retry.host.omit_host_metadata.v3.OmitHostMetadataConfig
envoy.retry_host_predicates.previous_hosts:
  categories:
  - envoy.retry_host_predicates
  security_posture: robust_to_untrusted_downstream
  status: stable
  type_urls:
  - envoy.extensions.retry.host.previous_hosts.v3.PreviousHostsPredicate
envoy.retry_priorities.previous_priorities:
  categories:
  - envoy.retry_priorities
  security_posture: robust_to_untrusted_downstream
  status: stable
  type_urls:
  - envoy.extensions.retry.priority.previous_priorities.v3.PreviousPrioritiesConfig
envoy.route.early_data_policy.default:
  categories:
  - envoy.route.early_data_policy
  security_posture: robust_to_untrusted_downstream
  status: stable
  type_urls:
  - envoy.extensions.early_data.v3.DefaultEarlyDataPolicy
envoy.stat_sinks.dog_statsd:
  categories:
  - envoy.stats_sinks
  security_posture: data_plane_agnostic
  status: stable
  type_urls:
  - envoy.config.metrics.v3.DogStatsdSink
envoy.stat_sinks.graphite_statsd:
  categories:
  - envoy.stats_sinks
  security_posture: data_plane_agnostic
  status: alpha
  type_urls:
  - envoy.extensions.stat_sinks.graphite_statsd.v3.GraphiteStatsdSink
envoy.stat_sinks.hystrix:
  categories:
  - envoy.stats_sinks
  security_posture: data_plane_agnostic
  status: stable
  type_urls:
  - envoy.config.metrics.v3.HystrixSink
envoy.stat_sinks.metrics_service:
  categories:
  - envoy.stats_sinks
  security_posture: data_plane_agnostic
  status: stable
  type_urls:
  - envoy.config.metrics.v3.MetricsServiceConfig
envoy.stat_sinks.statsd:
  categories:
  - envoy.stats_sinks
  security_posture: data_plane_agnostic
  status: stable
  type_urls:
  - envoy.config.metrics.v3.StatsdSink
envoy.stat_sinks.wasm:
  categories:
  - envoy.stats_sinks
  security_posture: data_plane_agnostic
  status: alpha
  type_urls:
  - envoy.extensions.stat_sinks.wasm.v3.Wasm
envoy.tls.cert_validator.spiffe:
  categories:
  - envoy.tls.cert_validator
  security_posture: requires_trusted_downstream_and_upstream
  status: alpha
envoy.tracers.datadog:
  categories:
  - envoy.tracers
  security_posture: robust_to_untrusted_downstream
  status: stable
  type_urls:
  - envoy.config.trace.v3.DatadogConfig
envoy.tracers.dynamic_ot:
  categories:
  - envoy.tracers
  security_posture: robust_to_untrusted_downstream
  status: stable
  type_urls:
  - envoy.config.trace.v3.DynamicOtConfig
envoy.tracers.opencensus:
  categories:
  - envoy.tracers
  security_posture: robust_to_untrusted_downstream
  status: stable
  type_urls:
  - envoy.config.trace.v3.OpenCensusConfig
envoy.tracers.opentelemetry:
  categories:
  - envoy.tracers
  security_posture: unknown
  status: wip
  type_urls:
  - envoy.config.trace.v3.OpenTelemetryConfig
envoy.tracers.skywalking:
  categories:
  - envoy.tracers
  security_posture: robust_to_untrusted_downstream
  status: wip
  type_urls:
  - envoy.config.trace.v3.SkyWalkingConfig
envoy.tracers.xray:
  categories:
  - envoy.tracers
  security_posture: robust_to_untrusted_downstream
  status: stable
  type_urls:
  - envoy.config.trace.v3.XRayConfig
envoy.tracers.zipkin:
  categories:
  - envoy.tracers
  security_posture: robust_to_untrusted_downstream
  status: stable
  type_urls:
  - envoy.config.trace.v3.ZipkinConfig
envoy.transport_sockets.alts:
  categories:
  - envoy.transport_sockets.downstream
  - envoy.transport_sockets.upstream
  security_posture: robust_to_untrusted_downstream_and_upstream
  status: stable
  type_urls:
  - envoy.extensions.transport_sockets.alts.v3.Alts
envoy.transport_sockets.internal_upstream:
  categories:
  - envoy.transport_sockets.upstream
  security_posture: unknown
  status: alpha
  type_urls:
  - envoy.extensions.transport_sockets.internal_upstream.v3.InternalUpstreamTransport
envoy.transport_sockets.raw_buffer:
  categories:
  - envoy.transport_sockets.downstream
  - envoy.transport_sockets.upstream
  security_posture: requires_trusted_downstream_and_upstream
  status: stable
  type_urls:
  - envoy.extensions.transport_sockets.raw_buffer.v3.RawBuffer
envoy.transport_sockets.starttls:
  categories:
  - envoy.transport_sockets.downstream
  - envoy.transport_sockets.upstream
  security_posture: robust_to_untrusted_downstream_and_upstream
  status: stable
  type_urls:
  - envoy.extensions.transport_sockets.starttls.v3.StartTlsConfig
  - envoy.extensions.transport_sockets.starttls.v3.UpstreamStartTlsConfig
envoy.transport_sockets.tap:
  categories:
  - envoy.transport_sockets.downstream
  - envoy.transport_sockets.upstream
  security_posture: requires_trusted_downstream_and_upstream
  status: alpha
  type_urls:
  - envoy.extensions.transport_sockets.tap.v3.Tap
envoy.transport_sockets.tcp_stats:
  categories:
  - envoy.transport_sockets.downstream
  - envoy.transport_sockets.upstream
  security_posture: robust_to_untrusted_downstream_and_upstream
  status: alpha
  type_urls:
  - envoy.extensions.transport_sockets.tcp_stats.v3.Config
envoy.transport_sockets.tls:
  categories:
  - envoy.transport_sockets.downstream
  - envoy.transport_sockets.upstream
  security_posture: robust_to_untrusted_downstream_and_upstream
  status: stable
  type_urls:
  - envoy.extensions.transport_sockets.tls.v3.DownstreamTlsContext
  - envoy.extensions.transport_sockets.tls.v3.UpstreamTlsContext
envoy.transport_sockets.upstream_proxy_protocol:
  categories:
  - envoy.transport_sockets.upstream
  security_posture: robust_to_untrusted_downstream_and_upstream
  status: stable
  type_urls:
  - envoy.extensions.transport_sockets.proxy_protocol.v3.ProxyProtocolUpstreamTransport
envoy.transport_sockets.http_11_proxy:
  categories:
  - envoy.transport_sockets.upstream
  security_posture: unknown
  status: alpha
  type_urls:
  - envoy.extensions.transport_sockets.http_11_proxy.v3.Http11ProxyUpstreamTransport
envoy.upstreams.http.generic:
  categories:
  - envoy.upstreams
  security_posture: robust_to_untrusted_downstream
  status: stable
envoy.upstreams.http.http:
  categories:
  - envoy.upstreams
  security_posture: robust_to_untrusted_downstream
  status: stable
envoy.upstreams.http.http_protocol_options:
  categories:
  - envoy.upstreams
  security_posture: robust_to_untrusted_downstream
  status: stable
envoy.upstreams.http.tcp:
  categories:
  - envoy.upstreams
  security_posture: robust_to_untrusted_downstream
  status: stable
envoy.upstreams.tcp.generic:
  categories:
  - envoy.upstreams
  security_posture: robust_to_untrusted_downstream
  status: stable
envoy.wasm.runtime.null:
  categories:
  - envoy.wasm.runtime
  security_posture: unknown
  status: alpha
envoy.wasm.runtime.v8:
  categories:
  - envoy.wasm.runtime
  security_posture: unknown
  status: alpha
envoy.wasm.runtime.wamr:
  categories:
  - envoy.wasm.runtime
  security_posture: unknown  # "This may never change from unknown until the threat model at https://envoyproxy.io/docs/envoy/latest/intro/arch_overview/security/threat_model#core-and-extensions is updated to capture additional Wasm runtimes".
  status: alpha
envoy.wasm.runtime.wasmtime:
  categories:
  - envoy.wasm.runtime
  security_posture: unknown  # "This may never change from unknown until the threat model at https://envoyproxy.io/docs/envoy/latest/intro/arch_overview/security/threat_model#core-and-extensions is updated to capture additional Wasm runtimes".
  status: alpha
envoy.wasm.runtime.wavm:
  categories:
  - envoy.wasm.runtime
  security_posture: unknown  # "This may never change from unknown until the threat model at https://envoyproxy.io/docs/envoy/latest/intro/arch_overview/security/threat_model#core-and-extensions is updated to capture additional Wasm runtimes".
  status: alpha
envoy.watchdog.profile_action:
  categories:
  - envoy.guarddog_actions
  security_posture: data_plane_agnostic
  status: alpha
  type_urls:
  - envoy.extensions.watchdog.profile_action.v3.ProfileActionConfig
envoy.key_value.file_based:
  categories:
  - envoy.common.key_value
  security_posture: data_plane_agnostic
  status: alpha
  type_urls:
  - envoy.extensions.key_value.file_based.v3.FileBasedKeyValueStoreConfig
envoy.network.dns_resolver.cares:
  categories:
  - envoy.network.dns_resolver
  security_posture: robust_to_untrusted_downstream_and_upstream
  status: stable
  type_urls:
  - envoy.extensions.network.dns_resolver.cares.v3.CaresDnsResolverConfig
envoy.network.dns_resolver.apple:
  categories:
  - envoy.network.dns_resolver
  security_posture: robust_to_untrusted_downstream_and_upstream
  status: stable
  type_urls:
  - envoy.extensions.network.dns_resolver.apple.v3.AppleDnsResolverConfig
envoy.network.dns_resolver.getaddrinfo:
  categories:
  - envoy.network.dns_resolver
  security_posture: robust_to_untrusted_downstream_and_upstream
  status: stable
  type_urls:
  - envoy.extensions.network.dns_resolver.getaddrinfo.v3.GetAddrInfoDnsResolverConfig
envoy.rbac.matchers.upstream_ip_port:
  categories:
  - envoy.rbac.matchers
  security_posture: unknown
  status: alpha
  type_urls:
  - envoy.extensions.rbac.matchers.upstream_ip_port.v3.UpstreamIpPortMatcher
envoy.http.stateful_session.cookie:
  categories:
  - envoy.http.stateful_session
  security_posture: unknown
  status: alpha
  type_urls:
  - envoy.extensions.http.stateful_session.cookie.v3.CookieBasedSessionState
envoy.http.stateful_session.header:
  categories:
  - envoy.http.stateful_session
  security_posture: unknown
  status: alpha
  type_urls:
  - envoy.extensions.http.stateful_session.header.v3.HeaderBasedSessionState
envoy.matching.inputs.request_headers:
  categories:
  - envoy.matching.http.input
  security_posture: unknown
  status: alpha
  type_urls:
  - envoy.type.matcher.v3.HttpRequestHeaderMatchInput
envoy.matching.inputs.request_trailers:
  categories:
  - envoy.matching.http.input
  security_posture: unknown
  status: alpha
  type_urls:
  - envoy.type.matcher.v3.HttpRequestTrailerMatchInput
envoy.matching.inputs.response_headers:
  categories:
  - envoy.matching.http.input
  security_posture: unknown
  status: alpha
  type_urls:
  - envoy.type.matcher.v3.HttpResponseHeaderMatchInput
envoy.matching.inputs.response_trailers:
  categories:
  - envoy.matching.http.input
  security_posture: unknown
  status: alpha
  type_urls:
  - envoy.type.matcher.v3.HttpResponseTrailerMatchInput
envoy.matching.inputs.destination_ip:
  categories:
  - envoy.matching.http.input
  - envoy.matching.network.input
  security_posture: unknown
  status: alpha
  type_urls:
  - envoy.extensions.matching.common_inputs.network.v3.DestinationIPInput
envoy.matching.inputs.destination_port:
  categories:
  - envoy.matching.http.input
  - envoy.matching.network.input
  security_posture: unknown
  status: alpha
  type_urls:
  - envoy.extensions.matching.common_inputs.network.v3.DestinationPortInput
envoy.matching.inputs.source_ip:
  categories:
  - envoy.matching.http.input
  - envoy.matching.network.input
  security_posture: unknown
  status: alpha
  type_urls:
  - envoy.extensions.matching.common_inputs.network.v3.SourceIPInput
envoy.matching.inputs.source_port:
  categories:
  - envoy.matching.http.input
  - envoy.matching.network.input
  security_posture: unknown
  status: alpha
  type_urls:
  - envoy.extensions.matching.common_inputs.network.v3.SourcePortInput
envoy.matching.inputs.direct_source_ip:
  categories:
  - envoy.matching.http.input
  - envoy.matching.network.input
  security_posture: unknown
  status: alpha
  type_urls:
  - envoy.extensions.matching.common_inputs.network.v3.DirectSourceIPInput
envoy.matching.inputs.source_type:
  categories:
  - envoy.matching.http.input
  - envoy.matching.network.input
  security_posture: unknown
  status: alpha
  type_urls:
  - envoy.extensions.matching.common_inputs.network.v3.SourceTypeInput
envoy.matching.inputs.server_name:
  categories:
  - envoy.matching.http.input
  - envoy.matching.network.input
  security_posture: unknown
  status: alpha
  type_urls:
  - envoy.extensions.matching.common_inputs.network.v3.ServerNameInput
envoy.matching.inputs.transport_protocol:
  categories:
  - envoy.matching.network.input
  security_posture: unknown
  status: alpha
  type_urls:
  - envoy.extensions.matching.common_inputs.network.v3.TransportProtocolInput
envoy.matching.inputs.application_protocol:
  categories:
  - envoy.matching.network.input
  security_posture: unknown
  status: alpha
  type_urls:
  - envoy.extensions.matching.common_inputs.network.v3.ApplicationProtocolInput
envoy.matching.inputs.uri_san:
  categories:
  - envoy.matching.http.input
  - envoy.matching.network.input
  security_posture: unknown
  status: alpha
  type_urls:
  - envoy.extensions.matching.common_inputs.ssl.v3.UriSanInput
envoy.matching.inputs.dns_san:
  categories:
  - envoy.matching.http.input
  - envoy.matching.network.input
  security_posture: unknown
  status: alpha
  type_urls:
  - envoy.extensions.matching.common_inputs.ssl.v3.DnsSanInput
envoy.matching.inputs.subject:
  categories:
  - envoy.matching.http.input
  - envoy.matching.network.input
  security_posture: unknown
  status: alpha
  type_urls:
  - envoy.extensions.matching.common_inputs.ssl.v3.SubjectInput
envoy.matching.custom_matchers.trie_matcher:
  categories:
  - envoy.matching.http.custom_matchers
  - envoy.matching.network.custom_matchers
  security_posture: unknown
  status: alpha
  type_urls:
  - xds.type.matcher.v3.IPMatcher
<<<<<<< HEAD
envoy.http.early_header_mutation.header_mutation:
  categories:
  - envoy.http.early_header_mutation
  security_posture: unknown
  status: alpha
  type_urls:
  - envoy.extensions.http.early_header_mutation.header_mutation.v3.HeaderMutation
=======
envoy.matching.actions.format_string:
  categories:
  - envoy.matching.action
  security_posture: unknown
  status: alpha
  type_urls:
  - envoy.config.core.v3.SubstitutionFormatString
>>>>>>> fcfb1cd1
<|MERGE_RESOLUTION|>--- conflicted
+++ resolved
@@ -1321,7 +1321,6 @@
   status: alpha
   type_urls:
   - xds.type.matcher.v3.IPMatcher
-<<<<<<< HEAD
 envoy.http.early_header_mutation.header_mutation:
   categories:
   - envoy.http.early_header_mutation
@@ -1329,12 +1328,10 @@
   status: alpha
   type_urls:
   - envoy.extensions.http.early_header_mutation.header_mutation.v3.HeaderMutation
-=======
 envoy.matching.actions.format_string:
   categories:
   - envoy.matching.action
   security_posture: unknown
   status: alpha
   type_urls:
-  - envoy.config.core.v3.SubstitutionFormatString
->>>>>>> fcfb1cd1
+  - envoy.config.core.v3.SubstitutionFormatString
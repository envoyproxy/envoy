envoy.access_loggers.file:
  categories:
  - envoy.access_loggers
  security_posture: robust_to_untrusted_downstream
  status: stable
  type_urls:
  - envoy.extensions.access_loggers.file.v3.FileAccessLog
envoy.access_loggers.extension_filters.cel:
  categories:
  - envoy.access_loggers.extension_filters
  security_posture: unknown
  status: alpha
  type_urls:
  - envoy.extensions.access_loggers.filters.cel.v3.ExpressionFilter
envoy.access_loggers.http_grpc:
  categories:
  - envoy.access_loggers
  security_posture: robust_to_untrusted_downstream
  status: stable
  type_urls:
  - envoy.extensions.access_loggers.grpc.v3.HttpGrpcAccessLogConfig
envoy.access_loggers.open_telemetry:
  categories:
  - envoy.access_loggers
  security_posture: robust_to_untrusted_downstream
  status: stable
  type_urls:
  - envoy.extensions.access_loggers.open_telemetry.v3.OpenTelemetryAccessLogConfig
envoy.access_loggers.stdout:
  categories:
  - envoy.access_loggers
  security_posture: robust_to_untrusted_downstream
  status: stable
  type_urls:
  - envoy.extensions.access_loggers.stream.v3.StdoutAccessLog
envoy.access_loggers.stderr:
  categories:
  - envoy.access_loggers
  security_posture: robust_to_untrusted_downstream
  status: stable
  type_urls:
  - envoy.extensions.access_loggers.stream.v3.StderrAccessLog
envoy.access_loggers.tcp_grpc:
  categories:
  - envoy.access_loggers
  security_posture: robust_to_untrusted_downstream
  status: stable
  type_urls:
  - envoy.extensions.access_loggers.grpc.v3.TcpGrpcAccessLogConfig
envoy.access_loggers.wasm:
  categories:
  - envoy.access_loggers
  security_posture: unknown
  status: alpha
  type_urls:
  - envoy.extensions.access_loggers.wasm.v3.WasmAccessLog
envoy.bootstrap.internal_listener:
  categories:
  - envoy.bootstrap
  security_posture: unknown
  status: wip
  type_urls:
  - envoy.extensions.bootstrap.internal_listener.v3.InternalListener
envoy.bootstrap.wasm:
  categories:
  - envoy.bootstrap
  security_posture: unknown
  status: alpha
  type_urls:
  - envoy.extensions.wasm.v3.WasmService
envoy.extensions.http.cache.simple:
  categories:
  - envoy.http.cache
  security_posture: robust_to_untrusted_downstream_and_upstream
  status: wip
  type_urls:
  - envoy.extensions.cache.simple_http_cache.v3.SimpleHttpCacheConfig
envoy.clusters.aggregate:
  categories:
  - envoy.clusters
  security_posture: requires_trusted_downstream_and_upstream
  status: stable
envoy.clusters.dynamic_forward_proxy:
  categories:
  - envoy.clusters
  security_posture: robust_to_untrusted_downstream
  status: stable
envoy.clusters.redis:
  categories:
  - envoy.clusters
  security_posture: requires_trusted_downstream_and_upstream
  status: stable
envoy.compression.brotli.compressor:
  categories:
  - envoy.compression.compressor
  security_posture: robust_to_untrusted_downstream
  status: stable
  type_urls:
  - envoy.extensions.compression.brotli.compressor.v3.Brotli
envoy.compression.brotli.decompressor:
  categories:
  - envoy.compression.decompressor
  security_posture: robust_to_untrusted_downstream
  status: stable
  type_urls:
  - envoy.extensions.compression.brotli.decompressor.v3.Brotli
envoy.compression.gzip.compressor:
  categories:
  - envoy.compression.compressor
  security_posture: robust_to_untrusted_downstream
  status: stable
  type_urls:
  - envoy.extensions.compression.gzip.compressor.v3.Gzip
envoy.compression.gzip.decompressor:
  categories:
  - envoy.compression.decompressor
  security_posture: robust_to_untrusted_downstream
  status: stable
  type_urls:
  - envoy.extensions.compression.gzip.decompressor.v3.Gzip
envoy.compression.zstd.compressor:
  categories:
  - envoy.compression.compressor
  security_posture: robust_to_untrusted_downstream
  status: stable
  type_urls:
  - envoy.extensions.compression.zstd.compressor.v3.Zstd
envoy.compression.zstd.decompressor:
  categories:
  - envoy.compression.decompressor
  security_posture: requires_trusted_downstream_and_upstream
  status: stable
  type_urls:
  - envoy.extensions.compression.zstd.decompressor.v3.Zstd
envoy.config.validators.minimum_clusters:
  categories:
  - envoy.config.validators
  security_posture: unknown
  status: stable
envoy.filters.http.adaptive_concurrency:
  categories:
  - envoy.filters.http
  security_posture: unknown
  status: stable
  type_urls:
  - envoy.extensions.filters.http.adaptive_concurrency.v3.AdaptiveConcurrency
envoy.filters.http.admission_control:
  categories:
  - envoy.filters.http
  security_posture: unknown
  status: stable
  type_urls:
  - envoy.extensions.filters.http.admission_control.v3.AdmissionControl
envoy.filters.http.alternate_protocols_cache:
  categories:
  - envoy.filters.http
  security_posture: unknown
  status: alpha
  type_urls:
  - envoy.extensions.filters.http.alternate_protocols_cache.v3.FilterConfig
envoy.filters.http.aws_lambda:
  categories:
  - envoy.filters.http
  security_posture: requires_trusted_downstream_and_upstream
  status: alpha
  type_urls:
  - envoy.extensions.filters.http.aws_lambda.v3.Config
  - envoy.extensions.filters.http.aws_lambda.v3.PerRouteConfig
envoy.filters.http.aws_request_signing:
  categories:
  - envoy.filters.http
  security_posture: requires_trusted_downstream_and_upstream
  status: alpha
  type_urls:
  - envoy.extensions.filters.http.aws_request_signing.v3.AwsRequestSigning
envoy.filters.http.bandwidth_limit:
  categories:
  - envoy.filters.http
  security_posture: unknown
  status: stable
  type_urls:
  - envoy.extensions.filters.http.bandwidth_limit.v3.BandwidthLimit
envoy.filters.http.buffer:
  categories:
  - envoy.filters.http
  security_posture: robust_to_untrusted_downstream
  status: stable
  type_urls:
  - envoy.extensions.filters.http.buffer.v3.Buffer
  - envoy.extensions.filters.http.buffer.v3.BufferPerRoute
envoy.filters.http.cache:
  categories:
  - envoy.filters.http
  security_posture: robust_to_untrusted_downstream_and_upstream
  status: wip
  type_urls:
  - envoy.extensions.filters.http.cache.v3.CacheConfig
envoy.filters.http.cdn_loop:
  categories:
  - envoy.filters.http
  security_posture: unknown
  status: alpha
  type_urls:
  - envoy.extensions.filters.http.cdn_loop.v3.CdnLoopConfig
envoy.filters.http.composite:
  categories:
  - envoy.filters.http
  security_posture: unknown
  status: stable
  type_urls:
  - envoy.extensions.filters.http.composite.v3.Composite
envoy.filters.http.compressor:
  categories:
  - envoy.filters.http
  security_posture: robust_to_untrusted_downstream
  status: stable
  type_urls:
  - envoy.extensions.filters.http.compressor.v3.Compressor
envoy.filters.http.cors:
  categories:
  - envoy.filters.http
  security_posture: robust_to_untrusted_downstream
  status: stable
  type_urls:
  - envoy.extensions.filters.http.cors.v3.Cors
envoy.filters.http.csrf:
  categories:
  - envoy.filters.http
  security_posture: robust_to_untrusted_downstream
  status: stable
  type_urls:
  - envoy.extensions.filters.http.csrf.v3.CsrfPolicy
envoy.filters.http.decompressor:
  categories:
  - envoy.filters.http
  security_posture: robust_to_untrusted_downstream_and_upstream
  status: stable
  type_urls:
  - envoy.extensions.filters.http.decompressor.v3.Decompressor
envoy.filters.http.dynamic_forward_proxy:
  categories:
  - envoy.filters.http
  security_posture: robust_to_untrusted_downstream
  status: stable
  type_urls:
  - envoy.extensions.filters.http.dynamic_forward_proxy.v3.FilterConfig
  - envoy.extensions.filters.http.dynamic_forward_proxy.v3.PerRouteConfig
envoy.filters.http.ext_authz:
  categories:
  - envoy.filters.http
  security_posture: robust_to_untrusted_downstream
  status: stable
  type_urls:
  - envoy.extensions.filters.http.ext_authz.v3.ExtAuthz
  - envoy.extensions.filters.http.ext_authz.v3.ExtAuthzPerRoute
envoy.filters.http.ext_proc:
  categories:
  - envoy.filters.http
  security_posture: unknown
  status: alpha
  type_urls:
  - envoy.extensions.filters.http.ext_proc.v3.ExtProcPerRoute
  - envoy.extensions.filters.http.ext_proc.v3.ExternalProcessor
envoy.filters.http.fault:
  categories:
  - envoy.filters.http
  security_posture: robust_to_untrusted_downstream
  status: stable
  type_urls:
  - envoy.extensions.filters.http.fault.v3.HTTPFault
envoy.filters.http.file_system_buffer:
  categories:
  - envoy.filters.http
  security_posture: unknown
  status: wip
  type_urls:
  - envoy.extensions.filters.http.file_system_buffer.v3.FileSystemBufferFilterConfig
envoy.filters.http.gcp_authn:
  categories:
  - envoy.filters.http
  security_posture: unknown
  status: alpha
  type_urls:
  - envoy.extensions.filters.http.gcp_authn.v3.GcpAuthnFilterConfig
envoy.filters.http.grpc_http1_bridge:
  categories:
  - envoy.filters.http
  security_posture: unknown
  status: stable
  type_urls:
  - envoy.extensions.filters.http.grpc_http1_bridge.v3.Config
envoy.filters.http.grpc_http1_reverse_bridge:
  categories:
  - envoy.filters.http
  security_posture: unknown
  status: alpha
  type_urls:
  - envoy.extensions.filters.http.grpc_http1_reverse_bridge.v3.FilterConfig
  - envoy.extensions.filters.http.grpc_http1_reverse_bridge.v3.FilterConfigPerRoute
envoy.filters.http.grpc_json_transcoder:
  categories:
  - envoy.filters.http
  security_posture: robust_to_untrusted_downstream
  status: stable
  type_urls:
  - envoy.extensions.filters.http.grpc_json_transcoder.v3.GrpcJsonTranscoder
envoy.filters.http.grpc_stats:
  categories:
  - envoy.filters.http
  security_posture: unknown
  status: alpha
  type_urls:
  - envoy.extensions.filters.http.grpc_stats.v3.FilterConfig
envoy.filters.http.grpc_web:
  categories:
  - envoy.filters.http
  security_posture: robust_to_untrusted_downstream
  status: stable
  type_urls:
  - envoy.extensions.filters.http.grpc_web.v3.GrpcWeb
envoy.filters.http.header_to_metadata:
  categories:
  - envoy.filters.http
  security_posture: robust_to_untrusted_downstream
  status: stable
  type_urls:
  - envoy.extensions.filters.http.header_to_metadata.v3.Config
envoy.filters.http.health_check:
  categories:
  - envoy.filters.http
  security_posture: robust_to_untrusted_downstream
  status: stable
  type_urls:
  - envoy.extensions.filters.http.health_check.v3.HealthCheck
envoy.filters.http.ip_tagging:
  categories:
  - envoy.filters.http
  security_posture: robust_to_untrusted_downstream
  status: stable
  type_urls:
  - envoy.extensions.filters.http.ip_tagging.v3.IPTagging
envoy.filters.http.jwt_authn:
  categories:
  - envoy.filters.http
  security_posture: robust_to_untrusted_downstream
  status: alpha
  type_urls:
  - envoy.extensions.filters.http.jwt_authn.v3.JwtAuthentication
  - envoy.extensions.filters.http.jwt_authn.v3.PerRouteConfig
envoy.filters.http.kill_request:
  categories:
  - envoy.filters.http
  security_posture: robust_to_untrusted_downstream
  status: stable
  type_urls:
  - envoy.extensions.filters.http.kill_request.v3.KillRequest
envoy.filters.http.local_ratelimit:
  categories:
  - envoy.filters.http
  security_posture: unknown
  status: stable
  type_urls:
  - envoy.extensions.filters.http.local_ratelimit.v3.LocalRateLimit
envoy.filters.http.lua:
  categories:
  - envoy.filters.http
  security_posture: robust_to_untrusted_downstream
  status: stable
  type_urls:
  - envoy.extensions.filters.http.lua.v3.Lua
  - envoy.extensions.filters.http.lua.v3.LuaPerRoute
envoy.filters.http.oauth2:
  categories:
  - envoy.filters.http
  security_posture: robust_to_untrusted_downstream
  status: alpha
  type_urls:
  - envoy.extensions.filters.http.oauth2.v3.OAuth2
envoy.filters.http.on_demand:
  categories:
  - envoy.filters.http
  security_posture: robust_to_untrusted_downstream
  status: stable
  type_urls:
  - envoy.extensions.filters.http.on_demand.v3.OnDemand
  - envoy.extensions.filters.http.on_demand.v3.PerRouteConfig
envoy.filters.http.original_src:
  categories:
  - envoy.filters.http
  security_posture: robust_to_untrusted_downstream
  status: alpha
  type_urls:
  - envoy.extensions.filters.http.original_src.v3.OriginalSrc
envoy.filters.http.ratelimit:
  categories:
  - envoy.filters.http
  security_posture: robust_to_untrusted_downstream
  status: stable
  type_urls:
  - envoy.extensions.filters.http.ratelimit.v3.RateLimit
  - envoy.extensions.filters.http.ratelimit.v3.RateLimitPerRoute
envoy.filters.http.rbac:
  categories:
  - envoy.filters.http
  security_posture: robust_to_untrusted_downstream
  status: stable
  type_urls:
  - envoy.extensions.filters.http.rbac.v3.RBAC
  - envoy.extensions.filters.http.rbac.v3.RBACPerRoute
envoy.filters.http.router:
  categories:
  - envoy.filters.http
  security_posture: robust_to_untrusted_downstream
  status: stable
  type_urls:
  - envoy.extensions.filters.http.router.v3.Router
envoy.filters.http.set_metadata:
  categories:
  - envoy.filters.http
  security_posture: robust_to_untrusted_downstream_and_upstream
  status: stable
  type_urls:
  - envoy.extensions.filters.http.set_metadata.v3.Config
envoy.filters.http.tap:
  categories:
  - envoy.filters.http
  security_posture: requires_trusted_downstream_and_upstream
  status: alpha
  type_urls:
  - envoy.extensions.filters.http.tap.v3.Tap
envoy.filters.http.wasm:
  categories:
  - envoy.filters.http
  security_posture: unknown
  status: alpha
  type_urls:
  - envoy.extensions.filters.http.wasm.v3.Wasm
envoy.filters.http.stateful_session:
  categories:
  - envoy.filters.http
  security_posture: unknown
  status: alpha
  type_urls:
  - envoy.extensions.filters.http.stateful_session.v3.StatefulSession
  - envoy.extensions.filters.http.stateful_session.v3.StatefulSessionPerRoute
envoy.filters.listener.http_inspector:
  categories:
  - envoy.filters.listener
  security_posture: requires_trusted_downstream_and_upstream
  status: stable
  type_urls:
  - envoy.extensions.filters.listener.http_inspector.v3.HttpInspector
envoy.filters.listener.original_dst:
  categories:
  - envoy.filters.listener
  security_posture: robust_to_untrusted_downstream
  status: stable
  type_urls:
  - envoy.extensions.filters.listener.original_dst.v3.OriginalDst
envoy.filters.listener.original_src:
  categories:
  - envoy.filters.listener
  security_posture: robust_to_untrusted_downstream
  status: alpha
  type_urls:
  - envoy.extensions.filters.listener.original_src.v3.OriginalSrc
envoy.filters.listener.proxy_protocol:
  categories:
  - envoy.filters.listener
  security_posture: robust_to_untrusted_downstream
  status: stable
  type_urls:
  - envoy.extensions.filters.listener.proxy_protocol.v3.ProxyProtocol
envoy.filters.listener.tls_inspector:
  categories:
  - envoy.filters.listener
  security_posture: robust_to_untrusted_downstream
  status: stable
  type_urls:
  - envoy.extensions.filters.listener.tls_inspector.v3.TlsInspector
envoy.filters.network.connection_limit:
  categories:
  - envoy.filters.network
  security_posture: robust_to_untrusted_downstream_and_upstream
  status: stable
  type_urls:
  - envoy.extensions.filters.network.connection_limit.v3.ConnectionLimit
envoy.filters.network.direct_response:
  categories:
  - envoy.filters.network
  security_posture: unknown
  status: stable
  type_urls:
  - envoy.extensions.filters.network.direct_response.v3.Config
envoy.filters.network.dubbo_proxy:
  categories:
  - envoy.filters.network
  security_posture: requires_trusted_downstream_and_upstream
  status: alpha
  type_urls:
  - envoy.extensions.filters.network.dubbo_proxy.v3.DubboProxy
envoy.filters.network.echo:
  categories:
  - envoy.filters.network
  security_posture: unknown
  status: stable
  type_urls:
  - envoy.extensions.filters.network.echo.v3.Echo
envoy.filters.network.ext_authz:
  categories:
  - envoy.filters.network
  security_posture: robust_to_untrusted_downstream
  status: stable
  type_urls:
  - envoy.extensions.filters.network.ext_authz.v3.ExtAuthz
envoy.filters.network.http_connection_manager:
  categories:
  - envoy.filters.network
  security_posture: robust_to_untrusted_downstream
  status: stable
  type_urls:
  - envoy.extensions.filters.network.http_connection_manager.v3.HttpConnectionManager
envoy.filters.network.envoy_mobile_http_connection_manager:
  categories:
  - envoy.filters.network
  security_posture: robust_to_untrusted_downstream
  status: stable
envoy.filters.network.local_ratelimit:
  categories:
  - envoy.filters.network
  security_posture: robust_to_untrusted_downstream
  status: stable
  type_urls:
  - envoy.extensions.filters.network.local_ratelimit.v3.LocalRateLimit
envoy.filters.network.mongo_proxy:
  categories:
  - envoy.filters.network
  security_posture: requires_trusted_downstream_and_upstream
  status: stable
  type_urls:
  - envoy.extensions.filters.network.mongo_proxy.v3.MongoProxy
envoy.filters.network.ratelimit:
  categories:
  - envoy.filters.network
  security_posture: robust_to_untrusted_downstream
  status: stable
  type_urls:
  - envoy.extensions.filters.network.ratelimit.v3.RateLimit
envoy.filters.network.rbac:
  categories:
  - envoy.filters.network
  security_posture: robust_to_untrusted_downstream
  status: stable
  type_urls:
  - envoy.extensions.filters.network.rbac.v3.RBAC
envoy.filters.network.redis_proxy:
  categories:
  - envoy.filters.network
  security_posture: requires_trusted_downstream_and_upstream
  status: stable
  type_urls:
  - envoy.extensions.filters.network.redis_proxy.v3.RedisProxy
envoy.filters.network.sni_cluster:
  categories:
  - envoy.filters.network
  security_posture: unknown
  status: stable
  type_urls:
  - envoy.extensions.filters.network.sni_cluster.v3.SniCluster
envoy.filters.network.sni_dynamic_forward_proxy:
  categories:
  - envoy.filters.network
  security_posture: unknown
  status: alpha
  type_urls:
  - envoy.extensions.filters.network.sni_dynamic_forward_proxy.v3.FilterConfig
envoy.filters.network.tcp_proxy:
  categories:
  - envoy.filters.network
  security_posture: robust_to_untrusted_downstream
  status: stable
  type_urls:
  - envoy.extensions.filters.network.tcp_proxy.v3.TcpProxy
envoy.filters.network.thrift_proxy:
  categories:
  - envoy.filters.network
  security_posture: requires_trusted_downstream_and_upstream
  status: stable
  type_urls:
  - envoy.extensions.filters.network.thrift_proxy.v3.ThriftProxy
envoy.filters.network.wasm:
  categories:
  - envoy.filters.network
  security_posture: unknown
  status: alpha
  type_urls:
  - envoy.extensions.filters.network.wasm.v3.Wasm
envoy.filters.network.zookeeper_proxy:
  categories:
  - envoy.filters.network
  security_posture: requires_trusted_downstream_and_upstream
  status: alpha
  type_urls:
  - envoy.extensions.filters.network.zookeeper_proxy.v3.ZooKeeperProxy
envoy.filters.thrift.header_to_metadata:
  categories:
  - envoy.thrift_proxy.filters
  security_posture: requires_trusted_downstream_and_upstream
  status: alpha
  type_urls:
  - envoy.extensions.filters.network.thrift_proxy.filters.header_to_metadata.v3.HeaderToMetadata
envoy.filters.thrift.ratelimit:
  categories:
  - envoy.thrift_proxy.filters
  security_posture: requires_trusted_downstream_and_upstream
  status: alpha
envoy.filters.thrift.router:
  categories:
  - envoy.thrift_proxy.filters
  security_posture: requires_trusted_downstream_and_upstream
  status: stable
  type_urls:
  - envoy.extensions.filters.network.thrift_proxy.router.v3.Router
envoy.filters.udp_listener.dns_filter:
  categories:
  - envoy.filters.udp_listener
  security_posture: robust_to_untrusted_downstream
  status: alpha
envoy.filters.udp_listener.udp_proxy:
  categories:
  - envoy.filters.udp_listener
  security_posture: robust_to_untrusted_downstream
  status: stable
  type_urls:
  - envoy.extensions.filters.udp.udp_proxy.v3.UdpProxyConfig
envoy.formatter.metadata:
  categories:
  - envoy.formatter
  security_posture: robust_to_untrusted_downstream_and_upstream
  status: alpha
  type_urls:
  - envoy.extensions.formatter.metadata.v3.Metadata
envoy.formatter.req_without_query:
  categories:
  - envoy.formatter
  security_posture: robust_to_untrusted_downstream_and_upstream
  status: alpha
  type_urls:
  - envoy.extensions.formatter.req_without_query.v3.ReqWithoutQuery
envoy.grpc_credentials.aws_iam:
  categories:
  - envoy.grpc_credentials
  security_posture: data_plane_agnostic
  status: alpha
envoy.grpc_credentials.file_based_metadata:
  categories:
  - envoy.grpc_credentials
  security_posture: data_plane_agnostic
  status: alpha
envoy.health_checkers.redis:
  categories:
  - envoy.health_checkers
  security_posture: requires_trusted_downstream_and_upstream
  status: stable
  type_urls:
  - envoy.extensions.health_checkers.redis.v3.Redis
envoy.http.original_ip_detection.custom_header:
  categories:
  - envoy.http.original_ip_detection
  security_posture: robust_to_untrusted_downstream
  status: stable
  type_urls:
  - envoy.extensions.http.original_ip_detection.custom_header.v3.CustomHeaderConfig
envoy.http.original_ip_detection.xff:
  categories:
  - envoy.http.original_ip_detection
  security_posture: robust_to_untrusted_downstream
  status: stable
  type_urls:
  - envoy.extensions.http.original_ip_detection.xff.v3.XffConfig
envoy.http.stateful_header_formatters.preserve_case:
  categories:
  - envoy.http.stateful_header_formatters
  security_posture: robust_to_untrusted_downstream_and_upstream
  status: stable
envoy.http.header_validators.envoy_default:
  categories:
  - envoy.http.header_validators
  security_posture: unknown
  status: wip
  type_urls:
  - envoy.extensions.http.header_validators.envoy_default.v3.HeaderValidatorConfig
envoy.internal_redirect_predicates.allow_listed_routes:
  categories:
  - envoy.internal_redirect_predicates
  security_posture: robust_to_untrusted_downstream_and_upstream
  status: stable
  type_urls:
  - envoy.extensions.internal_redirect.allow_listed_routes.v3.AllowListedRoutesConfig
envoy.internal_redirect_predicates.previous_routes:
  categories:
  - envoy.internal_redirect_predicates
  security_posture: robust_to_untrusted_downstream_and_upstream
  status: stable
  type_urls:
  - envoy.extensions.internal_redirect.previous_routes.v3.PreviousRoutesConfig
envoy.internal_redirect_predicates.safe_cross_scheme:
  categories:
  - envoy.internal_redirect_predicates
  security_posture: robust_to_untrusted_downstream_and_upstream
  status: stable
  type_urls:
  - envoy.extensions.internal_redirect.safe_cross_scheme.v3.SafeCrossSchemeConfig
envoy.io_socket.user_space:
  categories:
  - envoy.io_socket
  security_posture: unknown
  status: wip
  undocumented: true
envoy.matching.common_inputs.environment_variable:
  categories:
  - envoy.matching.common_inputs
  security_posture: robust_to_untrusted_downstream
  status: stable
  type_urls:
  - envoy.extensions.matching.common_inputs.environment_variable.v3.Config
envoy.matching.input_matchers.consistent_hashing:
  categories:
  - envoy.matching.input_matchers
  security_posture: robust_to_untrusted_downstream
  status: stable
envoy.matching.input_matchers.ip:
  categories:
  - envoy.matching.input_matchers
  security_posture: robust_to_untrusted_downstream_and_upstream
  status: stable
envoy.quic.proof_source.filter_chain:
  categories:
  - envoy.quic.proof_source
  security_posture: robust_to_untrusted_downstream
  status: alpha
  type_urls:
  - envoy.extensions.quic.proof_source.v3.ProofSourceConfig
envoy.udp_packet_writer.default:
  categories:
  - envoy.udp_packet_writer
  security_posture: robust_to_untrusted_downstream_and_upstream
  status: stable
  type_urls:
  - envoy.extensions.udp_packet_writer.v3.UdpDefaultWriterFactory
envoy.udp_packet_writer.gso:
  categories:
  - envoy.udp_packet_writer
  security_posture: robust_to_untrusted_downstream_and_upstream
  status: stable
  type_urls:
  - envoy.extensions.udp_packet_writer.v3.UdpGsoBatchWriterFactory
envoy.quic.crypto_stream.server.quiche:
  categories:
  - envoy.quic.server.crypto_stream
  security_posture: robust_to_untrusted_downstream
  status: alpha
  type_urls:
  - envoy.extensions.quic.crypto_stream.v3.CryptoServerStreamConfig
envoy.rate_limit_descriptors.expr:
  categories:
  - envoy.rate_limit_descriptors
  security_posture: unknown
  status: stable
<<<<<<< HEAD
envoy.regex_engines.google_re2:
  categories:
  - envoy.regex_engines
  security_posture: robust_to_untrusted_downstream_and_upstream
  status: stable
=======
  type_urls:
  - envoy.extensions.rate_limit_descriptors.expr.v3.Descriptor
>>>>>>> 28d4286a
envoy.request_id.uuid:
  categories:
  - envoy.request_id
  security_posture: robust_to_untrusted_downstream_and_upstream
  status: stable
  type_urls:
  - envoy.extensions.request_id.uuid.v3.UuidRequestIdConfig
envoy.resource_monitors.fixed_heap:
  categories:
  - envoy.resource_monitors
  security_posture: data_plane_agnostic
  status: alpha
  type_urls:
  - envoy.extensions.resource_monitors.fixed_heap.v3.FixedHeapConfig
envoy.resource_monitors.injected_resource:
  categories:
  - envoy.resource_monitors
  security_posture: data_plane_agnostic
  status: alpha
  type_urls:
  - envoy.extensions.resource_monitors.injected_resource.v3.InjectedResourceConfig
envoy.retry_host_predicates.omit_canary_hosts:
  categories:
  - envoy.retry_host_predicates
  security_posture: robust_to_untrusted_downstream
  status: stable
  type_urls:
  - envoy.extensions.retry.host.omit_canary_hosts.v3.OmitCanaryHostsPredicate
envoy.retry_host_predicates.omit_host_metadata:
  categories:
  - envoy.retry_host_predicates
  security_posture: robust_to_untrusted_downstream
  status: stable
  type_urls:
  - envoy.extensions.retry.host.omit_host_metadata.v3.OmitHostMetadataConfig
envoy.retry_host_predicates.previous_hosts:
  categories:
  - envoy.retry_host_predicates
  security_posture: robust_to_untrusted_downstream
  status: stable
  type_urls:
  - envoy.extensions.retry.host.previous_hosts.v3.PreviousHostsPredicate
envoy.retry_priorities.previous_priorities:
  categories:
  - envoy.retry_priorities
  security_posture: robust_to_untrusted_downstream
  status: stable
  type_urls:
  - envoy.extensions.retry.priority.previous_priorities.v3.PreviousPrioritiesConfig
envoy.route.early_data_policy.default:
  categories:
  - envoy.route.early_data_policy
  security_posture: robust_to_untrusted_downstream
  status: stable
  type_urls:
  - envoy.extensions.early_data.v3.DefaultEarlyDataPolicy
envoy.stat_sinks.dog_statsd:
  categories:
  - envoy.stats_sinks
  security_posture: data_plane_agnostic
  status: stable
  type_urls:
  - envoy.config.metrics.v3.DogStatsdSink
envoy.stat_sinks.graphite_statsd:
  categories:
  - envoy.stats_sinks
  security_posture: data_plane_agnostic
  status: alpha
  type_urls:
  - envoy.extensions.stat_sinks.graphite_statsd.v3.GraphiteStatsdSink
envoy.stat_sinks.hystrix:
  categories:
  - envoy.stats_sinks
  security_posture: data_plane_agnostic
  status: stable
  type_urls:
  - envoy.config.metrics.v3.HystrixSink
envoy.stat_sinks.metrics_service:
  categories:
  - envoy.stats_sinks
  security_posture: data_plane_agnostic
  status: stable
  type_urls:
  - envoy.config.metrics.v3.MetricsServiceConfig
envoy.stat_sinks.statsd:
  categories:
  - envoy.stats_sinks
  security_posture: data_plane_agnostic
  status: stable
  type_urls:
  - envoy.config.metrics.v3.StatsdSink
envoy.stat_sinks.wasm:
  categories:
  - envoy.stats_sinks
  security_posture: data_plane_agnostic
  status: alpha
  type_urls:
  - envoy.extensions.stat_sinks.wasm.v3.Wasm
envoy.tls.cert_validator.spiffe:
  categories:
  - envoy.tls.cert_validator
  security_posture: requires_trusted_downstream_and_upstream
  status: alpha
envoy.tracers.datadog:
  categories:
  - envoy.tracers
  security_posture: robust_to_untrusted_downstream
  status: stable
  type_urls:
  - envoy.config.trace.v3.DatadogConfig
envoy.tracers.dynamic_ot:
  categories:
  - envoy.tracers
  security_posture: robust_to_untrusted_downstream
  status: stable
  type_urls:
  - envoy.config.trace.v3.DynamicOtConfig
envoy.tracers.lightstep:
  categories:
  - envoy.tracers
  security_posture: robust_to_untrusted_downstream
  status: stable
  type_urls:
  - envoy.config.trace.v3.LightstepConfig
envoy.tracers.opencensus:
  categories:
  - envoy.tracers
  security_posture: robust_to_untrusted_downstream
  status: stable
  type_urls:
  - envoy.config.trace.v3.OpenCensusConfig
envoy.tracers.opentelemetry:
  categories:
  - envoy.tracers
  security_posture: unknown
  status: wip
  type_urls:
  - envoy.config.trace.v3.OpenTelemetryConfig
envoy.tracers.skywalking:
  categories:
  - envoy.tracers
  security_posture: robust_to_untrusted_downstream
  status: wip
  type_urls:
  - envoy.config.trace.v3.SkyWalkingConfig
envoy.tracers.xray:
  categories:
  - envoy.tracers
  security_posture: robust_to_untrusted_downstream
  status: stable
  type_urls:
  - envoy.config.trace.v3.XRayConfig
envoy.tracers.zipkin:
  categories:
  - envoy.tracers
  security_posture: robust_to_untrusted_downstream
  status: stable
  type_urls:
  - envoy.config.trace.v3.ZipkinConfig
envoy.transport_sockets.alts:
  categories:
  - envoy.transport_sockets.downstream
  - envoy.transport_sockets.upstream
  security_posture: robust_to_untrusted_downstream_and_upstream
  status: stable
  type_urls:
  - envoy.extensions.transport_sockets.alts.v3.Alts
envoy.transport_sockets.internal_upstream:
  categories:
  - envoy.transport_sockets.upstream
  security_posture: unknown
  status: wip
  type_urls:
  - envoy.extensions.transport_sockets.internal_upstream.v3.InternalUpstreamTransport
envoy.transport_sockets.raw_buffer:
  categories:
  - envoy.transport_sockets.downstream
  - envoy.transport_sockets.upstream
  security_posture: requires_trusted_downstream_and_upstream
  status: stable
  type_urls:
  - envoy.extensions.transport_sockets.raw_buffer.v3.RawBuffer
envoy.transport_sockets.starttls:
  categories:
  - envoy.transport_sockets.downstream
  - envoy.transport_sockets.upstream
  security_posture: robust_to_untrusted_downstream_and_upstream
  status: stable
  type_urls:
  - envoy.extensions.transport_sockets.starttls.v3.StartTlsConfig
  - envoy.extensions.transport_sockets.starttls.v3.UpstreamStartTlsConfig
envoy.transport_sockets.tap:
  categories:
  - envoy.transport_sockets.downstream
  - envoy.transport_sockets.upstream
  security_posture: requires_trusted_downstream_and_upstream
  status: alpha
  type_urls:
  - envoy.extensions.transport_sockets.tap.v3.Tap
envoy.transport_sockets.tcp_stats:
  categories:
  - envoy.transport_sockets.downstream
  - envoy.transport_sockets.upstream
  security_posture: robust_to_untrusted_downstream_and_upstream
  status: alpha
  type_urls:
  - envoy.extensions.transport_sockets.tcp_stats.v3.Config
envoy.transport_sockets.tls:
  categories:
  - envoy.transport_sockets.downstream
  - envoy.transport_sockets.upstream
  security_posture: robust_to_untrusted_downstream_and_upstream
  status: stable
  type_urls:
  - envoy.extensions.transport_sockets.tls.v3.DownstreamTlsContext
  - envoy.extensions.transport_sockets.tls.v3.UpstreamTlsContext
envoy.transport_sockets.upstream_proxy_protocol:
  categories:
  - envoy.transport_sockets.upstream
  security_posture: robust_to_untrusted_downstream_and_upstream
  status: stable
  type_urls:
  - envoy.extensions.transport_sockets.proxy_protocol.v3.ProxyProtocolUpstreamTransport
envoy.upstreams.http.generic:
  categories:
  - envoy.upstreams
  security_posture: robust_to_untrusted_downstream
  status: stable
envoy.upstreams.http.http:
  categories:
  - envoy.upstreams
  security_posture: robust_to_untrusted_downstream
  status: stable
envoy.upstreams.http.http_protocol_options:
  categories:
  - envoy.upstreams
  security_posture: robust_to_untrusted_downstream
  status: stable
envoy.upstreams.http.tcp:
  categories:
  - envoy.upstreams
  security_posture: robust_to_untrusted_downstream
  status: stable
envoy.upstreams.tcp.generic:
  categories:
  - envoy.upstreams
  security_posture: robust_to_untrusted_downstream
  status: stable
envoy.wasm.runtime.null:
  categories:
  - envoy.wasm.runtime
  security_posture: unknown
  status: alpha
envoy.wasm.runtime.v8:
  categories:
  - envoy.wasm.runtime
  security_posture: unknown
  status: alpha
envoy.wasm.runtime.wamr:
  categories:
  - envoy.wasm.runtime
  security_posture: unknown # "This may never change from unknown until the threat model at https://envoyproxy.io/docs/envoy/latest/intro/arch_overview/security/threat_model#core-and-extensions is updated to capture additional Wasm runtimes".
  status: alpha
envoy.wasm.runtime.wasmtime:
  categories:
  - envoy.wasm.runtime
  security_posture: unknown # "This may never change from unknown until the threat model at https://envoyproxy.io/docs/envoy/latest/intro/arch_overview/security/threat_model#core-and-extensions is updated to capture additional Wasm runtimes".
  status: alpha
envoy.wasm.runtime.wavm:
  categories:
  - envoy.wasm.runtime
  security_posture: unknown # "This may never change from unknown until the threat model at https://envoyproxy.io/docs/envoy/latest/intro/arch_overview/security/threat_model#core-and-extensions is updated to capture additional Wasm runtimes".
  status: alpha
envoy.watchdog.profile_action:
  categories:
  - envoy.guarddog_actions
  security_posture: data_plane_agnostic
  status: alpha
  type_urls:
  - envoy.extensions.watchdog.profile_action.v3.ProfileActionConfig
envoy.key_value.file_based:
  categories:
  - envoy.common.key_value
  security_posture: data_plane_agnostic
  status: alpha
  type_urls:
  - envoy.extensions.key_value.file_based.v3.FileBasedKeyValueStoreConfig
envoy.network.dns_resolver.cares:
  categories:
  - envoy.network.dns_resolver
  security_posture: robust_to_untrusted_downstream_and_upstream
  status: stable
  type_urls:
  - envoy.extensions.network.dns_resolver.cares.v3.CaresDnsResolverConfig
envoy.network.dns_resolver.apple:
  categories:
  - envoy.network.dns_resolver
  security_posture: robust_to_untrusted_downstream_and_upstream
  status: stable
envoy.rbac.matchers.upstream_ip_port:
  categories:
  - envoy.rbac.matchers
  security_posture: unknown
  status: alpha
  type_urls:
  - envoy.extensions.rbac.matchers.upstream_ip_port.v3.UpstreamIpPortMatcher
envoy.http.stateful_session.cookie:
  categories:
  - envoy.http.stateful_session
  security_posture: unknown
  status: alpha
  type_urls:
  - envoy.extensions.http.stateful_session.cookie.v3.CookieBasedSessionState
envoy.matching.inputs.request_headers:
  categories:
  - envoy.matching.http.input
  security_posture: unknown
  status: alpha
  type_urls:
  - envoy.type.matcher.v3.HttpRequestHeaderMatchInput
envoy.matching.inputs.request_trailers:
  categories:
  - envoy.matching.http.input
  security_posture: unknown
  status: alpha
  type_urls:
  - envoy.type.matcher.v3.HttpRequestTrailerMatchInput
envoy.matching.inputs.response_headers:
  categories:
  - envoy.matching.http.input
  security_posture: unknown
  status: alpha
  type_urls:
  - envoy.type.matcher.v3.HttpResponseHeaderMatchInput
envoy.matching.inputs.response_trailers:
  categories:
  - envoy.matching.http.input
  security_posture: unknown
  status: alpha
  type_urls:
  - envoy.type.matcher.v3.HttpResponseTrailerMatchInput
envoy.matching.inputs.destination_ip:
  categories:
  - envoy.matching.http.input
  - envoy.matching.network.input
  security_posture: unknown
  status: alpha
  type_urls:
  - envoy.extensions.matching.common_inputs.network.v3.DestinationIPInput
envoy.matching.inputs.destination_port:
  categories:
  - envoy.matching.http.input
  - envoy.matching.network.input
  security_posture: unknown
  status: alpha
  type_urls:
  - envoy.extensions.matching.common_inputs.network.v3.DestinationPortInput
envoy.matching.inputs.source_ip:
  categories:
  - envoy.matching.http.input
  - envoy.matching.network.input
  security_posture: unknown
  status: alpha
  type_urls:
  - envoy.extensions.matching.common_inputs.network.v3.SourceIPInput
envoy.matching.inputs.source_port:
  categories:
  - envoy.matching.http.input
  - envoy.matching.network.input
  security_posture: unknown
  status: alpha
  type_urls:
  - envoy.extensions.matching.common_inputs.network.v3.SourcePortInput
envoy.matching.inputs.direct_source_ip:
  categories:
  - envoy.matching.http.input
  - envoy.matching.network.input
  security_posture: unknown
  status: alpha
  type_urls:
  - envoy.extensions.matching.common_inputs.network.v3.DirectSourceIPInput
envoy.matching.inputs.source_type:
  categories:
  - envoy.matching.http.input
  - envoy.matching.network.input
  security_posture: unknown
  status: alpha
  type_urls:
  - envoy.extensions.matching.common_inputs.network.v3.SourceTypeInput
envoy.matching.inputs.server_name:
  categories:
  - envoy.matching.http.input
  - envoy.matching.network.input
  security_posture: unknown
  status: alpha
  type_urls:
  - envoy.extensions.matching.common_inputs.network.v3.ServerNameInput
envoy.matching.inputs.transport_protocol:
  categories:
  - envoy.matching.network.input
  security_posture: unknown
  status: alpha
  type_urls:
  - envoy.extensions.matching.common_inputs.network.v3.TransportProtocolInput
envoy.matching.inputs.application_protocol:
  categories:
  - envoy.matching.network.input
  security_posture: unknown
  status: alpha
  type_urls:
  - envoy.extensions.matching.common_inputs.network.v3.ApplicationProtocolInput
envoy.matching.inputs.uri_san:
  categories:
  - envoy.matching.http.input
  - envoy.matching.network.input
  security_posture: unknown
  status: alpha
  type_urls:
  - envoy.extensions.matching.common_inputs.ssl.v3.UriSanInput
envoy.matching.inputs.dns_san:
  categories:
  - envoy.matching.http.input
  - envoy.matching.network.input
  security_posture: unknown
  status: alpha
  type_urls:
  - envoy.extensions.matching.common_inputs.ssl.v3.DnsSanInput
envoy.matching.inputs.subject:
  categories:
  - envoy.matching.http.input
  - envoy.matching.network.input
  security_posture: unknown
  status: alpha
  type_urls:
  - envoy.extensions.matching.common_inputs.ssl.v3.SubjectInput
envoy.matching.custom_matchers.trie_matcher:
  categories:
  - envoy.matching.network.custom_matchers
  security_posture: unknown
  status: alpha
  type_urls:
  - xds.type.matcher.v3.IPMatcher<|MERGE_RESOLUTION|>--- conflicted
+++ resolved
@@ -767,16 +767,15 @@
   - envoy.rate_limit_descriptors
   security_posture: unknown
   status: stable
-<<<<<<< HEAD
+  type_urls:
+  - envoy.extensions.rate_limit_descriptors.expr.v3.Descriptor
 envoy.regex_engines.google_re2:
   categories:
   - envoy.regex_engines
   security_posture: robust_to_untrusted_downstream_and_upstream
   status: stable
-=======
-  type_urls:
-  - envoy.extensions.rate_limit_descriptors.expr.v3.Descriptor
->>>>>>> 28d4286a
+  type_urls:
+  - envoy.extensions.regex_engines.v3.GoogleRE2
 envoy.request_id.uuid:
   categories:
   - envoy.request_id

envoy.access_loggers.file:
  categories:
  - envoy.access_loggers
  security_posture: robust_to_untrusted_downstream
  status: stable
  type_urls:
  - envoy.extensions.access_loggers.file.v3.FileAccessLog
envoy.access_loggers.extension_filters.cel:
  categories:
  - envoy.access_loggers.extension_filters
  security_posture: unknown
  status: alpha
  type_urls:
  - envoy.extensions.access_loggers.filters.cel.v3.ExpressionFilter
envoy.access_loggers.http_grpc:
  categories:
  - envoy.access_loggers
  security_posture: robust_to_untrusted_downstream
  status: stable
  type_urls:
  - envoy.extensions.access_loggers.grpc.v3.HttpGrpcAccessLogConfig
envoy.access_loggers.open_telemetry:
  categories:
  - envoy.access_loggers
  security_posture: robust_to_untrusted_downstream
  status: stable
  type_urls:
  - envoy.extensions.access_loggers.open_telemetry.v3.OpenTelemetryAccessLogConfig
envoy.access_loggers.stdout:
  categories:
  - envoy.access_loggers
  security_posture: robust_to_untrusted_downstream
  status: stable
  type_urls:
  - envoy.extensions.access_loggers.stream.v3.StdoutAccessLog
envoy.access_loggers.stderr:
  categories:
  - envoy.access_loggers
  security_posture: robust_to_untrusted_downstream
  status: stable
  type_urls:
  - envoy.extensions.access_loggers.stream.v3.StderrAccessLog
envoy.access_loggers.tcp_grpc:
  categories:
  - envoy.access_loggers
  security_posture: robust_to_untrusted_downstream
  status: stable
  type_urls:
  - envoy.extensions.access_loggers.grpc.v3.TcpGrpcAccessLogConfig
envoy.access_loggers.wasm:
  categories:
  - envoy.access_loggers
  security_posture: unknown
  status: alpha
  type_urls:
  - envoy.extensions.access_loggers.wasm.v3.WasmAccessLog
envoy.bootstrap.internal_listener:
  categories:
  - envoy.bootstrap
  security_posture: unknown
  status: alpha
  type_urls:
  - envoy.extensions.bootstrap.internal_listener.v3.InternalListener
envoy.bootstrap.wasm:
  categories:
  - envoy.bootstrap
  security_posture: unknown
  status: alpha
  type_urls:
  - envoy.extensions.wasm.v3.WasmService
envoy.extensions.http.cache.file_system_http_cache:
  categories:
  - envoy.http.cache
  security_posture: unknown
  status: wip
  type_urls:
  - envoy.extensions.http.cache.file_system_http_cache.v3.FileSystemHttpCacheConfig
envoy.extensions.http.cache.simple:
  categories:
  - envoy.http.cache
  security_posture: robust_to_untrusted_downstream_and_upstream
  status: wip
  type_urls:
  - envoy.extensions.http.cache.simple_http_cache.v3.SimpleHttpCacheConfig
envoy.clusters.aggregate:
  categories:
  - envoy.clusters
  security_posture: requires_trusted_downstream_and_upstream
  status: stable
envoy.clusters.dynamic_forward_proxy:
  categories:
  - envoy.clusters
  security_posture: robust_to_untrusted_downstream
  status: stable
envoy.clusters.static:
  categories:
  - envoy.clusters
  security_posture: robust_to_untrusted_downstream_and_upstream
  status: stable
envoy.clusters.strict_dns:
  categories:
  - envoy.clusters
  security_posture: robust_to_untrusted_downstream_and_upstream
  status: stable
envoy.clusters.original_dst:
  categories:
  - envoy.clusters
  security_posture: robust_to_untrusted_downstream_and_upstream
  status: stable
envoy.clusters.eds:
  categories:
  - envoy.clusters
  security_posture: robust_to_untrusted_downstream_and_upstream
  status: stable
envoy.clusters.redis:
  categories:
  - envoy.clusters
  security_posture: requires_trusted_downstream_and_upstream
  status: stable
envoy.clusters.logical_dns:
  categories:
  - envoy.clusters
  security_posture: robust_to_untrusted_downstream_and_upstream
  status: stable
envoy.compression.brotli.compressor:
  categories:
  - envoy.compression.compressor
  security_posture: robust_to_untrusted_downstream
  status: stable
  type_urls:
  - envoy.extensions.compression.brotli.compressor.v3.Brotli
envoy.compression.brotli.decompressor:
  categories:
  - envoy.compression.decompressor
  security_posture: robust_to_untrusted_downstream
  status: stable
  type_urls:
  - envoy.extensions.compression.brotli.decompressor.v3.Brotli
envoy.compression.gzip.compressor:
  categories:
  - envoy.compression.compressor
  security_posture: robust_to_untrusted_downstream
  status: stable
  type_urls:
  - envoy.extensions.compression.gzip.compressor.v3.Gzip
envoy.compression.gzip.decompressor:
  categories:
  - envoy.compression.decompressor
  security_posture: robust_to_untrusted_downstream
  status: stable
  type_urls:
  - envoy.extensions.compression.gzip.decompressor.v3.Gzip
envoy.compression.zstd.compressor:
  categories:
  - envoy.compression.compressor
  security_posture: robust_to_untrusted_downstream
  status: stable
  type_urls:
  - envoy.extensions.compression.zstd.compressor.v3.Zstd
envoy.compression.zstd.decompressor:
  categories:
  - envoy.compression.decompressor
  security_posture: requires_trusted_downstream_and_upstream
  status: stable
  type_urls:
  - envoy.extensions.compression.zstd.decompressor.v3.Zstd
envoy.config.validators.minimum_clusters_validator:
  categories:
  - envoy.config.validators
  security_posture: unknown
  status: stable
  type_urls:
  - envoy.extensions.config.validators.minimum_clusters.v3.MinimumClustersValidator
envoy.filters.http.adaptive_concurrency:
  categories:
  - envoy.filters.http
  security_posture: unknown
  status: stable
  type_urls:
  - envoy.extensions.filters.http.adaptive_concurrency.v3.AdaptiveConcurrency
envoy.filters.http.admission_control:
  categories:
  - envoy.filters.http
  - envoy.filters.http.upstream
  security_posture: unknown
  status: stable
  type_urls:
  - envoy.extensions.filters.http.admission_control.v3.AdmissionControl
envoy.filters.http.alternate_protocols_cache:
  categories:
  - envoy.filters.http
  security_posture: unknown
  status: alpha
  type_urls:
  - envoy.extensions.filters.http.alternate_protocols_cache.v3.FilterConfig
envoy.filters.http.aws_lambda:
  categories:
  - envoy.filters.http
  security_posture: requires_trusted_downstream_and_upstream
  status: alpha
  type_urls:
  - envoy.extensions.filters.http.aws_lambda.v3.Config
  - envoy.extensions.filters.http.aws_lambda.v3.PerRouteConfig
envoy.filters.http.aws_request_signing:
  categories:
  - envoy.filters.http
  security_posture: requires_trusted_downstream_and_upstream
  status: alpha
  type_urls:
  - envoy.extensions.filters.http.aws_request_signing.v3.AwsRequestSigning
envoy.filters.http.bandwidth_limit:
  categories:
  - envoy.filters.http
  security_posture: unknown
  status: stable
  type_urls:
  - envoy.extensions.filters.http.bandwidth_limit.v3.BandwidthLimit
envoy.filters.http.buffer:
  categories:
  - envoy.filters.http
  - envoy.filters.http.upstream
  security_posture: robust_to_untrusted_downstream
  status: stable
  type_urls:
  - envoy.extensions.filters.http.buffer.v3.Buffer
  - envoy.extensions.filters.http.buffer.v3.BufferPerRoute
envoy.filters.http.cache:
  categories:
  - envoy.filters.http
  security_posture: robust_to_untrusted_downstream_and_upstream
  status: wip
  type_urls:
  - envoy.extensions.filters.http.cache.v3.CacheConfig
envoy.filters.http.cdn_loop:
  categories:
  - envoy.filters.http
  security_posture: unknown
  status: alpha
  type_urls:
  - envoy.extensions.filters.http.cdn_loop.v3.CdnLoopConfig
envoy.filters.http.upstream_codec:
  categories:
  - envoy.filters.http.upstream
  security_posture: robust_to_untrusted_downstream_and_upstream
  status: stable
  type_urls:
  - envoy.extensions.filters.http.upstream_codec.v3.UpstreamCodec
envoy.filters.http.composite:
  categories:
  - envoy.filters.http
  security_posture: unknown
  status: stable
  type_urls:
  - envoy.extensions.filters.http.composite.v3.Composite
envoy.filters.http.compressor:
  categories:
  - envoy.filters.http
  security_posture: robust_to_untrusted_downstream
  status: stable
  type_urls:
  - envoy.extensions.filters.http.compressor.v3.Compressor
  - envoy.extensions.filters.http.compressor.v3.CompressorPerRoute
envoy.filters.http.cors:
  categories:
  - envoy.filters.http
  security_posture: robust_to_untrusted_downstream
  status: stable
  type_urls:
  - envoy.extensions.filters.http.cors.v3.Cors
  - envoy.extensions.filters.http.cors.v3.CorsPolicy
envoy.filters.http.csrf:
  categories:
  - envoy.filters.http
  security_posture: robust_to_untrusted_downstream
  status: stable
  type_urls:
  - envoy.extensions.filters.http.csrf.v3.CsrfPolicy
envoy.filters.http.decompressor:
  categories:
  - envoy.filters.http
  security_posture: robust_to_untrusted_downstream_and_upstream
  status: stable
  type_urls:
  - envoy.extensions.filters.http.decompressor.v3.Decompressor
envoy.filters.http.dynamic_forward_proxy:
  categories:
  - envoy.filters.http
  security_posture: robust_to_untrusted_downstream
  status: stable
  type_urls:
  - envoy.extensions.filters.http.dynamic_forward_proxy.v3.FilterConfig
  - envoy.extensions.filters.http.dynamic_forward_proxy.v3.PerRouteConfig
envoy.filters.http.ext_authz:
  categories:
  - envoy.filters.http
  security_posture: robust_to_untrusted_downstream
  status: stable
  type_urls:
  - envoy.extensions.filters.http.ext_authz.v3.ExtAuthz
  - envoy.extensions.filters.http.ext_authz.v3.ExtAuthzPerRoute
envoy.filters.http.ext_proc:
  categories:
  - envoy.filters.http
  security_posture: unknown
  status: alpha
  type_urls:
  - envoy.extensions.filters.http.ext_proc.v3.ExtProcPerRoute
  - envoy.extensions.filters.http.ext_proc.v3.ExternalProcessor
envoy.filters.http.fault:
  categories:
  - envoy.filters.http
  security_posture: robust_to_untrusted_downstream
  status: stable
  type_urls:
  - envoy.extensions.filters.http.fault.v3.HTTPFault
envoy.filters.http.file_system_buffer:
  categories:
  - envoy.filters.http
  security_posture: unknown
  status: wip
  type_urls:
  - envoy.extensions.filters.http.file_system_buffer.v3.FileSystemBufferFilterConfig
envoy.filters.http.gcp_authn:
  categories:
  - envoy.filters.http
  security_posture: unknown
  status: alpha
  type_urls:
  - envoy.extensions.filters.http.gcp_authn.v3.GcpAuthnFilterConfig
envoy.filters.http.grpc_http1_bridge:
  categories:
  - envoy.filters.http
  security_posture: unknown
  status: stable
  type_urls:
  - envoy.extensions.filters.http.grpc_http1_bridge.v3.Config
envoy.filters.http.grpc_http1_reverse_bridge:
  categories:
  - envoy.filters.http
  security_posture: unknown
  status: alpha
  type_urls:
  - envoy.extensions.filters.http.grpc_http1_reverse_bridge.v3.FilterConfig
  - envoy.extensions.filters.http.grpc_http1_reverse_bridge.v3.FilterConfigPerRoute
envoy.filters.http.grpc_json_transcoder:
  categories:
  - envoy.filters.http
  security_posture: robust_to_untrusted_downstream
  status: stable
  type_urls:
  - envoy.extensions.filters.http.grpc_json_transcoder.v3.GrpcJsonTranscoder
envoy.filters.http.grpc_stats:
  categories:
  - envoy.filters.http
  security_posture: unknown
  status: alpha
  type_urls:
  - envoy.extensions.filters.http.grpc_stats.v3.FilterConfig
envoy.filters.http.grpc_web:
  categories:
  - envoy.filters.http
  security_posture: robust_to_untrusted_downstream
  status: stable
  type_urls:
  - envoy.extensions.filters.http.grpc_web.v3.GrpcWeb
envoy.filters.http.header_to_metadata:
  categories:
  - envoy.filters.http
  security_posture: robust_to_untrusted_downstream
  status: stable
  type_urls:
  - envoy.extensions.filters.http.header_to_metadata.v3.Config
envoy.filters.http.health_check:
  categories:
  - envoy.filters.http
  security_posture: robust_to_untrusted_downstream
  status: stable
  type_urls:
  - envoy.extensions.filters.http.health_check.v3.HealthCheck
envoy.filters.http.ip_tagging:
  categories:
  - envoy.filters.http
  security_posture: robust_to_untrusted_downstream
  status: stable
  type_urls:
  - envoy.extensions.filters.http.ip_tagging.v3.IPTagging
envoy.filters.http.jwt_authn:
  categories:
  - envoy.filters.http
  security_posture: robust_to_untrusted_downstream
  status: stable
  type_urls:
  - envoy.extensions.filters.http.jwt_authn.v3.JwtAuthentication
  - envoy.extensions.filters.http.jwt_authn.v3.PerRouteConfig
envoy.filters.http.kill_request:
  categories:
  - envoy.filters.http
  security_posture: robust_to_untrusted_downstream
  status: stable
  type_urls:
  - envoy.extensions.filters.http.kill_request.v3.KillRequest
envoy.filters.http.local_ratelimit:
  categories:
  - envoy.filters.http
  security_posture: unknown
  status: stable
  type_urls:
  - envoy.extensions.filters.http.local_ratelimit.v3.LocalRateLimit
envoy.filters.http.lua:
  categories:
  - envoy.filters.http
  security_posture: robust_to_untrusted_downstream
  status: stable
  type_urls:
  - envoy.extensions.filters.http.lua.v3.Lua
  - envoy.extensions.filters.http.lua.v3.LuaPerRoute
envoy.filters.http.oauth2:
  categories:
  - envoy.filters.http
  security_posture: robust_to_untrusted_downstream
  status: alpha
  type_urls:
  - envoy.extensions.filters.http.oauth2.v3.OAuth2
envoy.filters.http.on_demand:
  categories:
  - envoy.filters.http
  security_posture: robust_to_untrusted_downstream
  status: stable
  type_urls:
  - envoy.extensions.filters.http.on_demand.v3.OnDemand
  - envoy.extensions.filters.http.on_demand.v3.PerRouteConfig
envoy.filters.http.original_src:
  categories:
  - envoy.filters.http
  security_posture: robust_to_untrusted_downstream
  status: alpha
  type_urls:
  - envoy.extensions.filters.http.original_src.v3.OriginalSrc
envoy.filters.http.ratelimit:
  categories:
  - envoy.filters.http
  security_posture: robust_to_untrusted_downstream
  status: stable
  type_urls:
  - envoy.extensions.filters.http.ratelimit.v3.RateLimit
  - envoy.extensions.filters.http.ratelimit.v3.RateLimitPerRoute
envoy.filters.http.rate_limit_quota:
  categories:
  - envoy.filters.http
  security_posture: unknown
  status: wip
  type_urls:
  - envoy.extensions.filters.http.rate_limit_quota.v3.RateLimitQuotaFilterConfig
  - envoy.extensions.filters.http.rate_limit_quota.v3.RateLimitQuotaOverride
  - envoy.extensions.filters.http.rate_limit_quota.v3.RateLimitQuotaBucketSettings
envoy.filters.http.rbac:
  categories:
  - envoy.filters.http
  security_posture: robust_to_untrusted_downstream
  status: stable
  type_urls:
  - envoy.extensions.filters.http.rbac.v3.RBAC
  - envoy.extensions.filters.http.rbac.v3.RBACPerRoute
envoy.filters.http.router:
  categories:
  - envoy.filters.http
  security_posture: robust_to_untrusted_downstream
  status: stable
  type_urls:
  - envoy.extensions.filters.http.router.v3.Router
envoy.filters.http.set_metadata:
  categories:
  - envoy.filters.http
  security_posture: robust_to_untrusted_downstream_and_upstream
  status: stable
  type_urls:
  - envoy.extensions.filters.http.set_metadata.v3.Config
envoy.filters.http.tap:
  categories:
  - envoy.filters.http
  security_posture: requires_trusted_downstream_and_upstream
  status: alpha
  type_urls:
  - envoy.extensions.filters.http.tap.v3.Tap
envoy.filters.http.wasm:
  categories:
  - envoy.filters.http
  security_posture: unknown
  status: alpha
  type_urls:
  - envoy.extensions.filters.http.wasm.v3.Wasm
envoy.filters.http.stateful_session:
  categories:
  - envoy.filters.http
  security_posture: unknown
  status: alpha
  type_urls:
  - envoy.extensions.filters.http.stateful_session.v3.StatefulSession
  - envoy.extensions.filters.http.stateful_session.v3.StatefulSessionPerRoute
envoy.filters.listener.http_inspector:
  categories:
  - envoy.filters.listener
  security_posture: requires_trusted_downstream_and_upstream
  status: stable
  type_urls:
  - envoy.extensions.filters.listener.http_inspector.v3.HttpInspector
envoy.filters.listener.original_dst:
  categories:
  - envoy.filters.listener
  security_posture: robust_to_untrusted_downstream
  status: stable
  type_urls:
  - envoy.extensions.filters.listener.original_dst.v3.OriginalDst
envoy.filters.listener.original_src:
  categories:
  - envoy.filters.listener
  security_posture: robust_to_untrusted_downstream
  status: alpha
  type_urls:
  - envoy.extensions.filters.listener.original_src.v3.OriginalSrc
envoy.filters.listener.proxy_protocol:
  categories:
  - envoy.filters.listener
  security_posture: robust_to_untrusted_downstream
  status: stable
  type_urls:
  - envoy.extensions.filters.listener.proxy_protocol.v3.ProxyProtocol
envoy.filters.listener.tls_inspector:
  categories:
  - envoy.filters.listener
  security_posture: robust_to_untrusted_downstream
  status: stable
  type_urls:
  - envoy.extensions.filters.listener.tls_inspector.v3.TlsInspector
envoy.filters.network.connection_limit:
  categories:
  - envoy.filters.network
  security_posture: robust_to_untrusted_downstream_and_upstream
  status: stable
  type_urls:
  - envoy.extensions.filters.network.connection_limit.v3.ConnectionLimit
envoy.filters.network.direct_response:
  categories:
  - envoy.filters.network
  security_posture: unknown
  status: stable
  type_urls:
  - envoy.extensions.filters.network.direct_response.v3.Config
envoy.filters.network.dubbo_proxy:
  categories:
  - envoy.filters.network
  security_posture: requires_trusted_downstream_and_upstream
  status: alpha
  type_urls:
  - envoy.extensions.filters.network.dubbo_proxy.v3.DubboProxy
envoy.filters.network.echo:
  categories:
  - envoy.filters.network
  security_posture: unknown
  status: stable
  type_urls:
  - envoy.extensions.filters.network.echo.v3.Echo
envoy.filters.network.ext_authz:
  categories:
  - envoy.filters.network
  security_posture: robust_to_untrusted_downstream
  status: stable
  type_urls:
  - envoy.extensions.filters.network.ext_authz.v3.ExtAuthz
envoy.filters.network.http_connection_manager:
  categories:
  - envoy.filters.network
  security_posture: robust_to_untrusted_downstream
  status: stable
  type_urls:
  - envoy.extensions.filters.network.http_connection_manager.v3.HttpConnectionManager
envoy.filters.network.envoy_mobile_http_connection_manager:
  categories:
  - envoy.filters.network
  security_posture: robust_to_untrusted_downstream
  status: stable
envoy.filters.network.local_ratelimit:
  categories:
  - envoy.filters.network
  security_posture: robust_to_untrusted_downstream
  status: stable
  type_urls:
  - envoy.extensions.filters.network.local_ratelimit.v3.LocalRateLimit
envoy.filters.network.mongo_proxy:
  categories:
  - envoy.filters.network
  security_posture: requires_trusted_downstream_and_upstream
  status: stable
  type_urls:
  - envoy.extensions.filters.network.mongo_proxy.v3.MongoProxy
envoy.filters.network.ratelimit:
  categories:
  - envoy.filters.network
  security_posture: robust_to_untrusted_downstream
  status: stable
  type_urls:
  - envoy.extensions.filters.network.ratelimit.v3.RateLimit
envoy.filters.network.rbac:
  categories:
  - envoy.filters.network
  security_posture: robust_to_untrusted_downstream
  status: stable
  type_urls:
  - envoy.extensions.filters.network.rbac.v3.RBAC
envoy.filters.network.redis_proxy:
  categories:
  - envoy.filters.network
  security_posture: requires_trusted_downstream_and_upstream
  status: stable
  type_urls:
  - envoy.extensions.filters.network.redis_proxy.v3.RedisProxy
envoy.filters.network.sni_cluster:
  categories:
  - envoy.filters.network
  security_posture: unknown
  status: stable
  type_urls:
  - envoy.extensions.filters.network.sni_cluster.v3.SniCluster
envoy.filters.network.sni_dynamic_forward_proxy:
  categories:
  - envoy.filters.network
  security_posture: unknown
  status: alpha
  type_urls:
  - envoy.extensions.filters.network.sni_dynamic_forward_proxy.v3.FilterConfig
envoy.filters.network.tcp_proxy:
  categories:
  - envoy.filters.network
  security_posture: robust_to_untrusted_downstream
  status: stable
  type_urls:
  - envoy.extensions.filters.network.tcp_proxy.v3.TcpProxy
envoy.filters.network.thrift_proxy:
  categories:
  - envoy.filters.network
  security_posture: requires_trusted_downstream_and_upstream
  status: stable
  type_urls:
  - envoy.extensions.filters.network.thrift_proxy.v3.ThriftProxy
envoy.filters.network.wasm:
  categories:
  - envoy.filters.network
  security_posture: unknown
  status: alpha
  type_urls:
  - envoy.extensions.filters.network.wasm.v3.Wasm
envoy.filters.network.zookeeper_proxy:
  categories:
  - envoy.filters.network
  security_posture: requires_trusted_downstream_and_upstream
  status: alpha
  type_urls:
  - envoy.extensions.filters.network.zookeeper_proxy.v3.ZooKeeperProxy
envoy.filters.thrift.header_to_metadata:
  categories:
  - envoy.thrift_proxy.filters
  security_posture: requires_trusted_downstream_and_upstream
  status: alpha
  type_urls:
  - envoy.extensions.filters.network.thrift_proxy.filters.header_to_metadata.v3.HeaderToMetadata
envoy.filters.thrift.payload_to_metadata:
  categories:
  - envoy.thrift_proxy.filters
  security_posture: requires_trusted_downstream_and_upstream
  status: alpha
  type_urls:
  - envoy.extensions.filters.network.thrift_proxy.filters.payload_to_metadata.v3.PayloadToMetadata
envoy.filters.thrift.rate_limit:
  categories:
  - envoy.thrift_proxy.filters
  security_posture: requires_trusted_downstream_and_upstream
  status: alpha
  type_urls:
  - envoy.extensions.filters.network.thrift_proxy.filters.ratelimit.v3.RateLimit
envoy.filters.thrift.router:
  categories:
  - envoy.thrift_proxy.filters
  security_posture: requires_trusted_downstream_and_upstream
  status: stable
  type_urls:
  - envoy.extensions.filters.network.thrift_proxy.router.v3.Router
envoy.filters.udp.dns_filter:
  categories:
  - envoy.filters.udp_listener
  security_posture: robust_to_untrusted_downstream
  status: alpha
  type_urls:
  - envoy.extensions.filters.udp.dns_filter.v3.DnsFilterConfig
envoy.filters.udp_listener.udp_proxy:
  categories:
  - envoy.filters.udp_listener
  security_posture: robust_to_untrusted_downstream
  status: stable
  type_urls:
  - envoy.extensions.filters.udp.udp_proxy.v3.UdpProxyConfig
envoy.formatter.metadata:
  categories:
  - envoy.formatter
  security_posture: robust_to_untrusted_downstream_and_upstream
  status: alpha
  type_urls:
  - envoy.extensions.formatter.metadata.v3.Metadata
envoy.formatter.req_without_query:
  categories:
  - envoy.formatter
  security_posture: robust_to_untrusted_downstream_and_upstream
  status: alpha
  type_urls:
  - envoy.extensions.formatter.req_without_query.v3.ReqWithoutQuery
envoy.grpc_credentials.aws_iam:
  categories:
  - envoy.grpc_credentials
  security_posture: data_plane_agnostic
  status: alpha
envoy.grpc_credentials.file_based_metadata:
  categories:
  - envoy.grpc_credentials
  security_posture: data_plane_agnostic
  status: alpha
envoy.health_checkers.redis:
  categories:
  - envoy.health_checkers
  security_posture: requires_trusted_downstream_and_upstream
  status: stable
  type_urls:
  - envoy.extensions.health_checkers.redis.v3.Redis
envoy.health_checkers.thrift:
  categories:
  - envoy.health_checkers
  security_posture: requires_trusted_downstream_and_upstream
  status: alpha
  type_urls:
  - envoy.extensions.health_checkers.thrift.v3.Thrift
envoy.http.original_ip_detection.custom_header:
  categories:
  - envoy.http.original_ip_detection
  security_posture: robust_to_untrusted_downstream
  status: stable
  type_urls:
  - envoy.extensions.http.original_ip_detection.custom_header.v3.CustomHeaderConfig
envoy.http.original_ip_detection.xff:
  categories:
  - envoy.http.original_ip_detection
  security_posture: robust_to_untrusted_downstream
  status: stable
  type_urls:
  - envoy.extensions.http.original_ip_detection.xff.v3.XffConfig
envoy.http.stateful_header_formatters.preserve_case:
  categories:
  - envoy.http.stateful_header_formatters
  security_posture: robust_to_untrusted_downstream_and_upstream
  status: stable
  type_urls:
  - envoy.extensions.http.header_formatters.preserve_case.v3.PreserveCaseFormatterConfig
envoy.http.header_validators.envoy_default:
  categories:
  - envoy.http.header_validators
  security_posture: unknown
  status: wip
  type_urls:
  - envoy.extensions.http.header_validators.envoy_default.v3.HeaderValidatorConfig
envoy.internal_redirect_predicates.allow_listed_routes:
  categories:
  - envoy.internal_redirect_predicates
  security_posture: robust_to_untrusted_downstream_and_upstream
  status: stable
  type_urls:
  - envoy.extensions.internal_redirect.allow_listed_routes.v3.AllowListedRoutesConfig
envoy.internal_redirect_predicates.previous_routes:
  categories:
  - envoy.internal_redirect_predicates
  security_posture: robust_to_untrusted_downstream_and_upstream
  status: stable
  type_urls:
  - envoy.extensions.internal_redirect.previous_routes.v3.PreviousRoutesConfig
envoy.internal_redirect_predicates.safe_cross_scheme:
  categories:
  - envoy.internal_redirect_predicates
  security_posture: robust_to_untrusted_downstream_and_upstream
  status: stable
  type_urls:
  - envoy.extensions.internal_redirect.safe_cross_scheme.v3.SafeCrossSchemeConfig
envoy.io_socket.user_space:
  categories:
  - envoy.io_socket
  security_posture: unknown
  status: alpha
  undocumented: true
envoy.matching.common_inputs.environment_variable:
  categories:
  - envoy.matching.common_inputs
  security_posture: robust_to_untrusted_downstream
  status: stable
  type_urls:
  - envoy.extensions.matching.common_inputs.environment_variable.v3.Config
envoy.matching.matchers.consistent_hashing:
  categories:
  - envoy.matching.input_matchers
  security_posture: robust_to_untrusted_downstream
  status: stable
  type_urls:
  - envoy.extensions.matching.input_matchers.consistent_hashing.v3.ConsistentHashing
envoy.matching.matchers.ip:
  categories:
  - envoy.matching.input_matchers
  security_posture: robust_to_untrusted_downstream_and_upstream
  status: stable
  type_urls:
  - envoy.extensions.matching.input_matchers.ip.v3.Ip
envoy.path.match.uri_template.uri_template_matcher:
  categories:
  - envoy.path.match
  security_posture: robust_to_untrusted_downstream_and_upstream
  status: stable
  undocumented: true
  type_urls:
  - envoy.extensions.path.match.uri_template.v3.UriTemplateMatchConfig
envoy.path.rewrite.uri_template.uri_template_rewriter:
  categories:
  - envoy.path.rewrite
  security_posture: robust_to_untrusted_downstream_and_upstream
  status: stable
  undocumented: true
  type_urls:
  - envoy.extensions.path.rewrite.uri_template.v3.UriTemplateRewriteConfig
envoy.quic.proof_source.filter_chain:
  categories:
  - envoy.quic.proof_source
  security_posture: robust_to_untrusted_downstream
  status: alpha
  type_urls:
  - envoy.extensions.quic.proof_source.v3.ProofSourceConfig
envoy.udp_packet_writer.default:
  categories:
  - envoy.udp_packet_writer
  security_posture: robust_to_untrusted_downstream_and_upstream
  status: stable
  type_urls:
  - envoy.extensions.udp_packet_writer.v3.UdpDefaultWriterFactory
envoy.udp_packet_writer.gso:
  categories:
  - envoy.udp_packet_writer
  security_posture: robust_to_untrusted_downstream_and_upstream
  status: stable
  type_urls:
  - envoy.extensions.udp_packet_writer.v3.UdpGsoBatchWriterFactory
envoy.quic.deterministic_connection_id_generator:
  categories:
  - envoy.quic.connection_id_generator
  security_posture: robust_to_untrusted_downstream_and_upstream
  status: alpha
  type_urls:
  - envoy.extensions.quic.connection_id_generator.v3.DeterministicConnectionIdGeneratorConfig
envoy.quic.crypto_stream.server.quiche:
  categories:
  - envoy.quic.server.crypto_stream
  security_posture: robust_to_untrusted_downstream
  status: alpha
  type_urls:
  - envoy.extensions.quic.crypto_stream.v3.CryptoServerStreamConfig
envoy.rate_limit_descriptors.expr:
  categories:
  - envoy.rate_limit_descriptors
  security_posture: unknown
  status: stable
  type_urls:
  - envoy.extensions.rate_limit_descriptors.expr.v3.Descriptor
envoy.regex_engines.google_re2:
  categories:
  - envoy.regex_engines
  security_posture: robust_to_untrusted_downstream_and_upstream
  status: stable
  type_urls:
  - envoy.extensions.regex_engines.v3.GoogleRE2
envoy.request_id.uuid:
  categories:
  - envoy.request_id
  security_posture: robust_to_untrusted_downstream_and_upstream
  status: stable
  type_urls:
  - envoy.extensions.request_id.uuid.v3.UuidRequestIdConfig
envoy.resource_monitors.downstream_connections:
  categories:
  - envoy.resource_monitors
  security_posture: data_plane_agnostic
  status: wip
  type_urls:
  - envoy.extensions.resource_monitors.downstream_connections.v3.DownstreamConnectionsConfig
envoy.resource_monitors.fixed_heap:
  categories:
  - envoy.resource_monitors
  security_posture: data_plane_agnostic
  status: alpha
  type_urls:
  - envoy.extensions.resource_monitors.fixed_heap.v3.FixedHeapConfig
envoy.resource_monitors.injected_resource:
  categories:
  - envoy.resource_monitors
  security_posture: data_plane_agnostic
  status: alpha
  type_urls:
  - envoy.extensions.resource_monitors.injected_resource.v3.InjectedResourceConfig
envoy.retry_host_predicates.omit_canary_hosts:
  categories:
  - envoy.retry_host_predicates
  security_posture: robust_to_untrusted_downstream
  status: stable
  type_urls:
  - envoy.extensions.retry.host.omit_canary_hosts.v3.OmitCanaryHostsPredicate
envoy.retry_host_predicates.omit_host_metadata:
  categories:
  - envoy.retry_host_predicates
  security_posture: robust_to_untrusted_downstream
  status: stable
  type_urls:
  - envoy.extensions.retry.host.omit_host_metadata.v3.OmitHostMetadataConfig
envoy.retry_host_predicates.previous_hosts:
  categories:
  - envoy.retry_host_predicates
  security_posture: robust_to_untrusted_downstream
  status: stable
  type_urls:
  - envoy.extensions.retry.host.previous_hosts.v3.PreviousHostsPredicate
envoy.retry_priorities.previous_priorities:
  categories:
  - envoy.retry_priorities
  security_posture: robust_to_untrusted_downstream
  status: stable
  type_urls:
  - envoy.extensions.retry.priority.previous_priorities.v3.PreviousPrioritiesConfig
envoy.route.early_data_policy.default:
  categories:
  - envoy.route.early_data_policy
  security_posture: robust_to_untrusted_downstream
  status: stable
  type_urls:
  - envoy.extensions.early_data.v3.DefaultEarlyDataPolicy
envoy.stat_sinks.dog_statsd:
  categories:
  - envoy.stats_sinks
  security_posture: data_plane_agnostic
  status: stable
  type_urls:
  - envoy.config.metrics.v3.DogStatsdSink
envoy.stat_sinks.graphite_statsd:
  categories:
  - envoy.stats_sinks
  security_posture: data_plane_agnostic
  status: alpha
  type_urls:
  - envoy.extensions.stat_sinks.graphite_statsd.v3.GraphiteStatsdSink
envoy.stat_sinks.hystrix:
  categories:
  - envoy.stats_sinks
  security_posture: data_plane_agnostic
  status: stable
  type_urls:
  - envoy.config.metrics.v3.HystrixSink
envoy.stat_sinks.metrics_service:
  categories:
  - envoy.stats_sinks
  security_posture: data_plane_agnostic
  status: stable
  type_urls:
  - envoy.config.metrics.v3.MetricsServiceConfig
envoy.stat_sinks.statsd:
  categories:
  - envoy.stats_sinks
  security_posture: data_plane_agnostic
  status: stable
  type_urls:
  - envoy.config.metrics.v3.StatsdSink
envoy.stat_sinks.wasm:
  categories:
  - envoy.stats_sinks
  security_posture: data_plane_agnostic
  status: alpha
  type_urls:
  - envoy.extensions.stat_sinks.wasm.v3.Wasm
envoy.tls.cert_validator.spiffe:
  categories:
  - envoy.tls.cert_validator
  security_posture: requires_trusted_downstream_and_upstream
  status: alpha
envoy.tracers.datadog:
  categories:
  - envoy.tracers
  security_posture: robust_to_untrusted_downstream
  status: stable
  type_urls:
  - envoy.config.trace.v3.DatadogConfig
envoy.tracers.dynamic_ot:
  categories:
  - envoy.tracers
  security_posture: robust_to_untrusted_downstream
  status: stable
  type_urls:
  - envoy.config.trace.v3.DynamicOtConfig
envoy.tracers.opencensus:
  categories:
  - envoy.tracers
  security_posture: robust_to_untrusted_downstream
  status: stable
  type_urls:
  - envoy.config.trace.v3.OpenCensusConfig
envoy.tracers.opentelemetry:
  categories:
  - envoy.tracers
  security_posture: unknown
  status: wip
  type_urls:
  - envoy.config.trace.v3.OpenTelemetryConfig
envoy.tracers.skywalking:
  categories:
  - envoy.tracers
  security_posture: robust_to_untrusted_downstream
  status: wip
  type_urls:
  - envoy.config.trace.v3.SkyWalkingConfig
envoy.tracers.xray:
  categories:
  - envoy.tracers
  security_posture: robust_to_untrusted_downstream
  status: stable
  type_urls:
  - envoy.config.trace.v3.XRayConfig
envoy.tracers.zipkin:
  categories:
  - envoy.tracers
  security_posture: robust_to_untrusted_downstream
  status: stable
  type_urls:
  - envoy.config.trace.v3.ZipkinConfig
envoy.transport_sockets.alts:
  categories:
  - envoy.transport_sockets.downstream
  - envoy.transport_sockets.upstream
  security_posture: robust_to_untrusted_downstream_and_upstream
  status: stable
  type_urls:
  - envoy.extensions.transport_sockets.alts.v3.Alts
envoy.transport_sockets.internal_upstream:
  categories:
  - envoy.transport_sockets.upstream
  security_posture: unknown
  status: alpha
  type_urls:
  - envoy.extensions.transport_sockets.internal_upstream.v3.InternalUpstreamTransport
envoy.transport_sockets.raw_buffer:
  categories:
  - envoy.transport_sockets.downstream
  - envoy.transport_sockets.upstream
  security_posture: requires_trusted_downstream_and_upstream
  status: stable
  type_urls:
  - envoy.extensions.transport_sockets.raw_buffer.v3.RawBuffer
envoy.transport_sockets.starttls:
  categories:
  - envoy.transport_sockets.downstream
  - envoy.transport_sockets.upstream
  security_posture: robust_to_untrusted_downstream_and_upstream
  status: stable
  type_urls:
  - envoy.extensions.transport_sockets.starttls.v3.StartTlsConfig
  - envoy.extensions.transport_sockets.starttls.v3.UpstreamStartTlsConfig
envoy.transport_sockets.tap:
  categories:
  - envoy.transport_sockets.downstream
  - envoy.transport_sockets.upstream
  security_posture: requires_trusted_downstream_and_upstream
  status: alpha
  type_urls:
  - envoy.extensions.transport_sockets.tap.v3.Tap
envoy.transport_sockets.tcp_stats:
  categories:
  - envoy.transport_sockets.downstream
  - envoy.transport_sockets.upstream
  security_posture: robust_to_untrusted_downstream_and_upstream
  status: alpha
  type_urls:
  - envoy.extensions.transport_sockets.tcp_stats.v3.Config
envoy.transport_sockets.tls:
  categories:
  - envoy.transport_sockets.downstream
  - envoy.transport_sockets.upstream
  security_posture: robust_to_untrusted_downstream_and_upstream
  status: stable
  type_urls:
  - envoy.extensions.transport_sockets.tls.v3.DownstreamTlsContext
  - envoy.extensions.transport_sockets.tls.v3.UpstreamTlsContext
envoy.transport_sockets.upstream_proxy_protocol:
  categories:
  - envoy.transport_sockets.upstream
  security_posture: robust_to_untrusted_downstream_and_upstream
  status: stable
  type_urls:
  - envoy.extensions.transport_sockets.proxy_protocol.v3.ProxyProtocolUpstreamTransport
envoy.transport_sockets.http_11_proxy:
  categories:
  - envoy.transport_sockets.upstream
  security_posture: unknown
  status: alpha
  type_urls:
  - envoy.extensions.transport_sockets.http_11_proxy.v3.Http11ProxyUpstreamTransport
envoy.upstreams.http.generic:
  categories:
  - envoy.upstreams
  security_posture: robust_to_untrusted_downstream
  status: stable
envoy.upstreams.http.http:
  categories:
  - envoy.upstreams
  security_posture: robust_to_untrusted_downstream
  status: stable
envoy.upstreams.http.http_protocol_options:
  categories:
  - envoy.upstreams
  security_posture: robust_to_untrusted_downstream
  status: stable
envoy.upstreams.http.tcp:
  categories:
  - envoy.upstreams
  security_posture: robust_to_untrusted_downstream
  status: stable
envoy.upstreams.tcp.generic:
  categories:
  - envoy.upstreams
  security_posture: robust_to_untrusted_downstream
  status: stable
envoy.wasm.runtime.null:
  categories:
  - envoy.wasm.runtime
  security_posture: unknown
  status: alpha
envoy.wasm.runtime.v8:
  categories:
  - envoy.wasm.runtime
  security_posture: unknown
  status: alpha
envoy.wasm.runtime.wamr:
  categories:
  - envoy.wasm.runtime
  security_posture: unknown  # "This may never change from unknown until the threat model at https://envoyproxy.io/docs/envoy/latest/intro/arch_overview/security/threat_model#core-and-extensions is updated to capture additional Wasm runtimes".
  status: alpha
envoy.wasm.runtime.wasmtime:
  categories:
  - envoy.wasm.runtime
  security_posture: unknown  # "This may never change from unknown until the threat model at https://envoyproxy.io/docs/envoy/latest/intro/arch_overview/security/threat_model#core-and-extensions is updated to capture additional Wasm runtimes".
  status: alpha
envoy.wasm.runtime.wavm:
  categories:
  - envoy.wasm.runtime
  security_posture: unknown  # "This may never change from unknown until the threat model at https://envoyproxy.io/docs/envoy/latest/intro/arch_overview/security/threat_model#core-and-extensions is updated to capture additional Wasm runtimes".
  status: alpha
envoy.watchdog.profile_action:
  categories:
  - envoy.guarddog_actions
  security_posture: data_plane_agnostic
  status: alpha
  type_urls:
  - envoy.extensions.watchdog.profile_action.v3.ProfileActionConfig
envoy.key_value.file_based:
  categories:
  - envoy.common.key_value
  security_posture: data_plane_agnostic
  status: alpha
  type_urls:
  - envoy.extensions.key_value.file_based.v3.FileBasedKeyValueStoreConfig
envoy.network.dns_resolver.cares:
  categories:
  - envoy.network.dns_resolver
  security_posture: robust_to_untrusted_downstream_and_upstream
  status: stable
  type_urls:
  - envoy.extensions.network.dns_resolver.cares.v3.CaresDnsResolverConfig
envoy.network.dns_resolver.apple:
  categories:
  - envoy.network.dns_resolver
  security_posture: robust_to_untrusted_downstream_and_upstream
  status: stable
  type_urls:
  - envoy.extensions.network.dns_resolver.apple.v3.AppleDnsResolverConfig
envoy.network.dns_resolver.getaddrinfo:
  categories:
  - envoy.network.dns_resolver
  security_posture: robust_to_untrusted_downstream_and_upstream
  status: stable
  type_urls:
  - envoy.extensions.network.dns_resolver.getaddrinfo.v3.GetAddrInfoDnsResolverConfig
envoy.rbac.matchers.upstream_ip_port:
  categories:
  - envoy.rbac.matchers
  security_posture: unknown
  status: alpha
  type_urls:
  - envoy.extensions.rbac.matchers.upstream_ip_port.v3.UpstreamIpPortMatcher
envoy.http.stateful_session.cookie:
  categories:
  - envoy.http.stateful_session
  security_posture: unknown
  status: alpha
  type_urls:
  - envoy.extensions.http.stateful_session.cookie.v3.CookieBasedSessionState
envoy.http.stateful_session.header:
  categories:
  - envoy.http.stateful_session
  security_posture: unknown
  status: alpha
  type_urls:
  - envoy.extensions.http.stateful_session.header.v3.HeaderBasedSessionState
envoy.matching.inputs.request_headers:
  categories:
  - envoy.matching.http.input
  security_posture: unknown
  status: alpha
  type_urls:
  - envoy.type.matcher.v3.HttpRequestHeaderMatchInput
envoy.matching.inputs.request_trailers:
  categories:
  - envoy.matching.http.input
  security_posture: unknown
  status: alpha
  type_urls:
  - envoy.type.matcher.v3.HttpRequestTrailerMatchInput
envoy.matching.inputs.response_headers:
  categories:
  - envoy.matching.http.input
  security_posture: unknown
  status: alpha
  type_urls:
  - envoy.type.matcher.v3.HttpResponseHeaderMatchInput
envoy.matching.inputs.response_trailers:
  categories:
  - envoy.matching.http.input
  security_posture: unknown
  status: alpha
  type_urls:
  - envoy.type.matcher.v3.HttpResponseTrailerMatchInput
envoy.matching.inputs.destination_ip:
  categories:
  - envoy.matching.http.input
  - envoy.matching.network.input
  security_posture: unknown
  status: alpha
  type_urls:
  - envoy.extensions.matching.common_inputs.network.v3.DestinationIPInput
envoy.matching.inputs.destination_port:
  categories:
  - envoy.matching.http.input
  - envoy.matching.network.input
  security_posture: unknown
  status: alpha
  type_urls:
  - envoy.extensions.matching.common_inputs.network.v3.DestinationPortInput
envoy.matching.inputs.source_ip:
  categories:
  - envoy.matching.http.input
  - envoy.matching.network.input
  security_posture: unknown
  status: alpha
  type_urls:
  - envoy.extensions.matching.common_inputs.network.v3.SourceIPInput
envoy.matching.inputs.source_port:
  categories:
  - envoy.matching.http.input
  - envoy.matching.network.input
  security_posture: unknown
  status: alpha
  type_urls:
  - envoy.extensions.matching.common_inputs.network.v3.SourcePortInput
envoy.matching.inputs.direct_source_ip:
  categories:
  - envoy.matching.http.input
  - envoy.matching.network.input
  security_posture: unknown
  status: alpha
  type_urls:
  - envoy.extensions.matching.common_inputs.network.v3.DirectSourceIPInput
envoy.matching.inputs.source_type:
  categories:
  - envoy.matching.http.input
  - envoy.matching.network.input
  security_posture: unknown
  status: alpha
  type_urls:
  - envoy.extensions.matching.common_inputs.network.v3.SourceTypeInput
envoy.matching.inputs.server_name:
  categories:
  - envoy.matching.http.input
  - envoy.matching.network.input
  security_posture: unknown
  status: alpha
  type_urls:
  - envoy.extensions.matching.common_inputs.network.v3.ServerNameInput
envoy.matching.inputs.transport_protocol:
  categories:
  - envoy.matching.network.input
  security_posture: unknown
  status: alpha
  type_urls:
  - envoy.extensions.matching.common_inputs.network.v3.TransportProtocolInput
envoy.matching.inputs.application_protocol:
  categories:
  - envoy.matching.network.input
  security_posture: unknown
  status: alpha
  type_urls:
  - envoy.extensions.matching.common_inputs.network.v3.ApplicationProtocolInput
envoy.matching.inputs.uri_san:
  categories:
  - envoy.matching.http.input
  - envoy.matching.network.input
  security_posture: unknown
  status: alpha
  type_urls:
  - envoy.extensions.matching.common_inputs.ssl.v3.UriSanInput
envoy.matching.inputs.dns_san:
  categories:
  - envoy.matching.http.input
  - envoy.matching.network.input
  security_posture: unknown
  status: alpha
  type_urls:
  - envoy.extensions.matching.common_inputs.ssl.v3.DnsSanInput
envoy.matching.inputs.subject:
  categories:
  - envoy.matching.http.input
  - envoy.matching.network.input
  security_posture: unknown
  status: alpha
  type_urls:
  - envoy.extensions.matching.common_inputs.ssl.v3.SubjectInput
envoy.matching.custom_matchers.trie_matcher:
  categories:
  - envoy.matching.http.custom_matchers
  - envoy.matching.network.custom_matchers
  security_posture: unknown
  status: alpha
  type_urls:
  - xds.type.matcher.v3.IPMatcher
<<<<<<< HEAD
envoy.http.early_header_mutation.header_mutation:
  categories:
  - envoy.http.early_header_mutation
  security_posture: unknown
  status: alpha
  type_urls:
  - envoy.extensions.http.early_header_mutation.header_mutation.v3.HeaderMutation
=======
envoy.filters.http.custom_response:
  categories:
  - envoy.filters.http
  security_posture: unknown
  status: wip
  type_urls:
  - envoy.extensions.filters.http.custom_response.v3.CustomResponse
>>>>>>> da9962b6
envoy.matching.actions.format_string:
  categories:
  - envoy.matching.action
  security_posture: unknown
  status: alpha
  type_urls:
  - envoy.config.core.v3.SubstitutionFormatString
envoy.http.custom_response.redirect_policy:
  categories:
  - envoy.http.custom_response
  security_posture: unknown
  status: wip
  type_urls:
  - envoy.extensions.http.custom_response.redirect_policy.v3.RedirectPolicy
envoy.http.custom_response.local_response_policy:
  categories:
  - envoy.http.custom_response
  security_posture: unknown
  status: wip
  type_urls:
  - envoy.extensions.http.custom_response.local_response_policy.v3.LocalResponsePolicy<|MERGE_RESOLUTION|>--- conflicted
+++ resolved
@@ -1343,7 +1343,6 @@
   status: alpha
   type_urls:
   - xds.type.matcher.v3.IPMatcher
-<<<<<<< HEAD
 envoy.http.early_header_mutation.header_mutation:
   categories:
   - envoy.http.early_header_mutation
@@ -1351,7 +1350,6 @@
   status: alpha
   type_urls:
   - envoy.extensions.http.early_header_mutation.header_mutation.v3.HeaderMutation
-=======
 envoy.filters.http.custom_response:
   categories:
   - envoy.filters.http
@@ -1359,7 +1357,6 @@
   status: wip
   type_urls:
   - envoy.extensions.filters.http.custom_response.v3.CustomResponse
->>>>>>> da9962b6
 envoy.matching.actions.format_string:
   categories:
   - envoy.matching.action

--- conflicted
+++ resolved
@@ -770,86 +770,83 @@
   - envoy.http.stateful_session
   security_posture: unknown
   status: alpha
-<<<<<<< HEAD
+envoy.matching.inputs.request_headers:
+  categories:
+  - envoy.matching.http.input
+  security_posture: unknown
+  status: alpha
+envoy.matching.inputs.request_trailers:
+  categories:
+  - envoy.matching.http.input
+  security_posture: unknown
+  status: alpha
+envoy.matching.inputs.response_headers:
+  categories:
+  - envoy.matching.http.input
+  security_posture: unknown
+  status: alpha
+envoy.matching.inputs.response_trailers:
+  categories:
+  - envoy.matching.http.input
+  security_posture: unknown
+  status: alpha
+envoy.matching.inputs.destination_ip:
+  categories:
+  - envoy.matching.http.input
+  - envoy.matching.network.input
+  security_posture: unknown
+  status: alpha
+envoy.matching.inputs.destination_port:
+  categories:
+  - envoy.matching.http.input
+  - envoy.matching.network.input
+  security_posture: unknown
+  status: alpha
+envoy.matching.inputs.source_ip:
+  categories:
+  - envoy.matching.http.input
+  - envoy.matching.network.input
+  security_posture: unknown
+  status: alpha
+envoy.matching.inputs.source_port:
+  categories:
+  - envoy.matching.http.input
+  - envoy.matching.network.input
+  security_posture: unknown
+  status: alpha
+envoy.matching.inputs.direct_source_ip:
+  categories:
+  - envoy.matching.http.input
+  - envoy.matching.network.input
+  security_posture: unknown
+  status: alpha
+envoy.matching.inputs.source_type:
+  categories:
+  - envoy.matching.http.input
+  - envoy.matching.network.input
+  security_posture: unknown
+  status: alpha
+envoy.matching.inputs.server_name:
+  categories:
+  - envoy.matching.http.input
+  - envoy.matching.network.input
+  security_posture: unknown
+  status: alpha
+envoy.matching.inputs.transport_protocol:
+  categories:
+  - envoy.matching.network.input
+  security_posture: unknown
+  status: alpha
+envoy.matching.inputs.application_protocol:
+  categories:
+  - envoy.matching.network.input
+  security_posture: unknown
+  status: alpha
+envoy.matching.custom_matchers.trie_matcher:
+  categories:
+  - envoy.matching.network.custom_matchers
 envoy.cert_providers.default_cert_provider:
   categories:
   - envoy.cert_providers
-=======
-envoy.matching.inputs.request_headers:
-  categories:
-  - envoy.matching.http.input
-  security_posture: unknown
-  status: alpha
-envoy.matching.inputs.request_trailers:
-  categories:
-  - envoy.matching.http.input
-  security_posture: unknown
-  status: alpha
-envoy.matching.inputs.response_headers:
-  categories:
-  - envoy.matching.http.input
-  security_posture: unknown
-  status: alpha
-envoy.matching.inputs.response_trailers:
-  categories:
-  - envoy.matching.http.input
-  security_posture: unknown
-  status: alpha
-envoy.matching.inputs.destination_ip:
-  categories:
-  - envoy.matching.http.input
-  - envoy.matching.network.input
-  security_posture: unknown
-  status: alpha
-envoy.matching.inputs.destination_port:
-  categories:
-  - envoy.matching.http.input
-  - envoy.matching.network.input
-  security_posture: unknown
-  status: alpha
-envoy.matching.inputs.source_ip:
-  categories:
-  - envoy.matching.http.input
-  - envoy.matching.network.input
-  security_posture: unknown
-  status: alpha
-envoy.matching.inputs.source_port:
-  categories:
-  - envoy.matching.http.input
-  - envoy.matching.network.input
-  security_posture: unknown
-  status: alpha
-envoy.matching.inputs.direct_source_ip:
-  categories:
-  - envoy.matching.http.input
-  - envoy.matching.network.input
-  security_posture: unknown
-  status: alpha
-envoy.matching.inputs.source_type:
-  categories:
-  - envoy.matching.http.input
-  - envoy.matching.network.input
-  security_posture: unknown
-  status: alpha
-envoy.matching.inputs.server_name:
-  categories:
-  - envoy.matching.http.input
-  - envoy.matching.network.input
-  security_posture: unknown
-  status: alpha
-envoy.matching.inputs.transport_protocol:
-  categories:
-  - envoy.matching.network.input
-  security_posture: unknown
-  status: alpha
-envoy.matching.inputs.application_protocol:
-  categories:
-  - envoy.matching.network.input
-  security_posture: unknown
-  status: alpha
-envoy.matching.custom_matchers.trie_matcher:
-  categories:
-  - envoy.matching.network.custom_matchers
->>>>>>> e33f444b
   security_posture: unknown
   status: alpha
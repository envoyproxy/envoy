--- conflicted
+++ resolved
@@ -23,14 +23,7 @@
 /**
  * Static registration for the redis custom health checker. @see RegisterFactory.
  */
-<<<<<<< HEAD
-// NOLINTNEXTLINE(fuchsia-statically-constructed-objects)
-static Registry::RegisterFactory<RedisHealthCheckerFactory,
-                                 Server::Configuration::CustomHealthCheckerFactory>
-    registered_;
-=======
 REGISTER_FACTORY(RedisHealthCheckerFactory, Server::Configuration::CustomHealthCheckerFactory);
->>>>>>> 7725a97a
 
 } // namespace RedisHealthChecker
 } // namespace HealthCheckers

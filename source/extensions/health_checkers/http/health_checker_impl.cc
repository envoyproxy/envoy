#include "source/extensions/health_checkers/http/health_checker_impl.h"

#include <cstdint>
#include <iterator>
#include <memory>

#include "envoy/config/core/v3/health_check.pb.h"
#include "envoy/data/core/v3/health_check_event.pb.h"
#include "envoy/server/health_checker_config.h"
#include "envoy/type/v3/http.pb.h"
#include "envoy/type/v3/range.pb.h"

#include "source/common/buffer/zero_copy_input_stream_impl.h"
#include "source/common/common/empty_string.h"
#include "source/common/common/enum_to_int.h"
#include "source/common/common/macros.h"
#include "source/common/config/utility.h"
#include "source/common/config/well_known_names.h"
#include "source/common/grpc/common.h"
#include "source/common/http/header_map_impl.h"
#include "source/common/http/header_utility.h"
#include "source/common/network/address_impl.h"
#include "source/common/network/socket_impl.h"
#include "source/common/network/utility.h"
#include "source/common/router/router.h"
#include "source/common/runtime/runtime_features.h"
#include "source/common/upstream/host_utility.h"

#include "absl/strings/match.h"
#include "absl/strings/str_cat.h"

namespace Envoy {
namespace Upstream {

namespace {

envoy::config::core::v3::RequestMethod
getMethod(const envoy::config::core::v3::RequestMethod config_method) {
  if (config_method == envoy::config::core::v3::METHOD_UNSPECIFIED) {
    return envoy::config::core::v3::GET;
  }

  return config_method;
}

} // namespace

Upstream::HealthCheckerSharedPtr HttpHealthCheckerFactory::createCustomHealthChecker(
    const envoy::config::core::v3::HealthCheck& config,
    Server::Configuration::HealthCheckerFactoryContext& context) {
  return std::make_shared<ProdHttpHealthCheckerImpl>(context.cluster(), config, context,
                                                     context.eventLogger());
}

REGISTER_FACTORY(HttpHealthCheckerFactory, Server::Configuration::CustomHealthCheckerFactory);

HttpHealthCheckerImpl::HttpHealthCheckerImpl(
    const Cluster& cluster, const envoy::config::core::v3::HealthCheck& config,
    Server::Configuration::HealthCheckerFactoryContext& context,
    HealthCheckEventLoggerPtr&& event_logger)
    : HealthCheckerImplBase(cluster, config, context.mainThreadDispatcher(), context.runtime(),
                            context.api().randomGenerator(), std::move(event_logger)),
      path_(config.http_health_check().path()), host_value_(config.http_health_check().host()),
      method_(getMethod(config.http_health_check().method())),
      response_buffer_size_(PROTOBUF_GET_WRAPPED_OR_DEFAULT(
          config.http_health_check(), response_buffer_size, kDefaultMaxBytesInBuffer)),
      request_headers_parser_(
          Router::HeaderParser::configure(config.http_health_check().request_headers_to_add(),
                                          config.http_health_check().request_headers_to_remove())),
      http_status_checker_(config.http_health_check().expected_statuses(),
                           config.http_health_check().retriable_statuses(),
                           static_cast<uint64_t>(Http::Code::OK)),
      codec_client_type_(codecClientType(config.http_health_check().codec_client_type())),
<<<<<<< HEAD
      random_generator_(random) {
  // TODO(boteng): introduce additional validation for the authority and path headers
  // based on the default UHV when it is available.
=======
      random_generator_(context.api().randomGenerator()) {
>>>>>>> 415caf6c
  auto bytes_or_error = PayloadMatcher::loadProtoBytes(config.http_health_check().receive());
  THROW_IF_STATUS_NOT_OK(bytes_or_error, throw);
  receive_bytes_ = bytes_or_error.value();
  if (config.http_health_check().has_service_name_matcher()) {
    service_name_matcher_.emplace(config.http_health_check().service_name_matcher(),
                                  context.serverFactoryContext());
  }

  if (response_buffer_size_ != 0 && !receive_bytes_.empty()) {
    uint64_t total = 0;
    for (auto const& bytes : receive_bytes_) {
      total += bytes.size();
    }
    if (total > response_buffer_size_) {
      THROW_IF_NOT_OK(absl::InvalidArgumentError(fmt::format(
          "The expected response length '{}' is over than http health response buffer size '{}'",
          total, response_buffer_size_)));
    }
  }
}

HttpHealthCheckerImpl::HttpStatusChecker::HttpStatusChecker(
    const Protobuf::RepeatedPtrField<envoy::type::v3::Int64Range>& expected_statuses,
    const Protobuf::RepeatedPtrField<envoy::type::v3::Int64Range>& retriable_statuses,
    uint64_t default_expected_status) {
  for (const auto& status_range : expected_statuses) {
    const auto start = static_cast<uint64_t>(status_range.start());
    const auto end = static_cast<uint64_t>(status_range.end());

    validateRange(start, end, "expected");

    expected_ranges_.emplace_back(std::make_pair(start, end));
  }

  if (expected_ranges_.empty()) {
    expected_ranges_.emplace_back(
        std::make_pair(default_expected_status, default_expected_status + 1));
  }

  for (const auto& status_range : retriable_statuses) {
    const auto start = static_cast<uint64_t>(status_range.start());
    const auto end = static_cast<uint64_t>(status_range.end());

    validateRange(start, end, "retriable");

    retriable_ranges_.emplace_back(std::make_pair(start, end));
  }
}

void HttpHealthCheckerImpl::HttpStatusChecker::validateRange(uint64_t start, uint64_t end,
                                                             absl::string_view range_type) {
  if (start >= end) {
    throw EnvoyException(fmt::format("Invalid http {} status range: expecting start < "
                                     "end, but found start={} and end={}",
                                     range_type, start, end));
  }

  if (start < 100) {
    throw EnvoyException(
        fmt::format("Invalid http {} status range: expecting start >= 100, but found start={}",
                    range_type, start));
  }

  if (end > 600) {
    throw EnvoyException(fmt::format(
        "Invalid http {} status range: expecting end <= 600, but found end={}", range_type, end));
  }
}

bool HttpHealthCheckerImpl::HttpStatusChecker::inRetriableRanges(uint64_t http_status) const {
  return inRanges(http_status, retriable_ranges_);
}

bool HttpHealthCheckerImpl::HttpStatusChecker::inExpectedRanges(uint64_t http_status) const {
  return inRanges(http_status, expected_ranges_);
}

bool HttpHealthCheckerImpl::HttpStatusChecker::inRanges(
    uint64_t http_status, const std::vector<std::pair<uint64_t, uint64_t>>& ranges) {
  for (const auto& range : ranges) {
    if (http_status >= range.first && http_status < range.second) {
      return true;
    }
  }

  return false;
}

Http::Protocol codecClientTypeToProtocol(Http::CodecType codec_client_type) {
  switch (codec_client_type) {
  case Http::CodecType::HTTP1:
    return Http::Protocol::Http11;
  case Http::CodecType::HTTP2:
    return Http::Protocol::Http2;
  case Http::CodecType::HTTP3:
    return Http::Protocol::Http3;
  }
  PANIC_DUE_TO_CORRUPT_ENUM
}

Http::Protocol HttpHealthCheckerImpl::protocol() const {
  return codecClientTypeToProtocol(codec_client_type_);
}

HttpHealthCheckerImpl::HttpActiveHealthCheckSession::HttpActiveHealthCheckSession(
    HttpHealthCheckerImpl& parent, const HostSharedPtr& host)
    : ActiveHealthCheckSession(parent, host), parent_(parent),
      response_body_(std::make_unique<Buffer::OwnedImpl>()),
      hostname_(
          HealthCheckerFactory::getHostname(host, parent_.host_value_, parent_.cluster_.info())),
      local_connection_info_provider_(std::make_shared<Network::ConnectionInfoSetterImpl>(
          Network::Utility::getCanonicalIpv4LoopbackAddress(),
          Network::Utility::getCanonicalIpv4LoopbackAddress())),
      protocol_(codecClientTypeToProtocol(parent_.codec_client_type_)), expect_reset_(false),
      reuse_connection_(false), request_in_flight_(false) {}

HttpHealthCheckerImpl::HttpActiveHealthCheckSession::~HttpActiveHealthCheckSession() {
  ASSERT(client_ == nullptr);
}

void HttpHealthCheckerImpl::HttpActiveHealthCheckSession::onDeferredDelete() {
  if (client_) {
    // If there is an active request it will get reset, so make sure we ignore the reset.
    expect_reset_ = true;
    client_->close(Network::ConnectionCloseType::Abort);
  }
}

void HttpHealthCheckerImpl::HttpActiveHealthCheckSession::decodeHeaders(
    Http::ResponseHeaderMapPtr&& headers, bool end_stream) {
  ASSERT(!response_headers_);
  response_headers_ = std::move(headers);
  if (end_stream) {
    onResponseComplete();
  }
}

void HttpHealthCheckerImpl::HttpActiveHealthCheckSession::decodeData(Buffer::Instance& data,
                                                                     bool end_stream) {
  if (parent_.response_buffer_size_ != 0) {
    if (!parent_.receive_bytes_.empty() &&
        response_body_->length() < parent_.response_buffer_size_) {
      response_body_->move(data, parent_.response_buffer_size_ - response_body_->length());
    }
  } else {
    if (!parent_.receive_bytes_.empty()) {
      response_body_->move(data, data.length());
    }
  }

  if (end_stream) {
    onResponseComplete();
  }
}

void HttpHealthCheckerImpl::HttpActiveHealthCheckSession::onEvent(Network::ConnectionEvent event) {
  if (event == Network::ConnectionEvent::RemoteClose ||
      event == Network::ConnectionEvent::LocalClose) {
    // For the raw disconnect event, we are either between intervals in which case we already have
    // a timer setup, or we did the close or got a reset, in which case we already setup a new
    // timer. There is nothing to do here other than blow away the client.
    response_headers_.reset();
    response_body_->drain(response_body_->length());
    parent_.dispatcher_.deferredDelete(std::move(client_));
  }
}

// TODO(lilika) : Support connection pooling
void HttpHealthCheckerImpl::HttpActiveHealthCheckSession::onInterval() {
  if (!client_) {
    Upstream::Host::CreateConnectionData conn =
        host_->createHealthCheckConnection(parent_.dispatcher_, parent_.transportSocketOptions(),
                                           parent_.transportSocketMatchMetadata().get());
    client_.reset(parent_.createCodecClient(conn));
    client_->addConnectionCallbacks(connection_callback_impl_);
    client_->setCodecConnectionCallbacks(http_connection_callback_impl_);
    expect_reset_ = false;
    reuse_connection_ = parent_.reuse_connection_;
  }

  Http::RequestEncoder* request_encoder = &client_->newStream(*this);
  request_encoder->getStream().addCallbacks(*this);
  request_in_flight_ = true;

  const auto request_headers = Http::createHeaderMap<Http::RequestHeaderMapImpl>(
      {{Http::Headers::get().Method, envoy::config::core::v3::RequestMethod_Name(parent_.method_)},
       {Http::Headers::get().Host, hostname_},
       {Http::Headers::get().Path, parent_.path_},
       {Http::Headers::get().UserAgent, Http::Headers::get().UserAgentValues.EnvoyHealthChecker}});
  Router::FilterUtility::setUpstreamScheme(
      *request_headers,
      // Here there is no downstream connection so scheme will be based on
      // upstream crypto
      host_->transportSocketFactory().implementsSecureTransport());
  StreamInfo::StreamInfoImpl stream_info(protocol_, parent_.dispatcher_.timeSource(),
                                         local_connection_info_provider_);
  stream_info.setUpstreamInfo(std::make_shared<StreamInfo::UpstreamInfoImpl>());
  stream_info.upstreamInfo()->setUpstreamHost(host_);
  parent_.request_headers_parser_->evaluateHeaders(*request_headers, stream_info);
  auto status = request_encoder->encodeHeaders(*request_headers, true);
  // Encoding will only fail if required request headers are missing.
  ASSERT(status.ok());
}

void HttpHealthCheckerImpl::HttpActiveHealthCheckSession::onResetStream(Http::StreamResetReason,
                                                                        absl::string_view) {
  request_in_flight_ = false;
  ENVOY_CONN_LOG(debug, "connection/stream error health_flags={}", *client_,
                 HostUtility::healthFlagsToString(*host_));
  if (expect_reset_) {
    return;
  }

  if (client_ && !reuse_connection_) {
    client_->close(Network::ConnectionCloseType::Abort);
  }

  handleFailure(envoy::data::core::v3::NETWORK);
}

void HttpHealthCheckerImpl::HttpActiveHealthCheckSession::onGoAway(
    Http::GoAwayErrorCode error_code) {
  ENVOY_CONN_LOG(debug, "connection going away goaway_code={}, health_flags={}", *client_,
                 static_cast<int>(error_code), HostUtility::healthFlagsToString(*host_));

  if (request_in_flight_ && error_code == Http::GoAwayErrorCode::NoError) {
    // The server is starting a graceful shutdown. Allow the in flight request
    // to finish without treating this as a health check error, and then
    // reconnect.
    reuse_connection_ = false;
    return;
  }

  if (request_in_flight_) {
    // Record this as a failed health check.
    handleFailure(envoy::data::core::v3::NETWORK);
  }

  if (client_) {
    expect_reset_ = true;
    client_->close(Network::ConnectionCloseType::Abort);
  }
}

HttpHealthCheckerImpl::HttpActiveHealthCheckSession::HealthCheckResult
HttpHealthCheckerImpl::HttpActiveHealthCheckSession::healthCheckResult() {
  const uint64_t response_code = Http::Utility::getResponseStatus(*response_headers_);
  ENVOY_CONN_LOG(debug, "hc response_code={} health_flags={}", *client_, response_code,
                 HostUtility::healthFlagsToString(*host_));

  if (!parent_.receive_bytes_.empty()) {
    // If the expected response is set, check the first 1024 bytes of actual response if contains
    // the expected response.
    if (!PayloadMatcher::match(parent_.receive_bytes_, *response_body_)) {
      if (response_headers_->EnvoyImmediateHealthCheckFail() != nullptr) {
        host_->healthFlagSet(Host::HealthFlag::EXCLUDED_VIA_IMMEDIATE_HC_FAIL);
      }
      return HealthCheckResult::Failed;
    }
    ENVOY_CONN_LOG(debug, "hc http response body healthcheck passed", *client_);
  }

  if (!parent_.http_status_checker_.inExpectedRanges(response_code)) {
    // If the HTTP response code would indicate failure AND the immediate health check
    // failure header is set, exclude the host from LB.
    // TODO(mattklein123): We could consider doing this check for any HTTP response code, but this
    // seems like the least surprising behavior and we could consider relaxing this in the future.
    // TODO(mattklein123): This will not force a host set rebuild of the host was already failed.
    // This is something we could do in the future but seems unnecessary right now.
    if (response_headers_->EnvoyImmediateHealthCheckFail() != nullptr) {
      host_->healthFlagSet(Host::HealthFlag::EXCLUDED_VIA_IMMEDIATE_HC_FAIL);
    }

    if (parent_.http_status_checker_.inRetriableRanges(response_code)) {
      return HealthCheckResult::Retriable;
    } else {
      return HealthCheckResult::Failed;
    }
  }

  const auto degraded = response_headers_->EnvoyDegraded() != nullptr;

  if (parent_.service_name_matcher_.has_value() &&
      parent_.runtime_.snapshot().featureEnabled("health_check.verify_cluster", 100UL)) {
    parent_.stats_.verify_cluster_.inc();
    std::string service_cluster_healthchecked =
        response_headers_->EnvoyUpstreamHealthCheckedCluster()
            ? std::string(response_headers_->getEnvoyUpstreamHealthCheckedClusterValue())
            : EMPTY_STRING;
    if (parent_.service_name_matcher_->match(service_cluster_healthchecked)) {
      return degraded ? HealthCheckResult::Degraded : HealthCheckResult::Succeeded;
    } else {
      return HealthCheckResult::Failed;
    }
  }

  return degraded ? HealthCheckResult::Degraded : HealthCheckResult::Succeeded;
}

void HttpHealthCheckerImpl::HttpActiveHealthCheckSession::onResponseComplete() {
  request_in_flight_ = false;

  switch (healthCheckResult()) {
  case HealthCheckResult::Succeeded:
    handleSuccess(false);
    break;
  case HealthCheckResult::Degraded:
    handleSuccess(true);
    break;
  case HealthCheckResult::Failed:
    handleFailure(envoy::data::core::v3::ACTIVE, /*retriable=*/false);
    break;
  case HealthCheckResult::Retriable:
    handleFailure(envoy::data::core::v3::ACTIVE, /*retriable=*/true);
    break;
  }

  if (shouldClose()) {
    client_->close(Network::ConnectionCloseType::Abort);
  }

  response_headers_.reset();
  response_body_->drain(response_body_->length());
}

// It is possible for this session to have been deferred destroyed inline in handleFailure()
// above so make sure we still have a connection that we might need to close.
bool HttpHealthCheckerImpl::HttpActiveHealthCheckSession::shouldClose() const {
  if (client_ == nullptr) {
    return false;
  }

  if (!reuse_connection_) {
    return true;
  }

  return Http::HeaderUtility::shouldCloseConnection(client_->protocol(), *response_headers_);
}

void HttpHealthCheckerImpl::HttpActiveHealthCheckSession::onTimeout() {
  request_in_flight_ = false;
  if (client_) {
    ENVOY_CONN_LOG(debug, "connection/stream timeout health_flags={}", *client_,
                   HostUtility::healthFlagsToString(*host_));

    // If there is an active request it will get reset, so make sure we ignore the reset.
    expect_reset_ = true;

    client_->close(Network::ConnectionCloseType::Abort);
  }
}

Http::CodecType
HttpHealthCheckerImpl::codecClientType(const envoy::type::v3::CodecClientType& type) {
  switch (type) {
    PANIC_ON_PROTO_ENUM_SENTINEL_VALUES;
  case envoy::type::v3::HTTP3:
    return Http::CodecType::HTTP3;
  case envoy::type::v3::HTTP2:
    return Http::CodecType::HTTP2;
  case envoy::type::v3::HTTP1:
    return Http::CodecType::HTTP1;
  }
  PANIC_DUE_TO_CORRUPT_ENUM
}

Http::CodecClient*
ProdHttpHealthCheckerImpl::createCodecClient(Upstream::Host::CreateConnectionData& data) {
  return new Http::CodecClientProd(codec_client_type_, std::move(data.connection_),
                                   data.host_description_, dispatcher_, random_generator_,
                                   transportSocketOptions());
}

} // namespace Upstream
} // namespace Envoy<|MERGE_RESOLUTION|>--- conflicted
+++ resolved
@@ -71,13 +71,9 @@
                            config.http_health_check().retriable_statuses(),
                            static_cast<uint64_t>(Http::Code::OK)),
       codec_client_type_(codecClientType(config.http_health_check().codec_client_type())),
-<<<<<<< HEAD
-      random_generator_(random) {
+      random_generator_(context.api().randomGenerator()) {
   // TODO(boteng): introduce additional validation for the authority and path headers
   // based on the default UHV when it is available.
-=======
-      random_generator_(context.api().randomGenerator()) {
->>>>>>> 415caf6c
   auto bytes_or_error = PayloadMatcher::loadProtoBytes(config.http_health_check().receive());
   THROW_IF_STATUS_NOT_OK(bytes_or_error, throw);
   receive_bytes_ = bytes_or_error.value();

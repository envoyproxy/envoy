--- conflicted
+++ resolved
@@ -377,13 +377,9 @@
     addClusterStatsToStream(
         *cluster_stats_cache_ptr, cluster_info->name(),
         cluster_info->resourceManager(Upstream::ResourcePriority::Default).pendingRequests().max(),
-<<<<<<< HEAD
         cluster_info->statsScope()
-            .gauge("membership_total", Stats::Gauge::ImportMode::Accumulate)
+            .gaugeFromStatName(membership_total_, Stats::Gauge::ImportMode::Accumulate)
             .value(),
-=======
-        cluster_info->statsScope().gaugeFromStatName(membership_total_).value(),
->>>>>>> 4dafba65
         server_.statsFlushInterval(), time_histograms[cluster_info->name()], ss);
   }
 

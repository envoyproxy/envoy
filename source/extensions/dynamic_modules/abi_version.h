--- conflicted
+++ resolved
@@ -6,11 +6,7 @@
 #endif
 // This is the ABI version calculated as a sha256 hash of the ABI header files. When the ABI
 // changes, this value must change, and the correctness of this value is checked by the test.
-<<<<<<< HEAD
-const char* kAbiVersion = "43f6ab9b695a854296a39ab95d500d74c2b9443b87b99054faaab2b7427ab280";
-=======
-const char* kAbiVersion = "3733cef9d2a98b70db0b903ac2d409c70561ea3d5d0e22b2709a27e4b148c539";
->>>>>>> 0883d8f0
+const char* kAbiVersion = "b83111f4c9c8c5a9218e2b2f18d0a00be3a6747df2f3c182edf4c2ba4ccb7b0f";
 
 #ifdef __cplusplus
 } // namespace DynamicModules

--- conflicted
+++ resolved
@@ -14,20 +14,14 @@
 // same version of the ABI.
 
 #ifdef __cplusplus
-<<<<<<< HEAD
 #include <cstdbool>
-=======
 #include <cstddef>
->>>>>>> 4b46b908
 
 extern "C" {
 #else
 
-<<<<<<< HEAD
 #include <stdbool.h>
-=======
 #include <stddef.h>
->>>>>>> 4b46b908
 #endif
 
 // -----------------------------------------------------------------------------

--- conflicted
+++ resolved
@@ -36,14 +36,11 @@
         "-Wl,--export-dynamic-symbol=envoy_dynamic_module_callback_http_get_response_trailers",
         "-Wl,--export-dynamic-symbol=envoy_dynamic_module_callback_http_get_response_trailers_count",
         "-Wl,--export-dynamic-symbol=envoy_dynamic_module_callback_http_set_response_trailer",
-<<<<<<< HEAD
         "-Wl,--export-dynamic-symbol=envoy_dynamic_module_callback_http_send_response",
-=======
         "-Wl,--export-dynamic-symbol=envoy_dynamic_module_callback_http_set_dynamic_metadata_number",
         "-Wl,--export-dynamic-symbol=envoy_dynamic_module_callback_http_get_dynamic_metadata_number",
         "-Wl,--export-dynamic-symbol=envoy_dynamic_module_callback_http_set_dynamic_metadata_string",
         "-Wl,--export-dynamic-symbol=envoy_dynamic_module_callback_http_get_dynamic_metadata_string",
->>>>>>> 89351201
     ],
     deps = [
         ":abi_version_lib",

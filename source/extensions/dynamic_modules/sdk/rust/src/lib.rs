--- conflicted
+++ resolved
@@ -332,7 +332,6 @@
   /// Returns true if the operation is successful.
   fn set_response_trailer(&mut self, key: &str, value: &[u8]) -> bool;
 
-<<<<<<< HEAD
   /// Send a response to the downstream with the given status code, headers, and body.
   ///
   /// The headers are passed as a list of key-value pairs.
@@ -342,7 +341,7 @@
     headers: Vec<(&'a str, &'b [u8])>,
     body: Option<&'c [u8]>,
   );
-=======
+
   /// Get the number-typed dynamic metadata value with the given key.
   /// If the metadata is not found or is the wrong type, this returns `None`.
   fn get_dynamic_metadata_number(&self, namespace: &str, key: &str) -> Option<f64>;
@@ -366,7 +365,6 @@
   ///
   /// Returns true if the operation is successful.
   fn set_dynamic_metadata_string(&mut self, namespace: &str, key: &str, value: &str) -> bool;
->>>>>>> 89351201
 }
 
 /// This implements the [`EnvoyHttpFilter`] trait with the given raw pointer to the Envoy HTTP
@@ -526,7 +524,6 @@
     }
   }
 
-<<<<<<< HEAD
   fn send_response(&mut self, status_code: u32, headers: Vec<(&str, &[u8])>, body: Option<&[u8]>) {
     let body_ptr = body.map(|s| s.as_ptr()).unwrap_or(std::ptr::null());
     let body_length = body.map(|s| s.len()).unwrap_or(0);
@@ -541,7 +538,10 @@
         headers.len(),
         body_ptr as *mut _,
         body_length,
-=======
+      )
+    }
+  }
+
   fn get_dynamic_metadata_number(&self, namespace: &str, key: &str) -> Option<f64> {
     let namespace_ptr = namespace.as_ptr();
     let namespace_size = namespace.len();
@@ -623,7 +623,6 @@
         key_size,
         value_ptr as *const _ as *mut _,
         value_size,
->>>>>>> 89351201
       )
     }
   }

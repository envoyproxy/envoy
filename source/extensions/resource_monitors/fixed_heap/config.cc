#include "extensions/resource_monitors/fixed_heap/config.h"

#include "envoy/registry/registry.h"

#include "common/protobuf/utility.h"

#include "extensions/resource_monitors/fixed_heap/fixed_heap_monitor.h"

namespace Envoy {
namespace Extensions {
namespace ResourceMonitors {
namespace FixedHeapMonitor {

Server::ResourceMonitorPtr FixedHeapMonitorFactory::createResourceMonitorFromProtoTyped(
    const envoy::config::resource_monitor::fixed_heap::v2alpha::FixedHeapConfig& config,
    Server::Configuration::ResourceMonitorFactoryContext& /*unused_context*/) {
  return std::make_unique<FixedHeapMonitor>(config);
}

/**
 * Static registration for the fixed heap resource monitor factory. @see RegistryFactory.
 */
<<<<<<< HEAD
// NOLINTNEXTLINE(fuchsia-statically-constructed-objects)
static Registry::RegisterFactory<FixedHeapMonitorFactory,
                                 Server::Configuration::ResourceMonitorFactory>
    registered_;
=======
REGISTER_FACTORY(FixedHeapMonitorFactory, Server::Configuration::ResourceMonitorFactory);
>>>>>>> 7725a97a

} // namespace FixedHeapMonitor
} // namespace ResourceMonitors
} // namespace Extensions
} // namespace Envoy<|MERGE_RESOLUTION|>--- conflicted
+++ resolved
@@ -20,14 +20,7 @@
 /**
  * Static registration for the fixed heap resource monitor factory. @see RegistryFactory.
  */
-<<<<<<< HEAD
-// NOLINTNEXTLINE(fuchsia-statically-constructed-objects)
-static Registry::RegisterFactory<FixedHeapMonitorFactory,
-                                 Server::Configuration::ResourceMonitorFactory>
-    registered_;
-=======
 REGISTER_FACTORY(FixedHeapMonitorFactory, Server::Configuration::ResourceMonitorFactory);
->>>>>>> 7725a97a
 
 } // namespace FixedHeapMonitor
 } // namespace ResourceMonitors

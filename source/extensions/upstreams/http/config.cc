#include "source/extensions/upstreams/http/config.h"

#include <chrono>
#include <memory>
#include <string>
#include <vector>

#include "envoy/config/cluster/v3/cluster.pb.h"
#include "envoy/config/core/v3/base.pb.h"
#include "envoy/extensions/http/header_validators/envoy_default/v3/header_validator.pb.h"
#include "envoy/http/header_validator_factory.h"
#include "envoy/upstream/upstream.h"

#include "source/common/config/utility.h"
#include "source/common/http/http1/settings.h"
#include "source/common/http/utility.h"
#include "source/common/protobuf/utility.h"

namespace Envoy {
namespace Extensions {
namespace Upstreams {
namespace Http {
namespace {

const envoy::config::core::v3::Http1ProtocolOptions&
getHttpOptions(const envoy::extensions::upstreams::http::v3::HttpProtocolOptions& options) {
  if (options.has_use_downstream_protocol_config()) {
    return options.use_downstream_protocol_config().http_protocol_options();
  }
  if (options.has_auto_config()) {
    return options.auto_config().http_protocol_options();
  }
  return options.explicit_http_config().http_protocol_options();
}

const envoy::config::core::v3::Http2ProtocolOptions&
getHttp2Options(const envoy::extensions::upstreams::http::v3::HttpProtocolOptions& options) {
  if (options.has_use_downstream_protocol_config()) {
    return options.use_downstream_protocol_config().http2_protocol_options();
  }
  if (options.has_auto_config()) {
    return options.auto_config().http2_protocol_options();
  }
  return options.explicit_http_config().http2_protocol_options();
}

const envoy::config::core::v3::Http3ProtocolOptions&
getHttp3Options(const envoy::extensions::upstreams::http::v3::HttpProtocolOptions& options) {
  if (options.has_use_downstream_protocol_config() &&
      options.use_downstream_protocol_config().has_http3_protocol_options()) {
    return options.use_downstream_protocol_config().http3_protocol_options();
  }
  if (options.has_auto_config()) {
    return options.auto_config().http3_protocol_options();
  }
  return options.explicit_http_config().http3_protocol_options();
}

bool useHttp2(const envoy::extensions::upstreams::http::v3::HttpProtocolOptions& options) {
  if (options.has_explicit_http_config() &&
      options.explicit_http_config().has_http2_protocol_options()) {
    return true;
  } else if (options.has_use_downstream_protocol_config() &&
             options.use_downstream_protocol_config().has_http2_protocol_options()) {
    return true;
  } else if (options.has_auto_config()) {
    return true;
  }
  return false;
}

bool useHttp3(const envoy::extensions::upstreams::http::v3::HttpProtocolOptions& options) {
  if (options.has_explicit_http_config() &&
      options.explicit_http_config().has_http3_protocol_options()) {
    return true;
  } else if (options.has_use_downstream_protocol_config() &&
             options.use_downstream_protocol_config().has_http3_protocol_options()) {
    return true;
  } else if (options.has_auto_config() && options.auto_config().has_http3_protocol_options()) {
    return true;
  }
  return false;
}

absl::optional<const envoy::config::core::v3::AlternateProtocolsCacheOptions>
getAlternateProtocolsCacheOptions(
    const envoy::extensions::upstreams::http::v3::HttpProtocolOptions& options,
    Server::Configuration::ServerFactoryContext& server_context) {
  if (options.has_auto_config() && options.auto_config().has_http3_protocol_options()) {
    if (!options.auto_config().has_alternate_protocols_cache_options()) {
      throwEnvoyExceptionOrPanic(
          fmt::format("alternate protocols cache must be configured when HTTP/3 "
                      "is enabled with auto_config"));
    }
    auto cache_options = options.auto_config().alternate_protocols_cache_options();
    if (cache_options.has_key_value_store_config() && server_context.options().concurrency() != 1) {
      throwEnvoyExceptionOrPanic(
          fmt::format("options has key value store but Envoy has concurrency = {} : {}",
                      server_context.options().concurrency(), cache_options.DebugString()));
    }

    return cache_options;
  }
  return absl::nullopt;
}

#ifdef ENVOY_ENABLE_UHV
Envoy::Http::HeaderValidatorFactoryPtr
makeHeaderValidatorFactory(const ::envoy::config::core::v3::TypedExtensionConfig& config,
                           Server::Configuration::ServerFactoryContext& server_context) {
  auto* factory =
      Envoy::Config::Utility::getFactory<Envoy::Http::HeaderValidatorFactoryConfig>(config);
  if (!factory) {
    throw EnvoyException(fmt::format("Header validator extension not found: '{}'", config.name()));
  }

  Envoy::Http::HeaderValidatorFactoryPtr header_validator_factory =
      factory->createFromProto(config.typed_config(), server_context);
  if (!header_validator_factory) {
    throw EnvoyException(
        fmt::format("Header validator extension could not be created: '{}'", config.name()));
  }
  return header_validator_factory;
}
#endif

Envoy::Http::HeaderValidatorFactoryPtr createHeaderValidatorFactory(
    [[maybe_unused]] const envoy::extensions::upstreams::http::v3::HttpProtocolOptions& options,
    [[maybe_unused]] Server::Configuration::ServerFactoryContext& server_context) {

  Envoy::Http::HeaderValidatorFactoryPtr header_validator_factory;
#ifdef ENVOY_ENABLE_UHV
  ::envoy::config::core::v3::TypedExtensionConfig legacy_header_validator_config;
  if (!options.has_header_validation_config()) {
    // If header validator is not configured ensure that the defaults match Envoy's original
    // behavior.
    ::envoy::extensions::http::header_validators::envoy_default::v3::HeaderValidatorConfig
        uhv_config;
    uhv_config.mutable_http1_protocol_options()->set_allow_chunked_length(
        getHttpOptions(options).allow_chunked_length());
    legacy_header_validator_config.set_name("default_envoy_uhv_from_legacy_settings");
    legacy_header_validator_config.mutable_typed_config()->PackFrom(uhv_config);
  }

  const ::envoy::config::core::v3::TypedExtensionConfig& header_validator_config =
      options.has_header_validation_config() ? options.header_validation_config()
                                             : legacy_header_validator_config;

<<<<<<< HEAD
  header_validator_factory = makeHeaderValidatorFactory(header_validator_config, server_context);
=======
  auto* factory = Envoy::Config::Utility::getFactory<Envoy::Http::HeaderValidatorFactoryConfig>(
      header_validator_config);
  if (!factory) {
    throwEnvoyExceptionOrPanic(
        fmt::format("Header validator extension not found: '{}'", header_validator_config.name()));
  }

  header_validator_factory =
      factory->createFromProto(header_validator_config.typed_config(), server_context);
  if (!header_validator_factory) {
    throwEnvoyExceptionOrPanic(fmt::format("Header validator extension could not be created: '{}'",
                                           header_validator_config.name()));
  }
>>>>>>> a71c76da
#else
  if (options.has_header_validation_config()) {
    throwEnvoyExceptionOrPanic(
        fmt::format("This Envoy binary does not support header validator extensions: '{}'",
                    options.header_validation_config().name()));
  }

  if (Runtime::runtimeFeatureEnabled(
          "envoy.reloadable_features.enable_universal_header_validator")) {
    throwEnvoyExceptionOrPanic(
        "Header validator can not be enabled since this Envoy binary does not support it.");
  }
#endif
  return header_validator_factory;
}

Envoy::Http::HeaderValidatorFactoryPtr createHeaderValidatorFactory(
    [[maybe_unused]] const envoy::config::core::v3::Http1ProtocolOptions& http1_settings,
    [[maybe_unused]] Server::Configuration::ServerFactoryContext& server_context) {

  Envoy::Http::HeaderValidatorFactoryPtr header_validator_factory;
#ifdef ENVOY_ENABLE_UHV
  ::envoy::config::core::v3::TypedExtensionConfig legacy_header_validator_config;
  // Create header validator configuration from legacy HTTP settings.
  ::envoy::extensions::http::header_validators::envoy_default::v3::HeaderValidatorConfig uhv_config;
  uhv_config.mutable_http1_protocol_options()->set_allow_chunked_length(
      http1_settings.allow_chunked_length());
  legacy_header_validator_config.set_name("default_envoy_uhv_from_legacy_http_settings");
  legacy_header_validator_config.mutable_typed_config()->PackFrom(uhv_config);

  header_validator_factory =
      makeHeaderValidatorFactory(legacy_header_validator_config, server_context);
#else
  if (Runtime::runtimeFeatureEnabled(
          "envoy.reloadable_features.enable_universal_header_validator")) {
    throw EnvoyException(
        "Header validator can not be enabled since this Envoy binary does not support it.");
  }
#endif
  return header_validator_factory;
}

} // namespace

uint64_t ProtocolOptionsConfigImpl::parseFeatures(const envoy::config::cluster::v3::Cluster& config,
                                                  const ProtocolOptionsConfigImpl& options) {
  uint64_t features = 0;

  if (options.use_http2_) {
    features |= Upstream::ClusterInfo::Features::HTTP2;
  }
  if (options.use_http3_) {
    features |= Upstream::ClusterInfo::Features::HTTP3;
  }
  if (options.use_downstream_protocol_) {
    features |= Upstream::ClusterInfo::Features::USE_DOWNSTREAM_PROTOCOL;
  }
  if (options.use_alpn_) {
    features |= Upstream::ClusterInfo::Features::USE_ALPN;
  }
  if (config.close_connections_on_host_health_failure()) {
    features |= Upstream::ClusterInfo::Features::CLOSE_CONNECTIONS_ON_HOST_HEALTH_FAILURE;
  }
  return features;
}

ProtocolOptionsConfigImpl::ProtocolOptionsConfigImpl(
    const envoy::extensions::upstreams::http::v3::HttpProtocolOptions& options,
    Server::Configuration::ServerFactoryContext& server_context)
    : http1_settings_(Envoy::Http::Http1::parseHttp1Settings(
          getHttpOptions(options), server_context.messageValidationVisitor())),
      http2_options_(Http2::Utility::initializeAndValidateOptions(getHttp2Options(options))),
      http3_options_(getHttp3Options(options)),
      common_http_protocol_options_(options.common_http_protocol_options()),
      upstream_http_protocol_options_(
          options.has_upstream_http_protocol_options()
              ? absl::make_optional<envoy::config::core::v3::UpstreamHttpProtocolOptions>(
                    options.upstream_http_protocol_options())
              : absl::nullopt),
      http_filters_(options.http_filters()),
      alternate_protocol_cache_options_(getAlternateProtocolsCacheOptions(options, server_context)),
      header_validator_factory_(createHeaderValidatorFactory(options, server_context)),
      use_downstream_protocol_(options.has_use_downstream_protocol_config()),
      use_http2_(useHttp2(options)), use_http3_(useHttp3(options)),
      use_alpn_(options.has_auto_config()) {}

ProtocolOptionsConfigImpl::ProtocolOptionsConfigImpl(
    const envoy::config::core::v3::Http1ProtocolOptions& http1_settings,
    const envoy::config::core::v3::Http2ProtocolOptions& http2_options,
    const envoy::config::core::v3::HttpProtocolOptions& common_options,
    const absl::optional<envoy::config::core::v3::UpstreamHttpProtocolOptions> upstream_options,
    bool use_downstream_protocol, bool use_http2,
    Server::Configuration::ServerFactoryContext& server_context)
    : http1_settings_(Envoy::Http::Http1::parseHttp1Settings(
          http1_settings, server_context.messageValidationVisitor())),
      http2_options_(Http2::Utility::initializeAndValidateOptions(http2_options)),
      common_http_protocol_options_(common_options),
      upstream_http_protocol_options_(upstream_options),
      header_validator_factory_(createHeaderValidatorFactory(http1_settings, server_context)),
      use_downstream_protocol_(use_downstream_protocol), use_http2_(use_http2) {}

LEGACY_REGISTER_FACTORY(ProtocolOptionsConfigFactory, Server::Configuration::ProtocolOptionsFactory,
                        "envoy.upstreams.http.http_protocol_options");
} // namespace Http
} // namespace Upstreams
} // namespace Extensions
} // namespace Envoy<|MERGE_RESOLUTION|>--- conflicted
+++ resolved
@@ -111,13 +111,14 @@
   auto* factory =
       Envoy::Config::Utility::getFactory<Envoy::Http::HeaderValidatorFactoryConfig>(config);
   if (!factory) {
-    throw EnvoyException(fmt::format("Header validator extension not found: '{}'", config.name()));
+    throwEnvoyExceptionOrPanic(
+      fmt::format("Header validator extension not found: '{}'", config.name()));
   }
 
   Envoy::Http::HeaderValidatorFactoryPtr header_validator_factory =
       factory->createFromProto(config.typed_config(), server_context);
   if (!header_validator_factory) {
-    throw EnvoyException(
+    throwEnvoyExceptionOrPanic(
         fmt::format("Header validator extension could not be created: '{}'", config.name()));
   }
   return header_validator_factory;
@@ -146,23 +147,7 @@
       options.has_header_validation_config() ? options.header_validation_config()
                                              : legacy_header_validator_config;
 
-<<<<<<< HEAD
   header_validator_factory = makeHeaderValidatorFactory(header_validator_config, server_context);
-=======
-  auto* factory = Envoy::Config::Utility::getFactory<Envoy::Http::HeaderValidatorFactoryConfig>(
-      header_validator_config);
-  if (!factory) {
-    throwEnvoyExceptionOrPanic(
-        fmt::format("Header validator extension not found: '{}'", header_validator_config.name()));
-  }
-
-  header_validator_factory =
-      factory->createFromProto(header_validator_config.typed_config(), server_context);
-  if (!header_validator_factory) {
-    throwEnvoyExceptionOrPanic(fmt::format("Header validator extension could not be created: '{}'",
-                                           header_validator_config.name()));
-  }
->>>>>>> a71c76da
 #else
   if (options.has_header_validation_config()) {
     throwEnvoyExceptionOrPanic(

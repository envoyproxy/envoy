#include "source/extensions/upstreams/http/http/config.h"

#include "source/extensions/upstreams/http/http/upstream_request.h"

namespace Envoy {
namespace Extensions {
namespace Upstreams {
namespace Http {
namespace Http {

using UpstreamProtocol = Envoy::Router::GenericConnPoolFactory::UpstreamProtocol;

Router::GenericConnPoolPtr HttpGenericConnPoolFactory::createGenericConnPool(
<<<<<<< HEAD
    Upstream::ThreadLocalCluster& thread_local_cluster, UpstreamProtocol,
    Upstream::ResourcePriority priority, absl::optional<Envoy::Http::Protocol> downstream_protocol,
    Upstream::LoadBalancerContext* ctx, const Protobuf::Message&) const {
  auto ret =
      std::make_unique<HttpConnPool>(thread_local_cluster, priority, downstream_protocol, ctx);
=======
    Upstream::HostConstSharedPtr host, Upstream::ThreadLocalCluster& thread_local_cluster,
    UpstreamProtocol, Upstream::ResourcePriority priority,
    absl::optional<Envoy::Http::Protocol> downstream_protocol,
    Upstream::LoadBalancerContext* ctx) const {
  auto ret = std::make_unique<HttpConnPool>(host, thread_local_cluster, priority,
                                            downstream_protocol, ctx);
>>>>>>> cf421002
  return (ret->valid() ? std::move(ret) : nullptr);
}

REGISTER_FACTORY(HttpGenericConnPoolFactory, Router::GenericConnPoolFactory);

} // namespace Http
} // namespace Http
} // namespace Upstreams
} // namespace Extensions
} // namespace Envoy<|MERGE_RESOLUTION|>--- conflicted
+++ resolved
@@ -11,20 +11,12 @@
 using UpstreamProtocol = Envoy::Router::GenericConnPoolFactory::UpstreamProtocol;
 
 Router::GenericConnPoolPtr HttpGenericConnPoolFactory::createGenericConnPool(
-<<<<<<< HEAD
-    Upstream::ThreadLocalCluster& thread_local_cluster, UpstreamProtocol,
-    Upstream::ResourcePriority priority, absl::optional<Envoy::Http::Protocol> downstream_protocol,
-    Upstream::LoadBalancerContext* ctx, const Protobuf::Message&) const {
-  auto ret =
-      std::make_unique<HttpConnPool>(thread_local_cluster, priority, downstream_protocol, ctx);
-=======
     Upstream::HostConstSharedPtr host, Upstream::ThreadLocalCluster& thread_local_cluster,
     UpstreamProtocol, Upstream::ResourcePriority priority,
     absl::optional<Envoy::Http::Protocol> downstream_protocol,
-    Upstream::LoadBalancerContext* ctx) const {
+    Upstream::LoadBalancerContext* ctx, const Protobuf::Message&) const {
   auto ret = std::make_unique<HttpConnPool>(host, thread_local_cluster, priority,
                                             downstream_protocol, ctx);
->>>>>>> cf421002
   return (ret->valid() ? std::move(ret) : nullptr);
 }
 

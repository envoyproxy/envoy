--- conflicted
+++ resolved
@@ -72,14 +72,7 @@
  * Static registration for the file based metadata Google gRPC credentials factory. @see
  * RegisterFactory.
  */
-<<<<<<< HEAD
-// NOLINTNEXTLINE(fuchsia-statically-constructed-objects)
-static Registry::RegisterFactory<FileBasedMetadataGrpcCredentialsFactory,
-                                 Grpc::GoogleGrpcCredentialsFactory>
-    file_based_metadata_google_grpc_credentials_registered_;
-=======
 REGISTER_FACTORY(FileBasedMetadataGrpcCredentialsFactory, Grpc::GoogleGrpcCredentialsFactory);
->>>>>>> 7725a97a
 
 } // namespace FileBasedMetadata
 } // namespace GrpcCredentials

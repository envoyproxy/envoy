#pragma once

#include <openssl/safestack.h>

#include <array>
#include <deque>
#include <functional>
#include <string>
#include <vector>

#include "envoy/network/transport_socket.h"
#include "envoy/ssl/context.h"
#include "envoy/ssl/context_config.h"
#include "envoy/ssl/private_key/private_key.h"
#include "envoy/ssl/ssl_socket_extended_info.h"
#include "envoy/stats/scope.h"
#include "envoy/stats/stats_macros.h"

#include "source/common/common/matchers.h"
#include "source/common/stats/symbol_table.h"
#include "source/extensions/transport_sockets/tls/cert_validator/cert_validator.h"
#include "source/extensions/transport_sockets/tls/context_manager_impl.h"
#include "source/extensions/transport_sockets/tls/ocsp/ocsp.h"
#include "source/extensions/transport_sockets/tls/stats.h"

#include "absl/synchronization/mutex.h"
#include "openssl/ssl.h"
#include "openssl/x509v3.h"

namespace Envoy {
#ifndef OPENSSL_IS_BORINGSSL
#error Envoy requires BoringSSL
#endif

namespace Extensions {
namespace TransportSockets {
namespace Tls {

struct TlsContext {
  // Each certificate specified for the context has its own SSL_CTX. `SSL_CTXs`
  // are identical with the exception of certificate material, and can be
  // safely substituted via SSL_set_SSL_CTX() during the
  // SSL_CTX_set_select_certificate_cb() callback following ClientHello.
  bssl::UniquePtr<SSL_CTX> ssl_ctx_;
  bssl::UniquePtr<X509> cert_chain_;
  std::string cert_chain_file_path_;
  Ocsp::OcspResponseWrapperPtr ocsp_response_;
  bool is_ecdsa_{};
  bool is_must_staple_{};
  Ssl::PrivateKeyMethodProviderSharedPtr private_key_method_provider_{};

  std::string getCertChainFileName() const { return cert_chain_file_path_; };
  bool isCipherEnabled(uint16_t cipher_id, uint16_t client_version);
  Envoy::Ssl::PrivateKeyMethodProviderSharedPtr getPrivateKeyMethodProvider() {
    return private_key_method_provider_;
  }
  void loadCertificateChain(const std::string& data, const std::string& data_path);
  void loadPrivateKey(const std::string& data, const std::string& data_path,
                      const std::string& password);
  void loadPkcs12(const std::string& data, const std::string& data_path,
                  const std::string& password);
  void checkPrivateKey(const bssl::UniquePtr<EVP_PKEY>& pkey, const std::string& key_path);
};

class ContextImpl : public virtual Envoy::Ssl::Context,
                    protected Logger::Loggable<Logger::Id::config> {
public:
  virtual bssl::UniquePtr<SSL> newSsl(const Network::TransportSocketOptionsConstSharedPtr& options);

  /**
   * Logs successful TLS handshake and updates stats.
   * @param ssl the connection to log
   */
  void logHandshake(SSL* ssl) const;

  SslStats& stats() { return stats_; }

  /**
   * The global SSL-library index used for storing a pointer to the SslExtendedSocketInfo
   * class in the SSL instance, for retrieval in callbacks.
   */
  static int sslExtendedSocketInfoIndex();

  static int sslSocketIndex();
  // Ssl::Context
  absl::optional<uint32_t> daysUntilFirstCertExpires() const override;
  Envoy::Ssl::CertificateDetailsPtr getCaCertInformation() const override;
  std::vector<Envoy::Ssl::CertificateDetailsPtr> getCertChainInformation() const override;
  absl::optional<uint64_t> secondsUntilFirstOcspResponseExpires() const override;

  std::vector<Ssl::PrivateKeyMethodProviderSharedPtr> getPrivateKeyMethodProviders();

  // TODO(danzh) remove when deprecate envoy.reloadable_features.tls_async_cert_validation
  bool verifyCertChain(X509& leaf_cert, STACK_OF(X509)& intermediates, std::string& error_details);

  // Validate cert asynchronously for a QUIC connection.
<<<<<<< HEAD
  ValidationResults
  customVerifyCertChainForQuic(STACK_OF(X509)& cert_chain, Ssl::ValidateResultCallbackPtr callback,
                               bool is_server,
                               const Network::TransportSocketOptions* transport_socket_options,
                               const CertValidator::ExtraValidationContext& validation_context);
=======
  ValidationResults customVerifyCertChainForQuic(
      STACK_OF(X509)& cert_chain, Ssl::ValidateResultCallbackPtr callback, bool is_server,
      const Network::TransportSocketOptionsConstSharedPtr& transport_socket_options,
      const CertValidator::ExtraValidationContext& validation_context);
>>>>>>> c4589506

  static void keylogCallback(const SSL* ssl, const char* line);

protected:
  friend class ContextImplPeer;

  ContextImpl(Stats::Scope& scope, const Envoy::Ssl::ContextConfig& config,
              TimeSource& time_source);

  /**
   * The global SSL-library index used for storing a pointer to the context
   * in the SSL instance, for retrieval in callbacks.
   */
  static int sslContextIndex();

  // A SSL_CTX_set_cert_verify_callback for custom cert validation.
  static int verifyCallback(X509_STORE_CTX* store_ctx, void* arg);

  // A SSL_CTX_set_custom_verify callback for asynchronous cert validation.
  static enum ssl_verify_result_t customVerifyCallback(SSL* ssl, uint8_t* out_alert);

  bool parseAndSetAlpn(const std::vector<std::string>& alpn, SSL& ssl);
  std::vector<uint8_t> parseAlpnProtocols(const std::string& alpn_protocols);

  void incCounter(const Stats::StatName name, absl::string_view value,
                  const Stats::StatName fallback) const;

  // Helper function to validate cert for TCP connections asynchronously.
<<<<<<< HEAD
  ValidationResults
  customVerifyCertChain(Envoy::Ssl::SslExtendedSocketInfo* extended_socket_info,
                        const Network::TransportSocketOptions* transport_socket_options, SSL* ssl,
                        uint8_t current_tls_alert);
=======
  ValidationResults customVerifyCertChain(
      Envoy::Ssl::SslExtendedSocketInfo* extended_socket_info,
      const Network::TransportSocketOptionsConstSharedPtr& transport_socket_options, SSL* ssl);
>>>>>>> c4589506

  // This is always non-empty, with the first context used for all new SSL
  // objects. For server contexts, once we have ClientHello, we
  // potentially switch to a different CertificateContext based on certificate
  // selection.
  std::vector<TlsContext> tls_contexts_;
  CertValidatorPtr cert_validator_;
  Stats::Scope& scope_;
  SslStats stats_;
  std::vector<uint8_t> parsed_alpn_protocols_;
  bssl::UniquePtr<X509> cert_chain_;
  std::string cert_chain_file_path_;
  TimeSource& time_source_;
  const unsigned tls_max_version_;
  mutable Stats::StatNameSetPtr stat_name_set_;
  const Stats::StatName unknown_ssl_cipher_;
  const Stats::StatName unknown_ssl_curve_;
  const Stats::StatName unknown_ssl_algorithm_;
  const Stats::StatName unknown_ssl_version_;
  const Stats::StatName ssl_ciphers_;
  const Stats::StatName ssl_versions_;
  const Stats::StatName ssl_curves_;
  const Stats::StatName ssl_sigalgs_;
  const Ssl::HandshakerCapabilities capabilities_;
  const Network::Address::IpList tls_keylog_local_;
  const Network::Address::IpList tls_keylog_remote_;
  AccessLog::AccessLogFileSharedPtr tls_keylog_file_;
};

using ContextImplSharedPtr = std::shared_ptr<ContextImpl>;

class ClientContextImpl : public ContextImpl, public Envoy::Ssl::ClientContext {
public:
  ClientContextImpl(Stats::Scope& scope, const Envoy::Ssl::ClientContextConfig& config,
                    TimeSource& time_source);

  bssl::UniquePtr<SSL>
  newSsl(const Network::TransportSocketOptionsConstSharedPtr& options) override;

private:
  int newSessionKey(SSL_SESSION* session);
  uint16_t parseSigningAlgorithmsForTest(const std::string& sigalgs);

  const std::string server_name_indication_;
  const bool allow_renegotiation_;
  const size_t max_session_keys_;
  absl::Mutex session_keys_mu_;
  std::deque<bssl::UniquePtr<SSL_SESSION>> session_keys_ ABSL_GUARDED_BY(session_keys_mu_);
  bool session_keys_single_use_{false};
};

enum class OcspStapleAction { Staple, NoStaple, Fail, ClientNotCapable };

class ServerContextImpl : public ContextImpl, public Envoy::Ssl::ServerContext {
public:
  ServerContextImpl(Stats::Scope& scope, const Envoy::Ssl::ServerContextConfig& config,
                    const std::vector<std::string>& server_names, TimeSource& time_source);

  // Select the TLS certificate context in SSL_CTX_set_select_certificate_cb() callback with
  // ClientHello details. This is made public for use by custom TLS extensions who want to
  // manually create and use this as a client hello callback.
  enum ssl_select_cert_result_t selectTlsContext(const SSL_CLIENT_HELLO* ssl_client_hello);

private:
  using SessionContextID = std::array<uint8_t, SSL_MAX_SSL_SESSION_ID_LENGTH>;

  int alpnSelectCallback(const unsigned char** out, unsigned char* outlen, const unsigned char* in,
                         unsigned int inlen);
  int sessionTicketProcess(SSL* ssl, uint8_t* key_name, uint8_t* iv, EVP_CIPHER_CTX* ctx,
                           HMAC_CTX* hmac_ctx, int encrypt);
  bool isClientEcdsaCapable(const SSL_CLIENT_HELLO* ssl_client_hello);
  bool isClientOcspCapable(const SSL_CLIENT_HELLO* ssl_client_hello);
  OcspStapleAction ocspStapleAction(const TlsContext& ctx, bool client_ocsp_capable);

  SessionContextID generateHashForSessionContextId(const std::vector<std::string>& server_names);

  const std::vector<Envoy::Ssl::ServerContextConfig::SessionTicketKey> session_ticket_keys_;
  const Ssl::ServerContextConfig::OcspStaplePolicy ocsp_staple_policy_;
};

} // namespace Tls
} // namespace TransportSockets
} // namespace Extensions
} // namespace Envoy<|MERGE_RESOLUTION|>--- conflicted
+++ resolved
@@ -94,18 +94,10 @@
   bool verifyCertChain(X509& leaf_cert, STACK_OF(X509)& intermediates, std::string& error_details);
 
   // Validate cert asynchronously for a QUIC connection.
-<<<<<<< HEAD
-  ValidationResults
-  customVerifyCertChainForQuic(STACK_OF(X509)& cert_chain, Ssl::ValidateResultCallbackPtr callback,
-                               bool is_server,
-                               const Network::TransportSocketOptions* transport_socket_options,
-                               const CertValidator::ExtraValidationContext& validation_context);
-=======
   ValidationResults customVerifyCertChainForQuic(
       STACK_OF(X509)& cert_chain, Ssl::ValidateResultCallbackPtr callback, bool is_server,
       const Network::TransportSocketOptionsConstSharedPtr& transport_socket_options,
       const CertValidator::ExtraValidationContext& validation_context);
->>>>>>> c4589506
 
   static void keylogCallback(const SSL* ssl, const char* line);
 
@@ -134,16 +126,9 @@
                   const Stats::StatName fallback) const;
 
   // Helper function to validate cert for TCP connections asynchronously.
-<<<<<<< HEAD
-  ValidationResults
-  customVerifyCertChain(Envoy::Ssl::SslExtendedSocketInfo* extended_socket_info,
-                        const Network::TransportSocketOptions* transport_socket_options, SSL* ssl,
-                        uint8_t current_tls_alert);
-=======
   ValidationResults customVerifyCertChain(
       Envoy::Ssl::SslExtendedSocketInfo* extended_socket_info,
       const Network::TransportSocketOptionsConstSharedPtr& transport_socket_options, SSL* ssl);
->>>>>>> c4589506
 
   // This is always non-empty, with the first context used for all new SSL
   // objects. For server contexts, once we have ClientHello, we

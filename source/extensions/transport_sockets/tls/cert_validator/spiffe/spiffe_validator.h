--- conflicted
+++ resolved
@@ -75,11 +75,7 @@
   bool verifyCertChainUsingTrustBundleStore(Ssl::SslExtendedSocketInfo* ssl_extended_info,
                                             X509& leaf_cert, STACK_OF(X509)* cert_chain,
                                             X509_VERIFY_PARAM* verify_param,
-<<<<<<< HEAD
-                                            std::string* error_details);
-=======
                                             std::string& error_details);
->>>>>>> 1c9bfcdd
 
   bool allow_expired_certificate_{false};
   std::vector<bssl::UniquePtr<X509>> ca_certs_;

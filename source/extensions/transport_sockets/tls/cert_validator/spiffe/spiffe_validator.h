#pragma once

#include <array>
#include <deque>
#include <functional>
#include <string>
#include <vector>

#include "envoy/common/pure.h"
#include "envoy/network/transport_socket.h"
#include "envoy/ssl/context.h"
#include "envoy/ssl/context_config.h"
#include "envoy/ssl/private_key/private_key.h"
#include "envoy/ssl/ssl_socket_extended_info.h"

#include "source/common/common/c_smart_ptr.h"
#include "source/common/common/matchers.h"
#include "source/common/stats/symbol_table.h"
#include "source/extensions/transport_sockets/tls/cert_validator/cert_validator.h"
#include "source/extensions/transport_sockets/tls/cert_validator/san_matcher.h"
#include "source/extensions/transport_sockets/tls/stats.h"

#include "openssl/ssl.h"
#include "openssl/x509v3.h"

namespace Envoy {
namespace Extensions {
namespace TransportSockets {
namespace Tls {

using X509StorePtr = CSmartPtr<X509_STORE, X509_STORE_free>;

class SPIFFEValidator : public CertValidator {
public:
  SPIFFEValidator(SslStats& stats, TimeSource& time_source)
      : stats_(stats), time_source_(time_source){};
  SPIFFEValidator(const Envoy::Ssl::CertificateValidationContextConfig* config, SslStats& stats,
                  TimeSource& time_source);
  ~SPIFFEValidator() override = default;

  // Tls::CertValidator
  void addClientValidationContext(SSL_CTX* context, bool require_client_cert) override;

  int doSynchronousVerifyCertChain(
      X509_STORE_CTX* store_ctx, Ssl::SslExtendedSocketInfo* ssl_extended_info, X509& leaf_cert,
      const Network::TransportSocketOptions* transport_socket_options) override;
  ValidationResults
  doVerifyCertChain(STACK_OF(X509)& cert_chain, Ssl::ValidateResultCallbackPtr callback,
                    Ssl::SslExtendedSocketInfo* ssl_extended_info,
<<<<<<< HEAD
                    const Network::TransportSocketOptions* transport_socket_options,
                    SSL_CTX& ssl_ctx,
                    const CertValidator::ExtraValidationContext& validation_context, bool is_server,
                    uint8_t current_tls_alert) override;
=======
                    const Network::TransportSocketOptionsConstSharedPtr& transport_socket_options,
                    SSL_CTX& ssl_ctx,
                    const CertValidator::ExtraValidationContext& validation_context,
                    bool is_server) override;
>>>>>>> c4589506

  int initializeSslContexts(std::vector<SSL_CTX*> contexts, bool provides_certificates) override;

  void updateDigestForSessionId(bssl::ScopedEVP_MD_CTX& md, uint8_t hash_buffer[EVP_MAX_MD_SIZE],
                                unsigned hash_length) override;

  absl::optional<uint32_t> daysUntilFirstCertExpires() const override;
  std::string getCaFileName() const override { return ca_file_name_; }
  Envoy::Ssl::CertificateDetailsPtr getCaCertInformation() const override;

  // Utility functions
  X509_STORE* getTrustBundleStore(X509* leaf_cert);
  static std::string extractTrustDomain(const std::string& san);
  static bool certificatePrecheck(X509* leaf_cert);
  absl::flat_hash_map<std::string, X509StorePtr>& trustBundleStores() {
    return trust_bundle_stores_;
  };

  bool matchSubjectAltName(X509& leaf_cert);

private:
  bool verifyCertChainUsingTrustBundleStore(Ssl::SslExtendedSocketInfo* ssl_extended_info,
                                            X509& leaf_cert, STACK_OF(X509)* cert_chain,
                                            X509_VERIFY_PARAM* verify_param,
<<<<<<< HEAD
                                            std::string* error_details, uint8_t* out_alert);
=======
                                            std::string* error_details);
>>>>>>> c4589506

  bool allow_expired_certificate_{false};
  std::vector<bssl::UniquePtr<X509>> ca_certs_;
  std::string ca_file_name_;
  std::vector<SanMatcherPtr> subject_alt_name_matchers_{};
  absl::flat_hash_map<std::string, X509StorePtr> trust_bundle_stores_;

  SslStats& stats_;
  TimeSource& time_source_;
};

} // namespace Tls
} // namespace TransportSockets
} // namespace Extensions
} // namespace Envoy<|MERGE_RESOLUTION|>--- conflicted
+++ resolved
@@ -47,17 +47,10 @@
   ValidationResults
   doVerifyCertChain(STACK_OF(X509)& cert_chain, Ssl::ValidateResultCallbackPtr callback,
                     Ssl::SslExtendedSocketInfo* ssl_extended_info,
-<<<<<<< HEAD
-                    const Network::TransportSocketOptions* transport_socket_options,
-                    SSL_CTX& ssl_ctx,
-                    const CertValidator::ExtraValidationContext& validation_context, bool is_server,
-                    uint8_t current_tls_alert) override;
-=======
                     const Network::TransportSocketOptionsConstSharedPtr& transport_socket_options,
                     SSL_CTX& ssl_ctx,
                     const CertValidator::ExtraValidationContext& validation_context,
                     bool is_server) override;
->>>>>>> c4589506
 
   int initializeSslContexts(std::vector<SSL_CTX*> contexts, bool provides_certificates) override;
 
@@ -82,11 +75,7 @@
   bool verifyCertChainUsingTrustBundleStore(Ssl::SslExtendedSocketInfo* ssl_extended_info,
                                             X509& leaf_cert, STACK_OF(X509)* cert_chain,
                                             X509_VERIFY_PARAM* verify_param,
-<<<<<<< HEAD
-                                            std::string* error_details, uint8_t* out_alert);
-=======
                                             std::string* error_details);
->>>>>>> c4589506
 
   bool allow_expired_certificate_{false};
   std::vector<bssl::UniquePtr<X509>> ca_certs_;

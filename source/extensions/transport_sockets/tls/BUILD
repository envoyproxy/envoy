load(
    "//bazel:envoy_build_system.bzl",
    "envoy_cc_extension",
    "envoy_cc_library",
    "envoy_extension_package",
)

licenses(["notice"])  # Apache 2

# Built-in TLS connection transport socket.

envoy_extension_package()

envoy_cc_extension(
    name = "config",
    srcs = ["config.cc"],
    hdrs = ["config.h"],
    security_posture = "robust_to_untrusted_downstream_and_upstream",
    # TLS is core functionality.
    visibility = ["//visibility:public"],
    deps = [
        ":ssl_socket_lib",
        "//include/envoy/network:transport_socket_interface",
        "//include/envoy/registry",
        "//include/envoy/server:transport_socket_config_interface",
        "//source/extensions/transport_sockets:well_known_names",
        "@envoy_api//envoy/extensions/transport_sockets/tls/v3:pkg_cc_proto",
    ],
)

envoy_cc_library(
    name = "ssl_handshaker_lib",
    srcs = ["ssl_handshaker.cc"],
    hdrs = ["ssl_handshaker.h"],
    external_deps = ["ssl"],
    deps = [
        ":context_lib",
        ":utility_lib",
        "//include/envoy/network:connection_interface",
        "//include/envoy/network:transport_socket_interface",
        "//include/envoy/ssl:handshaker_interface",
        "//include/envoy/ssl:ssl_socket_extended_info_interface",
        "//include/envoy/ssl:ssl_socket_state",
        "//include/envoy/ssl/private_key:private_key_callbacks_interface",
        "//include/envoy/ssl/private_key:private_key_interface",
        "//include/envoy/stats:stats_macros",
        "//source/common/common:assert_lib",
        "//source/common/common:empty_string",
        "//source/common/common:minimal_logger_lib",
        "//source/common/common:thread_annotations",
        "//source/common/http:headers_lib",
    ],
)

envoy_cc_library(
    name = "io_handle_bio_lib",
    srcs = ["io_handle_bio.cc"],
    hdrs = ["io_handle_bio.h"],
    external_deps = ["ssl"],
    deps = [
        "//include/envoy/buffer:buffer_interface",
        "//include/envoy/network:io_handle_interface",
    ],
)

envoy_cc_library(
    name = "ssl_socket_lib",
    srcs = ["ssl_socket.cc"],
    hdrs = ["ssl_socket.h"],
    external_deps = [
        "abseil_hash",
        "abseil_node_hash_map",
        "abseil_optional",
        "abseil_synchronization",
        "ssl",
    ],
    # TLS is core functionality.
    visibility = ["//visibility:public"],
    deps = [
        ":context_config_lib",
        ":context_lib",
        ":io_handle_bio_lib",
        ":ssl_handshaker_lib",
        ":utility_lib",
        "//include/envoy/network:connection_interface",
        "//include/envoy/network:transport_socket_interface",
        "//include/envoy/ssl:handshaker_interface",
        "//include/envoy/ssl:ssl_socket_extended_info_interface",
        "//include/envoy/ssl:ssl_socket_state",
        "//include/envoy/ssl/private_key:private_key_callbacks_interface",
        "//include/envoy/ssl/private_key:private_key_interface",
        "//include/envoy/stats:stats_macros",
        "//source/common/common:assert_lib",
        "//source/common/common:empty_string",
        "//source/common/common:minimal_logger_lib",
        "//source/common/common:thread_annotations",
        "//source/common/http:headers_lib",
    ],
)

envoy_cc_library(
    name = "context_config_lib",
    srcs = ["context_config_impl.cc"],
    hdrs = ["context_config_impl.h"],
    external_deps = [
        "ssl",
    ],
    # TLS is core functionality.
    visibility = ["//visibility:public"],
    deps = [
        ":ssl_handshaker_lib",
        "//include/envoy/secret:secret_callbacks_interface",
        "//include/envoy/secret:secret_provider_interface",
        "//include/envoy/server:transport_socket_config_interface",
        "//include/envoy/ssl:context_config_interface",
        "//source/common/common:assert_lib",
        "//source/common/common:empty_string",
        "//source/common/common:matchers_lib",
        "//source/common/config:datasource_lib",
        "//source/common/json:json_loader_lib",
        "//source/common/protobuf:utility_lib",
        "//source/common/secret:sds_api_lib",
        "//source/common/ssl:certificate_validation_context_config_impl_lib",
        "//source/common/ssl:tls_certificate_config_impl_lib",
        "@envoy_api//envoy/extensions/transport_sockets/tls/v3:pkg_cc_proto",
    ],
)

envoy_cc_library(
    name = "context_lib",
    srcs = [
        "context_impl.cc",
        "context_manager_impl.cc",
    ],
    hdrs = [
        "context_impl.h",
        "context_manager_impl.h",
    ],
    external_deps = [
        "abseil_node_hash_set",
        "abseil_synchronization",
        "ssl",
    ],
    # TLS is core functionality.
    visibility = ["//visibility:public"],
    deps = [
        ":utility_lib",
        "//include/envoy/ssl:context_config_interface",
        "//include/envoy/ssl:context_interface",
        "//include/envoy/ssl:context_manager_interface",
        "//include/envoy/ssl:ssl_socket_extended_info_interface",
        "//include/envoy/ssl/private_key:private_key_interface",
        "//include/envoy/stats:stats_interface",
        "//include/envoy/stats:stats_macros",
        "//source/common/common:assert_lib",
        "//source/common/common:base64_lib",
        "//source/common/common:hex_lib",
        "//source/common/common:utility_lib",
        "//source/common/network:address_lib",
        "//source/common/protobuf:utility_lib",
        "//source/common/runtime:runtime_features_lib",
        "//source/common/stats:symbol_table_lib",
        "//source/common/stats:utility_lib",
        "//source/extensions/transport_sockets/tls/ocsp:ocsp_lib",
        "//source/extensions/transport_sockets/tls/private_key:private_key_manager_lib",
        "@envoy_api//envoy/admin/v3:pkg_cc_proto",
        "@envoy_api//envoy/type/matcher/v3:pkg_cc_proto",
    ],
)

envoy_cc_library(
    name = "utility_lib",
    srcs = ["utility.cc"],
    hdrs = ["utility.h"],
    external_deps = [
        "ssl",
    ],
    deps = [
        "//source/common/common:assert_lib",
<<<<<<< HEAD
        "//source/common/common:safe_memcpy_lib",
=======
        "//source/common/common:empty_string",
>>>>>>> 44b5cb7e
        "//source/common/common:utility_lib",
        "//source/common/network:address_lib",
    ],
)<|MERGE_RESOLUTION|>--- conflicted
+++ resolved
@@ -177,11 +177,8 @@
     ],
     deps = [
         "//source/common/common:assert_lib",
-<<<<<<< HEAD
+        "//source/common/common:empty_string",
         "//source/common/common:safe_memcpy_lib",
-=======
-        "//source/common/common:empty_string",
->>>>>>> 44b5cb7e
         "//source/common/common:utility_lib",
         "//source/common/network:address_lib",
     ],

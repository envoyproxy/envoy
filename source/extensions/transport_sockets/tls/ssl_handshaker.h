#pragma once

#include <cstdint>

#include "envoy/network/connection.h"
#include "envoy/network/transport_socket.h"
#include "envoy/secret/secret_callbacks.h"
#include "envoy/server/options.h"
#include "envoy/ssl/handshaker.h"
#include "envoy/ssl/private_key/private_key_callbacks.h"
#include "envoy/ssl/ssl_socket_extended_info.h"
#include "envoy/ssl/ssl_socket_state.h"
#include "envoy/stats/scope.h"
#include "envoy/stats/stats_macros.h"

#include "source/common/common/logger.h"
#include "source/extensions/transport_sockets/tls/connection_info_impl_base.h"
#include "source/extensions/transport_sockets/tls/utility.h"

#include "absl/container/node_hash_map.h"
#include "absl/synchronization/mutex.h"
#include "absl/types/optional.h"
#include "openssl/ssl.h"

namespace Envoy {
namespace Extensions {
namespace TransportSockets {
namespace Tls {

class SslExtendedSocketInfoImpl : public Envoy::Ssl::SslExtendedSocketInfo {
public:
  void setCertificateValidationStatus(Envoy::Ssl::ClientValidationStatus validated) override;
  Envoy::Ssl::ClientValidationStatus certificateValidationStatus() const override;

private:
  Envoy::Ssl::ClientValidationStatus certificate_validation_status_{
      Envoy::Ssl::ClientValidationStatus::NotValidated};
};

class SslHandshakerImpl : public ConnectionInfoImplBase,
                          public Ssl::Handshaker,
                          protected Logger::Loggable<Logger::Id::connection> {
public:
  SslHandshakerImpl(bssl::UniquePtr<SSL> ssl, int ssl_extended_socket_info_index,
                    Ssl::HandshakeCallbacks* handshake_callbacks);

  // Ssl::ConnectionInfo
  bool peerCertificateValidated() const override;
<<<<<<< HEAD
  absl::Span<const std::string> uriSanLocalCertificate() const override;
  const std::string& sha256PeerCertificateDigest() const override;
  const std::string& sha1PeerCertificateDigest() const override;
  const std::string& serialNumberPeerCertificate() const override;
  const std::string& issuerPeerCertificate() const override;
  const std::string& subjectPeerCertificate() const override;
  const std::string& subjectLocalCertificate() const override;
  absl::Span<const std::string> uriSanPeerCertificate() const override;
  const std::string& urlEncodedPemEncodedPeerCertificate() const override;
  const std::string& urlEncodedPemEncodedPeerCertificateChain() const override;
  absl::Span<const std::string> dnsSansPeerCertificate() const override;
  absl::Span<const std::string> dnsSansLocalCertificate() const override;
  absl::optional<SystemTime> validFromPeerCertificate() const override;
  absl::optional<SystemTime> expirationPeerCertificate() const override;
  const std::string& sessionId() const override;
  uint16_t ciphersuiteId() const override;
  std::string ciphersuiteString() const override;
  const std::string& tlsVersion() const override;
  const std::string& requestedServerName() const override;
=======

  // ConnectionInfoImplBase
  SSL* ssl() const override { return ssl_.get(); }
>>>>>>> 400564b1

  // Ssl::Handshaker
  Network::PostIoAction doHandshake() override;

  Ssl::SocketState state() const { return state_; }
  void setState(Ssl::SocketState state) { state_ = state; }
  Ssl::HandshakeCallbacks* handshakeCallbacks() { return handshake_callbacks_; }

  bssl::UniquePtr<SSL> ssl_;

private:
  Ssl::HandshakeCallbacks* handshake_callbacks_;

  Ssl::SocketState state_;
  mutable SslExtendedSocketInfoImpl extended_socket_info_;
  mutable std::string cached_sni_;
};

using SslHandshakerImplSharedPtr = std::shared_ptr<SslHandshakerImpl>;

class HandshakerFactoryContextImpl : public Ssl::HandshakerFactoryContext {
public:
  HandshakerFactoryContextImpl(Api::Api& api, const Server::Options& options,
                               absl::string_view alpn_protocols)
      : api_(api), options_(options), alpn_protocols_(alpn_protocols) {}

  // HandshakerFactoryContext
  Api::Api& api() override { return api_; }
  const Server::Options& options() const override { return options_; }
  absl::string_view alpnProtocols() const override { return alpn_protocols_; }

private:
  Api::Api& api_;
  const Server::Options& options_;
  const std::string alpn_protocols_;
};

class HandshakerFactoryImpl : public Ssl::HandshakerFactory {
public:
  std::string name() const override { return "envoy.default_tls_handshaker"; }

  ProtobufTypes::MessagePtr createEmptyConfigProto() override {
    return ProtobufTypes::MessagePtr{new Envoy::ProtobufWkt::Struct()};
  }

  Ssl::HandshakerFactoryCb createHandshakerCb(const Protobuf::Message&,
                                              Ssl::HandshakerFactoryContext&,
                                              ProtobufMessage::ValidationVisitor&) override {
    // The default HandshakerImpl doesn't take a config or use the HandshakerFactoryContext.
    return [](bssl::UniquePtr<SSL> ssl, int ssl_extended_socket_info_index,
              Ssl::HandshakeCallbacks* handshake_callbacks) {
      return std::make_shared<SslHandshakerImpl>(std::move(ssl), ssl_extended_socket_info_index,
                                                 handshake_callbacks);
    };
  }

  Ssl::HandshakerCapabilities capabilities() const override {
    // The default handshaker impl requires Envoy to handle all enumerated behaviors.
    return Ssl::HandshakerCapabilities{};
  }

  Ssl::SslCtxCb sslctxCb(Ssl::HandshakerFactoryContext&) const override {
    // The default handshaker impl doesn't additionally modify SSL_CTX.
    return nullptr;
  }

  static HandshakerFactory* getDefaultHandshakerFactory() {
    static HandshakerFactoryImpl default_handshaker_factory;
    return &default_handshaker_factory;
  }
};

} // namespace Tls
} // namespace TransportSockets
} // namespace Extensions
} // namespace Envoy<|MERGE_RESOLUTION|>--- conflicted
+++ resolved
@@ -46,31 +46,11 @@
 
   // Ssl::ConnectionInfo
   bool peerCertificateValidated() const override;
-<<<<<<< HEAD
-  absl::Span<const std::string> uriSanLocalCertificate() const override;
-  const std::string& sha256PeerCertificateDigest() const override;
-  const std::string& sha1PeerCertificateDigest() const override;
-  const std::string& serialNumberPeerCertificate() const override;
-  const std::string& issuerPeerCertificate() const override;
-  const std::string& subjectPeerCertificate() const override;
-  const std::string& subjectLocalCertificate() const override;
-  absl::Span<const std::string> uriSanPeerCertificate() const override;
-  const std::string& urlEncodedPemEncodedPeerCertificate() const override;
-  const std::string& urlEncodedPemEncodedPeerCertificateChain() const override;
-  absl::Span<const std::string> dnsSansPeerCertificate() const override;
-  absl::Span<const std::string> dnsSansLocalCertificate() const override;
-  absl::optional<SystemTime> validFromPeerCertificate() const override;
-  absl::optional<SystemTime> expirationPeerCertificate() const override;
-  const std::string& sessionId() const override;
-  uint16_t ciphersuiteId() const override;
-  std::string ciphersuiteString() const override;
-  const std::string& tlsVersion() const override;
+
   const std::string& requestedServerName() const override;
-=======
 
   // ConnectionInfoImplBase
   SSL* ssl() const override { return ssl_.get(); }
->>>>>>> 400564b1
 
   // Ssl::Handshaker
   Network::PostIoAction doHandshake() override;

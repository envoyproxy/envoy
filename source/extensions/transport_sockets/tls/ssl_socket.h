--- conflicted
+++ resolved
@@ -109,12 +109,9 @@
   Network::TransportSocketPtr
   createTransportSocket(Network::TransportSocketOptionsSharedPtr options) const override;
   bool implementsSecureTransport() const override;
-<<<<<<< HEAD
   bool usesProxyProtocolOptions() const override { return false; }
+  bool isReady() const override;
 
-=======
-  bool isReady() const override;
->>>>>>> a68755d7
   // Secret::SecretCallbacks
   void onAddOrUpdateSecret() override;
 
@@ -138,12 +135,9 @@
   Network::TransportSocketPtr
   createTransportSocket(Network::TransportSocketOptionsSharedPtr options) const override;
   bool implementsSecureTransport() const override;
-<<<<<<< HEAD
   bool usesProxyProtocolOptions() const override { return false; }
+  bool isReady() const override;
 
-=======
-  bool isReady() const override;
->>>>>>> a68755d7
   // Secret::SecretCallbacks
   void onAddOrUpdateSecret() override;
 

#include "extensions/transport_sockets/tls/ssl_socket.h"

#include "envoy/stats/scope.h"

#include "common/common/assert.h"
#include "common/common/empty_string.h"
#include "common/common/hex.h"
#include "common/http/headers.h"

#include "extensions/transport_sockets/tls/utility.h"

#include "absl/strings/str_replace.h"
#include "openssl/err.h"
#include "openssl/x509v3.h"

using Envoy::Network::PostIoAction;

namespace Envoy {
namespace Extensions {
namespace TransportSockets {
namespace Tls {

namespace {

constexpr absl::string_view NotReadyReason{"TLS error: Secret is not supplied by SDS"};

// This SslSocket will be used when SSL secret is not fetched from SDS server.
class NotReadySslSocket : public Network::TransportSocket {
public:
  // Network::TransportSocket
  void setTransportSocketCallbacks(Network::TransportSocketCallbacks&) override {}
  std::string protocol() const override { return EMPTY_STRING; }
  absl::string_view failureReason() const override { return NotReadyReason; }
  bool canFlushClose() override { return true; }
  void closeSocket(Network::ConnectionEvent) override {}
  Network::IoResult doRead(Buffer::Instance&) override { return {PostIoAction::Close, 0, false}; }
  Network::IoResult doWrite(Buffer::Instance&, bool) override {
    return {PostIoAction::Close, 0, false};
  }
  void onConnected() override {}
  Ssl::ConnectionInfoConstSharedPtr ssl() const override { return nullptr; }
};
} // namespace

SslSocket::SslSocket(Envoy::Ssl::ContextSharedPtr ctx, InitialState state,
                     const Network::TransportSocketOptionsSharedPtr& transport_socket_options)
    : transport_socket_options_(transport_socket_options),
      ctx_(std::dynamic_pointer_cast<ContextImpl>(ctx)), state_(SocketState::PreHandshake) {
  bssl::UniquePtr<SSL> ssl = ctx_->newSsl(transport_socket_options_.get());
  info_ = std::make_shared<SslSocketInfo>(std::move(ssl), ctx_);

  if (state == InitialState::Client) {
    SSL_set_connect_state(rawSsl());
  } else {
    ASSERT(state == InitialState::Server);
    SSL_set_accept_state(rawSsl());
  }
}

void SslSocket::setTransportSocketCallbacks(Network::TransportSocketCallbacks& callbacks) {
  ASSERT(!callbacks_);
  callbacks_ = &callbacks;

  // Associate this SSL connection with all the certificates (with their potentially different
  // private key methods).
  for (auto const& provider : ctx_->getPrivateKeyMethodProviders()) {
    provider->registerPrivateKeyMethod(rawSsl(), *this, callbacks_->connection().dispatcher());
  }

  BIO* bio = BIO_new_socket(callbacks_->ioHandle().fd(), 0);
  SSL_set_bio(rawSsl(), bio, bio);
}

SslSocket::ReadResult SslSocket::sslReadIntoSlice(Buffer::RawSlice& slice) {
  ReadResult result;
  uint8_t* mem = static_cast<uint8_t*>(slice.mem_);
  size_t remaining = slice.len_;
  while (remaining > 0) {
    int rc = SSL_read(rawSsl(), mem, remaining);
    ENVOY_CONN_LOG(trace, "ssl read returns: {}", callbacks_->connection(), rc);
    if (rc > 0) {
      ASSERT(static_cast<size_t>(rc) <= remaining);
      mem += rc;
      remaining -= rc;
      result.commit_slice_ = true;
    } else {
      result.error_ = absl::make_optional<int>(rc);
      break;
    }
  }

  if (result.commit_slice_) {
    slice.len_ -= remaining;
  }
  return result;
}

Network::IoResult SslSocket::doRead(Buffer::Instance& read_buffer) {
  if (state_ != SocketState::HandshakeComplete && state_ != SocketState::ShutdownSent) {
    PostIoAction action = doHandshake();
    if (action == PostIoAction::Close || state_ != SocketState::HandshakeComplete) {
      // end_stream is false because either a hard error occurred (action == Close) or
      // the handshake isn't complete, so a half-close cannot occur yet.
      return {action, 0, false};
    }
  }

  bool keep_reading = true;
  bool end_stream = false;
  PostIoAction action = PostIoAction::KeepOpen;
  uint64_t bytes_read = 0;
  while (keep_reading) {
    // We use 2 slices here so that we can use the remainder of an existing buffer chain element
    // if there is extra space. 16K read is arbitrary and can be tuned later.
    Buffer::RawSlice slices[2];
    uint64_t slices_to_commit = 0;
    uint64_t num_slices = read_buffer.reserve(16384, slices, 2);
    for (uint64_t i = 0; i < num_slices; i++) {
      auto result = sslReadIntoSlice(slices[i]);
      if (result.commit_slice_) {
        slices_to_commit++;
        bytes_read += slices[i].len_;
      }
      if (result.error_.has_value()) {
        keep_reading = false;
        int err = SSL_get_error(rawSsl(), result.error_.value());
        switch (err) {
        case SSL_ERROR_WANT_READ:
          break;
        case SSL_ERROR_ZERO_RETURN:
          end_stream = true;
          break;
        case SSL_ERROR_WANT_WRITE:
        // Renegotiation has started. We don't handle renegotiation so just fall through.
        default:
          drainErrorQueue();
          action = PostIoAction::Close;
          break;
        }

        break;
      }
    }

    if (slices_to_commit > 0) {
      read_buffer.commit(slices, slices_to_commit);
      if (callbacks_->shouldDrainReadBuffer()) {
        callbacks_->setReadBufferReady();
        keep_reading = false;
      }
    }
  }

  ENVOY_CONN_LOG(trace, "ssl read {} bytes", callbacks_->connection(), bytes_read);

  return {action, bytes_read, end_stream};
}

void SslSocket::onPrivateKeyMethodComplete() {
  ASSERT(isThreadSafe());
  ASSERT(state_ == SocketState::HandshakeInProgress);

  // Resume handshake.
  PostIoAction action = doHandshake();
  if (action == PostIoAction::Close) {
    ENVOY_CONN_LOG(debug, "async handshake completion error", callbacks_->connection());
    callbacks_->connection().close(Network::ConnectionCloseType::FlushWrite);
  }
}

PostIoAction SslSocket::doHandshake() {
  ASSERT(state_ != SocketState::HandshakeComplete && state_ != SocketState::ShutdownSent);
  int rc = SSL_do_handshake(rawSsl());
  if (rc == 1) {
    ENVOY_CONN_LOG(debug, "handshake complete", callbacks_->connection());
    state_ = SocketState::HandshakeComplete;
    ctx_->logHandshake(rawSsl());
    callbacks_->raiseEvent(Network::ConnectionEvent::Connected);

    // It's possible that we closed during the handshake callback.
    return callbacks_->connection().state() == Network::Connection::State::Open
               ? PostIoAction::KeepOpen
               : PostIoAction::Close;
  } else {
    int err = SSL_get_error(rawSsl(), rc);
    switch (err) {
    case SSL_ERROR_WANT_READ:
    case SSL_ERROR_WANT_WRITE:
      ENVOY_CONN_LOG(debug, "handshake expecting {}", callbacks_->connection(),
                     err == SSL_ERROR_WANT_READ ? "read" : "write");
      return PostIoAction::KeepOpen;
    case SSL_ERROR_WANT_PRIVATE_KEY_OPERATION:
      ENVOY_CONN_LOG(debug, "handshake continued asynchronously", callbacks_->connection());
      state_ = SocketState::HandshakeInProgress;
      return PostIoAction::KeepOpen;
    default:
      ENVOY_CONN_LOG(debug, "handshake error: {}", callbacks_->connection(), err);
      drainErrorQueue();
      return PostIoAction::Close;
    }
  }
}

void SslSocket::drainErrorQueue() {
  bool saw_error = false;
  bool saw_counted_error = false;
  while (uint64_t err = ERR_get_error()) {
    if (ERR_GET_LIB(err) == ERR_LIB_SSL) {
      if (ERR_GET_REASON(err) == SSL_R_PEER_DID_NOT_RETURN_A_CERTIFICATE) {
        ctx_->stats().fail_verify_no_cert_.inc();
        saw_counted_error = true;
      } else if (ERR_GET_REASON(err) == SSL_R_CERTIFICATE_VERIFY_FAILED) {
        saw_counted_error = true;
      }
    }
    saw_error = true;

    if (failure_reason_.empty()) {
      failure_reason_ = "TLS error:";
    }
    failure_reason_.append(absl::StrCat(" ", err, ":", ERR_lib_error_string(err), ":",
                                        ERR_func_error_string(err), ":",
                                        ERR_reason_error_string(err)));
  }
  ENVOY_CONN_LOG(debug, "{}", callbacks_->connection(), failure_reason_);
  if (saw_error && !saw_counted_error) {
    ctx_->stats().connection_error_.inc();
  }
}

Network::IoResult SslSocket::doWrite(Buffer::Instance& write_buffer, bool end_stream) {
  ASSERT(state_ != SocketState::ShutdownSent || write_buffer.length() == 0);
  if (state_ != SocketState::HandshakeComplete && state_ != SocketState::ShutdownSent) {
    PostIoAction action = doHandshake();
    if (action == PostIoAction::Close || state_ != SocketState::HandshakeComplete) {
      return {action, 0, false};
    }
  }

  uint64_t bytes_to_write;
  if (bytes_to_retry_) {
    bytes_to_write = bytes_to_retry_;
    bytes_to_retry_ = 0;
  } else {
    bytes_to_write = std::min(write_buffer.length(), static_cast<uint64_t>(16384));
  }

  uint64_t total_bytes_written = 0;
  while (bytes_to_write > 0) {
    // TODO(mattklein123): As it relates to our fairness efforts, we might want to limit the number
    // of iterations of this loop, either by pure iterations, bytes written, etc.

    // SSL_write() requires that if a previous call returns SSL_ERROR_WANT_WRITE, we need to call
    // it again with the same parameters. This is done by tracking last write size, but not write
    // data, since linearize() will return the same undrained data anyway.
    ASSERT(bytes_to_write <= write_buffer.length());
    int rc = SSL_write(rawSsl(), write_buffer.linearize(bytes_to_write), bytes_to_write);
    ENVOY_CONN_LOG(trace, "ssl write returns: {}", callbacks_->connection(), rc);
    if (rc > 0) {
      ASSERT(rc == static_cast<int>(bytes_to_write));
      total_bytes_written += rc;
      write_buffer.drain(rc);
      bytes_to_write = std::min(write_buffer.length(), static_cast<uint64_t>(16384));
    } else {
      int err = SSL_get_error(rawSsl(), rc);
      switch (err) {
      case SSL_ERROR_WANT_WRITE:
        bytes_to_retry_ = bytes_to_write;
        break;
      case SSL_ERROR_WANT_READ:
      // Renegotiation has started. We don't handle renegotiation so just fall through.
      default:
        drainErrorQueue();
        return {PostIoAction::Close, total_bytes_written, false};
      }

      break;
    }
  }

  if (write_buffer.length() == 0 && end_stream) {
    shutdownSsl();
  }

  return {PostIoAction::KeepOpen, total_bytes_written, false};
}

void SslSocket::onConnected() { ASSERT(state_ == SocketState::PreHandshake); }

Ssl::ConnectionInfoConstSharedPtr SslSocket::ssl() const { return info_; }

void SslSocket::shutdownSsl() {
  ASSERT(state_ != SocketState::PreHandshake);
  if (state_ != SocketState::ShutdownSent &&
      callbacks_->connection().state() != Network::Connection::State::Closed) {
    int rc = SSL_shutdown(rawSsl());
    ENVOY_CONN_LOG(debug, "SSL shutdown: rc={}", callbacks_->connection(), rc);
    drainErrorQueue();
    state_ = SocketState::ShutdownSent;
  }
}

void SslExtendedSocketInfoImpl::setCertificateValidationStatus(
    Envoy::Ssl::ClientValidationStatus validated) {
  certificate_validation_status_ = validated;
}

Envoy::Ssl::ClientValidationStatus SslExtendedSocketInfoImpl::certificateValidationStatus() const {
  return certificate_validation_status_;
}

SslSocketInfo::SslSocketInfo(bssl::UniquePtr<SSL> ssl, ContextImplSharedPtr ctx)
    : ssl_(std::move(ssl)) {
  SSL_set_ex_data(ssl_.get(), ctx->sslExtendedSocketInfoIndex(), &(this->extended_socket_info_));
}

bool SslSocketInfo::peerCertificatePresented() const {
<<<<<<< HEAD
  const STACK_OF(CRYPTO_BUFFER)* chain = SSL_get0_peer_certificates(ssl_.get());
  return chain != nullptr && sk_CRYPTO_BUFFER_num(chain) > 0;
=======
  bssl::UniquePtr<X509> cert(SSL_get_peer_certificate(ssl()));
  return cert != nullptr;
>>>>>>> d58f7025
}

bool SslSocketInfo::peerCertificateValidated() const {
  return extended_socket_info_.certificateValidationStatus() ==
         Envoy::Ssl::ClientValidationStatus::Validated;
}

absl::Span<const std::string> SslSocketInfo::uriSanLocalCertificate() const {
  if (!cached_uri_san_local_certificate_.empty()) {
    return cached_uri_san_local_certificate_;
  }

<<<<<<< HEAD
  if (!getX509Certificate()) {
=======
  // The cert object is not owned.
  X509* cert = SSL_get_certificate(ssl());
  if (!cert) {
>>>>>>> d58f7025
    ASSERT(cached_uri_san_local_certificate_.empty());
    return cached_uri_san_local_certificate_;
  }
  cached_uri_san_local_certificate_ = Utility::getSubjectAltNames(*getX509Certificate(), GEN_URI);
  return cached_uri_san_local_certificate_;
}

absl::Span<const std::string> SslSocketInfo::dnsSansLocalCertificate() const {
  if (!cached_dns_san_local_certificate_.empty()) {
    return cached_dns_san_local_certificate_;
  }

<<<<<<< HEAD
  if (!getX509Certificate()) {
=======
  X509* cert = SSL_get_certificate(ssl());
  if (!cert) {
>>>>>>> d58f7025
    ASSERT(cached_dns_san_local_certificate_.empty());
    return cached_dns_san_local_certificate_;
  }
  cached_dns_san_local_certificate_ = Utility::getSubjectAltNames(*getX509Certificate(), GEN_DNS);
  return cached_dns_san_local_certificate_;
}

const std::string& SslSocketInfo::sha256PeerCertificateDigest() const {
  if (!cached_sha_256_peer_certificate_digest_.empty()) {
    return cached_sha_256_peer_certificate_digest_;
  }
<<<<<<< HEAD
  const STACK_OF(CRYPTO_BUFFER)* chain = SSL_get0_peer_certificates(ssl_.get());
  if (!chain || sk_CRYPTO_BUFFER_num(chain) == 0) {
=======
  bssl::UniquePtr<X509> cert(SSL_get_peer_certificate(ssl()));
  if (!cert) {
>>>>>>> d58f7025
    ASSERT(cached_sha_256_peer_certificate_digest_.empty());
    return cached_sha_256_peer_certificate_digest_;
  }
  CRYPTO_BUFFER* leaf = sk_CRYPTO_BUFFER_value(chain, 0);

  std::vector<uint8_t> computed_hash(SHA256_DIGEST_LENGTH);
  SHA256(CRYPTO_BUFFER_data(leaf), CRYPTO_BUFFER_len(leaf), computed_hash.data());
  cached_sha_256_peer_certificate_digest_ = Hex::encode(computed_hash);
  return cached_sha_256_peer_certificate_digest_;
}

const std::string& SslSocketInfo::sha1PeerCertificateDigest() const {
  if (!cached_sha_1_peer_certificate_digest_.empty()) {
    return cached_sha_1_peer_certificate_digest_;
  }
  bssl::UniquePtr<X509> cert(SSL_get_peer_certificate(ssl()));
  if (!cert) {
    ASSERT(cached_sha_1_peer_certificate_digest_.empty());
    return cached_sha_1_peer_certificate_digest_;
  }

  std::vector<uint8_t> computed_hash(SHA_DIGEST_LENGTH);
  unsigned int n;
  X509_digest(cert.get(), EVP_sha1(), computed_hash.data(), &n);
  RELEASE_ASSERT(n == computed_hash.size(), "");
  cached_sha_1_peer_certificate_digest_ = Hex::encode(computed_hash);
  return cached_sha_1_peer_certificate_digest_;
}

const std::string& SslSocketInfo::urlEncodedPemEncodedPeerCertificate() const {
  if (!cached_url_encoded_pem_encoded_peer_certificate_.empty()) {
    return cached_url_encoded_pem_encoded_peer_certificate_;
  }
<<<<<<< HEAD
  const STACK_OF(CRYPTO_BUFFER)* chain = SSL_get0_peer_certificates(ssl_.get());
  if (!chain || sk_CRYPTO_BUFFER_num(chain) == 0) {
=======
  bssl::UniquePtr<X509> cert(SSL_get_peer_certificate(ssl()));
  if (!cert) {
>>>>>>> d58f7025
    ASSERT(cached_url_encoded_pem_encoded_peer_certificate_.empty());
    return cached_url_encoded_pem_encoded_peer_certificate_;
  }
  CRYPTO_BUFFER* leaf = sk_CRYPTO_BUFFER_value(chain, 0);

  bssl::UniquePtr<BIO> buf(BIO_new(BIO_s_mem()));
  RELEASE_ASSERT(buf != nullptr, "");
  RELEASE_ASSERT(PEM_write_bio(buf.get(), PEM_STRING_X509, /* header */ "",
                               CRYPTO_BUFFER_data(leaf), CRYPTO_BUFFER_len(leaf)) != 0,
                 "");
  const uint8_t* output;
  size_t length;
  RELEASE_ASSERT(BIO_mem_contents(buf.get(), &output, &length) == 1, "");
  absl::string_view pem(reinterpret_cast<const char*>(output), length);
  cached_url_encoded_pem_encoded_peer_certificate_ = absl::StrReplaceAll(
      pem, {{"\n", "%0A"}, {" ", "%20"}, {"+", "%2B"}, {"/", "%2F"}, {"=", "%3D"}});
  return cached_url_encoded_pem_encoded_peer_certificate_;
}

const std::string& SslSocketInfo::urlEncodedPemEncodedPeerCertificateChain() const {
  if (!cached_url_encoded_pem_encoded_peer_cert_chain_.empty()) {
    return cached_url_encoded_pem_encoded_peer_cert_chain_;
  }

<<<<<<< HEAD
  const STACK_OF(CRYPTO_BUFFER)* chain = SSL_get0_peer_certificates(ssl_.get());
  if (!chain) {
=======
  STACK_OF(X509)* cert_chain = SSL_get_peer_full_cert_chain(ssl());
  if (cert_chain == nullptr) {
>>>>>>> d58f7025
    ASSERT(cached_url_encoded_pem_encoded_peer_cert_chain_.empty());
    return cached_url_encoded_pem_encoded_peer_cert_chain_;
  }

  for (uint64_t i = 0; i < sk_CRYPTO_BUFFER_num(chain); i++) {
    CRYPTO_BUFFER* cert = sk_CRYPTO_BUFFER_value(chain, i);
    bssl::UniquePtr<BIO> buf(BIO_new(BIO_s_mem()));
    RELEASE_ASSERT(buf != nullptr, "");
    RELEASE_ASSERT(PEM_write_bio(buf.get(), PEM_STRING_X509, /* header */ "",
                                 CRYPTO_BUFFER_data(cert), CRYPTO_BUFFER_len(cert)) != 0,
                   "");
    const uint8_t* output;
    size_t length;
    RELEASE_ASSERT(BIO_mem_contents(buf.get(), &output, &length) == 1, "");

    absl::string_view pem(reinterpret_cast<const char*>(output), length);
    cached_url_encoded_pem_encoded_peer_cert_chain_ = absl::StrCat(
        cached_url_encoded_pem_encoded_peer_cert_chain_,
        absl::StrReplaceAll(
            pem, {{"\n", "%0A"}, {" ", "%20"}, {"+", "%2B"}, {"/", "%2F"}, {"=", "%3D"}}));
  }
  return cached_url_encoded_pem_encoded_peer_cert_chain_;
}

absl::Span<const std::string> SslSocketInfo::uriSanPeerCertificate() const {
  if (!cached_uri_san_peer_certificate_.empty()) {
    return cached_uri_san_peer_certificate_;
  }

<<<<<<< HEAD
  if (!getX509PeerCertificate()) {
=======
  bssl::UniquePtr<X509> cert(SSL_get_peer_certificate(ssl()));
  if (!cert) {
>>>>>>> d58f7025
    ASSERT(cached_uri_san_peer_certificate_.empty());
    return cached_uri_san_peer_certificate_;
  }
  cached_uri_san_peer_certificate_ =
      Utility::getSubjectAltNames(*getX509PeerCertificate(), GEN_URI);
  return cached_uri_san_peer_certificate_;
}

absl::Span<const std::string> SslSocketInfo::dnsSansPeerCertificate() const {
  if (!cached_dns_san_peer_certificate_.empty()) {
    return cached_dns_san_peer_certificate_;
  }

<<<<<<< HEAD
  if (!getX509PeerCertificate()) {
=======
  bssl::UniquePtr<X509> cert(SSL_get_peer_certificate(ssl()));
  if (!cert) {
>>>>>>> d58f7025
    ASSERT(cached_dns_san_peer_certificate_.empty());
    return cached_dns_san_peer_certificate_;
  }
  cached_dns_san_peer_certificate_ =
      Utility::getSubjectAltNames(*getX509PeerCertificate(), GEN_DNS);
  return cached_dns_san_peer_certificate_;
}

void SslSocket::closeSocket(Network::ConnectionEvent) {
  // Unregister the SSL connection object from private key method providers.
  for (auto const& provider : ctx_->getPrivateKeyMethodProviders()) {
    provider->unregisterPrivateKeyMethod(rawSsl());
  }

  // Attempt to send a shutdown before closing the socket. It's possible this won't go out if
  // there is no room on the socket. We can extend the state machine to handle this at some point
  // if needed.
  if (state_ == SocketState::HandshakeInProgress || state_ == SocketState::HandshakeComplete) {
    shutdownSsl();
  }
}

std::string SslSocket::protocol() const {
  const unsigned char* proto;
  unsigned int proto_len;
  SSL_get0_alpn_selected(rawSsl(), &proto, &proto_len);
  return std::string(reinterpret_cast<const char*>(proto), proto_len);
}

uint16_t SslSocketInfo::ciphersuiteId() const {
  const SSL_CIPHER* cipher = SSL_get_current_cipher(ssl());
  if (cipher == nullptr) {
    return 0xffff;
  }

  // From the OpenSSL docs:
  //    SSL_CIPHER_get_id returns |cipher|'s id. It may be cast to a |uint16_t| to
  //    get the cipher suite value.
  return static_cast<uint16_t>(SSL_CIPHER_get_id(cipher));
}

std::string SslSocketInfo::ciphersuiteString() const {
  const SSL_CIPHER* cipher = SSL_get_current_cipher(ssl());
  if (cipher == nullptr) {
    return {};
  }

  return SSL_CIPHER_get_name(cipher);
}

const std::string& SslSocketInfo::tlsVersion() const {
  if (!cached_tls_version_.empty()) {
    return cached_tls_version_;
  }
  cached_tls_version_ = SSL_get_version(ssl());
  return cached_tls_version_;
}

absl::optional<std::string> SslSocketInfo::x509Extension(absl::string_view extension_name) const {
<<<<<<< HEAD
  if (!getX509PeerCertificate()) {
=======
  bssl::UniquePtr<X509> cert(SSL_get_peer_certificate(ssl()));
  if (!cert) {
>>>>>>> d58f7025
    return absl::nullopt;
  }
  return Utility::getX509ExtensionValue(*getX509PeerCertificate(), extension_name);
}

X509* SslSocketInfo::getX509Certificate() const {
  if (cached_certificate_) {
    return cached_certificate_.get();
  }
  CRYPTO_BUFFER* leaf = ContextImpl::leafCertificate(ssl_.get());
  if (leaf) {
    auto* start = CRYPTO_BUFFER_data(leaf);
    cached_certificate_.reset(d2i_X509(nullptr, &start, CRYPTO_BUFFER_len(leaf)));
  }
  return cached_certificate_.get();
}

X509* SslSocketInfo::getX509PeerCertificate() const {
  if (cached_peer_certificate_) {
    return cached_peer_certificate_.get();
  }
  const STACK_OF(CRYPTO_BUFFER)* chain = SSL_get0_peer_certificates(ssl_.get());
  if (chain && sk_CRYPTO_BUFFER_num(chain) > 0) {
    CRYPTO_BUFFER* leaf = sk_CRYPTO_BUFFER_value(chain, 0);
    auto* start = CRYPTO_BUFFER_data(leaf);
    cached_peer_certificate_.reset(d2i_X509(nullptr, &start, CRYPTO_BUFFER_len(leaf)));
  }
  return cached_peer_certificate_.get();
}

absl::string_view SslSocket::failureReason() const { return failure_reason_; }

const std::string& SslSocketInfo::serialNumberPeerCertificate() const {
  if (!cached_serial_number_peer_certificate_.empty()) {
    return cached_serial_number_peer_certificate_;
  }
<<<<<<< HEAD
  if (!getX509PeerCertificate()) {
=======
  bssl::UniquePtr<X509> cert(SSL_get_peer_certificate(ssl()));
  if (!cert) {
>>>>>>> d58f7025
    ASSERT(cached_serial_number_peer_certificate_.empty());
    return cached_serial_number_peer_certificate_;
  }
  cached_serial_number_peer_certificate_ =
      Utility::getSerialNumberFromCertificate(*getX509PeerCertificate());
  return cached_serial_number_peer_certificate_;
}

const std::string& SslSocketInfo::issuerPeerCertificate() const {
  if (!cached_issuer_peer_certificate_.empty()) {
    return cached_issuer_peer_certificate_;
  }
<<<<<<< HEAD
  if (!getX509PeerCertificate()) {
=======
  bssl::UniquePtr<X509> cert(SSL_get_peer_certificate(ssl()));
  if (!cert) {
>>>>>>> d58f7025
    ASSERT(cached_issuer_peer_certificate_.empty());
    return cached_issuer_peer_certificate_;
  }
  cached_issuer_peer_certificate_ = Utility::getIssuerFromCertificate(*getX509PeerCertificate());
  return cached_issuer_peer_certificate_;
}

const std::string& SslSocketInfo::subjectPeerCertificate() const {
  if (!cached_subject_peer_certificate_.empty()) {
    return cached_subject_peer_certificate_;
  }
<<<<<<< HEAD
  if (!getX509PeerCertificate()) {
=======
  bssl::UniquePtr<X509> cert(SSL_get_peer_certificate(ssl()));
  if (!cert) {
>>>>>>> d58f7025
    ASSERT(cached_subject_peer_certificate_.empty());
    return cached_subject_peer_certificate_;
  }
  cached_subject_peer_certificate_ = Utility::getSubjectFromCertificate(*getX509PeerCertificate());
  return cached_subject_peer_certificate_;
}

const std::string& SslSocketInfo::subjectLocalCertificate() const {
  if (!cached_subject_local_certificate_.empty()) {
    return cached_subject_local_certificate_;
  }
<<<<<<< HEAD
  if (!getX509Certificate()) {
=======
  X509* cert = SSL_get_certificate(ssl());
  if (!cert) {
>>>>>>> d58f7025
    ASSERT(cached_subject_local_certificate_.empty());
    return cached_subject_local_certificate_;
  }
  cached_subject_local_certificate_ = Utility::getSubjectFromCertificate(*getX509Certificate());
  return cached_subject_local_certificate_;
}

absl::optional<SystemTime> SslSocketInfo::validFromPeerCertificate() const {
<<<<<<< HEAD
  if (!getX509PeerCertificate()) {
=======
  bssl::UniquePtr<X509> cert(SSL_get_peer_certificate(ssl()));
  if (!cert) {
>>>>>>> d58f7025
    return absl::nullopt;
  }
  return Utility::getValidFrom(*getX509PeerCertificate());
}

absl::optional<SystemTime> SslSocketInfo::expirationPeerCertificate() const {
<<<<<<< HEAD
  if (!getX509PeerCertificate()) {
=======
  bssl::UniquePtr<X509> cert(SSL_get_peer_certificate(ssl()));
  if (!cert) {
>>>>>>> d58f7025
    return absl::nullopt;
  }
  return Utility::getExpirationTime(*getX509PeerCertificate());
}

const std::string& SslSocketInfo::sessionId() const {
  if (!cached_session_id_.empty()) {
    return cached_session_id_;
  }
  SSL_SESSION* session = SSL_get_session(ssl());
  if (session == nullptr) {
    ASSERT(cached_session_id_.empty());
    return cached_session_id_;
  }

  unsigned int session_id_length = 0;
  const uint8_t* session_id = SSL_SESSION_get_id(session, &session_id_length);
  cached_session_id_ = Hex::encode(session_id, session_id_length);
  return cached_session_id_;
}

namespace {
SslSocketFactoryStats generateStats(const std::string& prefix, Stats::Scope& store) {
  return {
      ALL_SSL_SOCKET_FACTORY_STATS(POOL_COUNTER_PREFIX(store, prefix + "_ssl_socket_factory."))};
}
} // namespace

ClientSslSocketFactory::ClientSslSocketFactory(Envoy::Ssl::ClientContextConfigPtr config,
                                               Envoy::Ssl::ContextManager& manager,
                                               Stats::Scope& stats_scope)
    : manager_(manager), stats_scope_(stats_scope), stats_(generateStats("client", stats_scope)),
      config_(std::move(config)),
      ssl_ctx_(manager_.createSslClientContext(stats_scope_, *config_)) {
  config_->setSecretUpdateCallback([this]() { onAddOrUpdateSecret(); });
}

Network::TransportSocketPtr ClientSslSocketFactory::createTransportSocket(
    Network::TransportSocketOptionsSharedPtr transport_socket_options) const {
  // onAddOrUpdateSecret() could be invoked in the middle of checking the existence of ssl_ctx and
  // creating SslSocket using ssl_ctx. Capture ssl_ctx_ into a local variable so that we check and
  // use the same ssl_ctx to create SslSocket.
  Envoy::Ssl::ClientContextSharedPtr ssl_ctx;
  {
    absl::ReaderMutexLock l(&ssl_ctx_mu_);
    ssl_ctx = ssl_ctx_;
  }
  if (ssl_ctx) {
    return std::make_unique<SslSocket>(std::move(ssl_ctx), InitialState::Client,
                                       transport_socket_options);
  } else {
    ENVOY_LOG(debug, "Create NotReadySslSocket");
    stats_.upstream_context_secrets_not_ready_.inc();
    return std::make_unique<NotReadySslSocket>();
  }
}

bool ClientSslSocketFactory::implementsSecureTransport() const { return true; }

void ClientSslSocketFactory::onAddOrUpdateSecret() {
  ENVOY_LOG(debug, "Secret is updated.");
  {
    absl::WriterMutexLock l(&ssl_ctx_mu_);
    ssl_ctx_ = manager_.createSslClientContext(stats_scope_, *config_);
  }
  stats_.ssl_context_update_by_sds_.inc();
}

ServerSslSocketFactory::ServerSslSocketFactory(Envoy::Ssl::ServerContextConfigPtr config,
                                               Envoy::Ssl::ContextManager& manager,
                                               Stats::Scope& stats_scope,
                                               const std::vector<std::string>& server_names)
    : manager_(manager), stats_scope_(stats_scope), stats_(generateStats("server", stats_scope)),
      config_(std::move(config)), server_names_(server_names),
      ssl_ctx_(manager_.createSslServerContext(stats_scope_, *config_, server_names_)) {
  config_->setSecretUpdateCallback([this]() { onAddOrUpdateSecret(); });
}

Network::TransportSocketPtr
ServerSslSocketFactory::createTransportSocket(Network::TransportSocketOptionsSharedPtr) const {
  // onAddOrUpdateSecret() could be invoked in the middle of checking the existence of ssl_ctx and
  // creating SslSocket using ssl_ctx. Capture ssl_ctx_ into a local variable so that we check and
  // use the same ssl_ctx to create SslSocket.
  Envoy::Ssl::ServerContextSharedPtr ssl_ctx;
  {
    absl::ReaderMutexLock l(&ssl_ctx_mu_);
    ssl_ctx = ssl_ctx_;
  }
  if (ssl_ctx) {
    return std::make_unique<SslSocket>(std::move(ssl_ctx), InitialState::Server, nullptr);
  } else {
    ENVOY_LOG(debug, "Create NotReadySslSocket");
    stats_.downstream_context_secrets_not_ready_.inc();
    return std::make_unique<NotReadySslSocket>();
  }
}

bool ServerSslSocketFactory::implementsSecureTransport() const { return true; }

void ServerSslSocketFactory::onAddOrUpdateSecret() {
  ENVOY_LOG(debug, "Secret is updated.");
  {
    absl::WriterMutexLock l(&ssl_ctx_mu_);
    ssl_ctx_ = manager_.createSslServerContext(stats_scope_, *config_, server_names_);
  }
  stats_.ssl_context_update_by_sds_.inc();
}

} // namespace Tls
} // namespace TransportSockets
} // namespace Extensions
} // namespace Envoy<|MERGE_RESOLUTION|>--- conflicted
+++ resolved
@@ -315,13 +315,8 @@
 }
 
 bool SslSocketInfo::peerCertificatePresented() const {
-<<<<<<< HEAD
-  const STACK_OF(CRYPTO_BUFFER)* chain = SSL_get0_peer_certificates(ssl_.get());
+  const STACK_OF(CRYPTO_BUFFER)* chain = SSL_get0_peer_certificates(ssl());
   return chain != nullptr && sk_CRYPTO_BUFFER_num(chain) > 0;
-=======
-  bssl::UniquePtr<X509> cert(SSL_get_peer_certificate(ssl()));
-  return cert != nullptr;
->>>>>>> d58f7025
 }
 
 bool SslSocketInfo::peerCertificateValidated() const {
@@ -334,13 +329,7 @@
     return cached_uri_san_local_certificate_;
   }
 
-<<<<<<< HEAD
   if (!getX509Certificate()) {
-=======
-  // The cert object is not owned.
-  X509* cert = SSL_get_certificate(ssl());
-  if (!cert) {
->>>>>>> d58f7025
     ASSERT(cached_uri_san_local_certificate_.empty());
     return cached_uri_san_local_certificate_;
   }
@@ -353,12 +342,7 @@
     return cached_dns_san_local_certificate_;
   }
 
-<<<<<<< HEAD
   if (!getX509Certificate()) {
-=======
-  X509* cert = SSL_get_certificate(ssl());
-  if (!cert) {
->>>>>>> d58f7025
     ASSERT(cached_dns_san_local_certificate_.empty());
     return cached_dns_san_local_certificate_;
   }
@@ -370,13 +354,8 @@
   if (!cached_sha_256_peer_certificate_digest_.empty()) {
     return cached_sha_256_peer_certificate_digest_;
   }
-<<<<<<< HEAD
-  const STACK_OF(CRYPTO_BUFFER)* chain = SSL_get0_peer_certificates(ssl_.get());
+  const STACK_OF(CRYPTO_BUFFER)* chain = SSL_get0_peer_certificates(ssl());
   if (!chain || sk_CRYPTO_BUFFER_num(chain) == 0) {
-=======
-  bssl::UniquePtr<X509> cert(SSL_get_peer_certificate(ssl()));
-  if (!cert) {
->>>>>>> d58f7025
     ASSERT(cached_sha_256_peer_certificate_digest_.empty());
     return cached_sha_256_peer_certificate_digest_;
   }
@@ -392,16 +371,15 @@
   if (!cached_sha_1_peer_certificate_digest_.empty()) {
     return cached_sha_1_peer_certificate_digest_;
   }
-  bssl::UniquePtr<X509> cert(SSL_get_peer_certificate(ssl()));
-  if (!cert) {
-    ASSERT(cached_sha_1_peer_certificate_digest_.empty());
-    return cached_sha_1_peer_certificate_digest_;
-  }
+  const STACK_OF(CRYPTO_BUFFER)* chain = SSL_get0_peer_certificates(ssl());
+  if (!chain || sk_CRYPTO_BUFFER_num(chain) == 0) {
+    ASSERT(cached_sha_256_peer_certificate_digest_.empty());
+    return cached_sha_256_peer_certificate_digest_;
+  }
+  CRYPTO_BUFFER* leaf = sk_CRYPTO_BUFFER_value(chain, 0);
 
   std::vector<uint8_t> computed_hash(SHA_DIGEST_LENGTH);
-  unsigned int n;
-  X509_digest(cert.get(), EVP_sha1(), computed_hash.data(), &n);
-  RELEASE_ASSERT(n == computed_hash.size(), "");
+  SHA1(CRYPTO_BUFFER_data(leaf), CRYPTO_BUFFER_len(leaf), computed_hash.data());
   cached_sha_1_peer_certificate_digest_ = Hex::encode(computed_hash);
   return cached_sha_1_peer_certificate_digest_;
 }
@@ -410,13 +388,8 @@
   if (!cached_url_encoded_pem_encoded_peer_certificate_.empty()) {
     return cached_url_encoded_pem_encoded_peer_certificate_;
   }
-<<<<<<< HEAD
-  const STACK_OF(CRYPTO_BUFFER)* chain = SSL_get0_peer_certificates(ssl_.get());
+  const STACK_OF(CRYPTO_BUFFER)* chain = SSL_get0_peer_certificates(ssl());
   if (!chain || sk_CRYPTO_BUFFER_num(chain) == 0) {
-=======
-  bssl::UniquePtr<X509> cert(SSL_get_peer_certificate(ssl()));
-  if (!cert) {
->>>>>>> d58f7025
     ASSERT(cached_url_encoded_pem_encoded_peer_certificate_.empty());
     return cached_url_encoded_pem_encoded_peer_certificate_;
   }
@@ -441,13 +414,8 @@
     return cached_url_encoded_pem_encoded_peer_cert_chain_;
   }
 
-<<<<<<< HEAD
-  const STACK_OF(CRYPTO_BUFFER)* chain = SSL_get0_peer_certificates(ssl_.get());
+  const STACK_OF(CRYPTO_BUFFER)* chain = SSL_get0_peer_certificates(ssl());
   if (!chain) {
-=======
-  STACK_OF(X509)* cert_chain = SSL_get_peer_full_cert_chain(ssl());
-  if (cert_chain == nullptr) {
->>>>>>> d58f7025
     ASSERT(cached_url_encoded_pem_encoded_peer_cert_chain_.empty());
     return cached_url_encoded_pem_encoded_peer_cert_chain_;
   }
@@ -477,12 +445,7 @@
     return cached_uri_san_peer_certificate_;
   }
 
-<<<<<<< HEAD
   if (!getX509PeerCertificate()) {
-=======
-  bssl::UniquePtr<X509> cert(SSL_get_peer_certificate(ssl()));
-  if (!cert) {
->>>>>>> d58f7025
     ASSERT(cached_uri_san_peer_certificate_.empty());
     return cached_uri_san_peer_certificate_;
   }
@@ -496,12 +459,7 @@
     return cached_dns_san_peer_certificate_;
   }
 
-<<<<<<< HEAD
   if (!getX509PeerCertificate()) {
-=======
-  bssl::UniquePtr<X509> cert(SSL_get_peer_certificate(ssl()));
-  if (!cert) {
->>>>>>> d58f7025
     ASSERT(cached_dns_san_peer_certificate_.empty());
     return cached_dns_san_peer_certificate_;
   }
@@ -561,12 +519,7 @@
 }
 
 absl::optional<std::string> SslSocketInfo::x509Extension(absl::string_view extension_name) const {
-<<<<<<< HEAD
   if (!getX509PeerCertificate()) {
-=======
-  bssl::UniquePtr<X509> cert(SSL_get_peer_certificate(ssl()));
-  if (!cert) {
->>>>>>> d58f7025
     return absl::nullopt;
   }
   return Utility::getX509ExtensionValue(*getX509PeerCertificate(), extension_name);
@@ -603,12 +556,7 @@
   if (!cached_serial_number_peer_certificate_.empty()) {
     return cached_serial_number_peer_certificate_;
   }
-<<<<<<< HEAD
   if (!getX509PeerCertificate()) {
-=======
-  bssl::UniquePtr<X509> cert(SSL_get_peer_certificate(ssl()));
-  if (!cert) {
->>>>>>> d58f7025
     ASSERT(cached_serial_number_peer_certificate_.empty());
     return cached_serial_number_peer_certificate_;
   }
@@ -621,12 +569,7 @@
   if (!cached_issuer_peer_certificate_.empty()) {
     return cached_issuer_peer_certificate_;
   }
-<<<<<<< HEAD
   if (!getX509PeerCertificate()) {
-=======
-  bssl::UniquePtr<X509> cert(SSL_get_peer_certificate(ssl()));
-  if (!cert) {
->>>>>>> d58f7025
     ASSERT(cached_issuer_peer_certificate_.empty());
     return cached_issuer_peer_certificate_;
   }
@@ -638,12 +581,7 @@
   if (!cached_subject_peer_certificate_.empty()) {
     return cached_subject_peer_certificate_;
   }
-<<<<<<< HEAD
   if (!getX509PeerCertificate()) {
-=======
-  bssl::UniquePtr<X509> cert(SSL_get_peer_certificate(ssl()));
-  if (!cert) {
->>>>>>> d58f7025
     ASSERT(cached_subject_peer_certificate_.empty());
     return cached_subject_peer_certificate_;
   }
@@ -655,12 +593,7 @@
   if (!cached_subject_local_certificate_.empty()) {
     return cached_subject_local_certificate_;
   }
-<<<<<<< HEAD
   if (!getX509Certificate()) {
-=======
-  X509* cert = SSL_get_certificate(ssl());
-  if (!cert) {
->>>>>>> d58f7025
     ASSERT(cached_subject_local_certificate_.empty());
     return cached_subject_local_certificate_;
   }
@@ -669,24 +602,14 @@
 }
 
 absl::optional<SystemTime> SslSocketInfo::validFromPeerCertificate() const {
-<<<<<<< HEAD
   if (!getX509PeerCertificate()) {
-=======
-  bssl::UniquePtr<X509> cert(SSL_get_peer_certificate(ssl()));
-  if (!cert) {
->>>>>>> d58f7025
     return absl::nullopt;
   }
   return Utility::getValidFrom(*getX509PeerCertificate());
 }
 
 absl::optional<SystemTime> SslSocketInfo::expirationPeerCertificate() const {
-<<<<<<< HEAD
   if (!getX509PeerCertificate()) {
-=======
-  bssl::UniquePtr<X509> cert(SSL_get_peer_certificate(ssl()));
-  if (!cert) {
->>>>>>> d58f7025
     return absl::nullopt;
   }
   return Utility::getExpirationTime(*getX509PeerCertificate());

--- conflicted
+++ resolved
@@ -180,12 +180,8 @@
 
 void SslSocket::onSuccess(SSL* ssl) {
   ctx_->logHandshake(ssl);
-<<<<<<< HEAD
   auto* sni = SSL_get_servername(ssl, TLSEXT_NAMETYPE_host_name);
   callbacks_->connection().connectionInfoProvider().setRequestedServerName(sni);
-  callbacks_->connection().streamInfo().upstreamTiming().onUpstreamHandshakeComplete(
-      callbacks_->connection().dispatcher().timeSource());
-=======
   if (callbacks_->connection().streamInfo().upstreamInfo()) {
     callbacks_->connection()
         .streamInfo()
@@ -193,7 +189,6 @@
         ->upstreamTiming()
         .onUpstreamHandshakeComplete(callbacks_->connection().dispatcher().timeSource());
   }
->>>>>>> e246aec1
   callbacks_->raiseEvent(Network::ConnectionEvent::Connected);
 }
 

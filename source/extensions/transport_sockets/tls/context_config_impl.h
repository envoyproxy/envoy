#pragma once

#include <string>
#include <vector>

#include "envoy/extensions/transport_sockets/tls/v3/cert.pb.h"
#include "envoy/secret/secret_callbacks.h"
#include "envoy/secret/secret_provider.h"
#include "envoy/server/transport_socket_config.h"
#include "envoy/ssl/context_config.h"

#include "source/common/common/empty_string.h"
#include "source/common/json/json_loader.h"
#include "source/common/ssl/tls_certificate_config_impl.h"

namespace Envoy {
namespace Extensions {
namespace TransportSockets {
namespace Tls {

static const std::string INLINE_STRING = "<inline>";

class ContextConfigImpl : public virtual Ssl::ContextConfig {
public:
  // Ssl::ContextConfig
  const std::string& alpnProtocols() const override { return alpn_protocols_; }
  const std::string& cipherSuites() const override { return cipher_suites_; }
  const std::string& ecdhCurves() const override { return ecdh_curves_; }
  const std::string& signatureAlgorithms() const override { return signature_algorithms_; }
  // TODO(htuch): This needs to be made const again and/or zero copy and/or callers fixed.
  std::vector<std::reference_wrapper<const Envoy::Ssl::TlsCertificateConfig>>
  tlsCertificates() const override {
    std::vector<std::reference_wrapper<const Envoy::Ssl::TlsCertificateConfig>> configs;
    for (const auto& config : tls_certificate_configs_) {
      configs.push_back(config);
    }
    return configs;
  }
  const Envoy::Ssl::CertificateValidationContextConfig*
  certificateValidationContext() const override {
    return validation_context_config_.get();
  }
  unsigned minProtocolVersion() const override { return min_protocol_version_; };
  unsigned maxProtocolVersion() const override { return max_protocol_version_; };
  const Network::Address::IpList& tlsKeyLogLocal() const override { return tls_keylog_local_; };
  const Network::Address::IpList& tlsKeyLogRemote() const override { return tls_keylog_remote_; };
  const std::string& tlsKeyLogPath() const override { return tls_keylog_path_; };
  AccessLog::AccessLogManager& accessLogManager() const override {
    return factory_context_.serverFactoryContext().accessLogManager();
  }

  bool isReady() const override {
    const bool tls_is_ready =
        (tls_certificate_providers_.empty() || !tls_certificate_configs_.empty());
    const bool combined_cvc_is_ready =
        (default_cvc_ == nullptr || validation_context_config_ != nullptr);
    const bool cvc_is_ready = (certificate_validation_context_provider_ == nullptr ||
                               default_cvc_ != nullptr || validation_context_config_ != nullptr);
    return tls_is_ready && combined_cvc_is_ready && cvc_is_ready;
  }

  void setSecretUpdateCallback(std::function<void()> callback) override;
  Ssl::HandshakerFactoryCb createHandshaker() const override;
  Ssl::HandshakerCapabilities capabilities() const override { return capabilities_; }
  Ssl::SslCtxCb sslctxCb() const override { return sslctx_cb_; }

  Ssl::CertificateValidationContextConfigPtr getCombinedValidationContextConfig(
      const envoy::extensions::transport_sockets::tls::v3::CertificateValidationContext&
          dynamic_cvc);

protected:
  ContextConfigImpl(const envoy::extensions::transport_sockets::tls::v3::CommonTlsContext& config,
                    const unsigned default_min_protocol_version,
                    const unsigned default_max_protocol_version,
                    const std::string& default_cipher_suites, const std::string& default_curves,
                    Server::Configuration::TransportSocketFactoryContext& factory_context);
  Api::Api& api_;
  const Server::Options& options_;
  Singleton::Manager& singleton_manager_;

private:
  static unsigned tlsVersionFromProto(
      const envoy::extensions::transport_sockets::tls::v3::TlsParameters::TlsProtocol& version,
      unsigned default_version);

  const std::string alpn_protocols_;
  const std::string cipher_suites_;
  const std::string ecdh_curves_;
  const std::string signature_algorithms_;

  std::vector<Ssl::TlsCertificateConfigImpl> tls_certificate_configs_;
  Ssl::CertificateValidationContextConfigPtr validation_context_config_;
  // If certificate validation context type is combined_validation_context. default_cvc_
  // holds a copy of CombinedCertificateValidationContext::default_validation_context.
  // Otherwise, default_cvc_ is nullptr.
  std::unique_ptr<envoy::extensions::transport_sockets::tls::v3::CertificateValidationContext>
      default_cvc_;
  std::vector<Secret::TlsCertificateConfigProviderSharedPtr> tls_certificate_providers_;
  // Handle for TLS certificate dynamic secret callback.
  std::vector<Envoy::Common::CallbackHandlePtr> tc_update_callback_handles_;
  Secret::CertificateValidationContextConfigProviderSharedPtr
      certificate_validation_context_provider_;
  // Handle for certificate validation context dynamic secret callback.
  Envoy::Common::CallbackHandlePtr cvc_update_callback_handle_;
  Envoy::Common::CallbackHandlePtr cvc_validation_callback_handle_;
  const unsigned min_protocol_version_;
  const unsigned max_protocol_version_;

  Ssl::HandshakerFactoryCb handshaker_factory_cb_;
  Ssl::HandshakerCapabilities capabilities_;
  Ssl::SslCtxCb sslctx_cb_;
  Server::Configuration::TransportSocketFactoryContext& factory_context_;
  const std::string tls_keylog_path_;
  const Network::Address::IpList tls_keylog_local_;
  const Network::Address::IpList tls_keylog_remote_;
};

class ClientContextConfigImpl : public ContextConfigImpl, public Envoy::Ssl::ClientContextConfig {
public:
  static const std::string DEFAULT_CIPHER_SUITES;
  static const std::string DEFAULT_CURVES;

  ClientContextConfigImpl(
      const envoy::extensions::transport_sockets::tls::v3::UpstreamTlsContext& config,
      Server::Configuration::TransportSocketFactoryContext& secret_provider_context);

  // Ssl::ClientContextConfig
  const std::string& serverNameIndication() const override { return server_name_indication_; }
  bool allowRenegotiation() const override { return allow_renegotiation_; }
  size_t maxSessionKeys() const override { return max_session_keys_; }
<<<<<<< HEAD
  const std::string& signingAlgorithmsForTest() const override { return sigalgs_; }
  bool enforceRsaKeyUsage() const override { return enforce_rsa_key_usage_; }
=======
>>>>>>> 1fd0b996

private:
  static const unsigned DEFAULT_MIN_VERSION;
  static const unsigned DEFAULT_MAX_VERSION;

  const std::string server_name_indication_;
  const bool allow_renegotiation_;
  const bool enforce_rsa_key_usage_;
  const size_t max_session_keys_;
};

class ServerContextConfigImpl : public ContextConfigImpl, public Envoy::Ssl::ServerContextConfig {
public:
  ServerContextConfigImpl(
      const envoy::extensions::transport_sockets::tls::v3::DownstreamTlsContext& config,
      Server::Configuration::TransportSocketFactoryContext& secret_provider_context);

  // Ssl::ServerContextConfig
  bool requireClientCertificate() const override { return require_client_certificate_; }
  OcspStaplePolicy ocspStaplePolicy() const override { return ocsp_staple_policy_; }
  const std::vector<SessionTicketKey>& sessionTicketKeys() const override {
    return session_ticket_keys_;
  }
  absl::optional<std::chrono::seconds> sessionTimeout() const override { return session_timeout_; }

  bool isReady() const override {
    const bool parent_is_ready = ContextConfigImpl::isReady();
    const bool session_ticket_keys_are_ready =
        (session_ticket_keys_provider_ == nullptr || !session_ticket_keys_.empty());
    return parent_is_ready && session_ticket_keys_are_ready;
  }

  void setSecretUpdateCallback(std::function<void()> callback) override;
  bool disableStatelessSessionResumption() const override {
    return disable_stateless_session_resumption_;
  }

  bool fullScanCertsOnSNIMismatch() const override { return full_scan_certs_on_sni_mismatch_; }

private:
  static const unsigned DEFAULT_MIN_VERSION;
  static const unsigned DEFAULT_MAX_VERSION;
  static const std::string DEFAULT_CIPHER_SUITES;
  static const std::string DEFAULT_CURVES;

  const bool require_client_certificate_;
  const OcspStaplePolicy ocsp_staple_policy_;
  std::vector<SessionTicketKey> session_ticket_keys_;
  const Secret::TlsSessionTicketKeysConfigProviderSharedPtr session_ticket_keys_provider_;
  Envoy::Common::CallbackHandlePtr stk_update_callback_handle_;
  Envoy::Common::CallbackHandlePtr stk_validation_callback_handle_;

  std::vector<ServerContextConfig::SessionTicketKey> getSessionTicketKeys(
      const envoy::extensions::transport_sockets::tls::v3::TlsSessionTicketKeys& keys);
  ServerContextConfig::SessionTicketKey getSessionTicketKey(const std::string& key_data);
  static OcspStaplePolicy ocspStaplePolicyFromProto(
      const envoy::extensions::transport_sockets::tls::v3::DownstreamTlsContext::OcspStaplePolicy&
          policy);

  absl::optional<std::chrono::seconds> session_timeout_;
  const bool disable_stateless_session_resumption_;
  bool full_scan_certs_on_sni_mismatch_;
};

} // namespace Tls
} // namespace TransportSockets
} // namespace Extensions
} // namespace Envoy<|MERGE_RESOLUTION|>--- conflicted
+++ resolved
@@ -128,11 +128,8 @@
   const std::string& serverNameIndication() const override { return server_name_indication_; }
   bool allowRenegotiation() const override { return allow_renegotiation_; }
   size_t maxSessionKeys() const override { return max_session_keys_; }
-<<<<<<< HEAD
   const std::string& signingAlgorithmsForTest() const override { return sigalgs_; }
   bool enforceRsaKeyUsage() const override { return enforce_rsa_key_usage_; }
-=======
->>>>>>> 1fd0b996
 
 private:
   static const unsigned DEFAULT_MIN_VERSION;

--- conflicted
+++ resolved
@@ -29,20 +29,12 @@
   return std::make_unique<envoy::extensions::transport_sockets::raw_buffer::v3::RawBuffer>();
 }
 
-<<<<<<< HEAD
-REGISTER_FACTORY_D(UpstreamRawBufferSocketFactory,
-                   Server::Configuration::UpstreamTransportSocketConfigFactory, "raw_buffer");
-
-REGISTER_FACTORY_D(DownstreamRawBufferSocketFactory,
-                   Server::Configuration::DownstreamTransportSocketConfigFactory, "raw_buffer");
-=======
 LEGACY_REGISTER_FACTORY(UpstreamRawBufferSocketFactory,
                         Server::Configuration::UpstreamTransportSocketConfigFactory, "raw_buffer");
 
 LEGACY_REGISTER_FACTORY(DownstreamRawBufferSocketFactory,
                         Server::Configuration::DownstreamTransportSocketConfigFactory,
                         "raw_buffer");
->>>>>>> 2ce0bf39
 
 } // namespace RawBuffer
 } // namespace TransportSockets

--- conflicted
+++ resolved
@@ -24,23 +24,11 @@
   return std::make_unique<ProtobufWkt::Empty>();
 }
 
-<<<<<<< HEAD
-// NOLINTNEXTLINE(fuchsia-statically-constructed-objects)
-static Registry::RegisterFactory<UpstreamRawBufferSocketFactory,
-                                 Server::Configuration::UpstreamTransportSocketConfigFactory>
-    upstream_registered_;
-
-// NOLINTNEXTLINE(fuchsia-statically-constructed-objects)
-static Registry::RegisterFactory<DownstreamRawBufferSocketFactory,
-                                 Server::Configuration::DownstreamTransportSocketConfigFactory>
-    downstream_registered_;
-=======
 REGISTER_FACTORY(UpstreamRawBufferSocketFactory,
                  Server::Configuration::UpstreamTransportSocketConfigFactory);
 
 REGISTER_FACTORY(DownstreamRawBufferSocketFactory,
                  Server::Configuration::DownstreamTransportSocketConfigFactory);
->>>>>>> 7725a97a
 
 } // namespace RawBuffer
 } // namespace TransportSockets

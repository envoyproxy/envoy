--- conflicted
+++ resolved
@@ -100,14 +100,8 @@
   bool implementsSecureTransport() const override;
   Network::TransportSocketPtr
   createTransportSocket(Network::TransportSocketOptionsSharedPtr options) const override;
+  bool isReady() const override;
 
-<<<<<<< HEAD
-  // TODO(mpuncel) only invoke callback() once secrets are ready.
-  void addReadyCb(std::function<void()> callback) override { callback(); };
-  bool secureTransportReady() const override;
-
-=======
->>>>>>> f95f5391
 private:
   HandshakerFactory handshaker_factory_;
   HandshakeValidator handshake_validator_;

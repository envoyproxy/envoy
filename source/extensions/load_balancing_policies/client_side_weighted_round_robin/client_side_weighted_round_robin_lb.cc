#include "source/extensions/load_balancing_policies/client_side_weighted_round_robin/client_side_weighted_round_robin_lb.h"

#include <sys/types.h>

#include <cstdint>
#include <memory>
#include <optional>
#include <string>

#include "envoy/common/time.h"
#include "envoy/upstream/upstream.h"

#include "source/common/orca/orca_load_metrics.h"
#include "source/common/protobuf/utility.h"
#include "source/extensions/load_balancing_policies/common/load_balancer_impl.h"

#include "absl/status/status.h"
#include "xds/data/orca/v3/orca_load_report.pb.h"

namespace Envoy {
namespace Upstream {

namespace {
std::string getHostAddress(const Host* host) {
  if (host == nullptr || host->address() == nullptr) {
    return "unknown";
  }
  return host->address()->asString();
}

envoy::extensions::load_balancing_policies::round_robin::v3::RoundRobin
getRoundRobinConfig(const envoy::config::cluster::v3::Cluster::CommonLbConfig& common_config) {
  TypedRoundRobinLbConfig round_robin_config(common_config, Upstream::LegacyRoundRobinLbProto());
  return round_robin_config.lb_config_;
}

} // namespace

ClientSideWeightedRoundRobinLbConfig::ClientSideWeightedRoundRobinLbConfig(
    const ClientSideWeightedRoundRobinLbProto& lb_proto, Event::Dispatcher& main_thread_dispatcher,
    ThreadLocal::SlotAllocator& tls_slot_allocator)
    : main_thread_dispatcher_(main_thread_dispatcher), tls_slot_allocator_(tls_slot_allocator) {
  ENVOY_LOG_MISC(trace, "ClientSideWeightedRoundRobinLbConfig config {}", lb_proto.DebugString());
  metric_names_for_computing_utilization =
      std::vector<std::string>(lb_proto.metric_names_for_computing_utilization().begin(),
                               lb_proto.metric_names_for_computing_utilization().end());
  error_utilization_penalty = lb_proto.error_utilization_penalty().value();
  blackout_period =
      std::chrono::milliseconds(PROTOBUF_GET_MS_OR_DEFAULT(lb_proto, blackout_period, 10000));
  weight_expiration_period = std::chrono::milliseconds(
      PROTOBUF_GET_MS_OR_DEFAULT(lb_proto, weight_expiration_period, 180000));
  weight_update_period =
      std::chrono::milliseconds(PROTOBUF_GET_MS_OR_DEFAULT(lb_proto, weight_update_period, 1000));
}

ClientSideWeightedRoundRobinLoadBalancer::WorkerLocalLb::WorkerLocalLb(
    const PrioritySet& priority_set, const PrioritySet* local_priority_set, ClusterLbStats& stats,
    Runtime::Loader& runtime, Random::RandomGenerator& random,
    const envoy::config::cluster::v3::Cluster::CommonLbConfig& common_config,
    TimeSource& time_source, OptRef<ThreadLocalShim> tls_shim)
    : RoundRobinLoadBalancer(priority_set, local_priority_set, stats, runtime, random,
                             PROTOBUF_PERCENT_TO_ROUNDED_INTEGER_OR_DEFAULT(
                                 common_config, healthy_panic_threshold, 100, 50),
                             getRoundRobinConfig(common_config), time_source) {
  if (tls_shim.has_value()) {
<<<<<<< HEAD
    apply_weights_cb_handle_ = tls_shim->apply_weights_cb_helper_.add([this]() {
      // Refresh the EDF scheduler on the hosts in priority set of the
      // worker-local load balancer on the worker thread.
      for (const HostSetPtr& host_set : priority_set_.hostSetsPerPriority()) {
        if (host_set != nullptr) {
          refresh(host_set->priority());
        }
      }
      return absl::OkStatus();
    });
=======
    apply_weights_cb_handle_ =
        tls_shim->apply_weights_cb_helper_.add([this](uint32_t priority) { refresh(priority); });
>>>>>>> 153766c6
  }
}

ClientSideWeightedRoundRobinLoadBalancer::OrcaLoadReportHandler::OrcaLoadReportHandler(
    const ClientSideWeightedRoundRobinLbConfig& lb_config, TimeSource& time_source)
    : metric_names_for_computing_utilization_(lb_config.metric_names_for_computing_utilization),
      error_utilization_penalty_(lb_config.error_utilization_penalty), time_source_(time_source) {}

void ClientSideWeightedRoundRobinLoadBalancer::initFromConfig(
    const ClientSideWeightedRoundRobinLbConfig& lb_config) {
  blackout_period_ = lb_config.blackout_period;
  weight_expiration_period_ = lb_config.weight_expiration_period;
  weight_update_period_ = lb_config.weight_update_period;
}

void ClientSideWeightedRoundRobinLoadBalancer::updateWeightsOnMainThread() {
  ENVOY_LOG(trace, "updateWeightsOnMainThread");
  bool updated = false;
  // Update weights on hosts in priority set of the thread aware load balancer
  // on the main thread.
  for (const HostSetPtr& host_set : priority_set_.hostSetsPerPriority()) {
    updated = updateWeightsOnHosts(host_set->hosts()) || updated;
  }
  if (updated) {
    factory_->applyWeightsToAllWorkers();
  }
}

bool ClientSideWeightedRoundRobinLoadBalancer::updateWeightsOnHosts(const HostVector& hosts) {
  std::vector<uint32_t> weights;
  HostVector hosts_with_default_weight;
  bool weights_updated = false;
  const MonotonicTime now = time_source_.monotonicTime();
  // Weight is considered invalid (too recent) if it was first updated within `blackout_period_`.
  const MonotonicTime max_non_empty_since = now - blackout_period_;
  // Weight is considered invalid (too old) if it was last updated before
  // `weight_expiration_period_`.
  const MonotonicTime min_last_update_time = now - weight_expiration_period_;
  weights.reserve(hosts.size());
  hosts_with_default_weight.reserve(hosts.size());
  ENVOY_LOG(trace, "updateWeights hosts.size() = {}, time since epoch = {}", hosts.size(),
            now.time_since_epoch().count());
  // Scan through all hosts and update their weights if they are valid.
  for (const auto& host_ptr : hosts) {
    // Get client side weight or `nullopt` if it is invalid (see above).
    absl::optional<uint32_t> client_side_weight =
        getClientSideWeightIfValidFromHost(*host_ptr, max_non_empty_since, min_last_update_time);
    // If `client_side_weight` is valid, then set it as the host weight and store it in
    // `weights` to calculate median valid weight across all hosts.
    if (client_side_weight.has_value()) {
      const uint32_t new_weight = client_side_weight.value();
      weights.push_back(new_weight);
      if (new_weight != host_ptr->weight()) {
        host_ptr->weight(new_weight);
        ENVOY_LOG(trace, "updateWeights hostWeight {} = {}", getHostAddress(host_ptr.get()),
                  host_ptr->weight());
        weights_updated = true;
      }
    } else {
      // If `client_side_weight` is invalid, then set host to default (median) weight.
      hosts_with_default_weight.push_back(host_ptr);
    }
  }
  // If some hosts don't have valid weight, then update them with default weight.
  if (!hosts_with_default_weight.empty()) {
    // Calculate the default weight as median of all valid weights.
    uint32_t default_weight = 1;
    if (!weights.empty()) {
      const auto median_it = weights.begin() + weights.size() / 2;
      std::nth_element(weights.begin(), median_it, weights.end());
      if (weights.size() % 2 == 1) {
        default_weight = *median_it;
      } else {
        // If the number of weights is even, then the median is the average of the two middle
        // elements.
        const auto lower_median_it = std::max_element(weights.begin(), median_it);
        // Use uint64_t to avoid potential overflow of the weights sum.
        default_weight = static_cast<uint32_t>(
            (static_cast<uint64_t>(*lower_median_it) + static_cast<uint64_t>(*median_it)) / 2);
      }
    }
    // Update the hosts with default weight.
    for (const auto& host_ptr : hosts_with_default_weight) {
      if (default_weight != host_ptr->weight()) {
        host_ptr->weight(default_weight);
        ENVOY_LOG(trace, "updateWeights default hostWeight {} = {}", getHostAddress(host_ptr.get()),
                  host_ptr->weight());
        weights_updated = true;
      }
    }
  }
  return weights_updated;
}

void ClientSideWeightedRoundRobinLoadBalancer::addClientSideLbPolicyDataToHosts(
    const HostVector& hosts) {
  for (const auto& host_ptr : hosts) {
    if (!host_ptr->lbPolicyData().has_value()) {
      ENVOY_LOG(trace, "Adding LB policy data to Host {}", getHostAddress(host_ptr.get()));
      host_ptr->setLbPolicyData(std::make_unique<ClientSideHostLbPolicyData>(report_handler_));
    }
  }
}

absl::Status ClientSideWeightedRoundRobinLoadBalancer::ClientSideHostLbPolicyData::onOrcaLoadReport(
    const Upstream::OrcaLoadReport& report, const StreamInfo::StreamInfo&) {
  ASSERT(report_handler_ != nullptr);
  return report_handler_->updateClientSideDataFromOrcaLoadReport(report, *this);
}

absl::optional<uint32_t>
ClientSideWeightedRoundRobinLoadBalancer::getClientSideWeightIfValidFromHost(
    const Host& host, MonotonicTime max_non_empty_since, MonotonicTime min_last_update_time) {
  auto client_side_data = host.typedLbPolicyData<ClientSideHostLbPolicyData>();
  if (!client_side_data.has_value()) {
    ENVOY_LOG(trace, "Host does not have ClientSideHostLbPolicyData {}", getHostAddress(&host));
    return std::nullopt;
  }
  return client_side_data->getWeightIfValid(max_non_empty_since, min_last_update_time);
}

double
ClientSideWeightedRoundRobinLoadBalancer::OrcaLoadReportHandler::getUtilizationFromOrcaReport(
    const OrcaLoadReportProto& orca_load_report,
    const std::vector<std::string>& metric_names_for_computing_utilization) {
  // If application_utilization is valid, use it as the utilization metric.
  double utilization = orca_load_report.application_utilization();
  if (utilization > 0) {
    return utilization;
  }
  // Otherwise, find the most constrained utilization metric.
  utilization =
      Envoy::Orca::getMaxUtilization(metric_names_for_computing_utilization, orca_load_report);
  if (utilization > 0) {
    return utilization;
  }
  // If utilization is <= 0, use cpu_utilization.
  return orca_load_report.cpu_utilization();
}

absl::StatusOr<uint32_t>
ClientSideWeightedRoundRobinLoadBalancer::OrcaLoadReportHandler::calculateWeightFromOrcaReport(
    const OrcaLoadReportProto& orca_load_report,
    const std::vector<std::string>& metric_names_for_computing_utilization,
    double error_utilization_penalty) {
  double qps = orca_load_report.rps_fractional();
  if (qps <= 0) {
    return absl::InvalidArgumentError("QPS must be positive");
  }

  double utilization =
      getUtilizationFromOrcaReport(orca_load_report, metric_names_for_computing_utilization);
  // If there are errors, then increase utilization to lower the weight.
  utilization += error_utilization_penalty * orca_load_report.eps() / qps;

  if (utilization <= 0) {
    return absl::InvalidArgumentError("Utilization must be positive");
  }

  // Calculate the weight.
  double weight = qps / utilization;

  // Limit the weight to uint32_t max.
  if (weight > std::numeric_limits<uint32_t>::max()) {
    weight = std::numeric_limits<uint32_t>::max();
  }
  return weight;
}

absl::Status ClientSideWeightedRoundRobinLoadBalancer::OrcaLoadReportHandler::
    updateClientSideDataFromOrcaLoadReport(const OrcaLoadReportProto& orca_load_report,
                                           ClientSideHostLbPolicyData& client_side_data) {
  const absl::StatusOr<uint32_t> weight = calculateWeightFromOrcaReport(
      orca_load_report, metric_names_for_computing_utilization_, error_utilization_penalty_);
  if (!weight.ok()) {
    return weight.status();
  }

  // Update client side data attached to the host.
  client_side_data.updateWeightNow(weight.value(), time_source_.monotonicTime());
  return absl::OkStatus();
}

Upstream::LoadBalancerPtr ClientSideWeightedRoundRobinLoadBalancer::WorkerLocalLbFactory::create(
    Upstream::LoadBalancerParams params) {
  return std::make_unique<Upstream::ClientSideWeightedRoundRobinLoadBalancer::WorkerLocalLb>(
      params.priority_set, params.local_priority_set, cluster_info_.lbStats(), runtime_, random_,
      cluster_info_.lbConfig(), time_source_, tls_->get());
}

void ClientSideWeightedRoundRobinLoadBalancer::WorkerLocalLbFactory::applyWeightsToAllWorkers() {
  tls_->runOnAllThreads([](OptRef<ThreadLocalShim> tls_shim) -> void {
    if (tls_shim.has_value()) {
<<<<<<< HEAD
      auto status = tls_shim->apply_weights_cb_helper_.runCallbacks();
=======
      tls_shim->apply_weights_cb_helper_.runCallbacks(priority);
>>>>>>> 153766c6
    }
  });
}

ClientSideWeightedRoundRobinLoadBalancer::ClientSideWeightedRoundRobinLoadBalancer(
    OptRef<const Upstream::LoadBalancerConfig> lb_config, const Upstream::ClusterInfo& cluster_info,
    const Upstream::PrioritySet& priority_set, Runtime::Loader& runtime,
    Envoy::Random::RandomGenerator& random, TimeSource& time_source)
    : cluster_info_(cluster_info), priority_set_(priority_set), runtime_(runtime), random_(random),
      time_source_(time_source) {

  const auto* typed_lb_config =
      dynamic_cast<const ClientSideWeightedRoundRobinLbConfig*>(lb_config.ptr());
  ASSERT(typed_lb_config != nullptr);
  report_handler_ = std::make_shared<OrcaLoadReportHandler>(*typed_lb_config, time_source_);
  factory_ =
      std::make_shared<WorkerLocalLbFactory>(cluster_info, priority_set, runtime, random,
                                             time_source, typed_lb_config->tls_slot_allocator_);

  initFromConfig(*typed_lb_config);

  weight_calculation_timer_ =
      typed_lb_config->main_thread_dispatcher_.createTimer([this]() -> void {
        updateWeightsOnMainThread();
        weight_calculation_timer_->enableTimer(weight_update_period_);
      });
}

absl::Status ClientSideWeightedRoundRobinLoadBalancer::initialize() {
  // Ensure that all hosts have client side lb policy data.
  for (const HostSetPtr& host_set : priority_set_.hostSetsPerPriority()) {
    addClientSideLbPolicyDataToHosts(host_set->hosts());
  }

  // Setup a callback to receive priority set updates.
  priority_update_cb_ = priority_set_.addPriorityUpdateCb(
      [this](uint32_t, const HostVector& hosts_added, const HostVector&) {
        addClientSideLbPolicyDataToHosts(hosts_added);
        updateWeightsOnMainThread();
      });

  weight_calculation_timer_->enableTimer(weight_update_period_);

  return absl::OkStatus();
}

} // namespace Upstream
} // namespace Envoy<|MERGE_RESOLUTION|>--- conflicted
+++ resolved
@@ -63,7 +63,6 @@
                                  common_config, healthy_panic_threshold, 100, 50),
                              getRoundRobinConfig(common_config), time_source) {
   if (tls_shim.has_value()) {
-<<<<<<< HEAD
     apply_weights_cb_handle_ = tls_shim->apply_weights_cb_helper_.add([this]() {
       // Refresh the EDF scheduler on the hosts in priority set of the
       // worker-local load balancer on the worker thread.
@@ -72,12 +71,7 @@
           refresh(host_set->priority());
         }
       }
-      return absl::OkStatus();
     });
-=======
-    apply_weights_cb_handle_ =
-        tls_shim->apply_weights_cb_helper_.add([this](uint32_t priority) { refresh(priority); });
->>>>>>> 153766c6
   }
 }
 
@@ -271,11 +265,7 @@
 void ClientSideWeightedRoundRobinLoadBalancer::WorkerLocalLbFactory::applyWeightsToAllWorkers() {
   tls_->runOnAllThreads([](OptRef<ThreadLocalShim> tls_shim) -> void {
     if (tls_shim.has_value()) {
-<<<<<<< HEAD
-      auto status = tls_shim->apply_weights_cb_helper_.runCallbacks();
-=======
-      tls_shim->apply_weights_cb_helper_.runCallbacks(priority);
->>>>>>> 153766c6
+      tls_shim->apply_weights_cb_helper_.runCallbacks();
     }
   });
 }

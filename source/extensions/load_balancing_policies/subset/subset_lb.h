--- conflicted
+++ resolved
@@ -116,13 +116,8 @@
     void updateSubset(uint32_t priority, const HostHashSet& matching_hosts,
                       const HostVector& hosts_added, const HostVector& hosts_removed) {
       reinterpret_cast<HostSubsetImpl*>(host_sets_[priority].get())
-<<<<<<< HEAD
-          ->update(matching_hosts, hosts_added, hosts_removed, seed);
+          ->update(matching_hosts, hosts_added, hosts_removed);
       runUpdateCallbacks(hosts_added, hosts_removed);
-=======
-          ->update(matching_hosts, hosts_added, hosts_removed);
-      THROW_IF_NOT_OK(runUpdateCallbacks(hosts_added, hosts_removed));
->>>>>>> 5e41ea32
     }
 
     // Thread aware LB if applicable.

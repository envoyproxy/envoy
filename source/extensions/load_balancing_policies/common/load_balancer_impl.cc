#include "source/extensions/load_balancing_policies/common/load_balancer_impl.h"

#include <atomic>
#include <bitset>
#include <cstdint>
#include <map>
#include <memory>
#include <string>
#include <vector>

#include "envoy/config/cluster/v3/cluster.pb.h"
#include "envoy/config/core/v3/base.pb.h"
#include "envoy/runtime/runtime.h"
#include "envoy/upstream/upstream.h"

#include "source/common/common/assert.h"
#include "source/common/common/logger.h"
#include "source/common/protobuf/utility.h"
#include "source/common/runtime/runtime_features.h"

#include "absl/container/fixed_array.h"

namespace Envoy {
namespace Upstream {

namespace {
static const std::string RuntimeZoneEnabled = "upstream.zone_routing.enabled";
static const std::string RuntimeMinClusterSize = "upstream.zone_routing.min_cluster_size";
static const std::string RuntimeForceLocalZoneMinSize =
    "upstream.zone_routing.force_local_zone.min_size";
static const std::string RuntimePanicThreshold = "upstream.healthy_panic_threshold";

// Returns true if the weights of all the hosts in the HostVector are equal.
bool hostWeightsAreEqual(const HostVector& hosts) {
  if (hosts.size() <= 1) {
    return true;
  }
  const uint32_t weight = hosts[0]->weight();
  for (size_t i = 1; i < hosts.size(); ++i) {
    if (hosts[i]->weight() != weight) {
      return false;
    }
  }
  return true;
}

} // namespace

std::pair<int32_t, size_t> distributeLoad(PriorityLoad& per_priority_load,
                                          const PriorityAvailability& per_priority_availability,
                                          size_t total_load, size_t normalized_total_availability) {
  int32_t first_available_priority = -1;
  for (size_t i = 0; i < per_priority_availability.get().size(); ++i) {
    if (first_available_priority < 0 && per_priority_availability.get()[i] > 0) {
      first_available_priority = i;
    }
    // Now assign as much load as possible to the high priority levels and cease assigning load
    // when total_load runs out.
    per_priority_load.get()[i] = std::min<uint32_t>(
        total_load, per_priority_availability.get()[i] * 100 / normalized_total_availability);
    total_load -= per_priority_load.get()[i];
  }

  return {first_available_priority, total_load};
}

std::pair<uint32_t, LoadBalancerBase::HostAvailability>
LoadBalancerBase::choosePriority(uint64_t hash, const HealthyLoad& healthy_per_priority_load,
                                 const DegradedLoad& degraded_per_priority_load) {
  hash = hash % 100 + 1; // 1-100
  uint32_t aggregate_percentage_load = 0;
  // As with tryChooseLocalLocalityHosts, this can be refactored for efficiency
  // but O(N) is good enough for now given the expected number of priorities is
  // small.

  // We first attempt to select a priority based on healthy availability.
  for (size_t priority = 0; priority < healthy_per_priority_load.get().size(); ++priority) {
    aggregate_percentage_load += healthy_per_priority_load.get()[priority];
    if (hash <= aggregate_percentage_load) {
      return {static_cast<uint32_t>(priority), HostAvailability::Healthy};
    }
  }

  // If no priorities were selected due to health, we'll select a priority based degraded
  // availability.
  for (size_t priority = 0; priority < degraded_per_priority_load.get().size(); ++priority) {
    aggregate_percentage_load += degraded_per_priority_load.get()[priority];
    if (hash <= aggregate_percentage_load) {
      return {static_cast<uint32_t>(priority), HostAvailability::Degraded};
    }
  }

  // The percentages should always add up to 100 but we have to have a return for the compiler.
  IS_ENVOY_BUG("unexpected load error");
  return {0, HostAvailability::Healthy};
}

LoadBalancerBase::LoadBalancerBase(const PrioritySet& priority_set, ClusterLbStats& stats,
                                   Runtime::Loader& runtime, Random::RandomGenerator& random,
                                   uint32_t healthy_panic_threshold)
    : stats_(stats), runtime_(runtime), random_(random),
      default_healthy_panic_percent_(healthy_panic_threshold), priority_set_(priority_set) {
  for (auto& host_set : priority_set_.hostSetsPerPriority()) {
    recalculatePerPriorityState(host_set->priority(), priority_set_, per_priority_load_,
                                per_priority_health_, per_priority_degraded_, total_healthy_hosts_);
  }
  // Recalculate panic mode for all levels.
  recalculatePerPriorityPanic();

  priority_update_cb_ = priority_set_.addPriorityUpdateCb(
      [this](uint32_t priority, const HostVector&, const HostVector&) {
        recalculatePerPriorityState(priority, priority_set_, per_priority_load_,
                                    per_priority_health_, per_priority_degraded_,
                                    total_healthy_hosts_);
        recalculatePerPriorityPanic();
        stashed_random_.clear();
      });
}

// The following cases are handled by
// recalculatePerPriorityState and recalculatePerPriorityPanic methods (normalized total health is
// sum of all priorities' health values and capped at 100).
// - normalized total health is = 100%. It means there are enough healthy hosts to handle the load.
//   Do not enter panic mode, even if a specific priority has low number of healthy hosts.
// - normalized total health is < 100%. There are not enough healthy hosts to handle the load.
// Continue distributing the load among priority sets, but turn on panic mode for a given priority
//   if # of healthy hosts in priority set is low.
// - all host sets are in panic mode. Situation called TotalPanic. Load distribution is
//   calculated based on the number of hosts in each priority regardless of their health.
// - all hosts in all priorities are down (normalized total health is 0%). If panic
//   threshold > 0% the cluster is in TotalPanic (see above). If panic threshold == 0
//   then priorities are not in panic, but there are no healthy hosts to route to.
//   In this case just mark P=0 as recipient of 100% of the traffic (nothing will be routed
//   to P=0 anyways as there are no healthy hosts there).
void LoadBalancerBase::recalculatePerPriorityState(uint32_t priority,
                                                   const PrioritySet& priority_set,
                                                   HealthyAndDegradedLoad& per_priority_load,
                                                   HealthyAvailability& per_priority_health,
                                                   DegradedAvailability& per_priority_degraded,
                                                   uint32_t& total_healthy_hosts) {
  per_priority_load.healthy_priority_load_.get().resize(priority_set.hostSetsPerPriority().size());
  per_priority_load.degraded_priority_load_.get().resize(priority_set.hostSetsPerPriority().size());
  per_priority_health.get().resize(priority_set.hostSetsPerPriority().size());
  per_priority_degraded.get().resize(priority_set.hostSetsPerPriority().size());
  total_healthy_hosts = 0;

  // Determine the health of the newly modified priority level.
  // Health ranges from 0-100, and is the ratio of healthy/degraded hosts to total hosts, modified
  // by the overprovisioning factor.
  HostSet& host_set = *priority_set.hostSetsPerPriority()[priority];
  per_priority_health.get()[priority] = 0;
  per_priority_degraded.get()[priority] = 0;
  const auto host_count = host_set.hosts().size() - host_set.excludedHosts().size();

  if (host_count > 0) {
    uint64_t healthy_weight = 0;
    uint64_t degraded_weight = 0;
    uint64_t total_weight = 0;
    if (host_set.weightedPriorityHealth()) {
      for (const auto& host : host_set.healthyHosts()) {
        healthy_weight += host->weight();
      }

      for (const auto& host : host_set.degradedHosts()) {
        degraded_weight += host->weight();
      }

      for (const auto& host : host_set.hosts()) {
        total_weight += host->weight();
      }

      uint64_t excluded_weight = 0;
      for (const auto& host : host_set.excludedHosts()) {
        excluded_weight += host->weight();
      }
      ASSERT(total_weight >= excluded_weight);
      total_weight -= excluded_weight;
    } else {
      healthy_weight = host_set.healthyHosts().size();
      degraded_weight = host_set.degradedHosts().size();
      total_weight = host_count;
    }
    // Each priority level's health is ratio of healthy hosts to total number of hosts in a
    // priority multiplied by overprovisioning factor of 1.4 and capped at 100%. It means that if
    // all hosts are healthy that priority's health is 100%*1.4=140% and is capped at 100% which
    // results in 100%. If 80% of hosts are healthy, that priority's health is still 100%
    // (80%*1.4=112% and capped at 100%).
    per_priority_health.get()[priority] =
        std::min<uint32_t>(100,
                           // NOLINTNEXTLINE(clang-analyzer-core.DivideZero)
                           (host_set.overprovisioningFactor() * healthy_weight / total_weight));

    // We perform the same computation for degraded hosts.
    per_priority_degraded.get()[priority] = std::min<uint32_t>(
        100, (host_set.overprovisioningFactor() * degraded_weight / total_weight));

    ENVOY_LOG(trace,
              "recalculated priority state: priority level {}, healthy weight {}, total weight {}, "
              "overprovision factor {}, healthy result {}, degraded result {}",
              priority, healthy_weight, total_weight, host_set.overprovisioningFactor(),
              per_priority_health.get()[priority], per_priority_degraded.get()[priority]);
  }

  // Now that we've updated health for the changed priority level, we need to calculate percentage
  // load for all priority levels.

  // First, determine if the load needs to be scaled relative to availability (healthy + degraded).
  // For example if there are 3 host sets with 10% / 20% / 10% health and 20% / 10% / 0% degraded
  // they will get 16% / 28% / 14% load to healthy hosts and 28% / 14% / 0% load to degraded hosts
  // to ensure total load adds up to 100. Note the first healthy priority is receiving 2% additional
  // load due to rounding.
  //
  // Sum of priority levels' health and degraded values may exceed 100, so it is capped at 100 and
  // referred as normalized total availability.
  const uint32_t normalized_total_availability =
      calculateNormalizedTotalAvailability(per_priority_health, per_priority_degraded);
  if (normalized_total_availability == 0) {
    // Everything is terrible. There is nothing to calculate here.
    // Let recalculatePerPriorityPanic and recalculateLoadInTotalPanic deal with
    // load calculation.
    return;
  }

  // We start of with a total load of 100 and distribute it between priorities based on
  // availability. We first attempt to distribute this load to healthy priorities based on healthy
  // availability.
  const auto first_healthy_and_remaining =
      distributeLoad(per_priority_load.healthy_priority_load_, per_priority_health, 100,
                     normalized_total_availability);

  // Using the remaining load after allocating load to healthy priorities, distribute it based on
  // degraded availability.
  const auto remaining_load_for_degraded = first_healthy_and_remaining.second;
  const auto first_degraded_and_remaining =
      distributeLoad(per_priority_load.degraded_priority_load_, per_priority_degraded,
                     remaining_load_for_degraded, normalized_total_availability);

  // Anything that remains should just be rounding errors, so allocate that to the first available
  // priority, either as healthy or degraded.
  const auto remaining_load = first_degraded_and_remaining.second;
  if (remaining_load != 0) {
    const auto first_healthy = first_healthy_and_remaining.first;
    const auto first_degraded = first_degraded_and_remaining.first;
    ASSERT(first_healthy != -1 || first_degraded != -1);

    // Attempt to allocate the remainder to the first healthy priority first. If no such priority
    // exist, allocate to the first degraded priority.
    ASSERT(remaining_load < per_priority_load.healthy_priority_load_.get().size() +
                                per_priority_load.degraded_priority_load_.get().size());
    if (first_healthy != -1) {
      per_priority_load.healthy_priority_load_.get()[first_healthy] += remaining_load;
    } else {
      per_priority_load.degraded_priority_load_.get()[first_degraded] += remaining_load;
    }
  }

  // The allocated load between healthy and degraded should be exactly 100.
  ASSERT(100 == std::accumulate(per_priority_load.healthy_priority_load_.get().begin(),
                                per_priority_load.healthy_priority_load_.get().end(), 0) +
                    std::accumulate(per_priority_load.degraded_priority_load_.get().begin(),
                                    per_priority_load.degraded_priority_load_.get().end(), 0));

  for (auto& host_set : priority_set.hostSetsPerPriority()) {
    total_healthy_hosts += host_set->healthyHosts().size();
  }
}

// Method iterates through priority levels and turns on/off panic mode.
void LoadBalancerBase::recalculatePerPriorityPanic() {
  per_priority_panic_.resize(priority_set_.hostSetsPerPriority().size());

  const uint32_t normalized_total_availability =
      calculateNormalizedTotalAvailability(per_priority_health_, per_priority_degraded_);

  const uint64_t panic_threshold = std::min<uint64_t>(
      100, runtime_.snapshot().getInteger(RuntimePanicThreshold, default_healthy_panic_percent_));

  // This is corner case when panic is disabled and there is no hosts available.
  // LoadBalancerBase::choosePriority method expects that the sum of
  // load percentages always adds up to 100.
  // To satisfy that requirement 100% is assigned to P=0.
  // In reality no traffic will be routed to P=0 priority, because
  // the panic mode is disabled and LoadBalancer will try to find
  // a healthy node and none is available.
  if (panic_threshold == 0 && normalized_total_availability == 0) {
    per_priority_load_.healthy_priority_load_.get()[0] = 100;
    return;
  }

  bool total_panic = true;
  for (size_t i = 0; i < per_priority_health_.get().size(); ++i) {
    // For each level check if it should run in panic mode. Never set panic mode if
    // normalized total health is 100%, even when individual priority level has very low # of
    // healthy hosts.
    const HostSet& priority_host_set = *priority_set_.hostSetsPerPriority()[i];
    per_priority_panic_[i] =
        (normalized_total_availability == 100 ? false : isHostSetInPanic(priority_host_set));
    total_panic = total_panic && per_priority_panic_[i];
  }

  // If all priority levels are in panic mode, load distribution
  // is done differently.
  if (total_panic) {
    recalculateLoadInTotalPanic();
  }
}

// recalculateLoadInTotalPanic method is called when all priority levels
// are in panic mode. The load distribution is done NOT based on number
// of healthy hosts in the priority, but based on number of hosts
// in each priority regardless of its health.
void LoadBalancerBase::recalculateLoadInTotalPanic() {
  // First calculate total number of hosts across all priorities regardless
  // whether they are healthy or not.
  const uint32_t total_hosts_count =
      std::accumulate(priority_set_.hostSetsPerPriority().begin(),
                      priority_set_.hostSetsPerPriority().end(), static_cast<size_t>(0),
                      [](size_t acc, const std::unique_ptr<Envoy::Upstream::HostSet>& host_set) {
                        return acc + host_set->hosts().size();
                      });

  if (0 == total_hosts_count) {
    // Backend is empty, but load must be distributed somewhere.
    per_priority_load_.healthy_priority_load_.get()[0] = 100;
    return;
  }

  // Now iterate through all priority levels and calculate how much
  // load is supposed to go to each priority. In panic mode the calculation
  // is based not on the number of healthy hosts but based on the number of
  // total hosts in the priority.
  uint32_t total_load = 100;
  int32_t first_noempty = -1;
  for (size_t i = 0; i < per_priority_panic_.size(); i++) {
    const HostSet& host_set = *priority_set_.hostSetsPerPriority()[i];
    const auto hosts_num = host_set.hosts().size();

    if ((-1 == first_noempty) && (0 != hosts_num)) {
      first_noempty = i;
    }
    const uint32_t priority_load = 100 * hosts_num / total_hosts_count;
    per_priority_load_.healthy_priority_load_.get()[i] = priority_load;
    per_priority_load_.degraded_priority_load_.get()[i] = 0;
    total_load -= priority_load;
  }

  // Add the remaining load to the first not empty load.
  per_priority_load_.healthy_priority_load_.get()[first_noempty] += total_load;

  // The total load should come up to 100%.
  ASSERT(100 == std::accumulate(per_priority_load_.healthy_priority_load_.get().begin(),
                                per_priority_load_.healthy_priority_load_.get().end(), 0));
}

std::pair<HostSet&, LoadBalancerBase::HostAvailability>
LoadBalancerBase::chooseHostSet(LoadBalancerContext* context, uint64_t hash) const {
  if (context) {
    const auto priority_loads = context->determinePriorityLoad(
        priority_set_, per_priority_load_, Upstream::RetryPriority::defaultPriorityMapping);
    const auto priority_and_source = choosePriority(hash, priority_loads.healthy_priority_load_,
                                                    priority_loads.degraded_priority_load_);
    return {*priority_set_.hostSetsPerPriority()[priority_and_source.first],
            priority_and_source.second};
  }

  const auto priority_and_source = choosePriority(hash, per_priority_load_.healthy_priority_load_,
                                                  per_priority_load_.degraded_priority_load_);
  return {*priority_set_.hostSetsPerPriority()[priority_and_source.first],
          priority_and_source.second};
}

uint64_t LoadBalancerBase::random(bool peeking) {
  if (peeking) {
    stashed_random_.push_back(random_.random());
    return stashed_random_.back();
  } else {
    if (!stashed_random_.empty()) {
      auto random = stashed_random_.front();
      stashed_random_.pop_front();
      return random;
    } else {
      return random_.random();
    }
  }
}

ZoneAwareLoadBalancerBase::ZoneAwareLoadBalancerBase(
    const PrioritySet& priority_set, const PrioritySet* local_priority_set, ClusterLbStats& stats,
    Runtime::Loader& runtime, Random::RandomGenerator& random, uint32_t healthy_panic_threshold,
    const absl::optional<LocalityLbConfig> locality_config)
    : LoadBalancerBase(priority_set, stats, runtime, random, healthy_panic_threshold),
      local_priority_set_(local_priority_set),
      min_cluster_size_(locality_config.has_value()
                            ? PROTOBUF_GET_WRAPPED_OR_DEFAULT(
                                  locality_config->zone_aware_lb_config(), min_cluster_size, 6U)
                            : 6U),
      force_local_zone_min_size_([&]() -> absl::optional<uint32_t> {
        // Check runtime value first
        if (auto rt = runtime_.snapshot().getInteger(RuntimeForceLocalZoneMinSize, 0); rt > 0) {
          return static_cast<uint32_t>(rt);
        }

        // ForceLocalZone proto field supersedes deprecated ForceLocalityDirectRouting
        if (locality_config.has_value()) {
          if (locality_config->zone_aware_lb_config().has_force_local_zone()) {
            return PROTOBUF_GET_WRAPPED_OR_DEFAULT(
                locality_config->zone_aware_lb_config().force_local_zone(), min_size, 1U);
          }
          if (locality_config->zone_aware_lb_config().force_locality_direct_routing()) {
            return 1U;
          }
        }
        return absl::nullopt;
      }()),
      routing_enabled_(locality_config.has_value()
                           ? PROTOBUF_PERCENT_TO_ROUNDED_INTEGER_OR_DEFAULT(
                                 locality_config->zone_aware_lb_config(), routing_enabled, 100, 100)
                           : 100),
      locality_basis_(locality_config.has_value()
                          ? locality_config->zone_aware_lb_config().locality_basis()
                          : LocalityLbConfig::ZoneAwareLbConfig::HEALTHY_HOSTS_NUM),
      fail_traffic_on_panic_(locality_config.has_value()
                                 ? locality_config->zone_aware_lb_config().fail_traffic_on_panic()
                                 : false),
      locality_weighted_balancing_(locality_config.has_value() &&
                                   locality_config->has_locality_weighted_lb_config()) {
  ASSERT(!priority_set.hostSetsPerPriority().empty());
  resizePerPriorityState();
  if (locality_weighted_balancing_) {
    for (uint32_t priority = 0; priority < priority_set_.hostSetsPerPriority().size(); ++priority) {
      rebuildLocalityWrrForPriority(priority);
    }
  }

  priority_update_cb_ = priority_set_.addPriorityUpdateCb(
      [this](uint32_t priority, const HostVector&, const HostVector&) {
        // Make sure per_priority_state_ is as large as priority_set_.hostSetsPerPriority()
        resizePerPriorityState();
        // If P=0 changes, regenerate locality routing structures. Locality based routing is
        // disabled at all other levels.
        if (local_priority_set_ && priority == 0) {
          regenerateLocalityRoutingStructures();
        }
<<<<<<< HEAD
=======

        if (locality_weighted_balancing_) {
          rebuildLocalityWrrForPriority(priority);
        }
        return absl::OkStatus();
>>>>>>> 5e41ea32
      });
  if (local_priority_set_) {
    // Multiple priorities are unsupported for local priority sets.
    // In order to support priorities correctly, one would have to make some assumptions about
    // routing (all local Envoys fail over at the same time) and use all priorities when computing
    // the locality routing structure.
    ASSERT(local_priority_set_->hostSetsPerPriority().size() == 1);
    local_priority_set_member_update_cb_handle_ = local_priority_set_->addPriorityUpdateCb(
        [this](uint32_t priority, const HostVector&, const HostVector&) {
          ASSERT(priority == 0);
          // If the set of local Envoys changes, regenerate routing for P=0 as it does priority
          // based routing.
          regenerateLocalityRoutingStructures();
        });
  }
}

void ZoneAwareLoadBalancerBase::rebuildLocalityWrrForPriority(uint32_t priority) {
  ASSERT(priority < priority_set_.hostSetsPerPriority().size());
  auto& host_set = *priority_set_.hostSetsPerPriority()[priority];
  per_priority_state_[priority]->locality_wrr_ =
      std::make_unique<LocalityWrr>(host_set, random_.random());
}

void ZoneAwareLoadBalancerBase::regenerateLocalityRoutingStructures() {
  ASSERT(local_priority_set_);
  stats_.lb_recalculate_zone_structures_.inc();
  // resizePerPriorityState should ensure these stay in sync.
  ASSERT(per_priority_state_.size() == priority_set_.hostSetsPerPriority().size());

  // We only do locality routing for P=0
  uint32_t priority = 0;
  PerPriorityState& state = *per_priority_state_[priority];
  // Do not perform any calculations if we cannot perform locality routing based on non runtime
  // params.
  if (earlyExitNonLocalityRouting()) {
    state.locality_routing_state_ = LocalityRoutingState::NoLocalityRouting;
    return;
  }
  HostSet& host_set = *priority_set_.hostSetsPerPriority()[priority];
  const HostsPerLocality& upstreamHostsPerLocality = host_set.healthyHostsPerLocality();
  const size_t num_upstream_localities = upstreamHostsPerLocality.get().size();
  ASSERT(num_upstream_localities >= 2);

  // It is worth noting that all of the percentages calculated are orthogonal from
  // how much load this priority level receives, percentageLoad(priority).
  //
  // If the host sets are such that 20% of load is handled locally and 80% is residual, and then
  // half the hosts in all host sets go unhealthy, this priority set will
  // still send half of the incoming load to the local locality and 80% to residual.
  //
  // Basically, fairness across localities within a priority is guaranteed. Fairness across
  // localities across priorities is not.
  const HostsPerLocality& localHostsPerLocality = localHostSet().healthyHostsPerLocality();
  auto locality_percentages =
      calculateLocalityPercentages(localHostsPerLocality, upstreamHostsPerLocality);

  if (upstreamHostsPerLocality.hasLocalLocality()) {
    // If we have lower percent of hosts in the local cluster in the same locality,
    // we can push all of the requests directly to upstream cluster in the same locality.
    if ((locality_percentages[0].upstream_percentage > 0 &&
         locality_percentages[0].upstream_percentage >= locality_percentages[0].local_percentage) ||
        // When force_local_zone is enabled, always use LocalityDirect routing if there are enough
        // healthy upstreams in the local locality as determined by force_local_zone_min_size is
        // met.
        (force_local_zone_min_size_.has_value() &&
         upstreamHostsPerLocality.get()[0].size() >= *force_local_zone_min_size_)) {
      state.locality_routing_state_ = LocalityRoutingState::LocalityDirect;
      return;
    }
  }

  state.locality_routing_state_ = LocalityRoutingState::LocalityResidual;

  // If we cannot route all requests to the same locality, calculate what percentage can be routed.
  // For example, if local percentage is 20% and upstream is 10%
  // we can route only 50% of requests directly.
  // Local percent can be 0% if there are no upstream hosts in the local locality.
  state.local_percent_to_route_ =
      upstreamHostsPerLocality.hasLocalLocality() && locality_percentages[0].local_percentage > 0
          ? locality_percentages[0].upstream_percentage * 10000 /
                locality_percentages[0].local_percentage
          : 0;

  // Local locality does not have additional capacity (we have already routed what we could).
  // Now we need to figure out how much traffic we can route cross locality and to which exact
  // locality we should route. Percentage of requests routed cross locality to a specific locality
  // needed be proportional to the residual capacity upstream locality has.
  //
  // residual_capacity contains capacity left in a given locality, we keep accumulating residual
  // capacity to make search for sampled value easier.
  // For example, if we have the following upstream and local percentage:
  // local_percentage: 40000 40000 20000
  // upstream_percentage: 25000 50000 25000
  // Residual capacity would look like: 0 10000 5000. Now we need to sample proportionally to
  // bucket sizes (residual capacity). For simplicity of finding where specific
  // sampled value is, we accumulate values in residual capacity. This is what it will look like:
  // residual_capacity: 0 10000 15000
  // Now to find a locality to route (bucket) we could simply iterate over residual_capacity
  // searching where sampled value is placed.
  state.residual_capacity_.resize(num_upstream_localities);
  for (uint64_t i = 0; i < num_upstream_localities; ++i) {
    uint64_t last_residual_capacity = i > 0 ? state.residual_capacity_[i - 1] : 0;
    LocalityPercentages this_locality_percentages = locality_percentages[i];
    if (i == 0 && upstreamHostsPerLocality.hasLocalLocality()) {
      // This is a local locality, we have already routed what we could.
      state.residual_capacity_[i] = last_residual_capacity;
      continue;
    }

    // Only route to the localities that have additional capacity.
    if (this_locality_percentages.upstream_percentage >
        this_locality_percentages.local_percentage) {
      state.residual_capacity_[i] = last_residual_capacity +
                                    this_locality_percentages.upstream_percentage -
                                    this_locality_percentages.local_percentage;
    } else {
      // Locality with index "i" does not have residual capacity, but we keep accumulating previous
      // values to make search easier on the next step.
      state.residual_capacity_[i] = last_residual_capacity;
    }
  }
}

void ZoneAwareLoadBalancerBase::resizePerPriorityState() {
  const uint32_t size = priority_set_.hostSetsPerPriority().size();
  while (per_priority_state_.size() < size) {
    // Note for P!=0, PerPriorityState is created with NoLocalityRouting and never changed.
    per_priority_state_.push_back(std::make_unique<PerPriorityState>());
  }
}

bool ZoneAwareLoadBalancerBase::earlyExitNonLocalityRouting() {
  // We only do locality routing for P=0.
  HostSet& host_set = *priority_set_.hostSetsPerPriority()[0];
  if (host_set.healthyHostsPerLocality().get().size() < 2) {
    return true;
  }

  // Do not perform locality routing if there are too few local localities for zone routing to have
  // an effect. Skipped when ForceLocalZone is enabled.
  if (!force_local_zone_min_size_.has_value() &&
      localHostSet().hostsPerLocality().get().size() < 2) {
    return true;
  }

  // Do not perform locality routing if the local cluster doesn't have any hosts in the current
  // envoy's local locality. This breaks our assumptions about the local cluster being correctly
  // configured, so we don't have enough information to perform locality routing. Note: If other
  // envoys do exist according to the local cluster, they will still be able to perform locality
  // routing correctly. This will not cause a traffic imbalance because other envoys will not know
  // about the current one, so they will not factor it into locality routing calculations.
  if (!localHostSet().hostsPerLocality().hasLocalLocality() ||
      localHostSet().hostsPerLocality().get()[0].empty()) {
    stats_.lb_local_cluster_not_ok_.inc();
    return true;
  }

  // Do not perform locality routing for small clusters.
  const uint64_t min_cluster_size =
      runtime_.snapshot().getInteger(RuntimeMinClusterSize, min_cluster_size_);
  if (host_set.healthyHosts().size() < min_cluster_size) {
    stats_.lb_zone_cluster_too_small_.inc();
    return true;
  }

  return false;
}

HostSelectionResponse ZoneAwareLoadBalancerBase::chooseHost(LoadBalancerContext* context) {
  HostConstSharedPtr host;

  const size_t max_attempts = context ? context->hostSelectionRetryCount() + 1 : 1;
  for (size_t i = 0; i < max_attempts; ++i) {
    host = chooseHostOnce(context);

    // If host selection failed or the host is accepted by the filter, return.
    // Otherwise, try again.
    // Note: in the future we might want to allow retrying when chooseHostOnce returns nullptr.
    if (!host || !context || !context->shouldSelectAnotherHost(*host)) {
      return host;
    }
  }

  // If we didn't find anything, return the last host.
  return host;
}

bool LoadBalancerBase::isHostSetInPanic(const HostSet& host_set) const {
  uint64_t global_panic_threshold = std::min<uint64_t>(
      100, runtime_.snapshot().getInteger(RuntimePanicThreshold, default_healthy_panic_percent_));
  const auto host_count = host_set.hosts().size() - host_set.excludedHosts().size();
  double healthy_percent =
      host_count == 0 ? 0.0 : 100.0 * host_set.healthyHosts().size() / host_count;

  double degraded_percent =
      host_count == 0 ? 0.0 : 100.0 * host_set.degradedHosts().size() / host_count;
  // If the % of healthy hosts in the cluster is less than our panic threshold, we use all hosts.
  if ((healthy_percent + degraded_percent) < global_panic_threshold) {
    return true;
  }

  return false;
}

absl::FixedArray<ZoneAwareLoadBalancerBase::LocalityPercentages>
ZoneAwareLoadBalancerBase::calculateLocalityPercentages(
    const HostsPerLocality& local_hosts_per_locality,
    const HostsPerLocality& upstream_hosts_per_locality) {
  absl::flat_hash_map<envoy::config::core::v3::Locality, uint64_t, LocalityHash, LocalityEqualTo>
      local_weights;
  absl::flat_hash_map<envoy::config::core::v3::Locality, uint64_t, LocalityHash, LocalityEqualTo>
      upstream_weights;
  uint64_t total_local_weight = 0;
  for (const auto& locality_hosts : local_hosts_per_locality.get()) {
    uint64_t locality_weight = 0;
    switch (locality_basis_) {
    // If locality_basis_ is set to HEALTHY_HOSTS_WEIGHT, it uses the host's weight to calculate the
    // locality percentage.
    case LocalityLbConfig::ZoneAwareLbConfig::HEALTHY_HOSTS_WEIGHT:
      for (const auto& host : locality_hosts) {
        locality_weight += host->weight();
      }
      break;
    // By default it uses the number of healthy hosts in the locality.
    case LocalityLbConfig::ZoneAwareLbConfig::HEALTHY_HOSTS_NUM:
      locality_weight = locality_hosts.size();
      break;
    default:
      PANIC_DUE_TO_CORRUPT_ENUM;
    }
    total_local_weight += locality_weight;
    // If there is no entry in the map for a given locality, it is assumed to have 0 hosts.
    if (!locality_hosts.empty()) {
      local_weights.emplace(locality_hosts[0]->locality(), locality_weight);
    }
  }
  uint64_t total_upstream_weight = 0;
  for (const auto& locality_hosts : upstream_hosts_per_locality.get()) {
    uint64_t locality_weight = 0;
    switch (locality_basis_) {
    // If locality_basis_ is set to HEALTHY_HOSTS_WEIGHT, it uses the host's weight to calculate the
    // locality percentage.
    case LocalityLbConfig::ZoneAwareLbConfig::HEALTHY_HOSTS_WEIGHT:
      for (const auto& host : locality_hosts) {
        locality_weight += host->weight();
      }
      break;
    // By default it uses the number of healthy hosts in the locality.
    case LocalityLbConfig::ZoneAwareLbConfig::HEALTHY_HOSTS_NUM:
      locality_weight = locality_hosts.size();
      break;
    default:
      PANIC_DUE_TO_CORRUPT_ENUM;
    }
    total_upstream_weight += locality_weight;
    // If there is no entry in the map for a given locality, it is assumed to have 0 hosts.
    if (!locality_hosts.empty()) {
      upstream_weights.emplace(locality_hosts[0]->locality(), locality_weight);
    }
  }

  absl::FixedArray<LocalityPercentages> percentages(upstream_hosts_per_locality.get().size());
  for (uint32_t i = 0; i < upstream_hosts_per_locality.get().size(); ++i) {
    const auto& upstream_hosts = upstream_hosts_per_locality.get()[i];
    if (upstream_hosts.empty()) {
      // If there are no upstream hosts in a given locality, the upstream percentage is 0.
      // We can't determine the locality of this group, so we can't find the corresponding local
      // count. However, if there are no upstream hosts in a locality, the local percentage doesn't
      // matter.
      percentages[i] = LocalityPercentages{0, 0};
      continue;
    }
    const auto& locality = upstream_hosts[0]->locality();

    const auto local_weight_it = local_weights.find(locality);
    const uint64_t local_weight =
        local_weight_it == local_weights.end() ? 0 : local_weight_it->second;
    const auto upstream_weight_it = upstream_weights.find(locality);
    const uint64_t upstream_weight =
        upstream_weight_it == upstream_weights.end() ? 0 : upstream_weight_it->second;

    const uint64_t local_percentage =
        total_local_weight > 0 ? 10000ULL * local_weight / total_local_weight : 0;
    const uint64_t upstream_percentage =
        total_upstream_weight > 0 ? 10000ULL * upstream_weight / total_upstream_weight : 0;

    percentages[i] = LocalityPercentages{local_percentage, upstream_percentage};
  }

  return percentages;
}

uint32_t ZoneAwareLoadBalancerBase::tryChooseLocalLocalityHosts(const HostSet& host_set) const {
  PerPriorityState& state = *per_priority_state_[host_set.priority()];
  ASSERT(state.locality_routing_state_ != LocalityRoutingState::NoLocalityRouting);

  // At this point it's guaranteed to be at least 2 localities in the upstream host set.
  const size_t number_of_localities = host_set.healthyHostsPerLocality().get().size();
  ASSERT(number_of_localities >= 2U);

  // Try to push all of the requests to the same locality if possible.
  if (state.locality_routing_state_ == LocalityRoutingState::LocalityDirect) {
    ASSERT(host_set.healthyHostsPerLocality().hasLocalLocality());
    stats_.lb_zone_routing_all_directly_.inc();
    return 0;
  }

  ASSERT(state.locality_routing_state_ == LocalityRoutingState::LocalityResidual);
  ASSERT(host_set.healthyHostsPerLocality().hasLocalLocality() ||
         state.local_percent_to_route_ == 0);

  // If we cannot route all requests to the same locality, we already calculated how much we can
  // push to the local locality, check if we can push to local locality on current iteration.
  if (random_.random() % 10000 < state.local_percent_to_route_) {
    stats_.lb_zone_routing_sampled_.inc();
    return 0;
  }

  // At this point we must route cross locality as we cannot route to the local locality.
  stats_.lb_zone_routing_cross_zone_.inc();

  // This is *extremely* unlikely but possible due to rounding errors when calculating
  // locality percentages. In this case just select random locality.
  if (state.residual_capacity_[number_of_localities - 1] == 0) {
    stats_.lb_zone_no_capacity_left_.inc();
    return random_.random() % number_of_localities;
  }

  // Random sampling to select specific locality for cross locality traffic based on the
  // additional capacity in localities.
  uint64_t threshold = random_.random() % state.residual_capacity_[number_of_localities - 1];

  // This potentially can be optimized to be O(log(N)) where N is the number of localities.
  // Linear scan should be faster for smaller N, in most of the scenarios N will be small.
  //
  // Bucket 1: [0, state.residual_capacity_[0] - 1]
  // Bucket 2: [state.residual_capacity_[0], state.residual_capacity_[1] - 1]
  // ...
  // Bucket N: [state.residual_capacity_[N-2], state.residual_capacity_[N-1] - 1]
  int i = 0;
  while (threshold >= state.residual_capacity_[i]) {
    i++;
  }

  return i;
}

absl::optional<ZoneAwareLoadBalancerBase::HostsSource>
ZoneAwareLoadBalancerBase::hostSourceToUse(LoadBalancerContext* context, uint64_t hash) const {
  auto host_set_and_source = chooseHostSet(context, hash);

  // The second argument tells us which availability we should target from the selected host set.
  const auto host_availability = host_set_and_source.second;
  auto& host_set = host_set_and_source.first;
  HostsSource hosts_source;
  hosts_source.priority_ = host_set.priority();

  // If the selected host set has insufficient healthy hosts, return all hosts (unless we should
  // fail traffic on panic, in which case return no host).
  if (per_priority_panic_[hosts_source.priority_]) {
    stats_.lb_healthy_panic_.inc();
    if (fail_traffic_on_panic_) {
      return absl::nullopt;
    } else {
      hosts_source.source_type_ = HostsSource::SourceType::AllHosts;
      return hosts_source;
    }
  }

  // If we're doing locality weighted balancing, pick locality.
  //
  // The chooseDegradedLocality or chooseHealthyLocality may return valid locality index
  // when the locality_weighted_lb_config is set or load balancing policy extension is used.
  // This if statement is to make sure we only do locality weighted balancing when the
  // locality_weighted_lb_config is set explicitly even the hostSourceToUse is called in the
  // load balancing policy extensions.
  if (locality_weighted_balancing_) {
    absl::optional<uint32_t> locality;
    if (host_availability == HostAvailability::Degraded) {
      locality = chooseDegradedLocality(host_set);
    } else {
      locality = chooseHealthyLocality(host_set);
    }

    if (locality.has_value()) {
      auto source_type = localitySourceType(host_availability);
      if (!source_type) {
        return absl::nullopt;
      }
      hosts_source.source_type_ = source_type.value();
      hosts_source.locality_index_ = locality.value();
      return hosts_source;
    }
  }

  // If we've latched that we can't do locality-based routing, return healthy or degraded hosts
  // for the selected host set.
  if (per_priority_state_[host_set.priority()]->locality_routing_state_ ==
      LocalityRoutingState::NoLocalityRouting) {
    auto source_type = sourceType(host_availability);
    if (!source_type) {
      return absl::nullopt;
    }
    hosts_source.source_type_ = source_type.value();
    return hosts_source;
  }

  // Determine if the load balancer should do zone based routing for this pick.
  if (!runtime_.snapshot().featureEnabled(RuntimeZoneEnabled, routing_enabled_)) {
    auto source_type = sourceType(host_availability);
    if (!source_type) {
      return absl::nullopt;
    }
    hosts_source.source_type_ = source_type.value();
    return hosts_source;
  }

  if (isHostSetInPanic(localHostSet())) {
    stats_.lb_local_cluster_not_ok_.inc();
    // If the local Envoy instances are in global panic, and we should not fail traffic, do
    // not do locality based routing.
    if (fail_traffic_on_panic_) {
      return absl::nullopt;
    } else {
      auto source_type = sourceType(host_availability);
      if (!source_type) {
        return absl::nullopt;
      }
      hosts_source.source_type_ = source_type.value();
      return hosts_source;
    }
  }

  auto source_type = localitySourceType(host_availability);
  if (!source_type) {
    return absl::nullopt;
  }
  hosts_source.source_type_ = source_type.value();
  hosts_source.locality_index_ = tryChooseLocalLocalityHosts(host_set);
  return hosts_source;
}

const HostVector& ZoneAwareLoadBalancerBase::hostSourceToHosts(HostsSource hosts_source) const {
  const HostSet& host_set = *priority_set_.hostSetsPerPriority()[hosts_source.priority_];
  switch (hosts_source.source_type_) {
  case HostsSource::SourceType::AllHosts:
    return host_set.hosts();
  case HostsSource::SourceType::HealthyHosts:
    return host_set.healthyHosts();
  case HostsSource::SourceType::DegradedHosts:
    return host_set.degradedHosts();
  case HostsSource::SourceType::LocalityHealthyHosts:
    return host_set.healthyHostsPerLocality().get()[hosts_source.locality_index_];
  case HostsSource::SourceType::LocalityDegradedHosts:
    return host_set.degradedHostsPerLocality().get()[hosts_source.locality_index_];
  }
  PANIC_DUE_TO_CORRUPT_ENUM;
}

EdfLoadBalancerBase::EdfLoadBalancerBase(
    const PrioritySet& priority_set, const PrioritySet* local_priority_set, ClusterLbStats& stats,
    Runtime::Loader& runtime, Random::RandomGenerator& random, uint32_t healthy_panic_threshold,
    const absl::optional<LocalityLbConfig> locality_config,
    const absl::optional<SlowStartConfig> slow_start_config, TimeSource& time_source)
    : ZoneAwareLoadBalancerBase(priority_set, local_priority_set, stats, runtime, random,
                                healthy_panic_threshold, locality_config),
      seed_(random_.random()),
      slow_start_window_(slow_start_config.has_value()
                             ? std::chrono::milliseconds(DurationUtil::durationToMilliseconds(
                                   slow_start_config.value().slow_start_window()))
                             : std::chrono::milliseconds(0)),
      aggression_runtime_(
          slow_start_config.has_value() && slow_start_config.value().has_aggression()
              ? absl::optional<Runtime::Double>({slow_start_config.value().aggression(), runtime})
              : absl::nullopt),
      time_source_(time_source), latest_host_added_time_(time_source_.monotonicTime()),
      slow_start_min_weight_percent_(slow_start_config.has_value()
                                         ? PROTOBUF_PERCENT_TO_DOUBLE_OR_DEFAULT(
                                               slow_start_config.value(), min_weight_percent, 10) /
                                               100.0
                                         : 0.1) {
  // We fully recompute the schedulers for a given host set here on membership change, which is
  // consistent with what other LB implementations do (e.g. thread aware).
  // The downside of a full recompute is that time complexity is O(n * log n),
  // so we will need to do better at delta tracking to scale (see
  // https://github.com/envoyproxy/envoy/issues/2874).
  priority_update_cb_ = priority_set.addPriorityUpdateCb(
      [this](uint32_t priority, const HostVector&, const HostVector&) { refresh(priority); });
  member_update_cb_ =
      priority_set.addMemberUpdateCb([this](const HostVector& hosts_added, const HostVector&) {
        if (isSlowStartEnabled()) {
          recalculateHostsInSlowStart(hosts_added);
        }
      });
}

void EdfLoadBalancerBase::initialize() {
  for (uint32_t priority = 0; priority < priority_set_.hostSetsPerPriority().size(); ++priority) {
    refresh(priority);
  }
}

void EdfLoadBalancerBase::recalculateHostsInSlowStart(const HostVector& hosts) {
  // TODO(nezdolik): linear scan can be improved with using flat hash set for hosts in slow start.
  for (const auto& host : hosts) {
    auto current_time = time_source_.monotonicTime();
    // Host enters slow start if only it has transitioned into healthy state.
    if (host->coarseHealth() == Upstream::Host::Health::Healthy) {
      auto host_last_hc_pass_time =
          host->lastHcPassTime() ? host->lastHcPassTime().value() : current_time;
      auto in_healthy_state_duration = std::chrono::duration_cast<std::chrono::milliseconds>(
          current_time - host_last_hc_pass_time);
      // If there is no active HC enabled or HC has not run, start slow start window from current
      // time.
      if (!host->lastHcPassTime()) {
        host->setLastHcPassTime(std::move(current_time));
      }
      // Check if host existence time is within slow start window.
      if (host_last_hc_pass_time > latest_host_added_time_ &&
          in_healthy_state_duration <= slow_start_window_) {
        latest_host_added_time_ = host_last_hc_pass_time;
      }
    }
  }
}

void EdfLoadBalancerBase::refresh(uint32_t priority) {
  const auto add_hosts_source = [this](HostsSource source, const HostVector& hosts) {
    // Nuke existing scheduler if it exists.
    auto& scheduler = scheduler_[source] = Scheduler{};
    refreshHostSource(source);
    if (isSlowStartEnabled()) {
      recalculateHostsInSlowStart(hosts);
    }

    // Check if the original host weights are equal and no hosts are in slow start mode, in that
    // case EDF creation is skipped. When all original weights are equal and no hosts are in slow
    // start mode we can rely on unweighted host pick to do optimal round robin and least-loaded
    // host selection with lower memory and CPU overhead.
    if (hostWeightsAreEqual(hosts) && noHostsAreInSlowStart()) {
      // Skip edf creation.
      return;
    }

    // If there are no hosts or a single one, there is no need for an EDF scheduler
    // (thus lowering memory and CPU overhead), as the (possibly) single host
    // will be the one always selected by the scheduler.
    if (hosts.size() <= 1) {
      return;
    }

    // Populate the scheduler with the host list with a randomized starting point.
    // TODO(mattklein123): We must build the EDF schedule even if all of the hosts are currently
    // weighted 1. This is because currently we don't refresh host sets if only weights change.
    // We should probably change this to refresh at all times. See the comment in
    // BaseDynamicClusterImpl::updateDynamicHostList about this.
    scheduler.edf_ = std::make_unique<EdfScheduler<Host>>(EdfScheduler<Host>::createWithPicks(
        hosts,
        // We use a fixed weight here. While the weight may change without
        // notification, this will only be stale until this host is next picked,
        // at which point it is reinserted into the EdfScheduler with its new
        // weight in chooseHost().
        [this](const Host& host) { return hostWeight(host); }, seed_));
  };
  // Populate EdfSchedulers for each valid HostsSource value for the host set at this priority.
  const auto& host_set = priority_set_.hostSetsPerPriority()[priority];
  add_hosts_source(HostsSource(priority, HostsSource::SourceType::AllHosts), host_set->hosts());
  add_hosts_source(HostsSource(priority, HostsSource::SourceType::HealthyHosts),
                   host_set->healthyHosts());
  add_hosts_source(HostsSource(priority, HostsSource::SourceType::DegradedHosts),
                   host_set->degradedHosts());
  for (uint32_t locality_index = 0;
       locality_index < host_set->healthyHostsPerLocality().get().size(); ++locality_index) {
    add_hosts_source(
        HostsSource(priority, HostsSource::SourceType::LocalityHealthyHosts, locality_index),
        host_set->healthyHostsPerLocality().get()[locality_index]);
  }
  for (uint32_t locality_index = 0;
       locality_index < host_set->degradedHostsPerLocality().get().size(); ++locality_index) {
    add_hosts_source(
        HostsSource(priority, HostsSource::SourceType::LocalityDegradedHosts, locality_index),
        host_set->degradedHostsPerLocality().get()[locality_index]);
  }
}

bool EdfLoadBalancerBase::isSlowStartEnabled() const {
  return slow_start_window_ > std::chrono::milliseconds(0);
}

bool EdfLoadBalancerBase::noHostsAreInSlowStart() const {
  if (!isSlowStartEnabled()) {
    return true;
  }
  auto current_time = time_source_.monotonicTime();
  if (std::chrono::duration_cast<std::chrono::milliseconds>(
          current_time - latest_host_added_time_) <= slow_start_window_) {
    return false;
  }
  return true;
}

HostConstSharedPtr EdfLoadBalancerBase::peekAnotherHost(LoadBalancerContext* context) {
  if (tooManyPreconnects(stashed_random_.size(), total_healthy_hosts_)) {
    return nullptr;
  }

  const absl::optional<HostsSource> hosts_source = hostSourceToUse(context, random(true));
  if (!hosts_source) {
    return nullptr;
  }

  auto scheduler_it = scheduler_.find(*hosts_source);
  // We should always have a scheduler for any return value from
  // hostSourceToUse() via the construction in refresh();
  ASSERT(scheduler_it != scheduler_.end());
  auto& scheduler = scheduler_it->second;

  // As has been commented in both EdfLoadBalancerBase::refresh and
  // BaseDynamicClusterImpl::updateDynamicHostList, we must do a runtime pivot here to determine
  // whether to use EDF or do unweighted (fast) selection. EDF is non-null iff the original
  // weights of 2 or more hosts differ.
  if (scheduler.edf_ != nullptr) {
    return scheduler.edf_->peekAgain([this](const Host& host) { return hostWeight(host); });
  } else {
    const HostVector& hosts_to_use = hostSourceToHosts(*hosts_source);
    if (hosts_to_use.empty()) {
      return nullptr;
    }
    return unweightedHostPeek(hosts_to_use, *hosts_source);
  }
}

HostConstSharedPtr EdfLoadBalancerBase::chooseHostOnce(LoadBalancerContext* context) {
  const absl::optional<HostsSource> hosts_source = hostSourceToUse(context, random(false));
  if (!hosts_source) {
    return nullptr;
  }
  auto scheduler_it = scheduler_.find(*hosts_source);
  // We should always have a scheduler for any return value from
  // hostSourceToUse() via the construction in refresh();
  ASSERT(scheduler_it != scheduler_.end());
  auto& scheduler = scheduler_it->second;

  // As has been commented in both EdfLoadBalancerBase::refresh and
  // BaseDynamicClusterImpl::updateDynamicHostList, we must do a runtime pivot here to determine
  // whether to use EDF or do unweighted (fast) selection. EDF is non-null iff the original
  // weights of 2 or more hosts differ.
  if (scheduler.edf_ != nullptr) {
    auto host = scheduler.edf_->pickAndAdd([this](const Host& host) { return hostWeight(host); });
    return host;
  } else {
    const HostVector& hosts_to_use = hostSourceToHosts(*hosts_source);
    if (hosts_to_use.empty()) {
      return nullptr;
    }
    return unweightedHostPick(hosts_to_use, *hosts_source);
  }
}

namespace {
double applyAggressionFactor(double time_factor, double aggression) {
  if (aggression == 1.0 || time_factor == 1.0) {
    return time_factor;
  } else {
    return std::pow(time_factor, 1.0 / aggression);
  }
}
} // namespace

double EdfLoadBalancerBase::applySlowStartFactor(double host_weight, const Host& host) const {
  // We can reliably apply slow start weight only if `last_hc_pass_time` in host has been populated
  // either by active HC or by `member_update_cb_` in `EdfLoadBalancerBase`.
  if (host.lastHcPassTime() && host.coarseHealth() == Upstream::Host::Health::Healthy) {
    auto in_healthy_state_duration = std::chrono::duration_cast<std::chrono::milliseconds>(
        time_source_.monotonicTime() - host.lastHcPassTime().value());
    if (in_healthy_state_duration < slow_start_window_) {
      double aggression =
          aggression_runtime_ != absl::nullopt ? aggression_runtime_.value().value() : 1.0;
      if (aggression <= 0.0 || std::isnan(aggression)) {
        ENVOY_LOG_EVERY_POW_2(error, "Invalid runtime value provided for aggression parameter, "
                                     "aggression cannot be less than 0.0");
        aggression = 1.0;
      }

      ASSERT(aggression > 0.0);
      auto time_factor = static_cast<double>(std::max(std::chrono::milliseconds(1).count(),
                                                      in_healthy_state_duration.count())) /
                         slow_start_window_.count();
      return host_weight * std::max(applyAggressionFactor(time_factor, aggression),
                                    slow_start_min_weight_percent_);
    } else {
      return host_weight;
    }
  } else {
    return host_weight;
  }
}

} // namespace Upstream
} // namespace Envoy<|MERGE_RESOLUTION|>--- conflicted
+++ resolved
@@ -441,14 +441,10 @@
         if (local_priority_set_ && priority == 0) {
           regenerateLocalityRoutingStructures();
         }
-<<<<<<< HEAD
-=======
 
         if (locality_weighted_balancing_) {
           rebuildLocalityWrrForPriority(priority);
         }
-        return absl::OkStatus();
->>>>>>> 5e41ea32
       });
   if (local_priority_set_) {
     // Multiple priorities are unsupported for local priority sets.

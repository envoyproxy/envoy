load("@envoy_build_config//:extensions_build_config.bzl", "EXTENSIONS")

# Return all extensions to be compiled into Envoy.
<<<<<<< HEAD
# TODO(mattklein123): Every extension should have an independent Bazel select option that will
# allow us to compile in and out different extensions. We may also consider in the future other
# selection options such as maturity.
def envoy_all_extensions(repository = ""):
  return [
    repository + "//source/extensions/access_loggers/file:config",
    repository + "//source/extensions/access_loggers/http_grpc:config",
    repository + "//source/extensions/filters/http/dynamo:config",
    repository + "//source/extensions/filters/http/ext_authz:config",
    repository + "//source/extensions/filters/http/lua:config",
    repository + "//source/extensions/filters/http/ratelimit:config",
    repository + "//source/extensions/filters/listener/proxy_protocol:config",
    repository + "//source/extensions/filters/listener/original_dst:config",
    repository + "//source/extensions/filters/network/client_ssl_auth:config",
    repository + "//source/extensions/filters/network/echo:config",
    repository + "//source/extensions/filters/network/ext_authz:config",
    repository + "//source/extensions/filters/network/mongo_proxy:config",
    repository + "//source/extensions/filters/network/ratelimit:config",
    repository + "//source/extensions/filters/network/redis_proxy:config",
    repository + "//source/extensions/filters/network/tcp_proxy:config",
    repository + "//source/extensions/health_checkers/redis:config",
    repository + "//source/extensions/stat_sinks/dog_statsd:config",
    repository + "//source/extensions/stat_sinks/metrics_service:config",
    repository + "//source/extensions/stat_sinks/statsd:config",
    repository + "//source/extensions/tracers/dynamic_ot:config",
    repository + "//source/extensions/tracers/lightstep:config",
    repository + "//source/extensions/tracers/zipkin:config",
    repository + "//source/extensions/transport_sockets/raw_buffer:config",
    repository + "//source/extensions/transport_sockets/ssl:config",
=======
def envoy_all_extensions():
  # These extensions are registered using the extension system but are required for the core
  # Envoy build.
  all_extensions = [
    "//source/extensions/transport_sockets/raw_buffer:config",
    "//source/extensions/transport_sockets/ssl:config",
>>>>>>> aa61c6c3
  ]

  # These extensions can be removed on a site specific basis.
  for path in EXTENSIONS.values():
    all_extensions.append(path)

  return all_extensions<|MERGE_RESOLUTION|>--- conflicted
+++ resolved
@@ -1,44 +1,12 @@
 load("@envoy_build_config//:extensions_build_config.bzl", "EXTENSIONS")
 
 # Return all extensions to be compiled into Envoy.
-<<<<<<< HEAD
-# TODO(mattklein123): Every extension should have an independent Bazel select option that will
-# allow us to compile in and out different extensions. We may also consider in the future other
-# selection options such as maturity.
-def envoy_all_extensions(repository = ""):
-  return [
-    repository + "//source/extensions/access_loggers/file:config",
-    repository + "//source/extensions/access_loggers/http_grpc:config",
-    repository + "//source/extensions/filters/http/dynamo:config",
-    repository + "//source/extensions/filters/http/ext_authz:config",
-    repository + "//source/extensions/filters/http/lua:config",
-    repository + "//source/extensions/filters/http/ratelimit:config",
-    repository + "//source/extensions/filters/listener/proxy_protocol:config",
-    repository + "//source/extensions/filters/listener/original_dst:config",
-    repository + "//source/extensions/filters/network/client_ssl_auth:config",
-    repository + "//source/extensions/filters/network/echo:config",
-    repository + "//source/extensions/filters/network/ext_authz:config",
-    repository + "//source/extensions/filters/network/mongo_proxy:config",
-    repository + "//source/extensions/filters/network/ratelimit:config",
-    repository + "//source/extensions/filters/network/redis_proxy:config",
-    repository + "//source/extensions/filters/network/tcp_proxy:config",
-    repository + "//source/extensions/health_checkers/redis:config",
-    repository + "//source/extensions/stat_sinks/dog_statsd:config",
-    repository + "//source/extensions/stat_sinks/metrics_service:config",
-    repository + "//source/extensions/stat_sinks/statsd:config",
-    repository + "//source/extensions/tracers/dynamic_ot:config",
-    repository + "//source/extensions/tracers/lightstep:config",
-    repository + "//source/extensions/tracers/zipkin:config",
-    repository + "//source/extensions/transport_sockets/raw_buffer:config",
-    repository + "//source/extensions/transport_sockets/ssl:config",
-=======
 def envoy_all_extensions():
   # These extensions are registered using the extension system but are required for the core
   # Envoy build.
   all_extensions = [
     "//source/extensions/transport_sockets/raw_buffer:config",
     "//source/extensions/transport_sockets/ssl:config",
->>>>>>> aa61c6c3
   ]
 
   # These extensions can be removed on a site specific basis.

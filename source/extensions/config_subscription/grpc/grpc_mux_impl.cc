#include "source/extensions/config_subscription/grpc/grpc_mux_impl.h"

#include "envoy/service/discovery/v3/discovery.pb.h"

#include "source/common/config/decoded_resource_impl.h"
#include "source/common/config/utility.h"
#include "source/common/memory/utils.h"
#include "source/common/protobuf/protobuf.h"
#include "source/extensions/config_subscription/grpc/eds_resources_cache_impl.h"
#include "source/extensions/config_subscription/grpc/xds_source_id.h"

#include "absl/container/btree_map.h"
#include "absl/container/node_hash_set.h"
#include "absl/strings/match.h"
#include "absl/strings/str_cat.h"

namespace Envoy {
namespace Config {

namespace {
class AllMuxesState {
public:
  void insert(GrpcMuxImpl* mux) { muxes_.insert(mux); }

  void erase(GrpcMuxImpl* mux) { muxes_.erase(mux); }

  void shutdownAll() {
    for (auto& mux : muxes_) {
      mux->shutdown();
    }
  }

private:
  absl::flat_hash_set<GrpcMuxImpl*> muxes_;
};
using AllMuxes = ThreadSafeSingleton<AllMuxesState>;

// Returns true if `resource_name` contains the wildcard XdsTp resource, for example:
// xdstp://test/envoy.config.cluster.v3.Cluster/foo-cluster/*
// xdstp://test/envoy.config.cluster.v3.Cluster/foo-cluster/*?node.name=my_node
bool isXdsTpWildcard(const std::string& resource_name) {
  return XdsResourceIdentifier::hasXdsTpScheme(resource_name) &&
         (absl::EndsWith(resource_name, "/*") || absl::StrContains(resource_name, "/*?"));
}

// Converts the XdsTp resource name to its wildcard equivalent.
// Must only be called on XdsTp resource names.
std::string convertToWildcard(const std::string& resource_name) {
  ASSERT(XdsResourceIdentifier::hasXdsTpScheme(resource_name));
  auto resource_or_error = XdsResourceIdentifier::decodeUrn(resource_name);
  THROW_IF_NOT_OK_REF(resource_or_error.status());
  xds::core::v3::ResourceName xdstp_resource = resource_or_error.value();
  const auto pos = xdstp_resource.id().find_last_of('/');
  xdstp_resource.set_id(
      pos == std::string::npos ? "*" : absl::StrCat(xdstp_resource.id().substr(0, pos), "/*"));
  XdsResourceIdentifier::EncodeOptions options;
  options.sort_context_params_ = true;
  return XdsResourceIdentifier::encodeUrn(xdstp_resource, options);
}
} // namespace

GrpcMuxImpl::GrpcMuxImpl(GrpcMuxContext& grpc_mux_context)
    : dispatcher_(grpc_mux_context.dispatcher_),
      grpc_stream_(createGrpcStreamObject(std::move(grpc_mux_context.async_client_),
                                          std::move(grpc_mux_context.failover_async_client_),
                                          grpc_mux_context.service_method_, grpc_mux_context.scope_,
                                          std::move(grpc_mux_context.backoff_strategy_),
                                          grpc_mux_context.rate_limit_settings_)),
      local_info_(grpc_mux_context.local_info_),
      skip_subsequent_node_(grpc_mux_context.skip_subsequent_node_),
      config_validators_(std::move(grpc_mux_context.config_validators_)),
      xds_config_tracker_(grpc_mux_context.xds_config_tracker_),
      xds_resources_delegate_(grpc_mux_context.xds_resources_delegate_),
      eds_resources_cache_(std::move(grpc_mux_context.eds_resources_cache_)),
      target_xds_authority_(grpc_mux_context.target_xds_authority_),
      dynamic_update_callback_handle_(
          grpc_mux_context.local_info_.contextProvider().addDynamicContextUpdateCallback(
              [this](absl::string_view resource_type_url) {
                onDynamicContextUpdate(resource_type_url);
                return absl::OkStatus();
              })) {
  THROW_IF_NOT_OK(Config::Utility::checkLocalInfo("ads", local_info_));
  AllMuxes::get().insert(this);
}

std::unique_ptr<GrpcStreamInterface<envoy::service::discovery::v3::DiscoveryRequest,
                                    envoy::service::discovery::v3::DiscoveryResponse>>
GrpcMuxImpl::createGrpcStreamObject(Grpc::RawAsyncClientSharedPtr&& async_client,
                                    Grpc::RawAsyncClientSharedPtr&& failover_async_client,
                                    const Protobuf::MethodDescriptor& service_method,
                                    Stats::Scope& scope, BackOffStrategyPtr&& backoff_strategy,
                                    const RateLimitSettings& rate_limit_settings) {
  if (Runtime::runtimeFeatureEnabled("envoy.restart_features.xds_failover_support")) {
    return std::make_unique<GrpcMuxFailover<envoy::service::discovery::v3::DiscoveryRequest,
                                            envoy::service::discovery::v3::DiscoveryResponse>>(
        /*primary_stream_creator=*/
        [&async_client, &service_method, &dispatcher = dispatcher_, &scope, &backoff_strategy,
         &rate_limit_settings](
            GrpcStreamCallbacks<envoy::service::discovery::v3::DiscoveryResponse>* callbacks)
            -> GrpcStreamInterfacePtr<envoy::service::discovery::v3::DiscoveryRequest,
                                      envoy::service::discovery::v3::DiscoveryResponse> {
          return std::make_unique<GrpcStream<envoy::service::discovery::v3::DiscoveryRequest,
                                             envoy::service::discovery::v3::DiscoveryResponse>>(
              callbacks, std::move(async_client), service_method, dispatcher, scope,
              std::move(backoff_strategy), rate_limit_settings,
              GrpcStream<envoy::service::discovery::v3::DiscoveryRequest,
                         envoy::service::discovery::v3::DiscoveryResponse>::ConnectedStateValue::
                  FirstEntry);
        },
        /*failover_stream_creator=*/
        failover_async_client
            ? absl::make_optional(
                  [&failover_async_client, &service_method, &dispatcher = dispatcher_, &scope,
                   &rate_limit_settings](
                      GrpcStreamCallbacks<envoy::service::discovery::v3::DiscoveryResponse>*
                          callbacks)
                      -> GrpcStreamInterfacePtr<envoy::service::discovery::v3::DiscoveryRequest,
                                                envoy::service::discovery::v3::DiscoveryResponse> {
                    return std::make_unique<
                        GrpcStream<envoy::service::discovery::v3::DiscoveryRequest,
                                   envoy::service::discovery::v3::DiscoveryResponse>>(
                        callbacks, std::move(failover_async_client), service_method, dispatcher,
                        scope,
                        // TODO(adisuissa): the backoff strategy for the failover should
                        // be the same as the primary source.
                        std::make_unique<FixedBackOffStrategy>(
                            GrpcMuxFailover<envoy::service::discovery::v3::DiscoveryRequest,
                                            envoy::service::discovery::v3::DiscoveryResponse>::
                                DefaultFailoverBackoffMilliseconds),
                        rate_limit_settings,
                        GrpcStream<envoy::service::discovery::v3::DiscoveryRequest,
                                   envoy::service::discovery::v3::DiscoveryResponse>::
                            ConnectedStateValue::SecondEntry);
                  })
            : absl::nullopt,
        /*grpc_mux_callbacks=*/*this,
        /*dispatch=*/dispatcher_);
  }
  return std::make_unique<GrpcStream<envoy::service::discovery::v3::DiscoveryRequest,
                                     envoy::service::discovery::v3::DiscoveryResponse>>(
      this, std::move(async_client), service_method, dispatcher_, scope,
      std::move(backoff_strategy), rate_limit_settings,
      GrpcStream<
          envoy::service::discovery::v3::DiscoveryRequest,
          envoy::service::discovery::v3::DiscoveryResponse>::ConnectedStateValue::FirstEntry);
}

GrpcMuxImpl::~GrpcMuxImpl() { AllMuxes::get().erase(this); }

void GrpcMuxImpl::shutdownAll() { AllMuxes::get().shutdownAll(); }

void GrpcMuxImpl::onDynamicContextUpdate(absl::string_view resource_type_url) {
  auto api_state = api_state_.find(resource_type_url);
  if (api_state == api_state_.end()) {
    return;
  }
  api_state->second->must_send_node_ = true;
  queueDiscoveryRequest(resource_type_url);
}

void GrpcMuxImpl::start() {
  ASSERT(!started_);
  if (started_) {
    return;
  }
  started_ = true;
  grpc_stream_->establishNewStream();
}

void GrpcMuxImpl::sendDiscoveryRequest(absl::string_view type_url) {
  if (shutdown_) {
    return;
  }

  ApiState& api_state = apiStateFor(type_url);
  auto& request = api_state.request_;
  request.mutable_resource_names()->Clear();

  // Maintain a set to avoid dupes.
  absl::node_hash_set<std::string> resources;
  for (const auto* watch : api_state.watches_) {
    for (const std::string& resource : watch->resources_) {
      if (!resources.contains(resource)) {
        resources.emplace(resource);
        request.add_resource_names(resource);
      }
    }
  }

  if (api_state.must_send_node_ || !skip_subsequent_node_ || first_stream_request_) {
    // Node may have been cleared during a previous request.
    request.mutable_node()->CopyFrom(local_info_.node());
    api_state.must_send_node_ = false;
  } else {
    request.clear_node();
  }
  ENVOY_LOG(trace, "Sending DiscoveryRequest for {}: {}", type_url, request.ShortDebugString());
  grpc_stream_->sendMessage(request);
  first_stream_request_ = false;

  // clear error_detail after the request is sent if it exists.
  if (apiStateFor(type_url).request_.has_error_detail()) {
    apiStateFor(type_url).request_.clear_error_detail();
  }
}

void GrpcMuxImpl::clearNonce() {
  // Iterate over all api_states (for each type_url), and clear its nonce.
  for (auto& [type_url, api_state] : api_state_) {
    if (api_state) {
      api_state->request_.clear_response_nonce();
    }
  }
}

void GrpcMuxImpl::loadConfigFromDelegate(const std::string& type_url,
                                         const absl::flat_hash_set<std::string>& resource_names) {
  if (!xds_resources_delegate_.has_value()) {
    return;
  }
  ApiState& api_state = apiStateFor(type_url);
  if (api_state.watches_.empty()) {
    // No watches, so exit without loading config from storage.
    return;
  }

  const XdsConfigSourceId source_id{target_xds_authority_, type_url};
  TRY_ASSERT_MAIN_THREAD {
    std::vector<envoy::service::discovery::v3::Resource> resources =
        xds_resources_delegate_->getResources(source_id, resource_names);
    if (resources.empty()) {
      // There are no persisted resources, so nothing to process.
      return;
    }

    std::vector<DecodedResourcePtr> decoded_resources;
    OpaqueResourceDecoder& resource_decoder = *api_state.watches_.front()->resource_decoder_;
    std::string version_info;
    for (const auto& resource : resources) {
      if (version_info.empty()) {
        version_info = resource.version();
      } else {
        ASSERT(resource.version() == version_info);
      }

      TRY_ASSERT_MAIN_THREAD {
        decoded_resources.emplace_back(
            std::make_unique<DecodedResourceImpl>(resource_decoder, resource));
      }
      END_TRY
      CATCH(const EnvoyException& e,
            { xds_resources_delegate_->onResourceLoadFailed(source_id, resource.name(), e); });
    }

    processDiscoveryResources(decoded_resources, api_state, type_url, version_info,
                              /*call_delegate=*/false);
  }
  END_TRY
  CATCH(const EnvoyException& e, {
    // TODO(abeyad): do something else here?
    ENVOY_LOG_MISC(warn, "Failed to load config from delegate for {}: {}", source_id.toKey(),
                   e.what());
  });
}

GrpcMuxWatchPtr GrpcMuxImpl::addWatch(const std::string& type_url,
                                      const absl::flat_hash_set<std::string>& resources,
                                      SubscriptionCallbacks& callbacks,
                                      OpaqueResourceDecoderSharedPtr resource_decoder,
                                      const SubscriptionOptions& options) {
  // Resource cache is only used for EDS resources.
  EdsResourcesCacheOptRef resources_cache{absl::nullopt};
  if (eds_resources_cache_ &&
      (type_url == Config::getTypeUrl<envoy::config::endpoint::v3::ClusterLoadAssignment>())) {
    resources_cache = makeOptRefFromPtr(eds_resources_cache_.get());
  }
  auto watch = std::make_unique<GrpcMuxWatchImpl>(resources, callbacks, resource_decoder, type_url,
                                                  *this, options, local_info_, resources_cache);
  ENVOY_LOG(debug, "gRPC mux addWatch for " + type_url);

  // Lazily kick off the requests based on first subscription. This has the
  // convenient side-effect that we order messages on the channel based on
  // Envoy's internal dependency ordering.
  // TODO(gsagula): move TokenBucketImpl params to a config.
  if (!apiStateFor(type_url).subscribed_) {
    apiStateFor(type_url).request_.set_type_url(type_url);
    apiStateFor(type_url).request_.mutable_node()->MergeFrom(local_info_.node());
    apiStateFor(type_url).subscribed_ = true;
    subscriptions_.emplace_back(type_url);
  }

  // This will send an updated request on each subscription.
  // TODO(htuch): For RDS/EDS, this will generate a new DiscoveryRequest on each resource we added.
  // Consider in the future adding some kind of collation/batching during CDS/LDS updates so that we
  // only send a single RDS/EDS update after the CDS/LDS update.
  queueDiscoveryRequest(type_url);

  return watch;
}

absl::Status
GrpcMuxImpl::updateMuxSource(Grpc::RawAsyncClientSharedPtr&& primary_async_client,
                             Grpc::RawAsyncClientSharedPtr&& failover_async_client,
                             Stats::Scope& scope, BackOffStrategyPtr&& backoff_strategy,
                             const envoy::config::core::v3::ApiConfigSource& ads_config_source) {
  // Process the rate limit settings.
  absl::StatusOr<RateLimitSettings> rate_limit_settings_or_error =
      Utility::parseRateLimitSettings(ads_config_source);
  RETURN_IF_NOT_OK_REF(rate_limit_settings_or_error.status());

  const Protobuf::MethodDescriptor& service_method =
      *Protobuf::DescriptorPool::generated_pool()->FindMethodByName(
          "envoy.service.discovery.v3.AggregatedDiscoveryService.StreamAggregatedResources");

  // Disconnect from current xDS servers.
  ENVOY_LOG_MISC(info, "Replacing xDS gRPC mux source");
  grpc_stream_->closeStream();
  grpc_stream_ = createGrpcStreamObject(std::move(primary_async_client),
                                        std::move(failover_async_client), service_method, scope,
                                        std::move(backoff_strategy), *rate_limit_settings_or_error);
  // No need to update the config_validators_ as they may contain some state
  // that needs to be kept across different GrpcMux objects.

  // Start the subscriptions over the grpc_stream.
  grpc_stream_->establishNewStream();

  return absl::OkStatus();
}

ScopedResume GrpcMuxImpl::pause(const std::string& type_url) {
  return pause(std::vector<std::string>{type_url});
}

ScopedResume GrpcMuxImpl::pause(const std::vector<std::string> type_urls) {
  for (const auto& type_url : type_urls) {
    ApiState& api_state = apiStateFor(type_url);
    ENVOY_LOG(debug, "Pausing discovery requests for {} (previous count {})", type_url,
              api_state.pauses_);
    ++api_state.pauses_;
  }
  return std::make_unique<Cleanup>([this, type_urls]() {
    for (const auto& type_url : type_urls) {
      ApiState& api_state = apiStateFor(type_url);
      ENVOY_LOG(debug, "Decreasing pause count on discovery requests for {} (previous count {})",
                type_url, api_state.pauses_);
      ASSERT(api_state.paused());

      if (--api_state.pauses_ == 0 && api_state.pending_ && api_state.subscribed_) {
        ENVOY_LOG(debug, "Resuming discovery requests for {}", type_url);
        queueDiscoveryRequest(type_url);
        api_state.pending_ = false;
      }
    }
  });
}

void GrpcMuxImpl::onDiscoveryResponse(
    std::unique_ptr<envoy::service::discovery::v3::DiscoveryResponse>&& message,
    ControlPlaneStats& control_plane_stats) {
  const std::string type_url = message->type_url();
  ENVOY_LOG(debug, "Received gRPC message for {} at version {}", type_url, message->version_info());

  if (api_state_.count(type_url) == 0) {
    // TODO(yuval-k): This should never happen. consider dropping the stream as this is a
    // protocol violation
    ENVOY_LOG(warn, "Ignoring the message for type URL {} as it has no current subscribers.",
              type_url);
    return;
  }

  ApiState& api_state = apiStateFor(type_url);

  if (message->has_control_plane()) {
    control_plane_stats.identifier_.set(message->control_plane().identifier());

    if (message->control_plane().identifier() != api_state.control_plane_identifier_) {
      api_state.control_plane_identifier_ = message->control_plane().identifier();
      ENVOY_LOG(debug, "Receiving gRPC updates for {} from {}", type_url,
                api_state.control_plane_identifier_);
    }
  }

  if (api_state.watches_.empty()) {
    // update the nonce as we are processing this response.
    api_state.request_.set_response_nonce(message->nonce());
    if (message->resources().empty()) {
      // No watches and no resources. This can happen when envoy unregisters from a
      // resource that's removed from the server as well. For example, a deleted cluster
      // triggers un-watching the ClusterLoadAssignment watch, and at the same time the
      // xDS server sends an empty list of ClusterLoadAssignment resources. we'll accept
      // this update. no need to send a discovery request, as we don't watch for anything.
      api_state.request_.set_version_info(message->version_info());
    } else {
      // No watches and we have resources - this should not happen. send a NACK (by not
      // updating the version).
      ENVOY_LOG(warn, "Ignoring unwatched type URL {}", type_url);
      queueDiscoveryRequest(type_url);
    }
    return;
  }
  ScopedResume same_type_resume;
  // We pause updates of the same type. This is necessary for SotW and GrpcMuxImpl, since unlike
  // delta and NewGRpcMuxImpl, independent watch additions/removals trigger updates regardless of
  // the delta state. The proper fix for this is to converge these implementations,
  // see https://github.com/envoyproxy/envoy/issues/11477.
  same_type_resume = pause(type_url);
  TRY_ASSERT_MAIN_THREAD {
    std::vector<DecodedResourcePtr> resources;
    OpaqueResourceDecoder& resource_decoder = *api_state.watches_.front()->resource_decoder_;

    for (const auto& resource : message->resources()) {
      // TODO(snowp): Check the underlying type when the resource is a Resource.
      if (!resource.Is<envoy::service::discovery::v3::Resource>() &&
          type_url != resource.type_url()) {
        throwEnvoyExceptionOrPanic(
            fmt::format("{} does not match the message-wide type URL {} in DiscoveryResponse {}",
                        resource.type_url(), type_url, message->DebugString()));
      }

      auto decoded_resource = THROW_OR_RETURN_VALUE(
          DecodedResourceImpl::fromResource(resource_decoder, resource, message->version_info()),
          DecodedResourceImplPtr);

      if (!isHeartbeatResource(type_url, *decoded_resource)) {
        resources.emplace_back(std::move(decoded_resource));
      }
    }

    processDiscoveryResources(resources, api_state, type_url, message->version_info(),
                              /*call_delegate=*/true);

    // Processing point when resources are successfully ingested.
    if (xds_config_tracker_.has_value()) {
      xds_config_tracker_->onConfigAccepted(type_url, resources);
    }
  }
  END_TRY
  CATCH(const EnvoyException& e, {
    for (auto watch : api_state.watches_) {
      watch->callbacks_.onConfigUpdateFailed(
          Envoy::Config::ConfigUpdateFailureReason::UpdateRejected, &e);
    }
    ::google::rpc::Status* error_detail = api_state.request_.mutable_error_detail();
    error_detail->set_code(Grpc::Status::WellKnownGrpcStatus::Internal);
    error_detail->set_message(Config::Utility::truncateGrpcStatusMessage(e.what()));

    // Processing point when there is any exception during the parse and ingestion process.
    if (xds_config_tracker_.has_value()) {
      xds_config_tracker_->onConfigRejected(*message, error_detail->message());
    }
  });
  api_state.previously_fetched_data_ = true;
  api_state.request_.set_response_nonce(message->nonce());
  ASSERT(api_state.paused());
  queueDiscoveryRequest(type_url);
}

void GrpcMuxImpl::processDiscoveryResources(const std::vector<DecodedResourcePtr>& resources,
                                            ApiState& api_state, const std::string& type_url,
                                            const std::string& version_info,
                                            const bool call_delegate) {
  ASSERT_IS_MAIN_OR_TEST_THREAD();
  // To avoid O(n^2) explosion (e.g. when we have 1000s of EDS watches), we
  // build a map here from resource name to resource and then walk watches_.
  // We have to walk all watches (and need an efficient map as a result) to
  // ensure we deliver empty config updates when a resource is dropped. We make the map ordered
  // for test determinism.
  absl::btree_map<std::string, DecodedResourceRef> resource_ref_map;
  std::vector<DecodedResourceRef> all_resource_refs;

  const auto scoped_ttl_update = api_state.ttl_.scopedTtlUpdate();

  for (const auto& resource : resources) {
    if (resource->ttl()) {
      api_state.ttl_.add(*resource->ttl(), resource->name());
    } else {
      api_state.ttl_.clear(resource->name());
    }

    all_resource_refs.emplace_back(*resource);
    if (XdsResourceIdentifier::hasXdsTpScheme(resource->name())) {
      // Sort the context params of an xdstp resource, so we can compare them easily.
      auto resource_or_error = XdsResourceIdentifier::decodeUrn(resource->name());
      THROW_IF_NOT_OK_REF(resource_or_error.status());
      xds::core::v3::ResourceName xdstp_resource = resource_or_error.value();
      XdsResourceIdentifier::EncodeOptions options;
      options.sort_context_params_ = true;
      resource_ref_map.emplace(XdsResourceIdentifier::encodeUrn(xdstp_resource, options),
                               *resource);
    } else {
      resource_ref_map.emplace(resource->name(), *resource);
    }
  }

  // Execute external config validators if there are any watches.
  if (!api_state.watches_.empty()) {
    config_validators_->executeValidators(type_url, resources);
  }

  for (auto watch : api_state.watches_) {
    // onConfigUpdate should be called in all cases for single watch xDS (Cluster and
    // Listener) even if the message does not have resources so that update_empty stat
    // is properly incremented and state-of-the-world semantics are maintained.
    if (watch->resources_.empty()) {
      THROW_IF_NOT_OK(watch->callbacks_.onConfigUpdate(all_resource_refs, version_info));
      continue;
    }
    std::vector<DecodedResourceRef> found_resources;
    for (const auto& watched_resource_name : watch->resources_) {
      // Look for a singleton subscription.
      auto it = resource_ref_map.find(watched_resource_name);
      if (it != resource_ref_map.end()) {
        found_resources.emplace_back(it->second);
      } else if (isXdsTpWildcard(watched_resource_name)) {
        // See if the resources match the xdstp wildcard subscription.
        // Note: although it is unlikely that Envoy will need to support a resource that is mapped
        // to both a singleton and collection watch, this code still supports this use case.
        // TODO(abeyad): This could be made more efficient, e.g. by pre-computing and having a map
        // entry for each wildcard watch.
        for (const auto& resource_ref_it : resource_ref_map) {
          if (XdsResourceIdentifier::hasXdsTpScheme(resource_ref_it.first) &&
              convertToWildcard(resource_ref_it.first) == watched_resource_name) {
            found_resources.emplace_back(resource_ref_it.second);
          }
        }
      }
    }

    // onConfigUpdate should be called only on watches(clusters/listeners) that have
    // updates in the message for EDS/RDS.
    if (!found_resources.empty()) {
      THROW_IF_NOT_OK(watch->callbacks_.onConfigUpdate(found_resources, version_info));
      // Resource cache is only used for EDS resources.
      if (eds_resources_cache_ &&
          (type_url == Config::getTypeUrl<envoy::config::endpoint::v3::ClusterLoadAssignment>())) {
        for (const auto& resource : found_resources) {
          const envoy::config::endpoint::v3::ClusterLoadAssignment& cluster_load_assignment =
              dynamic_cast<const envoy::config::endpoint::v3::ClusterLoadAssignment&>(
                  resource.get().resource());
          eds_resources_cache_->setResource(resource.get().name(), cluster_load_assignment);
        }
        // No need to remove resources from the cache, as currently only non-collection
        // subscriptions are supported, and these resources are removed in the call
        // to updateWatchInterest().
      }
    }
  }

  // All config updates have been applied without throwing an exception, so we'll call the xDS
  // resources delegate, if any.
  if (call_delegate && xds_resources_delegate_.has_value()) {
    xds_resources_delegate_->onConfigUpdated(XdsConfigSourceId{target_xds_authority_, type_url},
                                             all_resource_refs);
  }

  // TODO(mattklein123): In the future if we start tracking per-resource versions, we
  // would do that tracking here.
  api_state.request_.set_version_info(version_info);
  Memory::Utils::tryShrinkHeap();
}

void GrpcMuxImpl::onWriteable() { drainRequests(); }

void GrpcMuxImpl::onStreamEstablished() {
  first_stream_request_ = true;
  grpc_stream_->maybeUpdateQueueSizeStat(0);
  clearNonce();
  request_queue_ = std::make_unique<std::queue<std::string>>();
  for (const auto& type_url : subscriptions_) {
    queueDiscoveryRequest(type_url);
  }
}

void GrpcMuxImpl::onEstablishmentFailure(bool) {
  for (const auto& api_state : api_state_) {
    for (auto watch : api_state.second->watches_) {
      watch->callbacks_.onConfigUpdateFailed(
          Envoy::Config::ConfigUpdateFailureReason::ConnectionFailure, nullptr);
    }
    if (!api_state.second->previously_fetched_data_) {
      // On the initialization of the gRPC mux, if connection to the xDS server fails, load the
      // persisted config, if available. The locally persisted config will be used until
      // connectivity is established with the xDS server.
      loadConfigFromDelegate(
          /*type_url=*/api_state.first,
          absl::flat_hash_set<std::string>{api_state.second->request_.resource_names().begin(),
                                           api_state.second->request_.resource_names().end()});
      api_state.second->previously_fetched_data_ = true;
    }
  }
}

void GrpcMuxImpl::queueDiscoveryRequest(absl::string_view queue_item) {
  if (!grpc_stream_->grpcStreamAvailable()) {
    ENVOY_LOG(debug, "No stream available to queueDiscoveryRequest for {}", queue_item);
    return; // Drop this request; the reconnect will enqueue a new one.
  }
  ApiState& api_state = apiStateFor(queue_item);
  if (api_state.paused()) {
    ENVOY_LOG(trace, "API {} paused during queueDiscoveryRequest(), setting pending.", queue_item);
    api_state.pending_ = true;
    return; // Drop this request; the unpause will enqueue a new one.
  }
  request_queue_->emplace(std::string(queue_item));
  drainRequests();
}

void GrpcMuxImpl::expiryCallback(absl::string_view type_url,
                                 const std::vector<std::string>& expired) {
  // The TtlManager triggers a callback with a list of all the expired elements, which we need
  // to compare against the various watched resources to return the subset that each watch is
  // subscribed to.

  // We convert the incoming list into a set in order to more efficiently perform this
  // comparison when there are a lot of watches.
  absl::flat_hash_set<std::string> all_expired;
  all_expired.insert(expired.begin(), expired.end());

  // Note: We can blindly dereference the lookup here since the only time we call this is in a
  // callback that is created at the same time as we insert the ApiState for this type.
  for (auto watch : api_state_.find(type_url)->second->watches_) {
    Protobuf::RepeatedPtrField<std::string> found_resources_for_watch;

    for (const auto& resource : expired) {
      if (all_expired.find(resource) != all_expired.end()) {
        found_resources_for_watch.Add(std::string(resource));
      }
    }

    THROW_IF_NOT_OK(watch->callbacks_.onConfigUpdate({}, found_resources_for_watch, ""));
  }
}

GrpcMuxImpl::ApiState& GrpcMuxImpl::apiStateFor(absl::string_view type_url) {
  auto itr = api_state_.find(type_url);
  if (itr == api_state_.end()) {
    api_state_.emplace(
        type_url, std::make_unique<ApiState>(dispatcher_, [this, type_url](const auto& expired) {
          expiryCallback(type_url, expired);
        }));
  }

  return *api_state_.find(type_url)->second;
}

void GrpcMuxImpl::drainRequests() {
  while (!request_queue_->empty() && grpc_stream_->checkRateLimitAllowsDrain()) {
    // Process the request, if rate limiting is not enabled at all or if it is under rate limit.
    sendDiscoveryRequest(request_queue_->front());
    request_queue_->pop();
  }
  grpc_stream_->maybeUpdateQueueSizeStat(request_queue_->size());
}

// A factory class for creating GrpcMuxImpl so it does not have to be
// hard-compiled into cluster_manager_impl.cc
class GrpcMuxFactory : public MuxFactory {
public:
  std::string name() const override { return "envoy.config_mux.grpc_mux_factory"; }
  void shutdownAll() override { return GrpcMuxImpl::shutdownAll(); }
  std::shared_ptr<GrpcMux>
  create(Grpc::RawAsyncClientSharedPtr&& async_client,
         Grpc::RawAsyncClientSharedPtr&& failover_async_client, Event::Dispatcher& dispatcher,
         Random::RandomGenerator&, Stats::Scope& scope,
         const envoy::config::core::v3::ApiConfigSource& ads_config,
         const LocalInfo::LocalInfo& local_info, CustomConfigValidatorsPtr&& config_validators,
         BackOffStrategyPtr&& backoff_strategy, XdsConfigTrackerOptRef xds_config_tracker,
         XdsResourcesDelegateOptRef xds_resources_delegate) override {
    absl::StatusOr<RateLimitSettings> rate_limit_settings_or_error =
        Utility::parseRateLimitSettings(ads_config);
    THROW_IF_NOT_OK_REF(rate_limit_settings_or_error.status());
    GrpcMuxContext grpc_mux_context{
        /*async_client_=*/std::move(async_client),
        /*failover_async_client_=*/std::move(failover_async_client),
        /*dispatcher_=*/dispatcher,
        /*service_method_=*/
        *Protobuf::DescriptorPool::generated_pool()->FindMethodByName(
            "envoy.service.discovery.v3.AggregatedDiscoveryService.StreamAggregatedResources"),
        /*local_info_=*/local_info,
        /*rate_limit_settings_=*/rate_limit_settings_or_error.value(),
        /*scope_=*/scope,
        /*config_validators_=*/std::move(config_validators),
        /*xds_resources_delegate_=*/xds_resources_delegate,
        /*xds_config_tracker_=*/xds_config_tracker,
        /*backoff_strategy_=*/std::move(backoff_strategy),
        /*target_xds_authority_=*/Config::Utility::getGrpcControlPlane(ads_config).value_or(""),
        /*eds_resources_cache_=*/
<<<<<<< HEAD
        std::make_unique<EdsResourcesCacheImpl>(dispatcher)};
    return std::make_shared<Config::GrpcMuxImpl>(grpc_mux_context,
                                                 ads_config.set_node_on_first_message_only());
=======
        (use_eds_resources_cache &&
         Runtime::runtimeFeatureEnabled("envoy.restart_features.use_eds_cache_for_ads"))
            ? std::make_unique<EdsResourcesCacheImpl>(dispatcher)
            : nullptr,
        /*skip_subsequent_node_=*/ads_config.set_node_on_first_message_only()};
    return std::make_shared<Config::GrpcMuxImpl>(grpc_mux_context);
>>>>>>> 946df90b
  }
};

REGISTER_FACTORY(GrpcMuxFactory, MuxFactory);

} // namespace Config
} // namespace Envoy<|MERGE_RESOLUTION|>--- conflicted
+++ resolved
@@ -684,19 +684,9 @@
         /*xds_config_tracker_=*/xds_config_tracker,
         /*backoff_strategy_=*/std::move(backoff_strategy),
         /*target_xds_authority_=*/Config::Utility::getGrpcControlPlane(ads_config).value_or(""),
-        /*eds_resources_cache_=*/
-<<<<<<< HEAD
-        std::make_unique<EdsResourcesCacheImpl>(dispatcher)};
-    return std::make_shared<Config::GrpcMuxImpl>(grpc_mux_context,
-                                                 ads_config.set_node_on_first_message_only());
-=======
-        (use_eds_resources_cache &&
-         Runtime::runtimeFeatureEnabled("envoy.restart_features.use_eds_cache_for_ads"))
-            ? std::make_unique<EdsResourcesCacheImpl>(dispatcher)
-            : nullptr,
+        /*eds_resources_cache_=*/std::make_unique<EdsResourcesCacheImpl>(dispatcher),
         /*skip_subsequent_node_=*/ads_config.set_node_on_first_message_only()};
     return std::make_shared<Config::GrpcMuxImpl>(grpc_mux_context);
->>>>>>> 946df90b
   }
 };
 

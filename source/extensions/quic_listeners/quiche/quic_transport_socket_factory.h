#pragma once

#include "envoy/network/transport_socket.h"
#include "envoy/server/transport_socket_config.h"
#include "envoy/ssl/context_config.h"

#include "common/common/assert.h"

#include "extensions/transport_sockets/well_known_names.h"

namespace Envoy {
namespace Quic {

// Base class for QUIC transport socket factory.
// Because QUIC stack handles all L4 data, there is no need of a real transport
// socket for QUIC in current implementation. This factory doesn't provides a
// transport socket, instead, its derived class provides TLS context config for
// server and client.
class QuicTransportSocketFactoryBase : public Network::TransportSocketFactory {
public:
  // Network::TransportSocketFactory
  Network::TransportSocketPtr
  createTransportSocket(Network::TransportSocketOptionsSharedPtr /*options*/) const override {
    NOT_REACHED_GCOVR_EXCL_LINE;
  }
  bool implementsSecureTransport() const override { return true; }
<<<<<<< HEAD
  bool usesProxyProtocolOptions() const override { return false; }
=======
  bool isReady() const override { return true; }
>>>>>>> a68755d7
};

// TODO(danzh): when implement ProofSource, examine of it's necessary to
// differentiate server and client side context config.
class QuicServerTransportSocketFactory : public QuicTransportSocketFactoryBase {
public:
  QuicServerTransportSocketFactory(Ssl::ServerContextConfigPtr config)
      : config_(std::move(config)) {}

  const Ssl::ServerContextConfig& serverContextConfig() const { return *config_; }

private:
  std::unique_ptr<const Ssl::ServerContextConfig> config_;
};

class QuicClientTransportSocketFactory : public QuicTransportSocketFactoryBase {
public:
  QuicClientTransportSocketFactory(Envoy::Ssl::ClientContextConfigPtr config)
      : config_(std::move(config)) {}

  const Ssl::ClientContextConfig& clientContextConfig() const { return *config_; }

private:
  std::unique_ptr<const Ssl::ClientContextConfig> config_;
};

// Base class to create above QuicTransportSocketFactory for server and client
// side.
class QuicTransportSocketConfigFactory
    : public virtual Server::Configuration::TransportSocketConfigFactory {
public:
  // Server::Configuration::TransportSocketConfigFactory
  std::string name() const override {
    return Extensions::TransportSockets::TransportSocketNames::get().Quic;
  }
};

class QuicServerTransportSocketConfigFactory
    : public QuicTransportSocketConfigFactory,
      public Server::Configuration::DownstreamTransportSocketConfigFactory {
public:
  // Server::Configuration::DownstreamTransportSocketConfigFactory
  Network::TransportSocketFactoryPtr
  createTransportSocketFactory(const Protobuf::Message& config,
                               Server::Configuration::TransportSocketFactoryContext& context,
                               const std::vector<std::string>& server_names) override;

  // Server::Configuration::TransportSocketConfigFactory
  ProtobufTypes::MessagePtr createEmptyConfigProto() override;

  // Prevent double registration for the config proto
  std::string configType() override { return ""; }
};

DECLARE_FACTORY(QuicServerTransportSocketConfigFactory);

class QuicClientTransportSocketConfigFactory
    : public QuicTransportSocketConfigFactory,
      public Server::Configuration::UpstreamTransportSocketConfigFactory {
public:
  // Server::Configuration::UpstreamTransportSocketConfigFactory
  Network::TransportSocketFactoryPtr createTransportSocketFactory(
      const Protobuf::Message& config,
      Server::Configuration::TransportSocketFactoryContext& context) override;

  // Server::Configuration::TransportSocketConfigFactory
  ProtobufTypes::MessagePtr createEmptyConfigProto() override;

  // Prevent double registration for the config proto
  std::string configType() override { return ""; }
};

DECLARE_FACTORY(QuicClientTransportSocketConfigFactory);

} // namespace Quic
} // namespace Envoy<|MERGE_RESOLUTION|>--- conflicted
+++ resolved
@@ -24,11 +24,8 @@
     NOT_REACHED_GCOVR_EXCL_LINE;
   }
   bool implementsSecureTransport() const override { return true; }
-<<<<<<< HEAD
   bool usesProxyProtocolOptions() const override { return false; }
-=======
   bool isReady() const override { return true; }
->>>>>>> a68755d7
 };
 
 // TODO(danzh): when implement ProofSource, examine of it's necessary to

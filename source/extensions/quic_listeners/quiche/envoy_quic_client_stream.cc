--- conflicted
+++ resolved
@@ -54,13 +54,8 @@
   RETURN_IF_ERROR(Http::HeaderUtility::checkRequiredHeaders(headers));
 
   ENVOY_STREAM_LOG(debug, "encodeHeaders: (end_stream={}) {}.", *this, end_stream, headers);
-<<<<<<< HEAD
-=======
-  quic::QuicStream* writing_stream =
-      quic::VersionUsesHttp3(transport_version())
-          ? static_cast<quic::QuicStream*>(this)
-          : (dynamic_cast<quic::QuicSpdySession*>(session())->headers_stream());
-  const uint64_t bytes_to_send_old = writing_stream->BufferedDataBytes();
+  local_end_stream_ = end_stream;
+  SendBufferMonitor::ScopedWatermarkBufferUpdater updater(this, this);
   auto spdy_headers = envoyHeadersToSpdyHeaderBlock(headers);
   if (headers.Method() && headers.Method()->value() == "CONNECT") {
     // It is a bytestream connect and should have :path and :protocol set accordingly
@@ -74,10 +69,6 @@
     }
   }
   WriteHeaders(std::move(spdy_headers), end_stream, nullptr);
->>>>>>> ee8b4a7a
-  local_end_stream_ = end_stream;
-  SendBufferMonitor::ScopedWatermarkBufferUpdater updater(this, this);
-  WriteHeaders(envoyHeadersToSpdyHeaderBlock(headers), end_stream, nullptr);
   return Http::okStatus();
 }
 

--- conflicted
+++ resolved
@@ -23,10 +23,7 @@
 #include "common/http/header_map_impl.h"
 #include "common/http/header_utility.h"
 #include "common/http/utility.h"
-<<<<<<< HEAD
-=======
 #include "common/common/enum_to_int.h"
->>>>>>> 53124e8b
 #include "common/common/assert.h"
 
 namespace Envoy {
@@ -134,29 +131,13 @@
   quic::QuicSpdyStream::OnInitialHeadersComplete(fin, frame_len, header_list);
   ASSERT(headers_decompressed() && !header_list.empty());
 
-<<<<<<< HEAD
-  ENVOY_STREAM_LOG(debug, "Receive headers: {}.", *this, header_list.DebugString());
-=======
   ENVOY_STREAM_LOG(debug, "Received headers: {}.", *this, header_list.DebugString());
->>>>>>> 53124e8b
   if (fin) {
     end_stream_decoded_ = true;
   }
   std::unique_ptr<Http::ResponseHeaderMapImpl> headers =
       quicHeadersToEnvoyHeaders<Http::ResponseHeaderMapImpl>(header_list);
   const uint64_t status = Http::Utility::getResponseStatus(*headers);
-<<<<<<< HEAD
-  if (status >= 100 && status < 200) {
-    // These are Informational 1xx headers, not the actual response headers.
-    ENVOY_STREAM_LOG(debug, "Received informational response code: {}", *this, status);
-    set_headers_decompressed(false);
-    if (status == 100 && !decoded_100_continue_) {
-      // This is 100 Continue, only decode it once to support Expect:100-Continue header.
-      decoded_100_continue_ = true;
-      response_decoder_->decode100ContinueHeaders(std::move(headers));
-    }
-  } else {
-=======
   if (Http::CodeUtility::is1xx(status)) {
     if (status == enumToInt(Http::Code::SwitchingProtocols)) {
       // HTTP3 doesn't support the HTTP Upgrade mechanism or 101 (Switching Protocols) status code.
@@ -173,7 +154,6 @@
     decoded_100_continue_ = true;
     response_decoder_->decode100ContinueHeaders(std::move(headers));
   } else if (status != enumToInt(Http::Code::Continue)) {
->>>>>>> 53124e8b
     response_decoder_->decodeHeaders(std::move(headers),
                                      /*end_stream=*/fin);
   }
@@ -244,11 +224,7 @@
   if (read_side_closed()) {
     return;
   }
-<<<<<<< HEAD
-  ENVOY_STREAM_LOG(debug, "Receive trailers: {}.", *this, header_list.DebugString());
-=======
   ENVOY_STREAM_LOG(debug, "Received trailers: {}.", *this, header_list.DebugString());
->>>>>>> 53124e8b
   quic::QuicSpdyStream::OnTrailingHeadersComplete(fin, frame_len, header_list);
   ASSERT(trailers_decompressed());
   if (session()->connection()->connected() && !rst_sent()) {
@@ -284,12 +260,9 @@
     runResetCallbacks(quicErrorCodeToEnvoyResetReason(error));
   }
   quic::QuicSpdyClientStream::OnConnectionClosed(error, source);
-<<<<<<< HEAD
-=======
   if (!end_stream_decoded_) {
     runResetCallbacks(quicErrorCodeToEnvoyResetReason(error));
   }
->>>>>>> 53124e8b
 }
 
 void EnvoyQuicClientStream::OnClose() {

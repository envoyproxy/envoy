#include "extensions/quic_listeners/quiche/envoy_quic_server_session.h"

#pragma GCC diagnostic push
// QUICHE allows unused parameters.
#pragma GCC diagnostic ignored "-Wunused-parameter"
// QUICHE uses offsetof().
#pragma GCC diagnostic ignored "-Winvalid-offsetof"

#include "quiche/quic/core/quic_crypto_server_stream.h"
#pragma GCC diagnostic pop

#include "common/common/assert.h"
#include "extensions/quic_listeners/quiche/envoy_quic_server_stream.h"

namespace Envoy {
namespace Quic {

EnvoyQuicServerSession::EnvoyQuicServerSession(
    const quic::QuicConfig& config, const quic::ParsedQuicVersionVector& supported_versions,
    std::unique_ptr<EnvoyQuicConnection> connection, quic::QuicSession::Visitor* visitor,
    quic::QuicCryptoServerStream::Helper* helper, const quic::QuicCryptoServerConfig* crypto_config,
    quic::QuicCompressedCertsCache* compressed_certs_cache, Event::Dispatcher& dispatcher,
    uint32_t send_buffer_limit)
    : quic::QuicServerSessionBase(config, supported_versions, connection.get(), visitor, helper,
                                  crypto_config, compressed_certs_cache),
<<<<<<< HEAD
      QuicFilterManagerConnectionImpl(*connection, dispatcher, send_buffer_limit),
      quic_connection_(std::move(connection)) {}

EnvoyQuicServerSession::~EnvoyQuicServerSession() {
  ASSERT(!quic_connection_->connected());
=======
      QuicFilterManagerConnectionImpl(connection.get(), dispatcher, send_buffer_limit),
      quic_connection_(std::move(connection)) {}

EnvoyQuicServerSession::~EnvoyQuicServerSession() {
>>>>>>> 2d7f6acf
  QuicFilterManagerConnectionImpl::quic_connection_ = nullptr;
}

absl::string_view EnvoyQuicServerSession::requestedServerName() const {
  return {GetCryptoStream()->crypto_negotiated_params().sni};
}

quic::QuicCryptoServerStreamBase* EnvoyQuicServerSession::CreateQuicCryptoServerStream(
    const quic::QuicCryptoServerConfig* crypto_config,
    quic::QuicCompressedCertsCache* compressed_certs_cache) {
  return new quic::QuicCryptoServerStream(crypto_config, compressed_certs_cache, this,
                                          stream_helper());
}

quic::QuicSpdyStream* EnvoyQuicServerSession::CreateIncomingStream(quic::QuicStreamId id) {
  if (!ShouldCreateIncomingStream(id)) {
    return nullptr;
  }
  auto stream = new EnvoyQuicServerStream(id, this, quic::BIDIRECTIONAL);
  ActivateStream(absl::WrapUnique(stream));
  setUpRequestDecoder(*stream);
  if (aboveHighWatermark()) {
    stream->runHighWatermarkCallbacks();
  }
  return stream;
}

quic::QuicSpdyStream*
EnvoyQuicServerSession::CreateIncomingStream(quic::PendingStream* /*pending*/) {
  // Only client side server push stream should trigger this call.
  NOT_REACHED_GCOVR_EXCL_LINE;
}

quic::QuicSpdyStream* EnvoyQuicServerSession::CreateOutgoingBidirectionalStream() {
  // Disallow server initiated stream.
  NOT_REACHED_GCOVR_EXCL_LINE;
}

quic::QuicSpdyStream* EnvoyQuicServerSession::CreateOutgoingUnidirectionalStream() {
  NOT_REACHED_GCOVR_EXCL_LINE;
}

void EnvoyQuicServerSession::setUpRequestDecoder(EnvoyQuicStream& stream) {
  ASSERT(http_connection_callbacks_ != nullptr);
  Http::StreamDecoder& decoder = http_connection_callbacks_->newStream(stream);
  stream.setDecoder(decoder);
}

void EnvoyQuicServerSession::OnConnectionClosed(const quic::QuicConnectionCloseFrame& frame,
                                                quic::ConnectionCloseSource source) {
  quic::QuicServerSessionBase::OnConnectionClosed(frame, source);
  onConnectionCloseEvent(frame, source);
}

void EnvoyQuicServerSession::Initialize() {
  quic::QuicServerSessionBase::Initialize();
  quic_connection_->setEnvoyConnection(*this);
}

void EnvoyQuicServerSession::SendGoAway(quic::QuicErrorCode error_code, const std::string& reason) {
  if (transport_version() < quic::QUIC_VERSION_99) {
    quic::QuicServerSessionBase::SendGoAway(error_code, reason);
  }
}

void EnvoyQuicServerSession::OnCryptoHandshakeEvent(CryptoHandshakeEvent event) {
  quic::QuicServerSessionBase::OnCryptoHandshakeEvent(event);
  if (event == HANDSHAKE_CONFIRMED) {
    raiseEvent(Network::ConnectionEvent::Connected);
  }
}

} // namespace Quic
} // namespace Envoy<|MERGE_RESOLUTION|>--- conflicted
+++ resolved
@@ -23,18 +23,11 @@
     uint32_t send_buffer_limit)
     : quic::QuicServerSessionBase(config, supported_versions, connection.get(), visitor, helper,
                                   crypto_config, compressed_certs_cache),
-<<<<<<< HEAD
       QuicFilterManagerConnectionImpl(*connection, dispatcher, send_buffer_limit),
       quic_connection_(std::move(connection)) {}
 
 EnvoyQuicServerSession::~EnvoyQuicServerSession() {
   ASSERT(!quic_connection_->connected());
-=======
-      QuicFilterManagerConnectionImpl(connection.get(), dispatcher, send_buffer_limit),
-      quic_connection_(std::move(connection)) {}
-
-EnvoyQuicServerSession::~EnvoyQuicServerSession() {
->>>>>>> 2d7f6acf
   QuicFilterManagerConnectionImpl::quic_connection_ = nullptr;
 }
 

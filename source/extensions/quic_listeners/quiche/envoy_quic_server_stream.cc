--- conflicted
+++ resolved
@@ -31,10 +31,6 @@
                                              quic::StreamType type)
     : quic::QuicSpdyServerStreamBase(id, session, type),
       EnvoyQuicStream(
-<<<<<<< HEAD
-          session->config()->GetInitialStreamFlowControlWindowToSend(),
-          [this]() { runLowWatermarkCallbacks(); }, [this]() { runHighWatermarkCallbacks(); }) {}
-=======
           // This should be larger than 8k to fully utilize congestion control
           // window. And no larger than the max stream flow control window for
           // the stream to buffer all the data.
@@ -42,22 +38,16 @@
           // but not fully depends on that.
           16 * 1024, [this]() { runLowWatermarkCallbacks(); },
           [this]() { runHighWatermarkCallbacks(); }) {}
->>>>>>> 2d7f6acf
 
 EnvoyQuicServerStream::EnvoyQuicServerStream(quic::PendingStream* pending,
                                              quic::QuicSpdySession* session, quic::StreamType type)
     : quic::QuicSpdyServerStreamBase(pending, session, type),
       EnvoyQuicStream(
-<<<<<<< HEAD
-          session->config()->GetInitialStreamFlowControlWindowToSend(),
-          [this]() { runLowWatermarkCallbacks(); }, [this]() { runHighWatermarkCallbacks(); }) {}
-=======
           // This should be larger than 8k to fully utilize congestion control
           // window. And no larger than the max stream flow control window for
           // the stream to buffer all the data.
           16 * 1024, [this]() { runLowWatermarkCallbacks(); },
           [this]() { runHighWatermarkCallbacks(); }) {}
->>>>>>> 2d7f6acf
 
 void EnvoyQuicServerStream::encode100ContinueHeaders(const Http::HeaderMap& headers) {
   ASSERT(headers.Status()->value() == "100");
@@ -66,8 +56,6 @@
 
 void EnvoyQuicServerStream::encodeHeaders(const Http::HeaderMap& headers, bool end_stream) {
   ENVOY_STREAM_LOG(debug, "encodeHeaders (end_stream={}) {}.", *this, end_stream, headers);
-<<<<<<< HEAD
-=======
   // QUICHE guarantees to take all the headers. This could cause infinite data to
   // be buffered on headers stream in Google QUIC implementation because
   // headers stream doesn't have upper bound for its send buffer. But in IETF
@@ -76,7 +64,6 @@
   // Same vulnerability exists in crypto stream which can infinitely buffer data
   // if handshake implementation goes wrong.
   // TODO(#8826) Modify QUICHE to have an upper bound for header stream send buffer.
->>>>>>> 2d7f6acf
   WriteHeaders(envoyHeadersToSpdyHeaderBlock(headers), end_stream, nullptr);
   local_end_stream_ = end_stream;
 }
@@ -89,19 +76,6 @@
   uint64_t bytes_to_send_old = BufferedDataBytes();
   // QUIC stream must take all.
   WriteBodySlices(quic::QuicMemSliceSpan(quic::QuicMemSliceSpanImpl(data)), end_stream);
-<<<<<<< HEAD
-  ASSERT(data.length() == 0);
-
-  uint64_t bytes_to_send_new = BufferedDataBytes();
-  ASSERT(bytes_to_send_old <= bytes_to_send_new);
-  if (bytes_to_send_new > bytes_to_send_old) {
-    // If buffered bytes changed, update stream and session's watermark book
-    // keeping.
-    sendBufferSimulation().checkHighWatermark(bytes_to_send_new);
-    dynamic_cast<QuicFilterManagerConnectionImpl*>(session())->adjustBytesToSend(bytes_to_send_new -
-                                                                                 bytes_to_send_old);
-  }
-=======
   if (data.length() > 0) {
     // Send buffer didn't take all the data, threshold needs to be adjusted.
     Reset(quic::QUIC_BAD_APPLICATION_PAYLOAD);
@@ -111,7 +85,6 @@
   uint64_t bytes_to_send_new = BufferedDataBytes();
   ASSERT(bytes_to_send_old <= bytes_to_send_new);
   maybeCheckWatermark(bytes_to_send_old, bytes_to_send_new, *filterManagerConnection());
->>>>>>> 2d7f6acf
 }
 
 void EnvoyQuicServerStream::encodeTrailers(const Http::HeaderMap& trailers) {
@@ -127,20 +100,12 @@
 }
 
 void EnvoyQuicServerStream::resetStream(Http::StreamResetReason reason) {
-<<<<<<< HEAD
-  // Higher layers expect calling resetStream() to immediately raise reset callbacks.
-  runResetCallbacks(reason);
-  if (local_end_stream_ && !reading_stopped()) {
-    // This is after 200 early response. Reset with QUIC_STREAM_NO_ERROR instead
-    // of propagating original reset reason.
-=======
   // Upper layers expect calling resetStream() to immediately raise reset callbacks.
   runResetCallbacks(reason);
   if (local_end_stream_ && !reading_stopped()) {
     // This is after 200 early response. Reset with QUIC_STREAM_NO_ERROR instead
     // of propagating original reset reason. In QUICHE if a stream stops reading
     // before FIN or RESET received, it resets the steam with QUIC_STREAM_NO_ERROR.
->>>>>>> 2d7f6acf
     StopReading();
   } else {
     Reset(envoyResetReasonToQuicRstError(reason));
@@ -153,11 +118,7 @@
   if (should_block) {
     sequencer()->SetBlockedUntilFlush();
   } else {
-<<<<<<< HEAD
-    ASSERT(read_disable_counter_ == 0, "readDisable called in btw.");
-=======
     ASSERT(read_disable_counter_ == 0, "readDisable called in between.");
->>>>>>> 2d7f6acf
     sequencer()->SetUnblocked();
   }
 }
@@ -177,13 +138,8 @@
 void EnvoyQuicServerStream::OnBodyAvailable() {
   ASSERT(FinishedReadingHeaders());
   ASSERT(read_disable_counter_ == 0);
-<<<<<<< HEAD
-  ASSERT(!in_encode_data_callstack_);
-  in_encode_data_callstack_ = true;
-=======
   ASSERT(!in_decode_data_callstack_);
   in_decode_data_callstack_ = true;
->>>>>>> 2d7f6acf
 
   Buffer::InstancePtr buffer = std::make_unique<Buffer::OwnedImpl>();
   // TODO(danzh): check Envoy per stream buffer limit.
@@ -204,10 +160,6 @@
 
   // True if no trailer and FIN read.
   bool finished_reading = IsDoneReading();
-<<<<<<< HEAD
-  bool empty_payload_with_fin = buffer->length() == 0 && finished_reading;
-  if (!empty_payload_with_fin || !end_stream_decoded_) {
-=======
   bool empty_payload_with_fin = buffer->length() == 0 && fin_received();
   // If this call is triggered by an empty frame with FIN which is not from peer
   // but synthesized by stream itself upon receiving HEADERS with FIN or
@@ -215,7 +167,6 @@
   // already delivered it or decodeTrailers will be called.
   bool skip_decoding = empty_payload_with_fin && (end_stream_decoded_ || !finished_reading);
   if (!skip_decoding) {
->>>>>>> 2d7f6acf
     ASSERT(decoder() != nullptr);
     decoder()->decodeData(*buffer, finished_reading);
     if (finished_reading) {
@@ -224,11 +175,7 @@
   }
 
   if (!sequencer()->IsClosed()) {
-<<<<<<< HEAD
-    in_encode_data_callstack_ = false;
-=======
     in_decode_data_callstack_ = false;
->>>>>>> 2d7f6acf
     if (read_disable_counter_ > 0) {
       // If readDisable() was ever called during decodeData() and it meant to disable
       // reading from downstream, the call must have been deferred. Call it now.
@@ -245,11 +192,7 @@
     MarkTrailersConsumed();
   }
   OnFinRead();
-<<<<<<< HEAD
-  in_encode_data_callstack_ = false;
-=======
   in_decode_data_callstack_ = false;
->>>>>>> 2d7f6acf
 }
 
 void EnvoyQuicServerStream::OnTrailingHeadersComplete(bool fin, size_t frame_len,
@@ -277,26 +220,6 @@
   runResetCallbacks(quicErrorCodeToEnvoyResetReason(error));
 }
 
-<<<<<<< HEAD
-void EnvoyQuicServerStream::OnCanWrite() {
-  uint64_t buffered_data_old = BufferedDataBytes();
-  quic::QuicSpdyServerStreamBase::OnCanWrite();
-  uint64_t buffered_data_new = BufferedDataBytes();
-  // As long as OnCanWriteNewData() is no-op, data to sent in buffer shouldn't
-  // increase.
-  ASSERT(buffered_data_new <= buffered_data_old);
-  if (buffered_data_new < buffered_data_old) {
-    sendBufferSimulation().checkLowWatermark(buffered_data_new);
-    dynamic_cast<QuicFilterManagerConnectionImpl*>(session())->adjustBytesToSend(buffered_data_new -
-                                                                                 buffered_data_old);
-  }
-}
-
-uint32_t EnvoyQuicServerStream::streamId() { return id(); }
-
-Network::Connection* EnvoyQuicServerStream::connection() {
-  return dynamic_cast<EnvoyQuicServerSession*>(session());
-=======
 void EnvoyQuicServerStream::OnClose() {
   quic::QuicSpdyServerStreamBase::OnClose();
   if (BufferedDataBytes() > 0) {
@@ -322,7 +245,6 @@
 
 QuicFilterManagerConnectionImpl* EnvoyQuicServerStream::filterManagerConnection() {
   return dynamic_cast<QuicFilterManagerConnectionImpl*>(session());
->>>>>>> 2d7f6acf
 }
 
 } // namespace Quic

#pragma once

#pragma GCC diagnostic push
// QUICHE allows unused parameters.
#pragma GCC diagnostic ignored "-Wunused-parameter"
// QUICHE uses offsetof().
#pragma GCC diagnostic ignored "-Winvalid-offsetof"
#pragma GCC diagnostic ignored "-Wtype-limits"

#include "quiche/quic/core/http/quic_server_session_base.h"

#pragma GCC diagnostic pop

#include <memory>

#include "extensions/quic_listeners/quiche/quic_filter_manager_connection_impl.h"
#include "extensions/quic_listeners/quiche/envoy_quic_server_stream.h"
#include "extensions/quic_listeners/quiche/envoy_quic_crypto_server_stream.h"

namespace Envoy {
namespace Quic {

// Act as a Network::Connection to HCM and a FilterManager to FilterFactoryCb.
// TODO(danzh) Lifetime of quic connection and filter manager connection can be
// simplified by changing the inheritance to a member variable instantiated
// before quic_connection_.
class EnvoyQuicServerSession : public quic::QuicServerSessionBase,
                               public QuicFilterManagerConnectionImpl {
public:
  EnvoyQuicServerSession(const quic::QuicConfig& config,
                         const quic::ParsedQuicVersionVector& supported_versions,
                         EnvoyQuicConnectionPtr connection, quic::QuicSession::Visitor* visitor,
                         quic::QuicCryptoServerStreamBase::Helper* helper,
                         const quic::QuicCryptoServerConfig* crypto_config,
                         quic::QuicCompressedCertsCache* compressed_certs_cache,
                         Event::Dispatcher& dispatcher, uint32_t send_buffer_limit,
                         Network::ListenerConfig& listener_config);

  ~EnvoyQuicServerSession() override;

  // Network::Connection
  absl::string_view requestedServerName() const override;

  // Called by QuicHttpServerConnectionImpl before creating data streams.
  void setHttpConnectionCallbacks(Http::ServerConnectionCallbacks& callbacks) {
    http_connection_callbacks_ = &callbacks;
  }

  // quic::QuicSession
  void OnConnectionClosed(const quic::QuicConnectionCloseFrame& frame,
                          quic::ConnectionCloseSource source) override;
  void Initialize() override;
  void OnCanWrite() override;
  void OnOneRttKeysAvailable() override;
  // quic::QuicSpdySession
  void SetDefaultEncryptionLevel(quic::EncryptionLevel level) override;

  using quic::QuicSession::stream_map;

protected:
  // quic::QuicServerSessionBase
  std::unique_ptr<quic::QuicCryptoServerStreamBase>
  CreateQuicCryptoServerStream(const quic::QuicCryptoServerConfig* crypto_config,
                               quic::QuicCompressedCertsCache* compressed_certs_cache) override;

  // quic::QuicSession
  // Overridden to create stream as encoder and associate it with an decoder.
  quic::QuicSpdyStream* CreateIncomingStream(quic::QuicStreamId id) override;
  quic::QuicSpdyStream* CreateIncomingStream(quic::PendingStream* pending) override;
  quic::QuicSpdyStream* CreateOutgoingBidirectionalStream() override;
  quic::QuicSpdyStream* CreateOutgoingUnidirectionalStream() override;

  // QuicFilterManagerConnectionImpl
  bool hasDataToWrite() override;

private:
  void setUpRequestDecoder(EnvoyQuicServerStream& stream);
  void maybeCreateNetworkFilters();

<<<<<<< HEAD
  EnvoyQuicConnectionPtr quic_connection_;
=======
  std::unique_ptr<EnvoyQuicConnection> quic_connection_;
  Network::ListenerConfig& listener_config_;
>>>>>>> f481e9de
  // These callbacks are owned by network filters and quic session should out live
  // them.
  Http::ServerConnectionCallbacks* http_connection_callbacks_{nullptr};
};

} // namespace Quic
} // namespace Envoy<|MERGE_RESOLUTION|>--- conflicted
+++ resolved
@@ -77,12 +77,8 @@
   void setUpRequestDecoder(EnvoyQuicServerStream& stream);
   void maybeCreateNetworkFilters();
 
-<<<<<<< HEAD
   EnvoyQuicConnectionPtr quic_connection_;
-=======
-  std::unique_ptr<EnvoyQuicConnection> quic_connection_;
   Network::ListenerConfig& listener_config_;
->>>>>>> f481e9de
   // These callbacks are owned by network filters and quic session should out live
   // them.
   Http::ServerConnectionCallbacks* http_connection_callbacks_{nullptr};

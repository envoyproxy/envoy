--- conflicted
+++ resolved
@@ -33,62 +33,7 @@
                          Event::Dispatcher& dispatcher);
 
   // Network::Connection
-<<<<<<< HEAD
   bool isSecureTransport() const override { return true; }
-  void addConnectionCallbacks(Network::ConnectionCallbacks& cb) override;
-  void addBytesSentCallback(Network::Connection::BytesSentCb /*cb*/) override;
-  void enableHalfClose(bool enabled) override;
-  void close(Network::ConnectionCloseType type) override;
-  Event::Dispatcher& dispatcher() override { return dispatcher_; }
-  uint64_t id() const override {
-    // QUIC connection id can be 18 types. It's easier to use hash value instead
-    // of trying to map it into a 64-bit space.
-    return connection_id().Hash();
-  }
-  std::string nextProtocol() const override { return EMPTY_STRING; }
-  void noDelay(bool /*enable*/) override {
-    // No-op. TCP_NODELAY doesn't apply to UDP.
-  }
-  void setDelayedCloseTimeout(std::chrono::milliseconds timeout) override;
-  std::chrono::milliseconds delayedCloseTimeout() const override;
-  void readDisable(bool disable) override {
-    ASSERT(!disable, "Quic connection should be able to read through out its life time.");
-  }
-  void detectEarlyCloseWhenReadDisabled(bool /*value*/) override { NOT_REACHED_GCOVR_EXCL_LINE; }
-  bool readEnabled() const override { return true; }
-  const Network::Address::InstanceConstSharedPtr& remoteAddress() const override;
-  const Network::Address::InstanceConstSharedPtr& localAddress() const override;
-  absl::optional<Network::Connection::UnixDomainSocketPeerCredentials>
-  unixSocketPeerCredentials() const override {
-    ASSERT(false, "Unix domain socket is not supported.");
-    return absl::nullopt;
-  }
-  void setConnectionStats(const Network::Connection::ConnectionStats& stats) override {
-    stats_ = std::make_unique<Network::Connection::ConnectionStats>(stats);
-    quic_connection_->setConnectionStats(stats);
-  }
-  Ssl::ConnectionInfoConstSharedPtr ssl() const override;
-  Network::Connection::State state() const override {
-    return connection()->connected() ? Network::Connection::State::Open
-                                     : Network::Connection::State::Closed;
-  }
-  void write(Buffer::Instance& /*data*/, bool /*end_stream*/) override {
-    // All writes should be handled by Quic internally.
-    NOT_REACHED_GCOVR_EXCL_LINE;
-  }
-  void setBufferLimits(uint32_t limit) override;
-  uint32_t bufferLimit() const override;
-  bool localAddressRestored() const override {
-    // SO_ORIGINAL_DST not supported by QUIC.
-    return false;
-  }
-  bool aboveHighWatermark() const override {
-    ENVOY_CONN_LOG(error, "QUIC doesn't have connection level write buffer limit.", *this);
-    return false;
-  }
-  const Network::ConnectionSocket::OptionsSharedPtr& socketOptions() const override;
-=======
->>>>>>> bd3b6500
   absl::string_view requestedServerName() const override;
 
   // Called by QuicHttpServerConnectionImpl before creating data streams.

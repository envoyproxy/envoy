--- conflicted
+++ resolved
@@ -31,14 +31,9 @@
                                        Network::SocketSharedPtr listen_socket,
                                        Network::ListenerConfig& listener_config,
                                        const quic::QuicConfig& quic_config,
-<<<<<<< HEAD
                                        Network::Socket::OptionsSharedPtr options,
                                        const envoy::config::core::v3::RuntimeFeatureFlag enabled)
-    : Server::ConnectionHandlerImpl::ActiveListenerImplBase(parent, listener_config),
-=======
-                                       Network::Socket::OptionsSharedPtr options)
     : Server::ConnectionHandlerImpl::ActiveListenerImplBase(parent, &listener_config),
->>>>>>> 4a705335
       dispatcher_(dispatcher), version_manager_(quic::CurrentSupportedVersions()),
       listen_socket_(*listen_socket), enabled_(enabled, Runtime::LoaderSingleton::get()) {
   if (options != nullptr) {

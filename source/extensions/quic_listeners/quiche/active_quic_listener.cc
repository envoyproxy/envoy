--- conflicted
+++ resolved
@@ -220,18 +220,14 @@
           : 20000;
   quic_config_.set_max_time_before_crypto_handshake(
       quic::QuicTime::Delta::FromMilliseconds(max_time_before_crypto_handshake_ms));
-<<<<<<< HEAD
   // TODO(danzh) defer setting flow control window till getting filter chain. This requires
   // QUICHE support to set the session's flow controller after instantiation.
   quic_config_.SetInitialStreamFlowControlWindowToSend(
       2 * Http2::Utility::OptionsLimits::MIN_INITIAL_STREAM_WINDOW_SIZE);
   quic_config_.SetInitialSessionFlowControlWindowToSend(
       3 * Http2::Utility::OptionsLimits::MIN_INITIAL_STREAM_WINDOW_SIZE);
-  int32_t max_streams = PROTOBUF_GET_WRAPPED_OR_DEFAULT(config, max_concurrent_streams, 100);
-=======
   int32_t max_streams =
       PROTOBUF_GET_WRAPPED_OR_DEFAULT(config.quic_protocol_options(), max_concurrent_streams, 100);
->>>>>>> 255f78b3
   quic_config_.SetMaxBidirectionalStreamsToSend(max_streams);
   quic_config_.SetMaxUnidirectionalStreamsToSend(max_streams);
 }

licenses(["notice"])  # Apache 2

load(
    "//bazel:envoy_build_system.bzl",
    "envoy_cc_library",
    "envoy_package",
)

envoy_package()

envoy_cc_library(
    name = "envoy_quic_alarm_lib",
    srcs = ["envoy_quic_alarm.cc"],
    hdrs = ["envoy_quic_alarm.h"],
    external_deps = ["quiche_quic_platform"],
    tags = ["nofips"],
    deps = [
        "//include/envoy/event:timer_interface",
        "@com_googlesource_quiche//:quic_core_alarm_interface_lib",
    ],
)

envoy_cc_library(
    name = "envoy_quic_alarm_factory_lib",
    srcs = ["envoy_quic_alarm_factory.cc"],
    hdrs = ["envoy_quic_alarm_factory.h"],
    external_deps = ["quiche_quic_platform"],
    tags = ["nofips"],
    deps = [
        ":envoy_quic_alarm_lib",
        "@com_googlesource_quiche//:quic_core_alarm_factory_interface_lib",
        "@com_googlesource_quiche//:quic_core_arena_scoped_ptr_lib",
        "@com_googlesource_quiche//:quic_core_one_block_arena_lib",
    ],
)

envoy_cc_library(
<<<<<<< HEAD
    name = "envoy_quic_connection_helper_lib",
    hdrs = ["envoy_quic_connection_helper.h"],
    tags = ["nofips"],
    deps = [
        "//source/extensions/quic_listeners/quiche/platform:envoy_quic_clock_lib",
        "@com_googlesource_quiche//:quic_core_buffer_allocator_lib",
        "@com_googlesource_quiche//:quic_core_connection_lib",
        "@com_googlesource_quiche//:quic_core_crypto_random_lib",
=======
    name = "envoy_quic_packet_writer_lib",
    srcs = ["envoy_quic_packet_writer.cc"],
    hdrs = ["envoy_quic_packet_writer.h"],
    external_deps = ["quiche_quic_platform"],
    deps = [
        ":envoy_quic_utils_lib",
        "@com_googlesource_quiche//:quic_core_packet_writer_interface_lib",
>>>>>>> ad9926fb
    ],
)

envoy_cc_library(
    name = "envoy_quic_proof_source_lib",
    hdrs = ["envoy_quic_fake_proof_source.h"],
    external_deps = ["quiche_quic_platform"],
    tags = ["nofips"],
    deps = [
        "@com_googlesource_quiche//:quic_core_crypto_proof_source_interface_lib",
        "@com_googlesource_quiche//:quic_core_versions_lib",
    ],
)

envoy_cc_library(
    name = "envoy_quic_proof_verifier_lib",
    hdrs = ["envoy_quic_fake_proof_verifier.h"],
    external_deps = ["quiche_quic_platform"],
    tags = ["nofips"],
    deps = [
        "@com_googlesource_quiche//:quic_core_crypto_crypto_handshake_lib",
        "@com_googlesource_quiche//:quic_core_versions_lib",
    ],
)

envoy_cc_library(
    name = "spdy_server_push_utils_for_envoy_lib",
    srcs = ["spdy_server_push_utils_for_envoy.cc"],
    visibility = ["//visibility:public"],
    deps = [
        "//source/common/common:assert_lib",
        "@com_googlesource_quiche//:quic_core_http_spdy_server_push_utils_header",
    ],
)

envoy_cc_library(
<<<<<<< HEAD
    name = "envoy_quic_stream_lib",
    hdrs = ["envoy_quic_stream.h"],
    tags = ["nofips"],
    deps = [
        "//include/envoy/http:codec_interface",
        "//source/common/http:codec_helper_lib",
    ],
)

envoy_cc_library(
    name = "envoy_quic_server_stream_lib",
    srcs = ["envoy_quic_server_stream.cc"],
    hdrs = ["envoy_quic_server_stream.h"],
    tags = ["nofips"],
    deps = [
        ":envoy_quic_stream_lib",
        "//source/common/buffer:buffer_lib",
        "//source/common/common:assert_lib",
        "//source/common/http:header_map_lib",
        "@com_googlesource_quiche//:quic_core_http_spdy_session_lib",
    ],
)

envoy_cc_library(
    name = "codec_impl_lib",
    srcs = ["codec_impl.cc"],
    hdrs = ["codec_impl.h"],
    tags = ["nofips"],
    deps = [
        ":envoy_quic_server_session_lib",
        "//include/envoy/http:codec_interface",
        "@com_googlesource_quiche//:quic_core_http_spdy_session_lib",
    ],
)

envoy_cc_library(
    name = "envoy_quic_server_session_lib",
    srcs = ["envoy_quic_server_session.cc"],
    hdrs = ["envoy_quic_server_session.h"],
    tags = ["nofips"],
    deps = [
        ":envoy_quic_connection_lib",
        ":envoy_quic_server_stream_lib",
        "//include/envoy/event:dispatcher_interface",
        "//include/envoy/network:connection_interface",
        "//source/common/common:empty_string",
        "//source/common/network:filter_manager_lib",
        "//source/common/stream_info:stream_info_lib",
        "@com_googlesource_quiche//:quic_core_http_spdy_session_lib",
    ],
)

envoy_cc_library(
    name = "envoy_quic_connection_lib",
    srcs = ["envoy_quic_connection.cc"],
    hdrs = ["envoy_quic_connection.h"],
    tags = ["nofips"],
    deps = [
        "//include/envoy/network:connection_interface",
        "@com_googlesource_quiche//:quic_core_connection_lib",
    ],
=======
    name = "envoy_quic_utils_lib",
    hdrs = ["envoy_quic_utils.h"],
    external_deps = ["quiche_quic_platform"],
    deps = ["//source/common/network:address_lib"],
>>>>>>> ad9926fb
)<|MERGE_RESOLUTION|>--- conflicted
+++ resolved
@@ -35,7 +35,6 @@
 )
 
 envoy_cc_library(
-<<<<<<< HEAD
     name = "envoy_quic_connection_helper_lib",
     hdrs = ["envoy_quic_connection_helper.h"],
     tags = ["nofips"],
@@ -44,7 +43,10 @@
         "@com_googlesource_quiche//:quic_core_buffer_allocator_lib",
         "@com_googlesource_quiche//:quic_core_connection_lib",
         "@com_googlesource_quiche//:quic_core_crypto_random_lib",
-=======
+    ],
+)
+
+envoy_cc_library(
     name = "envoy_quic_packet_writer_lib",
     srcs = ["envoy_quic_packet_writer.cc"],
     hdrs = ["envoy_quic_packet_writer.h"],
@@ -52,7 +54,6 @@
     deps = [
         ":envoy_quic_utils_lib",
         "@com_googlesource_quiche//:quic_core_packet_writer_interface_lib",
->>>>>>> ad9926fb
     ],
 )
 
@@ -89,7 +90,6 @@
 )
 
 envoy_cc_library(
-<<<<<<< HEAD
     name = "envoy_quic_stream_lib",
     hdrs = ["envoy_quic_stream.h"],
     tags = ["nofips"],
@@ -151,10 +151,11 @@
         "//include/envoy/network:connection_interface",
         "@com_googlesource_quiche//:quic_core_connection_lib",
     ],
-=======
+)
+
+envoy_cc_library(
     name = "envoy_quic_utils_lib",
     hdrs = ["envoy_quic_utils.h"],
     external_deps = ["quiche_quic_platform"],
     deps = ["//source/common/network:address_lib"],
->>>>>>> ad9926fb
 )
--- conflicted
+++ resolved
@@ -15,9 +15,6 @@
 
 namespace Envoy {
 namespace Quic {
-
-// using QuicRuntimeFlagsMapPtr = std::map<std::string,
-// envoy::config::core::v3::RuntimeFeatureFlag>;
 
 // QUIC specific UdpListenerCallbacks implementation which delegates incoming
 // packets, write signals and listener errors to QuicDispatcher.
@@ -41,7 +38,6 @@
                      const envoy::config::core::v3::RuntimeFeatureFlag& enabled,
                      std::vector<envoy::config::core::v3::RuntimeFeatureFlag> quic_flags);
 
-<<<<<<< HEAD
   ActiveQuicListener(Event::Dispatcher& dispatcher, Network::ConnectionHandler& parent,
                      Network::SocketSharedPtr listen_socket,
                      Network::ListenerConfig& listener_config, const quic::QuicConfig& quic_config,
@@ -50,8 +46,6 @@
                      const envoy::config::core::v3::RuntimeFeatureFlag& enabled,
                      std::vector<envoy::config::core::v3::RuntimeFeatureFlag> quic_flags);
 
-=======
->>>>>>> 606ccbdc
   ~ActiveQuicListener() override;
 
   void onListenerShutdown();

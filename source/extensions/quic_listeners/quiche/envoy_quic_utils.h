#include "envoy/http/codec.h"

#include "common/common/assert.h"
#include "common/http/header_map_impl.h"
#include "common/network/address_impl.h"

#include "quiche/quic/core/http/quic_header_list.h"
#include "quiche/quic/core/quic_error_codes.h"
#include "quiche/quic/platform/api/quic_ip_address.h"
#include "quiche/quic/platform/api/quic_socket_address.h"

namespace Envoy {
namespace Quic {

// TODO(danzh): this is called on each write. Consider to return an address instance on the stack if
// the heap allocation is too expensive.
Network::Address::InstanceConstSharedPtr
quicAddressToEnvoyAddressInstance(const quic::QuicSocketAddress& quic_address);

quic::QuicSocketAddress envoyAddressInstanceToQuicSocketAddress(
    const Network::Address::InstanceConstSharedPtr& envoy_address);

Http::HeaderMapImplPtr quicHeadersToEnvoyHeaders(const quic::QuicHeaderList& header_list);

Http::HeaderMapImplPtr spdyHeaderBlockToEnvoyHeaders(const spdy::SpdyHeaderBlock& header_block);

<<<<<<< HEAD
spdy::SpdyHeaderBlock envoyHeadersToSpdyHeaderBlock(const Http::HeaderMap& headers) {
  spdy::SpdyHeaderBlock header_block;
  headers.iterate(
      [](const Http::HeaderEntry& header, void* context) -> Http::HeaderMap::Iterate {
        auto spdy_headers = static_cast<spdy::SpdyHeaderBlock*>(context);
        // The key-value pairs are copied.
        spdy_headers->insert({header.key().getStringView(), header.value().getStringView()});
        return Http::HeaderMap::Iterate::Continue;
      },
      &header_block);
  return header_block;
}

inline Http::StreamResetReason
quicRstErrorToEnvoyResetReason(quic::QuicRstStreamErrorCode quic_rst) {
  switch (quic_rst) {
  case quic::QUIC_REFUSED_STREAM:
    return Http::StreamResetReason::RemoteRefusedStreamReset;
  case quic::QUIC_STREAM_NO_ERROR:
    return Http::StreamResetReason::ConnectionTermination;
  case quic::QUIC_STREAM_CONNECTION_ERROR:
    return Http::StreamResetReason::ConnectionFailure;
  default:
    return Http::StreamResetReason::RemoteReset;
  }
}
=======
Http::StreamResetReason quicRstErrorToEnvoyResetReason(quic::QuicRstStreamErrorCode quic_rst);
>>>>>>> 817c08df

} // namespace Quic
} // namespace Envoy<|MERGE_RESOLUTION|>--- conflicted
+++ resolved
@@ -24,36 +24,9 @@
 
 Http::HeaderMapImplPtr spdyHeaderBlockToEnvoyHeaders(const spdy::SpdyHeaderBlock& header_block);
 
-<<<<<<< HEAD
-spdy::SpdyHeaderBlock envoyHeadersToSpdyHeaderBlock(const Http::HeaderMap& headers) {
-  spdy::SpdyHeaderBlock header_block;
-  headers.iterate(
-      [](const Http::HeaderEntry& header, void* context) -> Http::HeaderMap::Iterate {
-        auto spdy_headers = static_cast<spdy::SpdyHeaderBlock*>(context);
-        // The key-value pairs are copied.
-        spdy_headers->insert({header.key().getStringView(), header.value().getStringView()});
-        return Http::HeaderMap::Iterate::Continue;
-      },
-      &header_block);
-  return header_block;
-}
+spdy::SpdyHeaderBlock envoyHeadersToSpdyHeaderBlock(const Http::HeaderMap& headers);
 
-inline Http::StreamResetReason
-quicRstErrorToEnvoyResetReason(quic::QuicRstStreamErrorCode quic_rst) {
-  switch (quic_rst) {
-  case quic::QUIC_REFUSED_STREAM:
-    return Http::StreamResetReason::RemoteRefusedStreamReset;
-  case quic::QUIC_STREAM_NO_ERROR:
-    return Http::StreamResetReason::ConnectionTermination;
-  case quic::QUIC_STREAM_CONNECTION_ERROR:
-    return Http::StreamResetReason::ConnectionFailure;
-  default:
-    return Http::StreamResetReason::RemoteReset;
-  }
-}
-=======
 Http::StreamResetReason quicRstErrorToEnvoyResetReason(quic::QuicRstStreamErrorCode quic_rst);
->>>>>>> 817c08df
 
 } // namespace Quic
 } // namespace Envoy
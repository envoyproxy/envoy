licenses(["notice"])  # Apache 2

load(
    "//bazel:envoy_build_system.bzl",
    "envoy_cc_library",
    "envoy_cc_test_library",
    "envoy_package",
    "envoy_select_quiche",
)

envoy_package()

# Build targets in this package are part of the QUICHE platform implementation,
# are are not to be consumed or referenced directly by other Envoy code. The
# only consumers should be build rules under @com_googlesource_quiche//..., and
# tests. In a monorepo, this would be enforced via visibility attribute, but
# Bazel does not support limiting visibility to specific external dependencies.

# TODO: add build target for quic_platform_impl_lib

envoy_cc_library(
    name = "string_utils_lib",
    srcs = ["string_utils.cc"],
    hdrs = ["string_utils.h"],
    external_deps = ["abseil_str_format"],
    visibility = ["//visibility:private"],
    deps = [
        "//source/common/common:assert_lib",
        "//source/common/common:base64_lib",
    ],
)

envoy_cc_library(
    name = "http2_platform_impl_lib",
    hdrs = [
        "http2_arraysize_impl.h",
        "http2_containers_impl.h",
        "http2_estimate_memory_usage_impl.h",
        "http2_export_impl.h",
        "http2_flag_utils_impl.h",
        "http2_macros_impl.h",
        "http2_optional_impl.h",
        "http2_ptr_util_impl.h",
        "http2_string_impl.h",
        "http2_string_piece_impl.h",
    ] + envoy_select_quiche([
        "http2_bug_tracker_impl.h",
        "http2_logging_impl.h",
        "http2_string_utils_impl.h",
    ]),
    external_deps = [
        "abseil_base",
        "abseil_optional",
        "abseil_str_format",
    ],
    visibility = ["//visibility:public"],
    deps = envoy_select_quiche([
        ":quic_platform_logging_impl_lib",
        ":string_utils_lib",
    ]),
)

envoy_cc_library(
    name = "quic_platform_export_impl_lib",
    hdrs = ["quic_export_impl.h"],
    visibility = ["//visibility:public"],
)

envoy_cc_test_library(
    name = "quic_platform_port_utils_impl_lib",
    hdrs = ["quic_port_utils_impl.h"],
    include_prefix = "extensions/quic_listeners/quiche/platform",
    deps = ["//test/extensions/quic_listeners/quiche/platform:quic_platform_port_utils_test_impl_lib"],
)

envoy_cc_library(
    name = "quic_platform_logging_impl_lib",
    srcs = ["quic_logging_impl.cc"],
    hdrs = [
        "quic_bug_tracker_impl.h",
        "quic_logging_impl.h",
    ],
    visibility = ["//visibility:public"],
    deps = ["//source/common/common:assert_lib"],
)

envoy_cc_library(
    name = "quic_platform_base_impl_lib",
    srcs = envoy_select_quiche(["quic_mem_slice_impl.cc"]),
    hdrs = [
        "quic_aligned_impl.h",
        "quic_arraysize_impl.h",
        "quic_client_stats_impl.h",
        "quic_containers_impl.h",
        "quic_endian_impl.h",
        "quic_estimate_memory_usage_impl.h",
        "quic_fallthrough_impl.h",
        "quic_flag_utils_impl.h",
        "quic_flags_impl.h",
        "quic_iovec_impl.h",
        "quic_ip_address_impl.h",
        "quic_map_util_impl.h",
        "quic_prefetch_impl.h",
        "quic_reference_counted_impl.h",
        "quic_ptr_util_impl.h",
        "quic_server_stats_impl.h",
        "quic_socket_address_impl.h",
        "quic_string_piece_impl.h",
        "quic_stream_buffer_allocator_impl.h",
        "quic_uint128_impl.h",
    ] + envoy_select_quiche([
        "quic_expect_bug_impl.h",
        "quic_logging_impl.h",
        "quic_mem_slice_impl.h",
        "quic_mock_log_impl.h",
        "quic_stack_trace_impl.h",
        "quic_test_impl.h",
        "quic_thread_impl.h",
    ]),
    external_deps = [
        "abseil_base",
        "abseil_hash",
        "abseil_inlined_vector",
        "abseil_memory",
        "abseil_node_hash_map",
        "abseil_node_hash_set",
        "googletest",
    ],
    visibility = ["//visibility:public"],
    deps = [
<<<<<<< HEAD
        "@com_googlesource_quiche//:quic_buffer_allocator_lib",
        "@com_googlesource_quiche//:quic_platform_export",
        "@com_googlesource_quiche//:quic_platform_ip_address_family",
=======
        "@com_googlesource_quiche//:quic_platform_export",
        "@com_googlesource_quiche//:quic_buffer_allocator_lib",
>>>>>>> d3247311
    ] + envoy_select_quiche([
        ":quic_platform_logging_impl_lib",
        "//include/envoy/thread:thread_interface",
        "//source/common/buffer:buffer_lib",
        "//source/common/common:assert_lib",
        "//source/server:backtrace_lib",
    ]),
)

envoy_cc_library(
    name = "quic_platform_impl_lib",
    srcs = ["quic_cert_utils_impl.cc"] + envoy_select_quiche([
        "quic_file_utils_impl.cc",
        "quic_hostname_utils_impl.cc",
        "quic_test_output_impl.cc",
    ]),
    hdrs = [
        "quic_cert_utils_impl.h",
        "quic_mutex_impl.h",
        "quic_str_cat_impl.h",
    ] + envoy_select_quiche([
        "quic_file_utils_impl.h",
        "quic_hostname_utils_impl.h",
        "quic_string_utils_impl.h",
        "quic_test_output_impl.h",
        "quic_text_utils_impl.h",
    ]),
    external_deps = [
        "quiche_quic_platform_base",
        "abseil_str_format",
        "abseil_synchronization",
        "abseil_time",
        "ssl",
    ],
    visibility = ["//visibility:public"],
    deps = envoy_select_quiche([
        ":string_utils_lib",
        "//source/common/filesystem:directory_lib",
        "//source/common/filesystem:filesystem_lib",
        "//source/common/http:utility_lib",
    ]),
)

envoy_cc_library(
    name = "quic_platform_mem_slice_span_impl_lib",
    hdrs = envoy_select_quiche(["quic_mem_slice_span_impl.h"]),
    visibility = ["//visibility:public"],
    deps = [
        "@com_googlesource_quiche//:quic_platform_base",
        "@com_googlesource_quiche//:quiche_quic_core_base",
    ] + envoy_select_quiche([
        "//include/envoy/buffer:buffer_interface",
        "//source/common/common:stack_array",
    ]),
)

envoy_cc_test_library(
    name = "quic_platform_test_mem_slice_vector_impl_lib",
    hdrs = envoy_select_quiche(["quic_test_mem_slice_vector_impl.h"]),
    deps = envoy_select_quiche(["//test/extensions/quic_listeners/quiche/platform:quic_platform_test_mem_slice_vector_test_impl_lib"]),
)

envoy_cc_library(
    name = "quic_platform_mem_slice_storage_impl_lib",
    srcs = envoy_select_quiche(["quic_mem_slice_storage_impl.cc"]),
    hdrs = envoy_select_quiche(["quic_mem_slice_storage_impl.h"]),
    copts = ["-Wno-error=invalid-offsetof"],
    visibility = ["//visibility:public"],
    deps = [
        "@com_googlesource_quiche//:quic_platform_mem_slice_span_lib",
        "@com_googlesource_quiche//:quiche_quic_core",
    ],
)

envoy_cc_library(
    name = "quic_platform_sleep_impl_lib",
    hdrs = ["quic_sleep_impl.h"],
    visibility = ["//visibility:public"],
    deps = ["@com_googlesource_quiche//:quic_time_lib"],
)

envoy_cc_library(
    name = "spdy_platform_impl_lib",
    hdrs = [
        "spdy_arraysize_impl.h",
        "spdy_containers_impl.h",
        "spdy_endianness_util_impl.h",
        "spdy_estimate_memory_usage_impl.h",
        "spdy_export_impl.h",
        "spdy_macros_impl.h",
        "spdy_mem_slice_impl.h",
        "spdy_ptr_util_impl.h",
        "spdy_string_impl.h",
        "spdy_string_piece_impl.h",
        "spdy_test_helpers_impl.h",
        "spdy_test_utils_prod_impl.h",
        "spdy_unsafe_arena_impl.h",
    ] + envoy_select_quiche([
        "spdy_bug_tracker_impl.h",
        "spdy_logging_impl.h",
        "spdy_string_utils_impl.h",
    ]),
    external_deps = [
        "abseil_base",
        "abseil_hash",
        "abseil_inlined_vector",
        "abseil_memory",
        "abseil_str_format",
    ],
    visibility = ["//visibility:public"],
    deps = envoy_select_quiche([
        ":quic_platform_logging_impl_lib",
        ":string_utils_lib",
        "//source/common/common:assert_lib",
    ]),
)<|MERGE_RESOLUTION|>--- conflicted
+++ resolved
@@ -128,14 +128,9 @@
     ],
     visibility = ["//visibility:public"],
     deps = [
-<<<<<<< HEAD
         "@com_googlesource_quiche//:quic_buffer_allocator_lib",
         "@com_googlesource_quiche//:quic_platform_export",
         "@com_googlesource_quiche//:quic_platform_ip_address_family",
-=======
-        "@com_googlesource_quiche//:quic_platform_export",
-        "@com_googlesource_quiche//:quic_buffer_allocator_lib",
->>>>>>> d3247311
     ] + envoy_select_quiche([
         ":quic_platform_logging_impl_lib",
         "//include/envoy/thread:thread_interface",
@@ -195,6 +190,7 @@
 envoy_cc_test_library(
     name = "quic_platform_test_mem_slice_vector_impl_lib",
     hdrs = envoy_select_quiche(["quic_test_mem_slice_vector_impl.h"]),
+    include_prefix = "extensions/quic_listeners/quiche/platform",
     deps = envoy_select_quiche(["//test/extensions/quic_listeners/quiche/platform:quic_platform_test_mem_slice_vector_test_impl_lib"]),
 )
 

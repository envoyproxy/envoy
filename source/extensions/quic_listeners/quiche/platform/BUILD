licenses(["notice"])  # Apache 2

load(
    "//bazel:envoy_build_system.bzl",
    "envoy_cc_library",
    "envoy_cc_test_library",
    "envoy_package",
)

envoy_package()

# Build targets in this package are part of the QUICHE platform implementation,
# are are not to be consumed or referenced directly by other Envoy code. The
# only consumers should be build rules under @com_googlesource_quiche//..., and
# tests. In a monorepo, this would be enforced via visibility attribute, but
# Bazel does not support limiting visibility to specific external dependencies.

# TODO: add build target for quic_platform_impl_lib

envoy_cc_library(
    name = "flags_impl_lib",
    srcs = ["flags_impl.cc"],
    hdrs = [
        "flags_impl.h",
        "flags_list.h",
    ],
    external_deps = [
        "abseil_base",
        "abseil_synchronization",
    ],
    visibility = ["//visibility:public"],
)

envoy_cc_library(
    name = "string_utils_lib",
    srcs = ["string_utils.cc"],
    hdrs = ["string_utils.h"],
    external_deps = ["abseil_str_format"],
    visibility = ["//visibility:private"],
    deps = [
        "//source/common/common:assert_lib",
        "//source/common/common:base64_lib",
    ],
)

envoy_cc_library(
    name = "http2_platform_impl_lib",
    hdrs = [
        "http2_arraysize_impl.h",
        "http2_bug_tracker_impl.h",
        "http2_containers_impl.h",
        "http2_estimate_memory_usage_impl.h",
        "http2_export_impl.h",
        "http2_flag_utils_impl.h",
        "http2_flags_impl.h",
        "http2_logging_impl.h",
        "http2_macros_impl.h",
        "http2_optional_impl.h",
        "http2_ptr_util_impl.h",
        "http2_string_impl.h",
        "http2_string_piece_impl.h",
        "http2_string_utils_impl.h",
    ],
    external_deps = [
        "abseil_base",
        "abseil_optional",
        "abseil_str_format",
    ],
    visibility = ["//visibility:public"],
    deps = [
        ":flags_impl_lib",
        ":quic_platform_logging_impl_lib",
        ":string_utils_lib",
    ],
)

envoy_cc_library(
    name = "quic_platform_export_impl_lib",
    hdrs = ["quic_export_impl.h"],
    visibility = ["//visibility:public"],
)

envoy_cc_library(
    name = "quic_platform_logging_impl_lib",
    srcs = ["quic_logging_impl.cc"],
    hdrs = [
        "quic_bug_tracker_impl.h",
        "quic_logging_impl.h",
    ],
    visibility = ["//visibility:public"],
    deps = ["//source/common/common:assert_lib"],
)

envoy_cc_library(
    name = "quic_platform_base_impl_lib",
    hdrs = [
        "quic_aligned_impl.h",
        "quic_arraysize_impl.h",
        "quic_client_stats_impl.h",
        "quic_containers_impl.h",
        "quic_endian_impl.h",
        "quic_estimate_memory_usage_impl.h",
        "quic_fallthrough_impl.h",
        "quic_flag_utils_impl.h",
        "quic_flags_impl.h",
        "quic_iovec_impl.h",
        "quic_logging_impl.h",
        "quic_map_util_impl.h",
        "quic_prefetch_impl.h",
        "quic_ptr_util_impl.h",
        "quic_reference_counted_impl.h",
        "quic_server_stats_impl.h",
        "quic_stack_trace_impl.h",
        "quic_str_cat_impl.h",
        "quic_stream_buffer_allocator_impl.h",
        "quic_string_piece_impl.h",
        "quic_text_utils_impl.h",
        "quic_uint128_impl.h",
    ],
    external_deps = [
        "abseil_base",
        "abseil_hash",
        "abseil_inlined_vector",
        "abseil_memory",
        "abseil_node_hash_map",
        "abseil_node_hash_set",
        "googletest",
    ],
    visibility = ["//visibility:public"],
    deps = [
        ":flags_impl_lib",
        ":quic_platform_logging_impl_lib",
        ":string_utils_lib",
        "//source/common/common:assert_lib",
        "//source/common/common:byte_order_lib",
        "//source/server:backtrace_lib",
        "@com_googlesource_quiche//:quic_core_buffer_allocator_lib",
        "@com_googlesource_quiche//:quic_platform_export",
    ],
)

envoy_cc_library(
    name = "quic_platform_impl_lib",
    srcs = [
        "quic_cert_utils_impl.cc",
        "quic_file_utils_impl.cc",
        "quic_hostname_utils_impl.cc",
    ],
    hdrs = [
        "quic_cert_utils_impl.h",
        "quic_file_utils_impl.h",
        "quic_hostname_utils_impl.h",
        "quic_mutex_impl.h",
        "quic_pcc_sender_impl.h",
        "quic_string_utils_impl.h",
    ],
    external_deps = [
        "quiche_quic_platform_base",
        "abseil_str_format",
        "abseil_synchronization",
        "abseil_time",
        "ssl",
    ],
    visibility = ["//visibility:public"],
    deps = [
        "//source/common/common:assert_lib",
        "//source/common/filesystem:directory_lib",
        "//source/common/filesystem:filesystem_lib",
        "//source/common/http:utility_lib",
<<<<<<< HEAD
    ]),
)

envoy_cc_library(
    name = "quiche_common_platform_impl_lib",
    hdrs = [
        "quiche_logging_impl.h",
        "quiche_ptr_util_impl.h",
        "quiche_unordered_containers_impl.h",
    ],
    external_deps = [
        "abseil_hash",
        "abseil_node_hash_map",
    ],
    visibility = ["//visibility:public"],
    deps = [":quic_platform_base_impl_lib"],
)

envoy_cc_library(
    name = "quic_platform_sleep_impl_lib",
    hdrs = ["quic_sleep_impl.h"],
    visibility = ["//visibility:public"],
    deps = ["@com_googlesource_quiche//:quic_time_lib"],
=======
        "@com_googlesource_quiche//:quic_core_types_lib",
    ],
>>>>>>> 619dcbe4
)

envoy_cc_library(
    name = "spdy_platform_impl_lib",
    hdrs = [
        "spdy_arraysize_impl.h",
        "spdy_bug_tracker_impl.h",
        "spdy_containers_impl.h",
        "spdy_endianness_util_impl.h",
        "spdy_estimate_memory_usage_impl.h",
        "spdy_export_impl.h",
        "spdy_flags_impl.h",
        "spdy_logging_impl.h",
        "spdy_macros_impl.h",
        "spdy_mem_slice_impl.h",
        "spdy_ptr_util_impl.h",
        "spdy_string_impl.h",
        "spdy_string_piece_impl.h",
        "spdy_string_utils_impl.h",
        "spdy_test_helpers_impl.h",
        "spdy_test_utils_prod_impl.h",
    ],
    external_deps = [
        "abseil_base",
        "abseil_hash",
        "abseil_inlined_vector",
        "abseil_memory",
        "abseil_str_format",
    ],
    visibility = ["//visibility:public"],
    deps = [
        ":flags_impl_lib",
        ":quic_platform_logging_impl_lib",
        ":string_utils_lib",
        "//source/common/common:assert_lib",
<<<<<<< HEAD
        "@com_googlesource_quiche//:quiche_common_lib",
    ]),
=======
    ],
>>>>>>> 619dcbe4
)

envoy_cc_library(
    name = "spdy_platform_unsafe_arena_impl_lib",
    hdrs = ["spdy_unsafe_arena_impl.h"],
    visibility = ["//visibility:public"],
    deps = ["@com_googlesource_quiche//:spdy_simple_arena_lib"],
)<|MERGE_RESOLUTION|>--- conflicted
+++ resolved
@@ -167,8 +167,7 @@
         "//source/common/filesystem:directory_lib",
         "//source/common/filesystem:filesystem_lib",
         "//source/common/http:utility_lib",
-<<<<<<< HEAD
-    ]),
+    ],
 )
 
 envoy_cc_library(
@@ -191,10 +190,6 @@
     hdrs = ["quic_sleep_impl.h"],
     visibility = ["//visibility:public"],
     deps = ["@com_googlesource_quiche//:quic_time_lib"],
-=======
-        "@com_googlesource_quiche//:quic_core_types_lib",
-    ],
->>>>>>> 619dcbe4
 )
 
 envoy_cc_library(
@@ -230,12 +225,8 @@
         ":quic_platform_logging_impl_lib",
         ":string_utils_lib",
         "//source/common/common:assert_lib",
-<<<<<<< HEAD
         "@com_googlesource_quiche//:quiche_common_lib",
-    ]),
-=======
-    ],
->>>>>>> 619dcbe4
+    ],
 )
 
 envoy_cc_library(

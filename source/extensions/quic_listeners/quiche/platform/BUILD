--- conflicted
+++ resolved
@@ -79,7 +79,7 @@
 
 envoy_cc_library(
     name = "quic_platform_base_impl_lib",
-    srcs = envoy_select_quiche(["quic_mem_slice_impl.cc"]),
+    srcs = ["quic_flags_impl.cc"] + envoy_select_quiche(["quic_mem_slice_impl.cc"]),
     hdrs = [
         "quic_aligned_impl.h",
         "quic_arraysize_impl.h",
@@ -103,11 +103,7 @@
         "quic_uint128_impl.h",
     ] + envoy_select_quiche([
         "quic_logging_impl.h",
-<<<<<<< HEAD
         "quic_mem_slice_impl.h",
-        "quic_mock_log_impl.h",
-=======
->>>>>>> 3c367db2
         "quic_stack_trace_impl.h",
     ]),
     external_deps = [
@@ -126,11 +122,7 @@
         "@com_googlesource_quiche//:quic_platform_ip_address_family",
     ] + envoy_select_quiche([
         ":quic_platform_logging_impl_lib",
-<<<<<<< HEAD
-        "//include/envoy/thread:thread_interface",
         "//source/common/buffer:buffer_lib",
-=======
->>>>>>> 3c367db2
         "//source/common/common:assert_lib",
         "//source/common/common:byte_order_lib",
         "//source/server:backtrace_lib",

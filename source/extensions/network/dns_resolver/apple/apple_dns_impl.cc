#include "source/extensions/network/dns_resolver/apple/apple_dns_impl.h"

#include <dns_sd.h>

#include <chrono>
#include <cstdint>
#include <list>
#include <memory>
#include <string>

#include "envoy/common/platform.h"
#include "envoy/event/file_event.h"
#include "envoy/registry/registry.h"

#include "source/common/common/assert.h"
#include "source/common/common/fmt.h"
#include "source/common/network/address_impl.h"
#include "source/common/network/dns_resolver/dns_factory_util.h"
#include "source/common/network/utility.h"

#include "absl/strings/str_join.h"

namespace Envoy {
namespace Network {

void DnsService::dnsServiceRefDeallocate(DNSServiceRef sdRef) { DNSServiceRefDeallocate(sdRef); }

DNSServiceErrorType DnsService::dnsServiceCreateConnection(DNSServiceRef* sdRef) {
  return DNSServiceCreateConnection(sdRef);
}

dnssd_sock_t DnsService::dnsServiceRefSockFD(DNSServiceRef sdRef) {
  return DNSServiceRefSockFD(sdRef);
}

DNSServiceErrorType DnsService::dnsServiceProcessResult(DNSServiceRef sdRef) {
  return DNSServiceProcessResult(sdRef);
}

DNSServiceErrorType DnsService::dnsServiceGetAddrInfo(DNSServiceRef* sdRef, DNSServiceFlags flags,
                                                      uint32_t interfaceIndex,
                                                      DNSServiceProtocol protocol,
                                                      const char* hostname,
                                                      DNSServiceGetAddrInfoReply callBack,
                                                      void* context) {
  return DNSServiceGetAddrInfo(sdRef, flags, interfaceIndex, protocol, hostname, callBack, context);
}

AppleDnsResolverImpl::AppleDnsResolverImpl(
    const envoy::extensions::network::dns_resolver::apple::v3::AppleDnsResolverConfig& proto_config,
    Event::Dispatcher& dispatcher, Stats::Scope& root_scope)
    : dispatcher_(dispatcher), scope_(root_scope.createScope("dns.apple.")),
      stats_(generateAppleDnsResolverStats(*scope_)),
      include_unroutable_families_(proto_config.include_unroutable_families()) {}

AppleDnsResolverStats AppleDnsResolverImpl::generateAppleDnsResolverStats(Stats::Scope& scope) {
  return {ALL_APPLE_DNS_RESOLVER_STATS(POOL_COUNTER(scope))};
}

AppleDnsResolverImpl::StartResolutionResult
AppleDnsResolverImpl::startResolution(const std::string& dns_name,
                                      DnsLookupFamily dns_lookup_family, ResolveCb callback) {
  ENVOY_LOG_EVENT(debug, "apple_dns_start", "DNS resolution for {} started", dns_name);

  // When an IP address is submitted to c-ares in DnsResolverImpl, c-ares synchronously returns
  // the IP without submitting a DNS query. Because Envoy has come to rely on this behavior, this
  // resolver implements a similar resolution path to avoid making improper DNS queries for
  // resolved IPs.
  auto address = Utility::parseInternetAddressNoThrow(dns_name);

  if (address != nullptr) {
    ENVOY_LOG_EVENT(debug, "apple_dns_immediate_resolution",
                    "DNS resolver resolved ({}) to ({}) without issuing call to Apple API",
                    dns_name, address->asString());
    callback(DnsResolver::ResolutionStatus::Completed, "apple_dns_immediate_success",
             {DnsResponse(address, std::chrono::seconds(60))});
    return {nullptr, true};
  }

  ENVOY_LOG(trace, "Performing DNS resolution via Apple APIs");
  auto pending_resolution = std::make_unique<PendingResolution>(*this, callback, dispatcher_,
                                                                dns_name, dns_lookup_family);
  pending_resolution->addTrace(AppleDnsTrace::Starting);
  DNSServiceErrorType error =
      pending_resolution->dnsServiceGetAddrInfo(include_unroutable_families_);
  if (error != kDNSServiceErr_NoError) {
    ENVOY_LOG(warn, "DNS resolver error ({}) in dnsServiceGetAddrInfo for {}", error, dns_name);
    chargeGetAddrInfoErrorStats(error);
    return {nullptr, false};
  }

  if (pending_resolution->synchronously_completed_) {
    return {nullptr, true};
  }

  // Hook up the query's UDS socket to the event loop to process updates.
  if (!pending_resolution->dnsServiceRefSockFD()) {
    ENVOY_LOG(warn, "DNS resolver error in dnsServiceRefSockFD for {}", dns_name);
    return {nullptr, false};
  }

  // Return the active resolution query, giving it ownership over itself so that it can
  // can clean itself up once it's done.
  pending_resolution->owned_ = true;

  return {std::move(pending_resolution), true};
}

ActiveDnsQuery* AppleDnsResolverImpl::resolve(const std::string& dns_name,
                                              DnsLookupFamily dns_lookup_family,
                                              ResolveCb callback) {
  auto pending_resolution_and_success = startResolution(dns_name, dns_lookup_family, callback);

  // If we synchronously failed the resolution, trigger a failure callback.
  if (!pending_resolution_and_success.second) {
    ENVOY_LOG_EVENT(debug, "apple_dns_immediate_failure", "DNS resolution for {} failed", dns_name);

    callback(DnsResolver::ResolutionStatus::Failure, "apple_dns_immediate_failure", {});
    return nullptr;
  }

  return pending_resolution_and_success.first.release();
}

void AppleDnsResolverImpl::chargeGetAddrInfoErrorStats(DNSServiceErrorType error_code) {
  switch (error_code) {
  case kDNSServiceErr_DefunctConnection:
    stats_.connection_failure_.inc();
    break;
  case kDNSServiceErr_NoRouter:
    stats_.network_failure_.inc();
    break;
  case kDNSServiceErr_Timeout:
    stats_.timeout_.inc();
    break;
  default:
    stats_.get_addr_failure_.inc();
    break;
  }
}

AppleDnsResolverImpl::PendingResolution::PendingResolution(AppleDnsResolverImpl& parent,
                                                           ResolveCb callback,
                                                           Event::Dispatcher& dispatcher,
                                                           const std::string& dns_name,
                                                           DnsLookupFamily dns_lookup_family)
    : parent_(parent), callback_(callback), dispatcher_(dispatcher), dns_name_(dns_name),
      pending_response_(PendingResponse()), dns_lookup_family_(dns_lookup_family) {}

AppleDnsResolverImpl::PendingResolution::~PendingResolution() {
  ENVOY_LOG(debug, "Destroying PendingResolution for {}", dns_name_);

  // dns_sd.h says:
  //   If the reference's underlying socket is used in a run loop or select() call, it should
  //   be removed BEFORE DNSServiceRefDeallocate() is called, as this function closes the
  //   reference's socket.
  sd_ref_event_.reset();

  // It is possible that DNSServiceGetAddrInfo returns a synchronous error, with a NULLed
  // DNSServiceRef, in AppleDnsResolverImpl::resolve.
  // Additionally, it is also possible that the query is cancelled before resolution starts, and
  // thus the DNSServiceRef is null.
  // Therefore, only deallocate if the ref is not null.
  if (sd_ref_) {
    ENVOY_LOG(debug, "DNSServiceRefDeallocate individual sd ref");
    DnsServiceSingleton::get().dnsServiceRefDeallocate(sd_ref_);
  }
}

void AppleDnsResolverImpl::PendingResolution::cancel(Network::ActiveDnsQuery::CancelReason reason) {
  ENVOY_LOG_EVENT(debug, "apple_dns_resolution_cancelled",
                  "dns resolution cancelled for {} with reason={}", dns_name_,
                  static_cast<int>(reason));
  ASSERT(owned_);
  // Because the query is self-owned, delete now.
  delete this;
}

void AppleDnsResolverImpl::PendingResolution::addTrace() {
  traces_.push_back(Trace{trace, std::chrono::steady_clock::now()}); // NO_CHECK_FORMAT(real_time)
}

std::string getTraces() {
  std::vector<std::string> string_traces;
  string_traces.reserve(traces_.size());
  std::transform(traces_.begin(), traces_.end(), std::back_inserter(string_traces),
                 [](const Trace& trace) {
                   return absl::StrCat(trace.trace_, "=", trace.time_.time_since_epoch().count());
                 });
  return absl::StrJoin(string_traces, ",");
}

void AppleDnsResolverImpl::PendingResolution::onEventCallback(uint32_t events) {
  ENVOY_LOG(debug, "DNS resolver file event ({})", events);
  RELEASE_ASSERT(events & Event::FileReadyType::Read,
                 fmt::format("invalid FileReadyType event={}", events));
  DNSServiceErrorType error = DnsServiceSingleton::get().dnsServiceProcessResult(sd_ref_);
  if (error != kDNSServiceErr_NoError) {
    ENVOY_LOG(warn, "DNS resolver error ({}) in DNSServiceProcessResult", error);
    parent_.stats_.processing_failure_.inc();
    // Similar to receiving an error in onDNSServiceGetAddrInfoReply, an error while processing fd
    // events indicates that the sd_ref state is broken.
    // Therefore, finish resolving with an error.
    pending_response_.status_ = ResolutionStatus::Failure;
<<<<<<< HEAD
    pending_response_.details_ = absl::StrCat(error);
    addTrace(AppleDnsTrace::Failed);
=======
    pending_response_.details_ = absl::StrCat("apple_dns_error_", error);
>>>>>>> 93d05d5e
    finishResolve();
  }
}

std::list<DnsResponse>& AppleDnsResolverImpl::PendingResolution::finalAddressList() {
  switch (dns_lookup_family_) {
  case DnsLookupFamily::V4Only:
    return pending_response_.v4_responses_;
  case DnsLookupFamily::V6Only:
    return pending_response_.v6_responses_;
  case DnsLookupFamily::Auto:
    // Per API docs only give v4 if v6 is not available.
    if (pending_response_.v6_responses_.empty()) {
      return pending_response_.v4_responses_;
    }
    return pending_response_.v6_responses_;
  case DnsLookupFamily::V4Preferred:
    // Per API docs only give v6 if v4 is not available.
    if (pending_response_.v4_responses_.empty()) {
      return pending_response_.v6_responses_;
    }
    return pending_response_.v4_responses_;
  case DnsLookupFamily::All:
    ASSERT(pending_response_.all_responses_.empty());
    pending_response_.all_responses_.insert(pending_response_.all_responses_.end(),
                                            pending_response_.v4_responses_.begin(),
                                            pending_response_.v4_responses_.end());
    if (!Runtime::runtimeFeatureEnabled("envoy.reloadable_features.prefer_ipv6_dns_on_macos")) {
      pending_response_.all_responses_.insert(pending_response_.all_responses_.end(),
                                              pending_response_.v6_responses_.begin(),
                                              pending_response_.v6_responses_.end());
    } else {
      pending_response_.all_responses_.insert(pending_response_.all_responses_.begin(),
                                              pending_response_.v6_responses_.begin(),
                                              pending_response_.v6_responses_.end());
    }
    return pending_response_.all_responses_;
  }
  IS_ENVOY_BUG("unexpected DnsLookupFamily enum");
  return pending_response_.all_responses_;
}

void AppleDnsResolverImpl::PendingResolution::finishResolve() {
  ENVOY_LOG_EVENT(debug, "apple_dns_resolution_complete",
                  "dns resolution for {} completed with status {}", dns_name_,
                  static_cast<int>(pending_response_.status_));
  callback_(pending_response_.status_, std::move(pending_response_.details_),
            std::move(finalAddressList()));

  if (owned_) {
    ENVOY_LOG(debug, "Resolution for {} completed (async)", dns_name_);
    delete this;
  } else {
    ENVOY_LOG(debug, "Resolution for {} completed (synchronously)", dns_name_);
    synchronously_completed_ = true;
  }
}

DNSServiceErrorType
AppleDnsResolverImpl::PendingResolution::dnsServiceGetAddrInfo(bool include_unroutable_families) {
  switch (dns_lookup_family_) {
  case DnsLookupFamily::V4Only:
    query_protocol_ = kDNSServiceProtocol_IPv4;
    break;
  case DnsLookupFamily::V6Only:
    query_protocol_ = kDNSServiceProtocol_IPv6;
    break;
  case DnsLookupFamily::Auto:
  case DnsLookupFamily::V4Preferred:
  case DnsLookupFamily::All:
    if (include_unroutable_families) {
      query_protocol_ = kDNSServiceProtocol_IPv4 | kDNSServiceProtocol_IPv6;
      break;
    }

    /* We want to make sure we don't get any address that is not routable. Passing 0
     * to apple's `DNSServiceGetAddrInfo` will make a best attempt to filter out IPv6
     * or IPv4 addresses depending on what's routable, per Apple's documentation:
     *
     * If neither flag is set, the system will apply an intelligent heuristic, which
     * is (currently) that it will attempt to look up both, except:
     * If "hostname" is a wide-area unicast DNS hostname (i.e. not a ".local." name) but
     * this host has no routable IPv6 address, then the call will not try to look up IPv6
     * addresses for "hostname", since any addresses it found would be unlikely to be of
     * any use anyway. Similarly, if this host has no routable IPv4 address, the call will
     * not try to look up IPv4 addresses for "hostname".
     */
    query_protocol_ = 0;
    break;
  }

  // TODO: explore caching: there are caching flags in the dns_sd.h flags, allow expired answers
  // from the cache?
  // TODO: explore validation via `DNSSEC`?
  return DnsServiceSingleton::get().dnsServiceGetAddrInfo(
      &sd_ref_, kDNSServiceFlagsTimeout | kDNSServiceFlagsReturnIntermediates, 0, query_protocol_,
      dns_name_.c_str(),
      /*
       * About Thread Safety (taken from inline documentation there):
       * The dns_sd.h API does not presuppose any particular threading model, and consequently
       * does no locking internally (which would require linking with a specific threading library).
       * If the client concurrently, from multiple threads (or contexts), calls API routines using
       * the same DNSServiceRef, it is the client's responsibility to provide mutual exclusion for
       * that DNSServiceRef.
       */

      // Therefore, much like the c-ares implementation, all calls and callbacks to the API need to
      // happen on the thread that owns the creating dispatcher. This is the case as callbacks are
      // driven by processing bytes in onEventCallback which run on the passed in dispatcher's event
      // loop.
      [](DNSServiceRef, DNSServiceFlags flags, uint32_t interface_index,
         DNSServiceErrorType error_code, const char* hostname, const struct sockaddr* address,
         uint32_t ttl, void* context) {
        static_cast<PendingResolution*>(context)->onDNSServiceGetAddrInfoReply(
            flags, interface_index, error_code, hostname, address, ttl);
      },
      this);
}

void AppleDnsResolverImpl::PendingResolution::onDNSServiceGetAddrInfoReply(
    DNSServiceFlags flags, uint32_t interface_index, DNSServiceErrorType error_code,
    const char* hostname, const struct sockaddr* address, uint32_t ttl) {
  // If the DNS query protocol is (kDNSServiceProtocol_IPv4 | kDNSServiceProtocol_IPv6) or if it is
  // 0, then this callback is expected to be called at least two times: at least once for IPv4 and
  // at least once for IPv6. This is true even if there are no DNS records for the given address
  // family and/or the network that the code is running on doesn't support the given address family.
  //
  // That means if the network doesn't support an address family or the hostname doesn't have any
  // DNS records for the address family, there will still be at least one callback to
  // onDNSServiceGetAddrInfoReply() for requested address family. In such a case, the `address` will
  // still be non-null and its `sa_family` will be the address family of the query (even if the
  // address itself isn't a meaningful IP address).

  ENVOY_LOG(debug,
            "DNS for {} resolved with: flags={}[MoreComing={}, Add={}], interface_index={}, "
            "error_code={}, hostname={}",
            dns_name_, flags, flags & kDNSServiceFlagsMoreComing ? "yes" : "no",
            flags & kDNSServiceFlagsAdd ? "yes" : "no", interface_index, error_code, hostname);

  // Make sure that we trigger the failure callback if we get an error back.
  // NoSuchRecord is *not* considered an error; it indicates that a query was successfully
  // completed, but there were no DNS records for that address family.
  //
  // If the protocol is set to 0 or set to (kDNSServiceProtocol_IPv4 | kDNSServiceProtocol_IPv6),
  // the behavior is undefined in the API docs as to whether there would be more than one callback
  // with an error. However, when we receive an error, we call finishResolve(), which results in
  // the deletion of this PendingResolution instance, and the destructor ensures the DNSServiceRef
  // gets deallocated (via the dnsServiceRefDeallocate() method), which owns the callback
  // operation. Hence, after calling finishResolve(), we are guaranteed to not get any more
  // callbacks to this method.
  if (error_code != kDNSServiceErr_NoError && error_code != kDNSServiceErr_NoSuchRecord) {
    parent_.chargeGetAddrInfoErrorStats(error_code);

    pending_response_.status_ = ResolutionStatus::Failure;
    pending_response_.details_ = absl::StrCat("apple_dns_error_", error_code);
    pending_response_.v4_responses_.clear();
    pending_response_.v6_responses_.clear();

    addTrace(AppleDnsTrace::Failed);
    finishResolve();
    // Note: Nothing can follow this call to flushPendingQueries due to deletion of this
    // object upon resolution.
    return;
  }

  ASSERT(address, "address cannot be null");
  if (address->sa_family == AF_INET) {
    pending_response_.v4_response_received_ = true;
  } else if (address->sa_family == AF_INET6) {
    pending_response_.v6_response_received_ = true;
  }

  // dns_sd.h does not call out behavior where callbacks to DNSServiceGetAddrInfoReply
  // would respond without the flag. However, Envoy's API is solely additive.
  // Therefore, only add this address to the list if kDNSServiceFlagsAdd is set.
  if (error_code == kDNSServiceErr_NoError && (flags & kDNSServiceFlagsAdd)) {
    auto dns_response = buildDnsResponse(address, ttl);
    ENVOY_LOG(debug, "Address to add address={}, ttl={}",
              dns_response.addrInfo().address_->ip()->addressAsString(), ttl);
    if (dns_response.addrInfo().address_->ip()->ipv4()) {
      pending_response_.v4_responses_.push_back(dns_response);
    } else {
      ASSERT(dns_response.addrInfo().address_->ip()->ipv6());
      pending_response_.v6_responses_.push_back(dns_response);
    }
  }

  if (!(flags & kDNSServiceFlagsMoreComing) && isAddressFamilyProcessed(kDNSServiceProtocol_IPv4) &&
      isAddressFamilyProcessed(kDNSServiceProtocol_IPv6)) {
    ENVOY_LOG(debug, "DNS Resolver flushing queries pending callback");
<<<<<<< HEAD
    addTrace(AppleDnsTrace::Success);
=======
    pending_response_.status_ = ResolutionStatus::Completed;
    pending_response_.details_ = "apple_dns_success";
>>>>>>> 93d05d5e
    finishResolve();
    // Note: Nothing can follow this call to finishResolve due to deletion of this
    // object upon resolution.
    return;
  }
}

bool AppleDnsResolverImpl::PendingResolution::dnsServiceRefSockFD() {
  auto fd = DnsServiceSingleton::get().dnsServiceRefSockFD(sd_ref_);
  // According to dns_sd.h: DnsServiceRefSockFD returns "The DNSServiceRef's underlying socket
  // descriptor, or -1 on error.". Although it gives no detailed description on when/why this call
  // would fail.
  if (fd == -1) {
    parent_.stats_.socket_failure_.inc();
    return false;
  }

  sd_ref_event_ = dispatcher_.createFileEvent(
      fd,
      // note: Event::FileTriggerType::Level is used here to closely resemble the c-ares
      // implementation in dns_impl.cc.
      [this](uint32_t events) {
        onEventCallback(events);
        return absl::OkStatus();
      },
      Event::FileTriggerType::Level, Event::FileReadyType::Read);
  sd_ref_event_->setEnabled(Event::FileReadyType::Read);
  return true;
}

DnsResponse
AppleDnsResolverImpl::PendingResolution::buildDnsResponse(const struct sockaddr* address,
                                                          uint32_t ttl) {
  switch (address->sa_family) {
  case AF_INET:
    sockaddr_in address_in;
    memset(&address_in, 0, sizeof(address_in));
    address_in.sin_family = AF_INET;
    address_in.sin_port = 0;
    address_in.sin_addr = reinterpret_cast<const sockaddr_in*>(address)->sin_addr;
    return {std::make_shared<const Address::Ipv4Instance>(&address_in), std::chrono::seconds(ttl)};
  case AF_INET6:
    sockaddr_in6 address_in6;
    memset(&address_in6, 0, sizeof(address_in6));
    address_in6.sin6_family = AF_INET6;
    address_in6.sin6_port = 0;
    address_in6.sin6_addr = reinterpret_cast<const sockaddr_in6*>(address)->sin6_addr;
    return {std::make_shared<const Address::Ipv6Instance>(address_in6), std::chrono::seconds(ttl)};
  }
  IS_ENVOY_BUG("unexpected DnsLookupFamily enum");
  sockaddr_in address_in;
  return {std::make_shared<const Address::Ipv4Instance>(&address_in), std::chrono::seconds(ttl)};
}

bool AppleDnsResolverImpl::PendingResolution::isAddressFamilyProcessed(
    DNSServiceProtocol protocol) {
  // If not expecting a v4/v6 query, or the v4/v6 response has been received, consider the address
  // family as having been processed.
  const bool response_received = (protocol == kDNSServiceProtocol_IPv4)
                                     ? pending_response_.v4_response_received_
                                     : pending_response_.v6_response_received_;
  return response_received || !((query_protocol_ & protocol) || query_protocol_ == 0);
}

// apple DNS resolver factory
class AppleDnsResolverFactory : public DnsResolverFactory {
public:
  std::string name() const override { return std::string(AppleDnsResolver); }
  ProtobufTypes::MessagePtr createEmptyConfigProto() override {
    return ProtobufTypes::MessagePtr{
        new envoy::extensions::network::dns_resolver::apple::v3::AppleDnsResolverConfig()};
  }

  absl::StatusOr<DnsResolverSharedPtr>
  createDnsResolver(Event::Dispatcher& dispatcher, Api::Api& api,
                    const envoy::config::core::v3::TypedExtensionConfig& typed_dns_resolver_config)
      const override {
    ASSERT(dispatcher.isThreadSafe());
    envoy::extensions::network::dns_resolver::apple::v3::AppleDnsResolverConfig apple;
    RETURN_IF_NOT_OK(Envoy::MessageUtil::unpackTo(typed_dns_resolver_config.typed_config(), apple));
    return std::make_shared<Network::AppleDnsResolverImpl>(apple, dispatcher, api.rootScope());
  }
};

// Register the AppleDnsResolverFactory
REGISTER_FACTORY(AppleDnsResolverFactory, DnsResolverFactory);

} // namespace Network
} // namespace Envoy<|MERGE_RESOLUTION|>--- conflicted
+++ resolved
@@ -202,12 +202,8 @@
     // events indicates that the sd_ref state is broken.
     // Therefore, finish resolving with an error.
     pending_response_.status_ = ResolutionStatus::Failure;
-<<<<<<< HEAD
-    pending_response_.details_ = absl::StrCat(error);
+    pending_response_.details_ = absl::StrCat("apple_dns_error_", error);
     addTrace(AppleDnsTrace::Failed);
-=======
-    pending_response_.details_ = absl::StrCat("apple_dns_error_", error);
->>>>>>> 93d05d5e
     finishResolve();
   }
 }
@@ -398,12 +394,9 @@
   if (!(flags & kDNSServiceFlagsMoreComing) && isAddressFamilyProcessed(kDNSServiceProtocol_IPv4) &&
       isAddressFamilyProcessed(kDNSServiceProtocol_IPv6)) {
     ENVOY_LOG(debug, "DNS Resolver flushing queries pending callback");
-<<<<<<< HEAD
-    addTrace(AppleDnsTrace::Success);
-=======
     pending_response_.status_ = ResolutionStatus::Completed;
     pending_response_.details_ = "apple_dns_success";
->>>>>>> 93d05d5e
+    addTrace(AppleDnsTrace::Success);
     finishResolve();
     // Note: Nothing can follow this call to finishResolve due to deletion of this
     // object upon resolution.

--- conflicted
+++ resolved
@@ -60,17 +60,10 @@
   // Network::DnsResolver
   ActiveDnsQuery* resolve(const std::string& dns_name, DnsLookupFamily dns_lookup_family,
                           ResolveCb callback) override;
-<<<<<<< HEAD
   // Network::DnsResolver
   ActiveDnsQuery* resolveSrv(const std::string& dns_name, DnsLookupFamily dns_lookup_family,
                              ResolveCb callback) override;
-  void resetNetworking() override {
-    // Dirty the channel so that the next query will recreate it.
-    dirty_channel_ = true;
-  }
-=======
   void resetNetworking() override { reinitializeChannel(); }
->>>>>>> 778d5d70
 
 private:
   friend class DnsResolverImplPeer;

--- conflicted
+++ resolved
@@ -80,12 +80,8 @@
   void setBaggage(absl::string_view, absl::string_view) override{};
   std::string getBaggage(absl::string_view) override { return EMPTY_STRING; };
 
-<<<<<<< HEAD
-  std::string getTraceIdAsHex() const override;
+  std::string getTraceId() const override;
   std::string getSpanId() const override;
-=======
-  std::string getTraceId() const override;
->>>>>>> 72d653e2
 
 private:
   ::opencensus::trace::Span span_;
@@ -241,13 +237,9 @@
   }
 }
 
-<<<<<<< HEAD
 std::string Span::getSpanId() const { return EMPTY_STRING; }
 
-std::string Span::getTraceIdAsHex() const {
-=======
 std::string Span::getTraceId() const {
->>>>>>> 72d653e2
   const auto& ctx = span_.context();
   return ctx.trace_id().ToHex();
 }

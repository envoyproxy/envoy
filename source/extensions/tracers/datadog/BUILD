load(
    "//bazel:envoy_build_system.bzl",
    "envoy_cc_extension",
    "envoy_cc_library",
    "envoy_extension_package",
)

licenses(["notice"])  # Apache 2

# Trace driver for Datadog (https://datadoghq.com/)

envoy_extension_package()

envoy_cc_library(
    name = "datadog_tracer_lib",
    srcs = [
        "datadog_tracer_impl.cc",
        "dict_util.cc",
<<<<<<< HEAD
        "event_scheduler.cc",
=======
        "logger.cc",
        "span.cc",
>>>>>>> f61052f8
        "time_util.cc",
    ],
    hdrs = [
        "datadog_tracer_impl.h",
        "dict_util.h",
<<<<<<< HEAD
        "event_scheduler.h",
=======
        "logger.h",
        "span.h",
>>>>>>> f61052f8
        "time_util.h",
        "tracer_stats.h",
    ],
    copts = [
        # Make sure that headers included from dd_trace_cpp use Abseil
        # equivalents of std::string_view and std::optional.
        "-DDD_USE_ABSEIL_FOR_ENVOY",
    ],
    external_deps = [
        "dd_trace_cpp",
        "dd_opentracing_cpp",
    ],
    deps = [
        "//source/common/config:utility_lib",
        "//source/common/http:async_client_utility_lib",
        "//source/common/upstream:cluster_update_tracker_lib",
        "//source/common/version:version_lib",
        "//source/extensions/tracers/common/ot:opentracing_driver_lib",
        "@envoy_api//envoy/config/trace/v3:pkg_cc_proto",
    ],
)

envoy_cc_extension(
    name = "config",
    srcs = ["config.cc"],
    hdrs = ["config.h"],
    deps = [
        ":datadog_tracer_lib",
        "//source/extensions/tracers/common:factory_base_lib",
        "@envoy_api//envoy/config/trace/v3:pkg_cc_proto",
    ],
)<|MERGE_RESOLUTION|>--- conflicted
+++ resolved
@@ -16,23 +16,17 @@
     srcs = [
         "datadog_tracer_impl.cc",
         "dict_util.cc",
-<<<<<<< HEAD
         "event_scheduler.cc",
-=======
         "logger.cc",
         "span.cc",
->>>>>>> f61052f8
         "time_util.cc",
     ],
     hdrs = [
         "datadog_tracer_impl.h",
         "dict_util.h",
-<<<<<<< HEAD
         "event_scheduler.h",
-=======
         "logger.h",
         "span.h",
->>>>>>> f61052f8
         "time_util.h",
         "tracer_stats.h",
     ],

--- conflicted
+++ resolved
@@ -15,23 +15,16 @@
     name = "datadog_tracer_lib",
     srcs = [
         "datadog_tracer_impl.cc",
-<<<<<<< HEAD
+        "dict_util.cc",
         "span.cc",
-=======
-        "dict_util.cc",
->>>>>>> 5991a205
         "time_util.cc",
     ],
     hdrs = [
         "datadog_tracer_impl.h",
-<<<<<<< HEAD
+        "dict_util.h",
         "span.h",
         "time_util.h",
-=======
-        "dict_util.h",
-        "time_util.h",
         "tracer_stats.h",
->>>>>>> 5991a205
     ],
     copts = [
         # Make sure that headers included from dd_trace_cpp use Abseil
@@ -39,13 +32,8 @@
         "-DDD_USE_ABSEIL_FOR_ENVOY",
     ],
     external_deps = [
-<<<<<<< HEAD
-        "dd_trace_cpp",
-        "dd_opentracing_cpp",
-=======
         "dd_opentracing_cpp",
         "dd_trace_cpp",
->>>>>>> 5991a205
     ],
     deps = [
         "//source/common/config:utility_lib",

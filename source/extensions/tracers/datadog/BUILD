load(
    "//bazel:envoy_build_system.bzl",
    "envoy_cc_extension",
    "envoy_cc_library",
    "envoy_extension_package",
)

licenses(["notice"])  # Apache 2

# Trace driver for Datadog (https://datadoghq.com/)

envoy_extension_package()

envoy_cc_library(
    name = "datadog_tracer_lib",
    srcs = [
        "datadog_tracer_impl.cc",
<<<<<<< HEAD
        "logger.cc",
=======
        "dict_util.cc",
>>>>>>> 5991a205
        "time_util.cc",
    ],
    hdrs = [
        "datadog_tracer_impl.h",
<<<<<<< HEAD
        "logger.h",
=======
        "dict_util.h",
>>>>>>> 5991a205
        "time_util.h",
        "tracer_stats.h",
    ],
    copts = [
        # Make sure that headers included from dd_trace_cpp use Abseil
        # equivalents of std::string_view and std::optional.
        "-DDD_USE_ABSEIL_FOR_ENVOY",
    ],
    external_deps = [
        "dd_opentracing_cpp",
        "dd_trace_cpp",
    ],
    deps = [
        "//source/common/config:utility_lib",
        "//source/common/http:async_client_utility_lib",
        "//source/common/upstream:cluster_update_tracker_lib",
        "//source/common/version:version_lib",
        "//source/extensions/tracers/common/ot:opentracing_driver_lib",
        "@envoy_api//envoy/config/trace/v3:pkg_cc_proto",
    ],
)

envoy_cc_extension(
    name = "config",
    srcs = ["config.cc"],
    hdrs = ["config.h"],
    deps = [
        ":datadog_tracer_lib",
        "//source/extensions/tracers/common:factory_base_lib",
        "@envoy_api//envoy/config/trace/v3:pkg_cc_proto",
    ],
)<|MERGE_RESOLUTION|>--- conflicted
+++ resolved
@@ -15,20 +15,14 @@
     name = "datadog_tracer_lib",
     srcs = [
         "datadog_tracer_impl.cc",
-<<<<<<< HEAD
+        "dict_util.cc",
         "logger.cc",
-=======
-        "dict_util.cc",
->>>>>>> 5991a205
         "time_util.cc",
     ],
     hdrs = [
         "datadog_tracer_impl.h",
-<<<<<<< HEAD
+        "dict_util.h",
         "logger.h",
-=======
-        "dict_util.h",
->>>>>>> 5991a205
         "time_util.h",
         "tracer_stats.h",
     ],

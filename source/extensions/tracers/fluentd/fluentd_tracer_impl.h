#pragma once

#include <chrono>

#include "envoy/extensions/tracers/fluentd/v3/fluentd.pb.h"
#include "envoy/extensions/tracers/fluentd/v3/fluentd.pb.validate.h"
#include "envoy/thread_local/thread_local.h"
#include "envoy/tracing/trace_driver.h"

#include "source/common/common/logger.h"
#include "source/common/common/statusor.h"
#include "source/common/http/header_map_impl.h"
#include "source/common/tracing/trace_context_impl.h"
#include "source/extensions/common/fluentd/fluentd_base.h"
#include "source/extensions/tracers/common/factory_base.h"

#include "absl/strings/string_view.h"

namespace Envoy {
namespace Extensions {
namespace Tracers {
namespace Fluentd {

using namespace Envoy::Extensions::Common::Fluentd;
using FluentdConfig = envoy::extensions::tracers::fluentd::v3::FluentdConfig;
using FluentdConfigSharedPtr = std::shared_ptr<FluentdConfig>;

// Span context definitions
class SpanContext {
public:
  SpanContext() = default;
  SpanContext(absl::string_view version, absl::string_view trace_id, absl::string_view span_id,
              bool sampled, std::string tracestate)
      : version_(version), trace_id_(trace_id), span_id_(span_id), sampled_(sampled),
        tracestate_(std::move(tracestate)) {}

  const std::string& version() const { return version_; }

  const std::string& traceId() const { return trace_id_; }

  const std::string& spanId() const { return span_id_; }

  bool sampled() const { return sampled_; }
  void setSampled(bool sampled) { sampled_ = sampled; }

  const std::string& tracestate() const { return tracestate_; }

private:
  std::string version_;
  std::string trace_id_;
  std::string span_id_;
  bool sampled_{false};
  std::string tracestate_;
};

// Trace context definitions
class FluentdConstantValues {
public:
  const Tracing::TraceContextHandler TRACE_PARENT{"traceparent"};
  const Tracing::TraceContextHandler TRACE_STATE{"tracestate"};
};

using FluentdConstants = ConstSingleton<FluentdConstantValues>;

// SpanContextExtractor extracts the span context from the trace context
class SpanContextExtractor {
public:
  SpanContextExtractor(Tracing::TraceContext& trace_context);
  ~SpanContextExtractor();
  absl::StatusOr<SpanContext> extractSpanContext();
  bool propagationHeaderPresent();

private:
  const Tracing::TraceContext& trace_context_;
};

// FluentdTracerImpl implements a FluentdTracer, handling tracing and buffer/connection logic
class FluentdTracerImpl : public FluentdBase,
                          public std::enable_shared_from_this<FluentdTracerImpl> {
public:
  FluentdTracerImpl(Upstream::ThreadLocalCluster& cluster, Tcp::AsyncTcpClientPtr client,
                    Event::Dispatcher& dispatcher, const FluentdConfig& config,
                    BackOffStrategyPtr backoff_strategy, Stats::Scope& parent_scope,
                    Random::RandomGenerator& random);

  Tracing::SpanPtr startSpan(SystemTime start_time, const std::string& operation_name,
                             Tracing::Decision tracing_decision);

  Tracing::SpanPtr startSpan(SystemTime start_time, const std::string& operation_name,
                             const SpanContext& parent_context);

  void packMessage(MessagePackPacker& packer) override;

private:
  std::map<std::string, std::string> option_;
  Random::RandomGenerator& random_;
  TimeSource& time_source_;
};

using FluentdTracerWeakPtr = std::weak_ptr<FluentdTracerImpl>;
using FluentdTracerSharedPtr = std::shared_ptr<FluentdTracerImpl>;

// FluentdTracerCache is used to cache entries before they are sent to the Fluentd server
class FluentdTracerCacheImpl
    : public FluentdCacheBase<FluentdTracerImpl, FluentdConfig, FluentdTracerSharedPtr,
                              FluentdTracerWeakPtr>,
      public Singleton::Instance {
public:
  FluentdTracerCacheImpl(Upstream::ClusterManager& cluster_manager, Stats::Scope& parent_scope,
                         ThreadLocal::SlotAllocator& tls)
      : FluentdCacheBase(cluster_manager, parent_scope, tls, "tracing.fluentd") {}

protected:
  FluentdTracerSharedPtr createInstance(Upstream::ThreadLocalCluster& cluster,
                                        Tcp::AsyncTcpClientPtr client,
                                        Event::Dispatcher& dispatcher, const FluentdConfig& config,
                                        BackOffStrategyPtr backoff_strategy,
                                        Random::RandomGenerator& random) override {
    return std::make_shared<FluentdTracerImpl>(cluster, std::move(client), dispatcher, config,
                                               std::move(backoff_strategy), *stats_scope_, random);
  }
};

using FluentdTracerCacheSharedPtr = std::shared_ptr<FluentdTracerCacheImpl>;

using TracerPtr = std::unique_ptr<FluentdTracerImpl>;

// Driver manages and creates Fluentd tracers
class Driver : Logger::Loggable<Logger::Id::tracing>, public Tracing::Driver {
public:
  Driver(const FluentdConfigSharedPtr fluentd_config,
         Server::Configuration::TracerFactoryContext& context,
         FluentdTracerCacheSharedPtr tracer_cache);

  // Tracing::Driver
  Tracing::SpanPtr startSpan(const Tracing::Config& config, Tracing::TraceContext& trace_context,
                             const StreamInfo::StreamInfo& stream_info,
                             const std::string& operation_name,
                             Tracing::Decision tracing_decision) override;

private:
  class ThreadLocalTracer : public ThreadLocal::ThreadLocalObject {
  public:
    ThreadLocalTracer(FluentdTracerSharedPtr tracer) : tracer_(std::move(tracer)) {}

    FluentdTracerImpl& tracer() { return *tracer_; }

    FluentdTracerSharedPtr tracer_;
  };

private:
  ThreadLocal::SlotPtr tls_slot_;
  const FluentdConfigSharedPtr fluentd_config_;
  FluentdTracerCacheSharedPtr tracer_cache_;
};

// Span holds the span context and handles span operations
class Span : public Tracing::Span {
public:
  Span(SystemTime start_time, const std::string& operation_name, FluentdTracerSharedPtr tracer,
       SpanContext&& span_context, TimeSource& time_source);

  // Tracing::Span
  void setOperation(absl::string_view operation) override;
  void setTag(absl::string_view name, absl::string_view value) override;
  void log(SystemTime timestamp, const std::string& event) override;
  void finishSpan() override;
  void injectContext(Tracing::TraceContext& trace_context,
                     const Tracing::UpstreamContext& upstream) override;
  Tracing::SpanPtr spawnChild(const Tracing::Config& config, const std::string& name,
                              SystemTime start_time) override;
<<<<<<< HEAD
  void setSampled(bool sampled) override;
  // The Fluentd tracer never parses the external context and the Envoy tracing decision
  // is always be used.
  void setDecision(bool decision) override { setSampled(decision); }
  bool sampled() const { return sampled_; }
=======
  void setSampled(bool sampled) override { span_context_.setSampled(sampled); }
  bool sampled() const { return span_context_.sampled(); }
>>>>>>> ebcde9d3
  std::string getBaggage(absl::string_view key) override;
  void setBaggage(absl::string_view key, absl::string_view value) override;
  std::string getTraceId() const override;
  std::string getSpanId() const override;

private:
  // config
  SystemTime start_time_;
  std::string operation_;

  FluentdTracerSharedPtr tracer_;
  SpanContext span_context_;
  std::map<std::string, std::string> tags_;
  Envoy::TimeSource& time_source_;
};

} // namespace Fluentd
} // namespace Tracers
} // namespace Extensions
} // namespace Envoy<|MERGE_RESOLUTION|>--- conflicted
+++ resolved
@@ -158,7 +158,7 @@
 class Span : public Tracing::Span {
 public:
   Span(SystemTime start_time, const std::string& operation_name, FluentdTracerSharedPtr tracer,
-       SpanContext&& span_context, TimeSource& time_source);
+       SpanContext&& span_context, TimeSource& time_source, bool ignore_decision);
 
   // Tracing::Span
   void setOperation(absl::string_view operation) override;
@@ -169,16 +169,14 @@
                      const Tracing::UpstreamContext& upstream) override;
   Tracing::SpanPtr spawnChild(const Tracing::Config& config, const std::string& name,
                               SystemTime start_time) override;
-<<<<<<< HEAD
-  void setSampled(bool sampled) override;
-  // The Fluentd tracer never parses the external context and the Envoy tracing decision
-  // is always be used.
-  void setDecision(bool decision) override { setSampled(decision); }
-  bool sampled() const { return sampled_; }
-=======
   void setSampled(bool sampled) override { span_context_.setSampled(sampled); }
   bool sampled() const { return span_context_.sampled(); }
->>>>>>> ebcde9d3
+  void setDecision(bool decision) override {
+    if (!ignore_decision_) {
+      setSampled(decision);
+    }
+  }
+
   std::string getBaggage(absl::string_view key) override;
   void setBaggage(absl::string_view key, absl::string_view value) override;
   std::string getTraceId() const override;
@@ -193,6 +191,7 @@
   SpanContext span_context_;
   std::map<std::string, std::string> tags_;
   Envoy::TimeSource& time_source_;
+  const bool ignore_decision_{false};
 };
 
 } // namespace Fluentd

--- conflicted
+++ resolved
@@ -19,61 +19,6 @@
 namespace Tracers {
 namespace Zipkin {
 
-<<<<<<< HEAD
-ZipkinSpan::ZipkinSpan(Zipkin::Span& span, Zipkin::Tracer& tracer, bool ignore_decision)
-    : span_(span), tracer_(tracer), ignore_decision_(ignore_decision) {}
-
-void ZipkinSpan::finishSpan() { span_.finish(); }
-
-void ZipkinSpan::setOperation(absl::string_view operation) {
-  span_.setName(std::string(operation));
-}
-
-void ZipkinSpan::setTag(absl::string_view name, absl::string_view value) {
-  span_.setTag(name, value);
-}
-
-void ZipkinSpan::log(SystemTime timestamp, const std::string& event) {
-  span_.log(timestamp, event);
-}
-
-// TODO(#11622): Implement baggage storage for zipkin spans
-void ZipkinSpan::setBaggage(absl::string_view, absl::string_view) {}
-std::string ZipkinSpan::getBaggage(absl::string_view) { return EMPTY_STRING; }
-
-void ZipkinSpan::injectContext(Tracing::TraceContext& trace_context,
-                               const Tracing::UpstreamContext&) {
-  // Set the trace-id and span-id headers properly, based on the newly-created span structure.
-  ZipkinCoreConstants::get().X_B3_TRACE_ID.setRefKey(trace_context, span_.traceIdAsHexString());
-  ZipkinCoreConstants::get().X_B3_SPAN_ID.setRefKey(trace_context, span_.idAsHexString());
-
-  // Set the parent-span header properly, based on the newly-created span structure.
-  if (span_.isSetParentId()) {
-    ZipkinCoreConstants::get().X_B3_PARENT_SPAN_ID.setRefKey(trace_context,
-                                                             span_.parentIdAsHexString());
-  }
-
-  // Set the sampled header.
-  ZipkinCoreConstants::get().X_B3_SAMPLED.setRefKey(trace_context,
-                                                    span_.sampled() ? SAMPLED : NOT_SAMPLED);
-}
-
-void ZipkinSpan::setSampled(bool sampled) { span_.setSampled(sampled); }
-void ZipkinSpan::setDecision(bool decision) {
-  if (!ignore_decision_) {
-    setSampled(decision);
-  }
-}
-
-Tracing::SpanPtr ZipkinSpan::spawnChild(const Tracing::Config& config, const std::string& name,
-                                        SystemTime start_time) {
-  SpanContext previous_context(span_);
-  return std::make_unique<ZipkinSpan>(
-      *tracer_.startSpan(config, name, start_time, previous_context), tracer_);
-}
-
-=======
->>>>>>> ebcde9d3
 Driver::TlsTracer::TlsTracer(TracerPtr&& tracer, Driver& driver)
     : tracer_(std::move(tracer)), driver_(driver) {}
 
@@ -128,7 +73,7 @@
   SpanPtr new_zipkin_span;
   SpanContextExtractor extractor(trace_context);
   const absl::optional<bool> sampled = extractor.extractSampled();
-  bool has_parent_context = false;
+  bool ignore_decision = sampled.has_value();
   TRY_NEEDS_AUDIT {
     auto ret_span_context = extractor.extractSpanContext(sampled.value_or(tracing_decision.traced));
     if (!ret_span_context.second) {
@@ -137,20 +82,16 @@
           tracer.startSpan(config, std::string(trace_context.host()), stream_info.startTime());
       new_zipkin_span->setSampled(sampled.value_or(tracing_decision.traced));
     } else {
-      has_parent_context = true;
+      ignore_decision = true;
       new_zipkin_span = tracer.startSpan(config, std::string(trace_context.host()),
                                          stream_info.startTime(), ret_span_context.first);
     }
   }
   END_TRY catch (const ExtractorException& e) { return std::make_unique<Tracing::NullSpan>(); }
 
+  new_zipkin_span->setIgnoreDecision(ignore_decision);
   // Return the active Zipkin span.
-<<<<<<< HEAD
-  return std::make_unique<ZipkinSpan>(*new_zipkin_span, tracer,
-                                      sampled.has_value() || has_parent_context);
-=======
   return new_zipkin_span;
->>>>>>> ebcde9d3
 }
 
 ReporterImpl::ReporterImpl(Driver& driver, Event::Dispatcher& dispatcher,

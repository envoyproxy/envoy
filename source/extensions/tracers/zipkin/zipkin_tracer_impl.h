--- conflicted
+++ resolved
@@ -37,75 +37,6 @@
 };
 
 /**
-<<<<<<< HEAD
- * Class for Zipkin spans, wrapping a Zipkin::Span object.
- */
-class ZipkinSpan : public Tracing::Span {
-public:
-  /**
-   * Constructor. Wraps a Zipkin::Span object.
-   *
-   * @param span to be wrapped.
-   */
-  ZipkinSpan(Zipkin::Span& span, Zipkin::Tracer& tracer, bool ignore_decision = false);
-
-  /**
-   * Calls Zipkin::Span::finishSpan() to perform all actions needed to finalize the span.
-   * This function is called by Tracing::HttpTracerUtility::finalizeSpan().
-   */
-  void finishSpan() override;
-
-  /**
-   * This method sets the operation name on the span.
-   * @param operation the operation name
-   */
-  void setOperation(absl::string_view operation) override;
-
-  /**
-   * This function adds a Zipkin "string" binary annotation to this span.
-   * In Zipkin, binary annotations of the type "string" allow arbitrary key-value pairs
-   * to be associated with a span.
-   *
-   * Note that Tracing::HttpTracerUtility::finalizeSpan() makes several calls to this function,
-   * associating several key-value pairs with this span.
-   */
-  void setTag(absl::string_view name, absl::string_view value) override;
-
-  void log(SystemTime timestamp, const std::string& event) override;
-
-  void injectContext(Tracing::TraceContext& trace_context,
-                     const Tracing::UpstreamContext&) override;
-  Tracing::SpanPtr spawnChild(const Tracing::Config&, const std::string& name,
-                              SystemTime start_time) override;
-
-  void setSampled(bool sampled) override;
-  void setDecision(bool decision) override;
-
-  // TODO(#11622): Implement baggage storage for zipkin spans
-  void setBaggage(absl::string_view, absl::string_view) override;
-  std::string getBaggage(absl::string_view) override;
-
-  std::string getTraceId() const override { return span_.traceIdAsHexString(); };
-
-  // TODO(#34412): This method is unimplemented for Zipkin.
-  std::string getSpanId() const override { return EMPTY_STRING; };
-
-  /**
-   * @return a reference to the Zipkin::Span object.
-   */
-  Zipkin::Span& span() { return span_; }
-
-private:
-  Zipkin::Span span_;
-  Zipkin::Tracer& tracer_;
-  const bool ignore_decision_{false};
-};
-
-using ZipkinSpanPtr = std::unique_ptr<ZipkinSpan>;
-
-/**
-=======
->>>>>>> ebcde9d3
  * Class for a Zipkin-specific Driver.
  */
 class Driver : public Tracing::Driver {

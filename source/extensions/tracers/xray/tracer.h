#pragma once

#include <string>
#include <utility>
#include <vector>

#include "envoy/common/time.h"
#include "envoy/tracing/tracer.h"

#include "source/common/common/empty_string.h"
#include "source/common/common/hex.h"
#include "source/common/common/random_generator.h"
#include "source/common/http/codes.h"
#include "source/common/protobuf/utility.h"
#include "source/common/tracing/common_values.h"
#include "source/common/tracing/trace_context_impl.h"
#include "source/extensions/tracers/xray/daemon_broker.h"
#include "source/extensions/tracers/xray/sampling_strategy.h"
#include "source/extensions/tracers/xray/xray_configuration.h"

#include "absl/container/flat_hash_map.h"
#include "absl/strings/string_view.h"

namespace Envoy {
namespace Extensions {
namespace Tracers {
namespace XRay {

constexpr absl::string_view SpanClientIp = "client_ip";
constexpr absl::string_view SpanXForwardedFor = "x_forwarded_for";
constexpr absl::string_view Subsegment = "subsegment";

const Tracing::TraceContextHandler& xRayTraceHeader();
const Tracing::TraceContextHandler& xForwardedForHeader();

class Span : public Tracing::Span, Logger::Loggable<Logger::Id::config> {
public:
  /**
   * Creates a new Span.
   *
   * @param time_source A time source to get the span end time
   * @param random random generator for generating unique child span ids
   * @param broker Facilitates communication with the X-Ray daemon.
   */
  Span(TimeSource& time_source, Random::RandomGenerator& random, DaemonBroker& broker)
      : time_source_(time_source), random_(random), broker_(broker),
        id_(Hex::uint64ToHex(random_.random())) {}

  /**
   * Sets the Span's trace ID.
   */
  void setTraceId(absl::string_view trace_id) { trace_id_ = std::string(trace_id); };

  /**
   * Gets the Span's trace ID.
   */
  const std::string& traceId() const { return trace_id_; }

  /**
   * Completes the current span, serialize it and send it to the X-Ray daemon.
   */
  void finishSpan() override;

  /**
   * Sets the current operation name on the Span.
   * This information will be included in the X-Ray span's metadata.
   */
  void setOperation(absl::string_view operation) override {
    operation_name_ = std::string(operation);
  }

  /**
   * Sets the current direction on the Span.
   * This information will be included in the X-Ray span's annotation.
   */
  void setDirection(absl::string_view direction) { direction_ = std::string(direction); }

  /**
   * Sets the name of the Span.
   */
  void setName(absl::string_view name) { name_ = std::string(name); }

  /**
   * Sets the origin of the Span.
   */
  void setOrigin(absl::string_view origin) { origin_ = std::string(origin); }

  /**
   * Gets the origin of the Span.
   */
  const std::string& origin() { return origin_; }

  /**
   * Adds a key-value pair to either the Span's annotations or metadata.
   * An allowlist of keys are added to the annotations, everything else is added to the metadata.
   */
  void setTag(absl::string_view name, absl::string_view value) override;

  /**
   * Sets the ID of the parent segment. This is different from the Trace ID.
   * The parent ID is used if the request originated from an instrumented application.
   * For more information see:
   * https://docs.aws.amazon.com/xray/latest/devguide/xray-concepts.html#xray-concepts-tracingheader
   */
  void setParentId(absl::string_view parent_segment_id) {
    parent_segment_id_ = std::string(parent_segment_id);
  }

  /**
   * Sets the type of the Span. In X-Ray, an independent subsegment has a type of "subsegment".
   * https://docs.aws.amazon.com/xray/latest/devguide/xray-api-segmentdocuments.html#api-segmentdocuments-subsegments
   */
  void setType(absl::string_view type) { type_ = std::string(type); }

  /**
   * Sets the aws metadata field of the Span.
   */
  void setAwsMetadata(const absl::flat_hash_map<std::string, ProtobufWkt::Value>& aws_metadata) {
    aws_metadata_ = aws_metadata;
  }

  /*
   * Adds to the http request annotation field of the Span.
   */
  void addToHttpRequestAnnotations(absl::string_view key, const ProtobufWkt::Value& value) {
    http_request_annotations_.emplace(std::string(key), value);
  }

  /*
   * Check if key is set in http request annotation field of a Span.
   */
  bool hasKeyInHttpRequestAnnotations(absl::string_view key) {
    return http_request_annotations_.find(key) != http_request_annotations_.end();
  }

  /*
   * Adds to the http response annotation field of the Span.
   */
  void addToHttpResponseAnnotations(absl::string_view key, const ProtobufWkt::Value& value) {
    http_response_annotations_.emplace(std::string(key), value);
  }

  /**
   * Sets the recording start time of the traced operation/request.
   */
  void setStartTime(Envoy::SystemTime start_time) { start_time_ = start_time; }

  /**
   * Marks the span as either "sampled" or "not-sampled".
   * By default, Spans are "sampled".
   * This is handy in cases where the sampling decision has already been determined either by Envoy
   * or by a downstream service.
   */
  void setSampled(bool sampled) override { sampled_ = sampled; };

  /**
   * Sets the server error as true for the traced operation/request.
   */
  void setServerError() { server_error_ = true; };

  /**
   * Sets the http response status code for the traced operation/request.
   */
  void setResponseStatusCode(uint64_t status_code) { response_status_code_ = status_code; };

  /**
   * Adds X-Ray trace header to the set of outgoing headers.
   */
  void injectContext(Tracing::TraceContext& trace_context,
                     const Tracing::UpstreamContext&) override;

  /**
   * Gets the start time of this Span.
   */
  Envoy::SystemTime startTime() const { return start_time_; }

  /**
   * Gets this Span's ID.
   */
  const std::string& id() const { return id_; }

  /**
   * Gets this Span's parent ID.
   */
  const std::string& parentId() const { return parent_segment_id_; }

  /**
   * Gets this Span's direction.
   */
  const std::string& direction() const { return direction_; }

  /**
   * Gets this Span's type.
   */
  const std::string& type() const { return type_; }

  /**
   * Gets this Span's name.
   */
  const std::string& name() const { return name_; }

  /**
   * Determines whether this span is sampled.
   */
  bool sampled() const { return sampled_; }

  /**
   * Determines if a server error occurred (response status code was 5XX Server Error).
   */
  bool serverError() const { return server_error_; }

  /**
   * Determines if a client error occurred (response status code was 4XX Client Error).
   */
  bool clientError() const { return Http::CodeUtility::is4xx(response_status_code_); }

  /**
   * Determines if a request was throttled (response status code was 429 Too Many Requests).
   */
  bool isThrottled() const {
    return Http::Code::TooManyRequests == static_cast<Http::Code>(response_status_code_);
  }

  /**
   * Not used by X-Ray because the Spans are "logged" (serialized) to the X-Ray daemon.
   */
  void log(Envoy::SystemTime, const std::string&) override {}

  // X-Ray doesn't support baggage, so noop these OpenTracing functions.
  void setBaggage(absl::string_view, absl::string_view) override {}
  std::string getBaggage(absl::string_view) override { return EMPTY_STRING; }

<<<<<<< HEAD
  // TODO(#34412): This method is unimplemented for X-Ray.
  std::string getTraceIdAsHex() const override { return EMPTY_STRING; };
=======
  // TODO: This method is unimplemented for X-Ray.
  std::string getTraceId() const override { return trace_id_; };
>>>>>>> 72d653e2

  // TODO(#34412): This method is unimplemented for X-Ray.
  std::string getSpanId() const override { return EMPTY_STRING; };

  /**
   * Creates a child span.
   * In X-Ray terms this creates a sub-segment and sets its parent ID to the current span's ID.
   * @param operation_name The span of the child span.
   * @param start_time The time at which this child span started.
   */
  Tracing::SpanPtr spawnChild(const Tracing::Config&, const std::string& operation_name,
                              Envoy::SystemTime start_time) override;

private:
  Envoy::TimeSource& time_source_;
  Random::RandomGenerator& random_;
  DaemonBroker& broker_;
  Envoy::SystemTime start_time_;
  std::string operation_name_;
  std::string direction_;
  std::string id_;
  std::string trace_id_;
  std::string parent_segment_id_;
  std::string name_;
  std::string origin_;
  std::string type_;
  absl::flat_hash_map<std::string, ProtobufWkt::Value> aws_metadata_;
  absl::flat_hash_map<std::string, ProtobufWkt::Value> http_request_annotations_;
  absl::flat_hash_map<std::string, ProtobufWkt::Value> http_response_annotations_;
  absl::flat_hash_map<std::string, std::string> custom_annotations_;
  bool server_error_{false};
  uint64_t response_status_code_{0};
  bool sampled_{true};
};

using SpanPtr = std::unique_ptr<Span>;

class Tracer {
public:
  Tracer(absl::string_view segment_name, absl::string_view origin,
         const absl::flat_hash_map<std::string, ProtobufWkt::Value>& aws_metadata,
         DaemonBrokerPtr daemon_broker, TimeSource& time_source, Random::RandomGenerator& random)
      : segment_name_(segment_name), origin_(origin), aws_metadata_(aws_metadata),
        daemon_broker_(std::move(daemon_broker)), time_source_(time_source), random_(random) {}
  /**
   * Starts a tracing span for X-Ray
   */
  Tracing::SpanPtr startSpan(const Tracing::Config&, const std::string& operation_name,
                             Envoy::SystemTime start_time,
                             const absl::optional<XRayHeader>& xray_header,
                             const absl::optional<absl::string_view> client_ip);
  /**
   * Creates a Span that is marked as not-sampled.
   * This is useful when the sampling decision is done in Envoy's X-Ray and we want to avoid
   * overruling that decision in the upstream service in case that service itself uses X-Ray for
   * tracing. Also at the same time if X-Ray header is set then preserve its value.
   */
  XRay::SpanPtr createNonSampledSpan(const absl::optional<XRayHeader>& xray_header) const;

private:
  const std::string segment_name_;
  const std::string origin_;
  const absl::flat_hash_map<std::string, ProtobufWkt::Value> aws_metadata_;
  const DaemonBrokerPtr daemon_broker_;
  Envoy::TimeSource& time_source_;
  Random::RandomGenerator& random_;
};

using TracerPtr = std::unique_ptr<Tracer>;

} // namespace XRay
} // namespace Tracers
} // namespace Extensions
} // namespace Envoy<|MERGE_RESOLUTION|>--- conflicted
+++ resolved
@@ -230,13 +230,7 @@
   void setBaggage(absl::string_view, absl::string_view) override {}
   std::string getBaggage(absl::string_view) override { return EMPTY_STRING; }
 
-<<<<<<< HEAD
-  // TODO(#34412): This method is unimplemented for X-Ray.
-  std::string getTraceIdAsHex() const override { return EMPTY_STRING; };
-=======
-  // TODO: This method is unimplemented for X-Ray.
   std::string getTraceId() const override { return trace_id_; };
->>>>>>> 72d653e2
 
   // TODO(#34412): This method is unimplemented for X-Ray.
   std::string getSpanId() const override { return EMPTY_STRING; };

# See bazel/README.md for details on how this system works.
EXTENSIONS = {
    #
    # Access loggers
    #

    "envoy.access_loggers.file":                        "//source/extensions/access_loggers/file:config",
    "envoy.access_loggers.http_grpc":                   "//source/extensions/access_loggers/grpc:http_config",
    "envoy.access_loggers.tcp_grpc":                    "//source/extensions/access_loggers/grpc:tcp_config",
    "envoy.access_loggers.open_telemetry":              "//source/extensions/access_loggers/open_telemetry:config",
    "envoy.access_loggers.stream":                      "//source/extensions/access_loggers/stream:config",
    "envoy.access_loggers.wasm":                        "//source/extensions/access_loggers/wasm:config",

    #
    # Clusters
    #

    "envoy.clusters.aggregate":                         "//source/extensions/clusters/aggregate:cluster",
    "envoy.clusters.dynamic_forward_proxy":             "//source/extensions/clusters/dynamic_forward_proxy:cluster",
    "envoy.clusters.redis":                             "//source/extensions/clusters/redis:redis_cluster",

    #
    # Compression
    #

    "envoy.compression.gzip.compressor":                "//source/extensions/compression/gzip/compressor:config",
    "envoy.compression.gzip.decompressor":              "//source/extensions/compression/gzip/decompressor:config",
    "envoy.compression.brotli.compressor":              "//source/extensions/compression/brotli/compressor:config",
    "envoy.compression.brotli.decompressor":            "//source/extensions/compression/brotli/decompressor:config",

    #
    # gRPC Credentials Plugins
    #

    "envoy.grpc_credentials.file_based_metadata":       "//source/extensions/grpc_credentials/file_based_metadata:config",
    "envoy.grpc_credentials.aws_iam":                   "//source/extensions/grpc_credentials/aws_iam:config",

    #
    # WASM
    #

    "envoy.bootstrap.wasm":                             "//source/extensions/bootstrap/wasm:config",

    #
    # Health checkers
    #

    "envoy.health_checkers.redis":                      "//source/extensions/health_checkers/redis:config",

    #
    # Input Matchers
    #

    "envoy.matching.input_matchers.consistent_hashing":       "//source/extensions/matching/input_matchers/consistent_hashing:config",
    "envoy.matching.input_matchers.ip":                       "//source/extensions/matching/input_matchers/ip:config",

    #
    # Generic Inputs
    #

    "envoy.matching.common_inputs.environment_variable":       "//source/extensions/matching/common_inputs/environment_variable:config",

    #
    # HTTP filters
    #

    "envoy.filters.http.adaptive_concurrency":          "//source/extensions/filters/http/adaptive_concurrency:config",
    "envoy.filters.http.admission_control":             "//source/extensions/filters/http/admission_control:config",
    "envoy.filters.http.alternate_protocols_cache":     "//source/extensions/filters/http/alternate_protocols_cache:config",
    "envoy.filters.http.aws_lambda":                    "//source/extensions/filters/http/aws_lambda:config",
    "envoy.filters.http.aws_request_signing":           "//source/extensions/filters/http/aws_request_signing:config",
    "envoy.filters.http.bandwidth_limit":               "//source/extensions/filters/http/bandwidth_limit:config",
    "envoy.filters.http.buffer":                        "//source/extensions/filters/http/buffer:config",
    "envoy.filters.http.cache":                         "//source/extensions/filters/http/cache:config",
    "envoy.filters.http.cdn_loop":                      "//source/extensions/filters/http/cdn_loop:config",
    "envoy.filters.http.compressor":                    "//source/extensions/filters/http/compressor:config",
    "envoy.filters.http.cors":                          "//source/extensions/filters/http/cors:config",
    "envoy.filters.http.composite":                     "//source/extensions/filters/http/composite:config",
    "envoy.filters.http.csrf":                          "//source/extensions/filters/http/csrf:config",
    "envoy.filters.http.decompressor":                  "//source/extensions/filters/http/decompressor:config",
    "envoy.filters.http.dynamic_forward_proxy":         "//source/extensions/filters/http/dynamic_forward_proxy:config",
    "envoy.filters.http.dynamo":                        "//source/extensions/filters/http/dynamo:config",
    "envoy.filters.http.ext_authz":                     "//source/extensions/filters/http/ext_authz:config",
    "envoy.filters.http.ext_proc":                      "//source/extensions/filters/http/ext_proc:config",
    "envoy.filters.http.fault":                         "//source/extensions/filters/http/fault:config",
    "envoy.filters.http.grpc_http1_bridge":             "//source/extensions/filters/http/grpc_http1_bridge:config",
    "envoy.filters.http.grpc_http1_reverse_bridge":     "//source/extensions/filters/http/grpc_http1_reverse_bridge:config",
    "envoy.filters.http.grpc_json_transcoder":          "//source/extensions/filters/http/grpc_json_transcoder:config",
    "envoy.filters.http.grpc_stats":                    "//source/extensions/filters/http/grpc_stats:config",
    "envoy.filters.http.grpc_web":                      "//source/extensions/filters/http/grpc_web:config",
    "envoy.filters.http.header_to_metadata":            "//source/extensions/filters/http/header_to_metadata:config",
    "envoy.filters.http.health_check":                  "//source/extensions/filters/http/health_check:config",
    "envoy.filters.http.ip_tagging":                    "//source/extensions/filters/http/ip_tagging:config",
    "envoy.filters.http.jwt_authn":                     "//source/extensions/filters/http/jwt_authn:config",
    # Disabled by default
    "envoy.filters.http.kill_request":                  "//source/extensions/filters/http/kill_request:kill_request_config",
    "envoy.filters.http.local_ratelimit":               "//source/extensions/filters/http/local_ratelimit:config",
    "envoy.filters.http.lua":                           "//source/extensions/filters/http/lua:config",
    "envoy.filters.http.oauth2":                        "//source/extensions/filters/http/oauth2:config",
    "envoy.filters.http.on_demand":                     "//source/extensions/filters/http/on_demand:config",
    "envoy.filters.http.original_src":                  "//source/extensions/filters/http/original_src:config",
    "envoy.filters.http.ratelimit":                     "//source/extensions/filters/http/ratelimit:config",
    "envoy.filters.http.rbac":                          "//source/extensions/filters/http/rbac:config",
    "envoy.filters.http.router":                        "//source/extensions/filters/http/router:config",
    "envoy.filters.http.set_metadata":                  "//source/extensions/filters/http/set_metadata:config",
<<<<<<< HEAD
    "envoy.filters.http.squash":                        "//source/extensions/filters/http/squash:config",
    "envoy.filters.http.sxg":                           "//source/extensions/filters/http/sxg:config",
=======
>>>>>>> 74d5ef8b
    "envoy.filters.http.tap":                           "//source/extensions/filters/http/tap:config",
    "envoy.filters.http.wasm":                          "//source/extensions/filters/http/wasm:config",

    #
    # Listener filters
    #

    "envoy.filters.listener.http_inspector":            "//source/extensions/filters/listener/http_inspector:config",
    # NOTE: The original_dst filter is implicitly loaded if original_dst functionality is
    #       configured on the listener. Do not remove it in that case or configs will fail to load.
    "envoy.filters.listener.original_dst":              "//source/extensions/filters/listener/original_dst:config",
    "envoy.filters.listener.original_src":              "//source/extensions/filters/listener/original_src:config",
    # NOTE: The proxy_protocol filter is implicitly loaded if proxy_protocol functionality is
    #       configured on the listener. Do not remove it in that case or configs will fail to load.
    "envoy.filters.listener.proxy_protocol":            "//source/extensions/filters/listener/proxy_protocol:config",
    "envoy.filters.listener.tls_inspector":             "//source/extensions/filters/listener/tls_inspector:config",

    #
    # Network filters
    #

    "envoy.filters.network.client_ssl_auth":                      "//source/extensions/filters/network/client_ssl_auth:config",
    "envoy.filters.network.connection_limit":                     "//source/extensions/filters/network/connection_limit:config",
    "envoy.filters.network.direct_response":                      "//source/extensions/filters/network/direct_response:config",
    "envoy.filters.network.dubbo_proxy":                          "//source/extensions/filters/network/dubbo_proxy:config",
    "envoy.filters.network.echo":                                 "//source/extensions/filters/network/echo:config",
    "envoy.filters.network.ext_authz":                            "//source/extensions/filters/network/ext_authz:config",
    "envoy.filters.network.http_connection_manager":              "//source/extensions/filters/network/http_connection_manager:config",
    "envoy.filters.network.local_ratelimit":                      "//source/extensions/filters/network/local_ratelimit:config",
    "envoy.filters.network.mongo_proxy":                          "//source/extensions/filters/network/mongo_proxy:config",
    "envoy.filters.network.ratelimit":                            "//source/extensions/filters/network/ratelimit:config",
    "envoy.filters.network.rbac":                                 "//source/extensions/filters/network/rbac:config",
    "envoy.filters.network.redis_proxy":                          "//source/extensions/filters/network/redis_proxy:config",
    "envoy.filters.network.tcp_proxy":                            "//source/extensions/filters/network/tcp_proxy:config",
    "envoy.filters.network.thrift_proxy":                         "//source/extensions/filters/network/thrift_proxy:config",
    "envoy.filters.network.sni_cluster":                          "//source/extensions/filters/network/sni_cluster:config",
    "envoy.filters.network.sni_dynamic_forward_proxy":            "//source/extensions/filters/network/sni_dynamic_forward_proxy:config",
    "envoy.filters.network.wasm":                                 "//source/extensions/filters/network/wasm:config",
    "envoy.filters.network.zookeeper_proxy":                      "//source/extensions/filters/network/zookeeper_proxy:config",

    #
    # UDP filters
    #

    "envoy.filters.udp_listener.dns_filter":            "//source/extensions/filters/udp/dns_filter:config",
    "envoy.filters.udp_listener.udp_proxy":             "//source/extensions/filters/udp/udp_proxy:config",

    #
    # Resource monitors
    #

    "envoy.resource_monitors.fixed_heap":               "//source/extensions/resource_monitors/fixed_heap:config",
    "envoy.resource_monitors.injected_resource":        "//source/extensions/resource_monitors/injected_resource:config",

    #
    # Stat sinks
    #

    "envoy.stat_sinks.dog_statsd":                      "//source/extensions/stat_sinks/dog_statsd:config",
    "envoy.stat_sinks.graphite_statsd":                 "//source/extensions/stat_sinks/graphite_statsd:config",
    "envoy.stat_sinks.hystrix":                         "//source/extensions/stat_sinks/hystrix:config",
    "envoy.stat_sinks.metrics_service":                 "//source/extensions/stat_sinks/metrics_service:config",
    "envoy.stat_sinks.statsd":                          "//source/extensions/stat_sinks/statsd:config",
    "envoy.stat_sinks.wasm":                            "//source/extensions/stat_sinks/wasm:config",

    #
    # Thrift filters
    #

    "envoy.filters.thrift.router":                      "//source/extensions/filters/network/thrift_proxy/router:config",
    "envoy.filters.thrift.ratelimit":                   "//source/extensions/filters/network/thrift_proxy/filters/ratelimit:config",

    #
    # Tracers
    #

    "envoy.tracers.dynamic_ot":                         "//source/extensions/tracers/dynamic_ot:config",
    "envoy.tracers.lightstep":                          "//source/extensions/tracers/lightstep:config",
    "envoy.tracers.datadog":                            "//source/extensions/tracers/datadog:config",
    "envoy.tracers.zipkin":                             "//source/extensions/tracers/zipkin:config",
    "envoy.tracers.opencensus":                         "//source/extensions/tracers/opencensus:config",
    "envoy.tracers.xray":                               "//source/extensions/tracers/xray:config",
    "envoy.tracers.skywalking":                         "//source/extensions/tracers/skywalking:config",

    #
    # Transport sockets
    #

    "envoy.transport_sockets.alts":                     "//source/extensions/transport_sockets/alts:config",
    "envoy.transport_sockets.upstream_proxy_protocol":  "//source/extensions/transport_sockets/proxy_protocol:upstream_config",
    "envoy.transport_sockets.raw_buffer":               "//source/extensions/transport_sockets/raw_buffer:config",
    "envoy.transport_sockets.tap":                      "//source/extensions/transport_sockets/tap:config",
    "envoy.transport_sockets.starttls":                 "//source/extensions/transport_sockets/starttls:config",

    #
    # Retry host predicates
    #

    "envoy.retry_host_predicates.previous_hosts":       "//source/extensions/retry/host/previous_hosts:config",
    "envoy.retry_host_predicates.omit_canary_hosts":    "//source/extensions/retry/host/omit_canary_hosts:config",
    "envoy.retry_host_predicates.omit_host_metadata":   "//source/extensions/retry/host/omit_host_metadata:config",

    #
    # Retry priorities
    #

    "envoy.retry_priorities.previous_priorities":       "//source/extensions/retry/priority/previous_priorities:config",

    #
    # CacheFilter plugins
    #
    "envoy.cache.simple_http_cache":                    "//source/extensions/filters/http/cache/simple_http_cache:config",

    #
    # Internal redirect predicates
    #

    "envoy.internal_redirect_predicates.allow_listed_routes": "//source/extensions/internal_redirect/allow_listed_routes:config",
    "envoy.internal_redirect_predicates.previous_routes":     "//source/extensions/internal_redirect/previous_routes:config",
    "envoy.internal_redirect_predicates.safe_cross_scheme":   "//source/extensions/internal_redirect/safe_cross_scheme:config",

    #
    # Http Upstreams (excepting envoy.upstreams.http.generic which is hard-coded into the build so not registered here)
    #

    "envoy.upstreams.http.http":                        "//source/extensions/upstreams/http/http:config",
    "envoy.upstreams.http.tcp":                         "//source/extensions/upstreams/http/tcp:config",

    #
    # Watchdog actions
    #

    "envoy.watchdog.profile_action":                    "//source/extensions/watchdog/profile_action:config",

    #
    # WebAssembly runtimes
    #

    "envoy.wasm.runtime.null":                          "//source/extensions/wasm_runtime/null:config",
    "envoy.wasm.runtime.v8":                            "//source/extensions/wasm_runtime/v8:config",
    "envoy.wasm.runtime.wamr":                          "//source/extensions/wasm_runtime/wamr:config",
    "envoy.wasm.runtime.wavm":                          "//source/extensions/wasm_runtime/wavm:config",
    "envoy.wasm.runtime.wasmtime":                      "//source/extensions/wasm_runtime/wasmtime:config",

    #
    # Rate limit descriptors
    #

    "envoy.rate_limit_descriptors.expr":                "//source/extensions/rate_limit_descriptors/expr:config",

    #
    # IO socket
    #

    "envoy.io_socket.user_space":                       "//source/extensions/io_socket/user_space:config",

    #
    # TLS peer certification validators
    #

    "envoy.tls.cert_validator.spiffe":                  "//source/extensions/transport_sockets/tls/cert_validator/spiffe:config",

    #
    # HTTP header formatters
    #

    "envoy.http.stateful_header_formatters.preserve_case":       "//source/extensions/http/header_formatters/preserve_case:preserve_case_formatter",

    #
    # Original IP detection
    #

    "envoy.http.original_ip_detection.custom_header":        "//source/extensions/http/original_ip_detection/custom_header:config",
    "envoy.http.original_ip_detection.xff":                  "//source/extensions/http/original_ip_detection/xff:config",

    #
    # Quic extensions
    #

    "envoy.quic.crypto_stream.server.quiche":           "//source/extensions/quic/crypto_stream:envoy_quic_default_crypto_server_stream",
    "envoy.quic.proof_source.filter_chain":             "//source/extensions/quic/proof_source:envoy_quic_default_proof_source",

    #
    # Formatter
    #

    "envoy.formatter.metadata":                         "//source/extensions/formatter/metadata:config",
    "envoy.formatter.req_without_query":                "//source/extensions/formatter/req_without_query:config",

    #
    # Key value store
    #

    "envoy.key_value.file_based":     "//source/extensions/key_value/file_based:config_lib",
}

# These can be changed to ["//visibility:public"], for  downstream builds which
# need to directly reference Envoy extensions.
EXTENSION_CONFIG_VISIBILITY = ["//:extension_config"]
EXTENSION_PACKAGE_VISIBILITY = ["//:extension_library"]<|MERGE_RESOLUTION|>--- conflicted
+++ resolved
@@ -103,11 +103,7 @@
     "envoy.filters.http.rbac":                          "//source/extensions/filters/http/rbac:config",
     "envoy.filters.http.router":                        "//source/extensions/filters/http/router:config",
     "envoy.filters.http.set_metadata":                  "//source/extensions/filters/http/set_metadata:config",
-<<<<<<< HEAD
-    "envoy.filters.http.squash":                        "//source/extensions/filters/http/squash:config",
     "envoy.filters.http.sxg":                           "//source/extensions/filters/http/sxg:config",
-=======
->>>>>>> 74d5ef8b
     "envoy.filters.http.tap":                           "//source/extensions/filters/http/tap:config",
     "envoy.filters.http.wasm":                          "//source/extensions/filters/http/wasm:config",
 

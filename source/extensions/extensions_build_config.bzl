--- conflicted
+++ resolved
@@ -3,14 +3,6 @@
     #
     # Access loggers
     #
-<<<<<<< HEAD
-    "envoy.access_loggers.file": "//source/extensions/access_loggers/file:config",
-    "envoy.access_loggers.http_grpc": "//source/extensions/access_loggers/grpc:http_config",
-    "envoy.access_loggers.tcp_grpc": "//source/extensions/access_loggers/grpc:tcp_config",
-    "envoy.access_loggers.open_telemetry": "//source/extensions/access_loggers/open_telemetry:config",
-    "envoy.access_loggers.stream": "//source/extensions/access_loggers/stream:config",
-    "envoy.access_loggers.wasm": "//source/extensions/access_loggers/wasm:config",
-=======
 
     "envoy.access_loggers.file":                        "//source/extensions/access_loggers/file:config",
     "envoy.access_loggers.extension_filters.cel":       "//source/extensions/access_loggers/filters/cel:config",
@@ -19,96 +11,89 @@
     "envoy.access_loggers.open_telemetry":              "//source/extensions/access_loggers/open_telemetry:config",
     "envoy.access_loggers.stream":                      "//source/extensions/access_loggers/stream:config",
     "envoy.access_loggers.wasm":                        "//source/extensions/access_loggers/wasm:config",
->>>>>>> 198ae652
 
     #
     # Clusters
     #
-    "envoy.clusters.aggregate": "//source/extensions/clusters/aggregate:cluster",
-    "envoy.clusters.dynamic_forward_proxy": "//source/extensions/clusters/dynamic_forward_proxy:cluster",
-    "envoy.clusters.redis": "//source/extensions/clusters/redis:redis_cluster",
+
+    "envoy.clusters.aggregate":                         "//source/extensions/clusters/aggregate:cluster",
+    "envoy.clusters.dynamic_forward_proxy":             "//source/extensions/clusters/dynamic_forward_proxy:cluster",
+    "envoy.clusters.redis":                             "//source/extensions/clusters/redis:redis_cluster",
 
     #
     # Compression
     #
-    "envoy.compression.gzip.compressor": "//source/extensions/compression/gzip/compressor:config",
-    "envoy.compression.gzip.decompressor": "//source/extensions/compression/gzip/decompressor:config",
-    "envoy.compression.brotli.compressor": "//source/extensions/compression/brotli/compressor:config",
-    "envoy.compression.brotli.decompressor": "//source/extensions/compression/brotli/decompressor:config",
+
+    "envoy.compression.gzip.compressor":                "//source/extensions/compression/gzip/compressor:config",
+    "envoy.compression.gzip.decompressor":              "//source/extensions/compression/gzip/decompressor:config",
+    "envoy.compression.brotli.compressor":              "//source/extensions/compression/brotli/compressor:config",
+    "envoy.compression.brotli.decompressor":            "//source/extensions/compression/brotli/decompressor:config",
 
     #
     # gRPC Credentials Plugins
     #
-    "envoy.grpc_credentials.file_based_metadata": "//source/extensions/grpc_credentials/file_based_metadata:config",
-    "envoy.grpc_credentials.aws_iam": "//source/extensions/grpc_credentials/aws_iam:config",
+
+    "envoy.grpc_credentials.file_based_metadata":       "//source/extensions/grpc_credentials/file_based_metadata:config",
+    "envoy.grpc_credentials.aws_iam":                   "//source/extensions/grpc_credentials/aws_iam:config",
 
     #
     # WASM
     #
-    "envoy.bootstrap.wasm": "//source/extensions/bootstrap/wasm:config",
+
+    "envoy.bootstrap.wasm":                             "//source/extensions/bootstrap/wasm:config",
 
     #
     # Health checkers
     #
-    "envoy.health_checkers.redis": "//source/extensions/health_checkers/redis:config",
+
+    "envoy.health_checkers.redis":                      "//source/extensions/health_checkers/redis:config",
 
     #
     # Input Matchers
     #
-    "envoy.matching.input_matchers.consistent_hashing": "//source/extensions/matching/input_matchers/consistent_hashing:config",
-    "envoy.matching.input_matchers.ip": "//source/extensions/matching/input_matchers/ip:config",
+
+    "envoy.matching.input_matchers.consistent_hashing":       "//source/extensions/matching/input_matchers/consistent_hashing:config",
+    "envoy.matching.input_matchers.ip":                       "//source/extensions/matching/input_matchers/ip:config",
 
     #
     # Generic Inputs
     #
-    "envoy.matching.common_inputs.environment_variable": "//source/extensions/matching/common_inputs/environment_variable:config",
+
+    "envoy.matching.common_inputs.environment_variable":       "//source/extensions/matching/common_inputs/environment_variable:config",
 
     #
     # HTTP filters
     #
-    "envoy.filters.http.adaptive_concurrency": "//source/extensions/filters/http/adaptive_concurrency:config",
-    "envoy.filters.http.admission_control": "//source/extensions/filters/http/admission_control:config",
-    "envoy.filters.http.alternate_protocols_cache": "//source/extensions/filters/http/alternate_protocols_cache:config",
-    "envoy.filters.http.aws_lambda": "//source/extensions/filters/http/aws_lambda:config",
-    "envoy.filters.http.aws_request_signing": "//source/extensions/filters/http/aws_request_signing:config",
-    "envoy.filters.http.bandwidth_limit": "//source/extensions/filters/http/bandwidth_limit:config",
-    "envoy.filters.http.buffer": "//source/extensions/filters/http/buffer:config",
-    "envoy.filters.http.cache": "//source/extensions/filters/http/cache:config",
-    "envoy.filters.http.cdn_loop": "//source/extensions/filters/http/cdn_loop:config",
-    "envoy.filters.http.compressor": "//source/extensions/filters/http/compressor:config",
-    "envoy.filters.http.cors": "//source/extensions/filters/http/cors:config",
-    "envoy.filters.http.composite": "//source/extensions/filters/http/composite:config",
-    "envoy.filters.http.csrf": "//source/extensions/filters/http/csrf:config",
-    "envoy.filters.http.decompressor": "//source/extensions/filters/http/decompressor:config",
-    "envoy.filters.http.dynamic_forward_proxy": "//source/extensions/filters/http/dynamic_forward_proxy:config",
-    "envoy.filters.http.dynamo": "//source/extensions/filters/http/dynamo:config",
-    "envoy.filters.http.ext_authz": "//source/extensions/filters/http/ext_authz:config",
-    "envoy.filters.http.ext_proc": "//source/extensions/filters/http/ext_proc:config",
-    "envoy.filters.http.fault": "//source/extensions/filters/http/fault:config",
-    "envoy.filters.http.grpc_http1_bridge": "//source/extensions/filters/http/grpc_http1_bridge:config",
-    "envoy.filters.http.grpc_http1_reverse_bridge": "//source/extensions/filters/http/grpc_http1_reverse_bridge:config",
-    "envoy.filters.http.grpc_json_transcoder": "//source/extensions/filters/http/grpc_json_transcoder:config",
-    "envoy.filters.http.grpc_stats": "//source/extensions/filters/http/grpc_stats:config",
-    "envoy.filters.http.grpc_web": "//source/extensions/filters/http/grpc_web:config",
-    "envoy.filters.http.header_to_metadata": "//source/extensions/filters/http/header_to_metadata:config",
-    "envoy.filters.http.health_check": "//source/extensions/filters/http/health_check:config",
-    "envoy.filters.http.ip_tagging": "//source/extensions/filters/http/ip_tagging:config",
-    "envoy.filters.http.jwt_authn": "//source/extensions/filters/http/jwt_authn:config",
+
+    "envoy.filters.http.adaptive_concurrency":          "//source/extensions/filters/http/adaptive_concurrency:config",
+    "envoy.filters.http.admission_control":             "//source/extensions/filters/http/admission_control:config",
+    "envoy.filters.http.alternate_protocols_cache":     "//source/extensions/filters/http/alternate_protocols_cache:config",
+    "envoy.filters.http.aws_lambda":                    "//source/extensions/filters/http/aws_lambda:config",
+    "envoy.filters.http.aws_request_signing":           "//source/extensions/filters/http/aws_request_signing:config",
+    "envoy.filters.http.bandwidth_limit":               "//source/extensions/filters/http/bandwidth_limit:config",
+    "envoy.filters.http.buffer":                        "//source/extensions/filters/http/buffer:config",
+    "envoy.filters.http.cache":                         "//source/extensions/filters/http/cache:config",
+    "envoy.filters.http.cdn_loop":                      "//source/extensions/filters/http/cdn_loop:config",
+    "envoy.filters.http.compressor":                    "//source/extensions/filters/http/compressor:config",
+    "envoy.filters.http.cors":                          "//source/extensions/filters/http/cors:config",
+    "envoy.filters.http.composite":                     "//source/extensions/filters/http/composite:config",
+    "envoy.filters.http.csrf":                          "//source/extensions/filters/http/csrf:config",
+    "envoy.filters.http.decompressor":                  "//source/extensions/filters/http/decompressor:config",
+    "envoy.filters.http.dynamic_forward_proxy":         "//source/extensions/filters/http/dynamic_forward_proxy:config",
+    "envoy.filters.http.dynamo":                        "//source/extensions/filters/http/dynamo:config",
+    "envoy.filters.http.ext_authz":                     "//source/extensions/filters/http/ext_authz:config",
+    "envoy.filters.http.ext_proc":                      "//source/extensions/filters/http/ext_proc:config",
+    "envoy.filters.http.fault":                         "//source/extensions/filters/http/fault:config",
+    "envoy.filters.http.grpc_http1_bridge":             "//source/extensions/filters/http/grpc_http1_bridge:config",
+    "envoy.filters.http.grpc_http1_reverse_bridge":     "//source/extensions/filters/http/grpc_http1_reverse_bridge:config",
+    "envoy.filters.http.grpc_json_transcoder":          "//source/extensions/filters/http/grpc_json_transcoder:config",
+    "envoy.filters.http.grpc_stats":                    "//source/extensions/filters/http/grpc_stats:config",
+    "envoy.filters.http.grpc_web":                      "//source/extensions/filters/http/grpc_web:config",
+    "envoy.filters.http.header_to_metadata":            "//source/extensions/filters/http/header_to_metadata:config",
+    "envoy.filters.http.health_check":                  "//source/extensions/filters/http/health_check:config",
+    "envoy.filters.http.ip_tagging":                    "//source/extensions/filters/http/ip_tagging:config",
+    "envoy.filters.http.jwt_authn":                     "//source/extensions/filters/http/jwt_authn:config",
     # Disabled by default
-<<<<<<< HEAD
-    "envoy.filters.http.kill_request": "//source/extensions/filters/http/kill_request:kill_request_config",
-    "envoy.filters.http.local_ratelimit": "//source/extensions/filters/http/local_ratelimit:config",
-    "envoy.filters.http.lua": "//source/extensions/filters/http/lua:config",
-    "envoy.filters.http.oauth2": "//source/extensions/filters/http/oauth2:config",
-    "envoy.filters.http.on_demand": "//source/extensions/filters/http/on_demand:config",
-    "envoy.filters.http.original_src": "//source/extensions/filters/http/original_src:config",
-    "envoy.filters.http.ratelimit": "//source/extensions/filters/http/ratelimit:config",
-    "envoy.filters.http.rbac": "//source/extensions/filters/http/rbac:config",
-    "envoy.filters.http.router": "//source/extensions/filters/http/router:config",
-    "envoy.filters.http.set_metadata": "//source/extensions/filters/http/set_metadata:config",
-    "envoy.filters.http.tap": "//source/extensions/filters/http/tap:config",
-    "envoy.filters.http.wasm": "//source/extensions/filters/http/wasm:config",
-=======
     "envoy.filters.http.kill_request":                  "//source/extensions/filters/http/kill_request:kill_request_config",
     "envoy.filters.http.local_ratelimit":               "//source/extensions/filters/http/local_ratelimit:config",
     "envoy.filters.http.lua":                           "//source/extensions/filters/http/lua:config",
@@ -122,162 +107,180 @@
     "envoy.filters.http.tap":                           "//source/extensions/filters/http/tap:config",
     "envoy.filters.http.wasm":                          "//source/extensions/filters/http/wasm:config",
     "envoy.filters.http.stateful_session":              "//source/extensions/filters/http/stateful_session:config",
->>>>>>> 198ae652
 
     #
     # Listener filters
     #
-    "envoy.filters.listener.http_inspector": "//source/extensions/filters/listener/http_inspector:config",
+
+    "envoy.filters.listener.http_inspector":            "//source/extensions/filters/listener/http_inspector:config",
     # NOTE: The original_dst filter is implicitly loaded if original_dst functionality is
     #       configured on the listener. Do not remove it in that case or configs will fail to load.
-    "envoy.filters.listener.original_dst": "//source/extensions/filters/listener/original_dst:config",
-    "envoy.filters.listener.original_src": "//source/extensions/filters/listener/original_src:config",
+    "envoy.filters.listener.original_dst":              "//source/extensions/filters/listener/original_dst:config",
+    "envoy.filters.listener.original_src":              "//source/extensions/filters/listener/original_src:config",
     # NOTE: The proxy_protocol filter is implicitly loaded if proxy_protocol functionality is
     #       configured on the listener. Do not remove it in that case or configs will fail to load.
-    "envoy.filters.listener.proxy_protocol": "//source/extensions/filters/listener/proxy_protocol:config",
-    "envoy.filters.listener.tls_inspector": "//source/extensions/filters/listener/tls_inspector:config",
+    "envoy.filters.listener.proxy_protocol":            "//source/extensions/filters/listener/proxy_protocol:config",
+    "envoy.filters.listener.tls_inspector":             "//source/extensions/filters/listener/tls_inspector:config",
 
     #
     # Network filters
     #
-    "envoy.filters.network.client_ssl_auth": "//source/extensions/filters/network/client_ssl_auth:config",
-    "envoy.filters.network.connection_limit": "//source/extensions/filters/network/connection_limit:config",
-    "envoy.filters.network.direct_response": "//source/extensions/filters/network/direct_response:config",
-    "envoy.filters.network.dubbo_proxy": "//source/extensions/filters/network/dubbo_proxy:config",
-    "envoy.filters.network.echo": "//source/extensions/filters/network/echo:config",
-    "envoy.filters.network.ext_authz": "//source/extensions/filters/network/ext_authz:config",
-    "envoy.filters.network.http_connection_manager": "//source/extensions/filters/network/http_connection_manager:config",
-    "envoy.filters.network.local_ratelimit": "//source/extensions/filters/network/local_ratelimit:config",
-    "envoy.filters.network.mongo_proxy": "//source/extensions/filters/network/mongo_proxy:config",
-    "envoy.filters.network.ratelimit": "//source/extensions/filters/network/ratelimit:config",
-    "envoy.filters.network.rbac": "//source/extensions/filters/network/rbac:config",
-    "envoy.filters.network.redis_proxy": "//source/extensions/filters/network/redis_proxy:config",
-    "envoy.filters.network.tcp_proxy": "//source/extensions/filters/network/tcp_proxy:config",
-    "envoy.filters.network.thrift_proxy": "//source/extensions/filters/network/thrift_proxy:config",
-    "envoy.filters.network.sni_cluster": "//source/extensions/filters/network/sni_cluster:config",
-    "envoy.filters.network.sni_dynamic_forward_proxy": "//source/extensions/filters/network/sni_dynamic_forward_proxy:config",
-    "envoy.filters.network.wasm": "//source/extensions/filters/network/wasm:config",
-    "envoy.filters.network.zookeeper_proxy": "//source/extensions/filters/network/zookeeper_proxy:config",
+
+    "envoy.filters.network.client_ssl_auth":                      "//source/extensions/filters/network/client_ssl_auth:config",
+    "envoy.filters.network.connection_limit":                     "//source/extensions/filters/network/connection_limit:config",
+    "envoy.filters.network.direct_response":                      "//source/extensions/filters/network/direct_response:config",
+    "envoy.filters.network.dubbo_proxy":                          "//source/extensions/filters/network/dubbo_proxy:config",
+    "envoy.filters.network.echo":                                 "//source/extensions/filters/network/echo:config",
+    "envoy.filters.network.ext_authz":                            "//source/extensions/filters/network/ext_authz:config",
+    "envoy.filters.network.http_connection_manager":              "//source/extensions/filters/network/http_connection_manager:config",
+    "envoy.filters.network.local_ratelimit":                      "//source/extensions/filters/network/local_ratelimit:config",
+    "envoy.filters.network.mongo_proxy":                          "//source/extensions/filters/network/mongo_proxy:config",
+    "envoy.filters.network.ratelimit":                            "//source/extensions/filters/network/ratelimit:config",
+    "envoy.filters.network.rbac":                                 "//source/extensions/filters/network/rbac:config",
+    "envoy.filters.network.redis_proxy":                          "//source/extensions/filters/network/redis_proxy:config",
+    "envoy.filters.network.tcp_proxy":                            "//source/extensions/filters/network/tcp_proxy:config",
+    "envoy.filters.network.thrift_proxy":                         "//source/extensions/filters/network/thrift_proxy:config",
+    "envoy.filters.network.sni_cluster":                          "//source/extensions/filters/network/sni_cluster:config",
+    "envoy.filters.network.sni_dynamic_forward_proxy":            "//source/extensions/filters/network/sni_dynamic_forward_proxy:config",
+    "envoy.filters.network.wasm":                                 "//source/extensions/filters/network/wasm:config",
+    "envoy.filters.network.zookeeper_proxy":                      "//source/extensions/filters/network/zookeeper_proxy:config",
 
     #
     # UDP filters
     #
-    "envoy.filters.udp_listener.dns_filter": "//source/extensions/filters/udp/dns_filter:config",
-    "envoy.filters.udp_listener.udp_proxy": "//source/extensions/filters/udp/udp_proxy:config",
+
+    "envoy.filters.udp_listener.dns_filter":            "//source/extensions/filters/udp/dns_filter:config",
+    "envoy.filters.udp_listener.udp_proxy":             "//source/extensions/filters/udp/udp_proxy:config",
 
     #
     # Resource monitors
     #
-    "envoy.resource_monitors.fixed_heap": "//source/extensions/resource_monitors/fixed_heap:config",
-    "envoy.resource_monitors.injected_resource": "//source/extensions/resource_monitors/injected_resource:config",
+
+    "envoy.resource_monitors.fixed_heap":               "//source/extensions/resource_monitors/fixed_heap:config",
+    "envoy.resource_monitors.injected_resource":        "//source/extensions/resource_monitors/injected_resource:config",
 
     #
     # Stat sinks
     #
-    "envoy.stat_sinks.dog_statsd": "//source/extensions/stat_sinks/dog_statsd:config",
-    "envoy.stat_sinks.graphite_statsd": "//source/extensions/stat_sinks/graphite_statsd:config",
-    "envoy.stat_sinks.hystrix": "//source/extensions/stat_sinks/hystrix:config",
-    "envoy.stat_sinks.metrics_service": "//source/extensions/stat_sinks/metrics_service:config",
-    "envoy.stat_sinks.statsd": "//source/extensions/stat_sinks/statsd:config",
-    "envoy.stat_sinks.wasm": "//source/extensions/stat_sinks/wasm:config",
+
+    "envoy.stat_sinks.dog_statsd":                      "//source/extensions/stat_sinks/dog_statsd:config",
+    "envoy.stat_sinks.graphite_statsd":                 "//source/extensions/stat_sinks/graphite_statsd:config",
+    "envoy.stat_sinks.hystrix":                         "//source/extensions/stat_sinks/hystrix:config",
+    "envoy.stat_sinks.metrics_service":                 "//source/extensions/stat_sinks/metrics_service:config",
+    "envoy.stat_sinks.statsd":                          "//source/extensions/stat_sinks/statsd:config",
+    "envoy.stat_sinks.wasm":                            "//source/extensions/stat_sinks/wasm:config",
 
     #
     # Thrift filters
     #
-    "envoy.filters.thrift.router": "//source/extensions/filters/network/thrift_proxy/router:config",
-    "envoy.filters.thrift.header_to_metadata": "//source/extensions/filters/network/thrift_proxy/filters/header_to_metadata:config",
-    "envoy.filters.thrift.ratelimit": "//source/extensions/filters/network/thrift_proxy/filters/ratelimit:config",
+
+    "envoy.filters.thrift.router":                      "//source/extensions/filters/network/thrift_proxy/router:config",
+    "envoy.filters.thrift.header_to_metadata":          "//source/extensions/filters/network/thrift_proxy/filters/header_to_metadata:config",
+    "envoy.filters.thrift.ratelimit":                   "//source/extensions/filters/network/thrift_proxy/filters/ratelimit:config",
 
     #
     # Tracers
     #
-    "envoy.tracers.dynamic_ot": "//source/extensions/tracers/dynamic_ot:config",
-    "envoy.tracers.lightstep": "//source/extensions/tracers/lightstep:config",
-    "envoy.tracers.datadog": "//source/extensions/tracers/datadog:config",
-    "envoy.tracers.zipkin": "//source/extensions/tracers/zipkin:config",
-    "envoy.tracers.opencensus": "//source/extensions/tracers/opencensus:config",
-    "envoy.tracers.xray": "//source/extensions/tracers/xray:config",
-    "envoy.tracers.skywalking": "//source/extensions/tracers/skywalking:config",
+
+    "envoy.tracers.dynamic_ot":                         "//source/extensions/tracers/dynamic_ot:config",
+    "envoy.tracers.lightstep":                          "//source/extensions/tracers/lightstep:config",
+    "envoy.tracers.datadog":                            "//source/extensions/tracers/datadog:config",
+    "envoy.tracers.zipkin":                             "//source/extensions/tracers/zipkin:config",
+    "envoy.tracers.opencensus":                         "//source/extensions/tracers/opencensus:config",
+    "envoy.tracers.xray":                               "//source/extensions/tracers/xray:config",
+    "envoy.tracers.skywalking":                         "//source/extensions/tracers/skywalking:config",
 
     #
     # Transport sockets
     #
-    "envoy.transport_sockets.alts": "//source/extensions/transport_sockets/alts:config",
-    "envoy.transport_sockets.upstream_proxy_protocol": "//source/extensions/transport_sockets/proxy_protocol:upstream_config",
-    "envoy.transport_sockets.raw_buffer": "//source/extensions/transport_sockets/raw_buffer:config",
-    "envoy.transport_sockets.tap": "//source/extensions/transport_sockets/tap:config",
-    "envoy.transport_sockets.starttls": "//source/extensions/transport_sockets/starttls:config",
-    "envoy.transport_sockets.tcp_stats": "//source/extensions/transport_sockets/tcp_stats:config",
+
+    "envoy.transport_sockets.alts":                     "//source/extensions/transport_sockets/alts:config",
+    "envoy.transport_sockets.upstream_proxy_protocol":  "//source/extensions/transport_sockets/proxy_protocol:upstream_config",
+    "envoy.transport_sockets.raw_buffer":               "//source/extensions/transport_sockets/raw_buffer:config",
+    "envoy.transport_sockets.tap":                      "//source/extensions/transport_sockets/tap:config",
+    "envoy.transport_sockets.starttls":                 "//source/extensions/transport_sockets/starttls:config",
+    "envoy.transport_sockets.tcp_stats":                "//source/extensions/transport_sockets/tcp_stats:config",
 
     #
     # Retry host predicates
     #
-    "envoy.retry_host_predicates.previous_hosts": "//source/extensions/retry/host/previous_hosts:config",
-    "envoy.retry_host_predicates.omit_canary_hosts": "//source/extensions/retry/host/omit_canary_hosts:config",
-    "envoy.retry_host_predicates.omit_host_metadata": "//source/extensions/retry/host/omit_host_metadata:config",
+
+    "envoy.retry_host_predicates.previous_hosts":       "//source/extensions/retry/host/previous_hosts:config",
+    "envoy.retry_host_predicates.omit_canary_hosts":    "//source/extensions/retry/host/omit_canary_hosts:config",
+    "envoy.retry_host_predicates.omit_host_metadata":   "//source/extensions/retry/host/omit_host_metadata:config",
 
     #
     # Retry priorities
     #
-    "envoy.retry_priorities.previous_priorities": "//source/extensions/retry/priority/previous_priorities:config",
+
+    "envoy.retry_priorities.previous_priorities":       "//source/extensions/retry/priority/previous_priorities:config",
 
     #
     # CacheFilter plugins
     #
-    "envoy.cache.simple_http_cache": "//source/extensions/filters/http/cache/simple_http_cache:config",
+    "envoy.cache.simple_http_cache":                    "//source/extensions/filters/http/cache/simple_http_cache:config",
 
     #
     # Internal redirect predicates
     #
+
     "envoy.internal_redirect_predicates.allow_listed_routes": "//source/extensions/internal_redirect/allow_listed_routes:config",
-    "envoy.internal_redirect_predicates.previous_routes": "//source/extensions/internal_redirect/previous_routes:config",
-    "envoy.internal_redirect_predicates.safe_cross_scheme": "//source/extensions/internal_redirect/safe_cross_scheme:config",
+    "envoy.internal_redirect_predicates.previous_routes":     "//source/extensions/internal_redirect/previous_routes:config",
+    "envoy.internal_redirect_predicates.safe_cross_scheme":   "//source/extensions/internal_redirect/safe_cross_scheme:config",
 
     #
     # Http Upstreams (excepting envoy.upstreams.http.generic which is hard-coded into the build so not registered here)
     #
-    "envoy.upstreams.http.http": "//source/extensions/upstreams/http/http:config",
-    "envoy.upstreams.http.tcp": "//source/extensions/upstreams/http/tcp:config",
+
+    "envoy.upstreams.http.http":                        "//source/extensions/upstreams/http/http:config",
+    "envoy.upstreams.http.tcp":                         "//source/extensions/upstreams/http/tcp:config",
 
     #
     # Watchdog actions
     #
-    "envoy.watchdog.profile_action": "//source/extensions/watchdog/profile_action:config",
+
+    "envoy.watchdog.profile_action":                    "//source/extensions/watchdog/profile_action:config",
 
     #
     # WebAssembly runtimes
     #
-    "envoy.wasm.runtime.null": "//source/extensions/wasm_runtime/null:config",
-    "envoy.wasm.runtime.v8": "//source/extensions/wasm_runtime/v8:config",
-    "envoy.wasm.runtime.wamr": "//source/extensions/wasm_runtime/wamr:config",
-    "envoy.wasm.runtime.wavm": "//source/extensions/wasm_runtime/wavm:config",
-    "envoy.wasm.runtime.wasmtime": "//source/extensions/wasm_runtime/wasmtime:config",
+
+    "envoy.wasm.runtime.null":                          "//source/extensions/wasm_runtime/null:config",
+    "envoy.wasm.runtime.v8":                            "//source/extensions/wasm_runtime/v8:config",
+    "envoy.wasm.runtime.wamr":                          "//source/extensions/wasm_runtime/wamr:config",
+    "envoy.wasm.runtime.wavm":                          "//source/extensions/wasm_runtime/wavm:config",
+    "envoy.wasm.runtime.wasmtime":                      "//source/extensions/wasm_runtime/wasmtime:config",
 
     #
     # Rate limit descriptors
     #
-    "envoy.rate_limit_descriptors.expr": "//source/extensions/rate_limit_descriptors/expr:config",
+
+    "envoy.rate_limit_descriptors.expr":                "//source/extensions/rate_limit_descriptors/expr:config",
 
     #
     # IO socket
     #
-    "envoy.io_socket.user_space": "//source/extensions/io_socket/user_space:config",
+
+    "envoy.io_socket.user_space":                       "//source/extensions/io_socket/user_space:config",
 
     #
     # TLS peer certification validators
     #
-    "envoy.tls.cert_validator.spiffe": "//source/extensions/transport_sockets/tls/cert_validator/spiffe:config",
+
+    "envoy.tls.cert_validator.spiffe":                  "//source/extensions/transport_sockets/tls/cert_validator/spiffe:config",
 
     #
     # HTTP header formatters
     #
-    "envoy.http.stateful_header_formatters.preserve_case": "//source/extensions/http/header_formatters/preserve_case:preserve_case_formatter",
+
+    "envoy.http.stateful_header_formatters.preserve_case":       "//source/extensions/http/header_formatters/preserve_case:preserve_case_formatter",
 
     #
     # Original IP detection
     #
-    "envoy.http.original_ip_detection.custom_header": "//source/extensions/http/original_ip_detection/custom_header:config",
-    "envoy.http.original_ip_detection.xff": "//source/extensions/http/original_ip_detection/xff:config",
+
+    "envoy.http.original_ip_detection.custom_header":        "//source/extensions/http/original_ip_detection/custom_header:config",
+    "envoy.http.original_ip_detection.xff":                  "//source/extensions/http/original_ip_detection/xff:config",
 
     #
     # Stateful session
@@ -288,41 +291,44 @@
     #
     # Quic extensions
     #
-    "envoy.quic.crypto_stream.server.quiche": "//source/extensions/quic/crypto_stream:envoy_quic_default_crypto_server_stream",
-    "envoy.quic.proof_source.filter_chain": "//source/extensions/quic/proof_source:envoy_quic_default_proof_source",
+
+    "envoy.quic.crypto_stream.server.quiche":           "//source/extensions/quic/crypto_stream:envoy_quic_default_crypto_server_stream",
+    "envoy.quic.proof_source.filter_chain":             "//source/extensions/quic/proof_source:envoy_quic_default_proof_source",
 
     #
     # Formatter
     #
-    "envoy.formatter.metadata": "//source/extensions/formatter/metadata:config",
-    "envoy.formatter.req_without_query": "//source/extensions/formatter/req_without_query:config",
+
+    "envoy.formatter.metadata":                         "//source/extensions/formatter/metadata:config",
+    "envoy.formatter.req_without_query":                "//source/extensions/formatter/req_without_query:config",
 
     #
     # Key value store
     #
-    "envoy.key_value.file_based": "//source/extensions/key_value/file_based:config_lib",
+
+    "envoy.key_value.file_based":     "//source/extensions/key_value/file_based:config_lib",
 
     #
     # RBAC matchers
     #
-    "envoy.rbac.matchers.upstream_ip_port": "//source/extensions/filters/common/rbac/matchers:upstream_ip_port_lib",
+
+    "envoy.rbac.matchers.upstream_ip_port":     "//source/extensions/filters/common/rbac/matchers:upstream_ip_port_lib",
 
     #
     # DNS Resolver
     #
 
     # c-ares DNS resolver extension is recommended to be enabled to maintain the legacy DNS resolving behavior.
-    "envoy.network.dns_resolver.cares": "//source/extensions/network/dns_resolver/cares:config",
+    "envoy.network.dns_resolver.cares":                "//source/extensions/network/dns_resolver/cares:config",
 
     # apple DNS resolver extension is only needed in MacOS build plus one want to use apple library for DNS resolving.
-    "envoy.network.dns_resolver.apple": "//source/extensions/network/dns_resolver/apple:config",
+    "envoy.network.dns_resolver.apple":                "//source/extensions/network/dns_resolver/apple:config",
 
     #
     # custom library
     #
     "envoy.rbac.custom_library_config.custom_library": "//source/extensions/filters/common/expr/library:custom_library_lib",
 }
-
 # These can be changed to ["//visibility:public"], for  downstream builds which
 # need to directly reference Envoy extensions.
 EXTENSION_CONFIG_VISIBILITY = ["//:extension_config"]

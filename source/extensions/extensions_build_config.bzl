# See bazel/README.md for details on how this system works.
EXTENSIONS = {
    #
    # Access loggers
    #

    "envoy.access_loggers.file":                        "//source/extensions/access_loggers/file:config",
    "envoy.access_loggers.extension_filters.cel":       "//source/extensions/access_loggers/filters/cel:config",
    "envoy.access_loggers.http_grpc":                   "//source/extensions/access_loggers/grpc:http_config",
    "envoy.access_loggers.tcp_grpc":                    "//source/extensions/access_loggers/grpc:tcp_config",
    "envoy.access_loggers.open_telemetry":              "//source/extensions/access_loggers/open_telemetry:config",
    "envoy.access_loggers.stream":                      "//source/extensions/access_loggers/stream:config",
    "envoy.access_loggers.wasm":                        "//source/extensions/access_loggers/wasm:config",

    #
    # Clusters
    #

    "envoy.clusters.aggregate":                         "//source/extensions/clusters/aggregate:cluster",
    "envoy.clusters.dynamic_forward_proxy":             "//source/extensions/clusters/dynamic_forward_proxy:cluster",
    "envoy.clusters.redis":                             "//source/extensions/clusters/redis:redis_cluster",

    #
    # Compression
    #

    "envoy.compression.gzip.compressor":                "//source/extensions/compression/gzip/compressor:config",
    "envoy.compression.gzip.decompressor":              "//source/extensions/compression/gzip/decompressor:config",
    "envoy.compression.brotli.compressor":              "//source/extensions/compression/brotli/compressor:config",
    "envoy.compression.brotli.decompressor":            "//source/extensions/compression/brotli/decompressor:config",
    "envoy.compression.zstd.compressor":                "//source/extensions/compression/zstd/compressor:config",
    "envoy.compression.zstd.decompressor":              "//source/extensions/compression/zstd/decompressor:config",

    #
    # Config validators
    #

    "envoy.config.validators.minimum_clusters":         "//source/extensions/config/validators/minimum_clusters:config",

    #
    # gRPC Credentials Plugins
    #

    "envoy.grpc_credentials.file_based_metadata":       "//source/extensions/grpc_credentials/file_based_metadata:config",
    "envoy.grpc_credentials.aws_iam":                   "//source/extensions/grpc_credentials/aws_iam:config",

    #
    # WASM
    #

    "envoy.bootstrap.wasm":                             "//source/extensions/bootstrap/wasm:config",

    #
    # Health checkers
    #

    "envoy.health_checkers.redis":                      "//source/extensions/health_checkers/redis:config",

    #
    # Input Matchers
    #

    "envoy.matching.input_matchers.consistent_hashing":       "//source/extensions/matching/input_matchers/consistent_hashing:config",
    "envoy.matching.input_matchers.ip":                       "//source/extensions/matching/input_matchers/ip:config",

    #
    # Generic Inputs
    #

    "envoy.matching.common_inputs.environment_variable":       "//source/extensions/matching/common_inputs/environment_variable:config",

    #
    # HTTP filters
    #

    "envoy.filters.http.adaptive_concurrency":          "//source/extensions/filters/http/adaptive_concurrency:config",
    "envoy.filters.http.admission_control":             "//source/extensions/filters/http/admission_control:config",
    "envoy.filters.http.alternate_protocols_cache":     "//source/extensions/filters/http/alternate_protocols_cache:config",
    "envoy.filters.http.aws_lambda":                    "//source/extensions/filters/http/aws_lambda:config",
    "envoy.filters.http.aws_request_signing":           "//source/extensions/filters/http/aws_request_signing:config",
    "envoy.filters.http.bandwidth_limit":               "//source/extensions/filters/http/bandwidth_limit:config",
    "envoy.filters.http.buffer":                        "//source/extensions/filters/http/buffer:config",
    "envoy.filters.http.cache":                         "//source/extensions/filters/http/cache:config",
    "envoy.filters.http.cdn_loop":                      "//source/extensions/filters/http/cdn_loop:config",
    "envoy.filters.http.compressor":                    "//source/extensions/filters/http/compressor:config",
    "envoy.filters.http.cors":                          "//source/extensions/filters/http/cors:config",
    "envoy.filters.http.composite":                     "//source/extensions/filters/http/composite:config",
    "envoy.filters.http.csrf":                          "//source/extensions/filters/http/csrf:config",
    "envoy.filters.http.decompressor":                  "//source/extensions/filters/http/decompressor:config",
    "envoy.filters.http.dynamic_forward_proxy":         "//source/extensions/filters/http/dynamic_forward_proxy:config",
    "envoy.filters.http.dynamo":                        "//source/extensions/filters/http/dynamo:config",
    "envoy.filters.http.ext_authz":                     "//source/extensions/filters/http/ext_authz:config",
    "envoy.filters.http.ext_proc":                      "//source/extensions/filters/http/ext_proc:config",
    "envoy.filters.http.fault":                         "//source/extensions/filters/http/fault:config",
    "envoy.filters.http.gcp_authn":                     "//source/extensions/filters/http/gcp_authn:config",
    "envoy.filters.http.grpc_http1_bridge":             "//source/extensions/filters/http/grpc_http1_bridge:config",
    "envoy.filters.http.grpc_http1_reverse_bridge":     "//source/extensions/filters/http/grpc_http1_reverse_bridge:config",
    "envoy.filters.http.grpc_json_transcoder":          "//source/extensions/filters/http/grpc_json_transcoder:config",
    "envoy.filters.http.grpc_stats":                    "//source/extensions/filters/http/grpc_stats:config",
    "envoy.filters.http.grpc_web":                      "//source/extensions/filters/http/grpc_web:config",
    "envoy.filters.http.header_to_metadata":            "//source/extensions/filters/http/header_to_metadata:config",
    "envoy.filters.http.health_check":                  "//source/extensions/filters/http/health_check:config",
    "envoy.filters.http.ip_tagging":                    "//source/extensions/filters/http/ip_tagging:config",
    "envoy.filters.http.jwt_authn":                     "//source/extensions/filters/http/jwt_authn:config",
    # Disabled by default
    "envoy.filters.http.kill_request":                  "//source/extensions/filters/http/kill_request:kill_request_config",
    "envoy.filters.http.local_ratelimit":               "//source/extensions/filters/http/local_ratelimit:config",
    "envoy.filters.http.lua":                           "//source/extensions/filters/http/lua:config",
    "envoy.filters.http.oauth2":                        "//source/extensions/filters/http/oauth2:config",
    "envoy.filters.http.on_demand":                     "//source/extensions/filters/http/on_demand:config",
    "envoy.filters.http.original_src":                  "//source/extensions/filters/http/original_src:config",
    "envoy.filters.http.ratelimit":                     "//source/extensions/filters/http/ratelimit:config",
    "envoy.filters.http.rbac":                          "//source/extensions/filters/http/rbac:config",
    "envoy.filters.http.router":                        "//source/extensions/filters/http/router:config",
    "envoy.filters.http.set_metadata":                  "//source/extensions/filters/http/set_metadata:config",
    "envoy.filters.http.tap":                           "//source/extensions/filters/http/tap:config",
    "envoy.filters.http.wasm":                          "//source/extensions/filters/http/wasm:config",
    "envoy.filters.http.stateful_session":              "//source/extensions/filters/http/stateful_session:config",

    #
    # Listener filters
    #

    "envoy.filters.listener.http_inspector":            "//source/extensions/filters/listener/http_inspector:config",
    # NOTE: The original_dst filter is implicitly loaded if original_dst functionality is
    #       configured on the listener. Do not remove it in that case or configs will fail to load.
    "envoy.filters.listener.original_dst":              "//source/extensions/filters/listener/original_dst:config",
    "envoy.filters.listener.original_src":              "//source/extensions/filters/listener/original_src:config",
    # NOTE: The proxy_protocol filter is implicitly loaded if proxy_protocol functionality is
    #       configured on the listener. Do not remove it in that case or configs will fail to load.
    "envoy.filters.listener.proxy_protocol":            "//source/extensions/filters/listener/proxy_protocol:config",
    "envoy.filters.listener.tls_inspector":             "//source/extensions/filters/listener/tls_inspector:config",

    #
    # Network filters
    #

    "envoy.filters.network.client_ssl_auth":                      "//source/extensions/filters/network/client_ssl_auth:config",
    "envoy.filters.network.connection_limit":                     "//source/extensions/filters/network/connection_limit:config",
    "envoy.filters.network.direct_response":                      "//source/extensions/filters/network/direct_response:config",
    "envoy.filters.network.dubbo_proxy":                          "//source/extensions/filters/network/dubbo_proxy:config",
    "envoy.filters.network.echo":                                 "//source/extensions/filters/network/echo:config",
    "envoy.filters.network.ext_authz":                            "//source/extensions/filters/network/ext_authz:config",
    "envoy.filters.network.http_connection_manager":              "//source/extensions/filters/network/http_connection_manager:config",
    "envoy.filters.network.local_ratelimit":                      "//source/extensions/filters/network/local_ratelimit:config",
    "envoy.filters.network.mongo_proxy":                          "//source/extensions/filters/network/mongo_proxy:config",
    "envoy.filters.network.ratelimit":                            "//source/extensions/filters/network/ratelimit:config",
    "envoy.filters.network.rbac":                                 "//source/extensions/filters/network/rbac:config",
    "envoy.filters.network.redis_proxy":                          "//source/extensions/filters/network/redis_proxy:config",
    "envoy.filters.network.tcp_proxy":                            "//source/extensions/filters/network/tcp_proxy:config",
    "envoy.filters.network.thrift_proxy":                         "//source/extensions/filters/network/thrift_proxy:config",
    "envoy.filters.network.sni_cluster":                          "//source/extensions/filters/network/sni_cluster:config",
    "envoy.filters.network.sni_dynamic_forward_proxy":            "//source/extensions/filters/network/sni_dynamic_forward_proxy:config",
    "envoy.filters.network.wasm":                                 "//source/extensions/filters/network/wasm:config",
    "envoy.filters.network.zookeeper_proxy":                      "//source/extensions/filters/network/zookeeper_proxy:config",

    #
    # UDP filters
    #

    "envoy.filters.udp_listener.dns_filter":            "//source/extensions/filters/udp/dns_filter:config",
    "envoy.filters.udp_listener.udp_proxy":             "//source/extensions/filters/udp/udp_proxy:config",

    #
    # Resource monitors
    #

    "envoy.resource_monitors.fixed_heap":               "//source/extensions/resource_monitors/fixed_heap:config",
    "envoy.resource_monitors.injected_resource":        "//source/extensions/resource_monitors/injected_resource:config",

    #
    # Stat sinks
    #

    "envoy.stat_sinks.dog_statsd":                      "//source/extensions/stat_sinks/dog_statsd:config",
    "envoy.stat_sinks.graphite_statsd":                 "//source/extensions/stat_sinks/graphite_statsd:config",
    "envoy.stat_sinks.hystrix":                         "//source/extensions/stat_sinks/hystrix:config",
    "envoy.stat_sinks.metrics_service":                 "//source/extensions/stat_sinks/metrics_service:config",
    "envoy.stat_sinks.statsd":                          "//source/extensions/stat_sinks/statsd:config",
    "envoy.stat_sinks.wasm":                            "//source/extensions/stat_sinks/wasm:config",

    #
    # Thrift filters
    #

    "envoy.filters.thrift.router":                      "//source/extensions/filters/network/thrift_proxy/router:config",
    "envoy.filters.thrift.header_to_metadata":          "//source/extensions/filters/network/thrift_proxy/filters/header_to_metadata:config",
    "envoy.filters.thrift.ratelimit":                   "//source/extensions/filters/network/thrift_proxy/filters/ratelimit:config",

    #
    # Tracers
    #

    "envoy.tracers.dynamic_ot":                         "//source/extensions/tracers/dynamic_ot:config",
    "envoy.tracers.lightstep":                          "//source/extensions/tracers/lightstep:config",
    "envoy.tracers.datadog":                            "//source/extensions/tracers/datadog:config",
    "envoy.tracers.zipkin":                             "//source/extensions/tracers/zipkin:config",
    "envoy.tracers.opencensus":                         "//source/extensions/tracers/opencensus:config",
    "envoy.tracers.xray":                               "//source/extensions/tracers/xray:config",
    "envoy.tracers.skywalking":                         "//source/extensions/tracers/skywalking:config",

    #
    # Transport sockets
    #

    "envoy.transport_sockets.alts":                     "//source/extensions/transport_sockets/alts:config",
    "envoy.transport_sockets.upstream_proxy_protocol":  "//source/extensions/transport_sockets/proxy_protocol:upstream_config",
    "envoy.transport_sockets.raw_buffer":               "//source/extensions/transport_sockets/raw_buffer:config",
    "envoy.transport_sockets.tap":                      "//source/extensions/transport_sockets/tap:config",
    "envoy.transport_sockets.starttls":                 "//source/extensions/transport_sockets/starttls:config",
    "envoy.transport_sockets.tcp_stats":                "//source/extensions/transport_sockets/tcp_stats:config",

    #
    # Retry host predicates
    #

    "envoy.retry_host_predicates.previous_hosts":       "//source/extensions/retry/host/previous_hosts:config",
    "envoy.retry_host_predicates.omit_canary_hosts":    "//source/extensions/retry/host/omit_canary_hosts:config",
    "envoy.retry_host_predicates.omit_host_metadata":   "//source/extensions/retry/host/omit_host_metadata:config",

    #
    # Retry priorities
    #

    "envoy.retry_priorities.previous_priorities":       "//source/extensions/retry/priority/previous_priorities:config",

    #
    # CacheFilter plugins
    #
    "envoy.cache.simple_http_cache":                    "//source/extensions/filters/http/cache/simple_http_cache:config",

    #
    # Internal redirect predicates
    #

    "envoy.internal_redirect_predicates.allow_listed_routes": "//source/extensions/internal_redirect/allow_listed_routes:config",
    "envoy.internal_redirect_predicates.previous_routes":     "//source/extensions/internal_redirect/previous_routes:config",
    "envoy.internal_redirect_predicates.safe_cross_scheme":   "//source/extensions/internal_redirect/safe_cross_scheme:config",

    #
    # Http Upstreams (excepting envoy.upstreams.http.generic which is hard-coded into the build so not registered here)
    #

    "envoy.upstreams.http.http":                        "//source/extensions/upstreams/http/http:config",
    "envoy.upstreams.http.tcp":                         "//source/extensions/upstreams/http/tcp:config",

    #
    # Watchdog actions
    #

    "envoy.watchdog.profile_action":                    "//source/extensions/watchdog/profile_action:config",

    #
    # WebAssembly runtimes
    #

    "envoy.wasm.runtime.null":                          "//source/extensions/wasm_runtime/null:config",
    "envoy.wasm.runtime.v8":                            "//source/extensions/wasm_runtime/v8:config",
    "envoy.wasm.runtime.wamr":                          "//source/extensions/wasm_runtime/wamr:config",
    "envoy.wasm.runtime.wavm":                          "//source/extensions/wasm_runtime/wavm:config",
    "envoy.wasm.runtime.wasmtime":                      "//source/extensions/wasm_runtime/wasmtime:config",

    #
    # Rate limit descriptors
    #

    "envoy.rate_limit_descriptors.expr":                "//source/extensions/rate_limit_descriptors/expr:config",

    #
    # IO socket
    #

    "envoy.io_socket.user_space":                       "//source/extensions/io_socket/user_space:config",
    "envoy.bootstrap.internal_listener":                "//source/extensions/bootstrap/internal_listener:config",

    #
    # TLS peer certification validators
    #

    "envoy.tls.cert_validator.spiffe":                  "//source/extensions/transport_sockets/tls/cert_validator/spiffe:config",

    #
    # HTTP header formatters
    #

    "envoy.http.stateful_header_formatters.preserve_case":       "//source/extensions/http/header_formatters/preserve_case:preserve_case_formatter",

    #
    # Original IP detection
    #

    "envoy.http.original_ip_detection.custom_header":        "//source/extensions/http/original_ip_detection/custom_header:config",
    "envoy.http.original_ip_detection.xff":                  "//source/extensions/http/original_ip_detection/xff:config",

    #
    # Stateful session
    #

    "envoy.http.stateful_session.cookie":                "//source/extensions/http/stateful_session/cookie:config",

    #
    # Quic extensions
    #

    "envoy.quic.crypto_stream.server.quiche":           "//source/extensions/quic/crypto_stream:envoy_quic_default_crypto_server_stream",
    "envoy.quic.proof_source.filter_chain":             "//source/extensions/quic/proof_source:envoy_quic_default_proof_source",

    #
    # Formatter
    #

    "envoy.formatter.metadata":                         "//source/extensions/formatter/metadata:config",
    "envoy.formatter.req_without_query":                "//source/extensions/formatter/req_without_query:config",

    #
    # Key value store
    #

    "envoy.key_value.file_based":     "//source/extensions/key_value/file_based:config_lib",

    #
    # RBAC matchers
    #

    "envoy.rbac.matchers.upstream_ip_port":     "//source/extensions/filters/common/rbac/matchers:upstream_ip_port_lib",

    #
    # DNS Resolver
    #

    # c-ares DNS resolver extension is recommended to be enabled to maintain the legacy DNS resolving behavior.
    "envoy.network.dns_resolver.cares":                "//source/extensions/network/dns_resolver/cares:config",

    # apple DNS resolver extension is only needed in MacOS build plus one want to use apple library for DNS resolving.
    "envoy.network.dns_resolver.apple":                "//source/extensions/network/dns_resolver/apple:config",

<<<<<<< HEAD
    # Certificate Providers
    "envoy.cert_providers.default_cert_provider":                   "//source/extensions/certificate_providers/default_cert_provider:config",
=======
    #
    # Custom matchers
    #

    "envoy.matching.custom_matchers.trie_matcher":     "//source/extensions/common/matcher:trie_matcher_lib",
>>>>>>> e33f444b
}

# These can be changed to ["//visibility:public"], for  downstream builds which
# need to directly reference Envoy extensions.
EXTENSION_CONFIG_VISIBILITY = ["//:extension_config", "//:contrib_library", "//:examples_library"]
EXTENSION_PACKAGE_VISIBILITY = ["//:extension_library", "//:contrib_library", "//:examples_library"]
CONTRIB_EXTENSION_PACKAGE_VISIBILITY = ["//:contrib_library"]<|MERGE_RESOLUTION|>--- conflicted
+++ resolved
@@ -334,16 +334,14 @@
     # apple DNS resolver extension is only needed in MacOS build plus one want to use apple library for DNS resolving.
     "envoy.network.dns_resolver.apple":                "//source/extensions/network/dns_resolver/apple:config",
 
-<<<<<<< HEAD
+    #
+    # Custom matchers
+    #
+
+    "envoy.matching.custom_matchers.trie_matcher":     "//source/extensions/common/matcher:trie_matcher_lib",
+
     # Certificate Providers
     "envoy.cert_providers.default_cert_provider":                   "//source/extensions/certificate_providers/default_cert_provider:config",
-=======
-    #
-    # Custom matchers
-    #
-
-    "envoy.matching.custom_matchers.trie_matcher":     "//source/extensions/common/matcher:trie_matcher_lib",
->>>>>>> e33f444b
 }
 
 # These can be changed to ["//visibility:public"], for  downstream builds which

--- conflicted
+++ resolved
@@ -19,11 +19,8 @@
     #
 
     "envoy.clusters.aggregate":                         "//source/extensions/clusters/aggregate:cluster",
-<<<<<<< HEAD
+    "envoy.clusters.dns":                               "//source/extensions/clusters/dns:dns_cluster_lib",
     "envoy.clusters.dns_srv":                           "//source/extensions/clusters/dns_srv:cluster",
-=======
-    "envoy.clusters.dns":                               "//source/extensions/clusters/dns:dns_cluster_lib",
->>>>>>> 778d5d70
     "envoy.clusters.dynamic_forward_proxy":             "//source/extensions/clusters/dynamic_forward_proxy:cluster",
     "envoy.clusters.eds":                               "//source/extensions/clusters/eds:eds_lib",
     "envoy.clusters.redis":                             "//source/extensions/clusters/redis:redis_cluster",

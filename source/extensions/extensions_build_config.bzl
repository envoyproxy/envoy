--- conflicted
+++ resolved
@@ -281,19 +281,17 @@
     "envoy.http.original_ip_detection.xff":                  "//source/extensions/http/original_ip_detection/xff:config",
 
     #
-<<<<<<< HEAD
-    # Formatter
-    #
-
-    "envoy.formatter.req_without_query":                "//source/extensions/formatter/req_without_query:config",
-=======
     # Quic extensions
     #
 
     "envoy.quic.crypto_stream.server.quiche":           "//source/extensions/quic/crypto_stream:envoy_quic_default_crypto_server_stream",
     "envoy.quic.proof_source.filter_chain":             "//source/extensions/quic/proof_source:envoy_quic_default_proof_source",
 
->>>>>>> 5963beae
+    #
+    # Formatter
+    #
+
+    "envoy.formatter.req_without_query":                "//source/extensions/formatter/req_without_query:config",
 }
 
 # These can be changed to ["//visibility:public"], for  downstream builds which

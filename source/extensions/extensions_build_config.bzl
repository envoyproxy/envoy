# See bazel/README.md for details on how this system works.
EXTENSIONS = {
    #
    # Access loggers
    #

    "envoy.access_loggers.file":                        "//source/extensions/access_loggers/file:config",
    "envoy.access_loggers.extension_filters.cel":       "//source/extensions/access_loggers/filters/cel:config",
    "envoy.access_loggers.fluentd"  :                   "//source/extensions/access_loggers/fluentd:config",
    "envoy.access_loggers.http_grpc":                   "//source/extensions/access_loggers/grpc:http_config",
    "envoy.access_loggers.tcp_grpc":                    "//source/extensions/access_loggers/grpc:tcp_config",
    "envoy.access_loggers.open_telemetry":              "//source/extensions/access_loggers/open_telemetry:config",
    "envoy.access_loggers.stdout":                      "//source/extensions/access_loggers/stream:config",
    "envoy.access_loggers.stderr":                      "//source/extensions/access_loggers/stream:config",
    "envoy.access_loggers.wasm":                        "//source/extensions/access_loggers/wasm:config",

    #
    # Clusters
    #

    "envoy.clusters.aggregate":                         "//source/extensions/clusters/aggregate:cluster",
    "envoy.clusters.dynamic_forward_proxy":             "//source/extensions/clusters/dynamic_forward_proxy:cluster",
    "envoy.clusters.eds":                               "//source/extensions/clusters/eds:eds_lib",
    "envoy.clusters.redis":                             "//source/extensions/clusters/redis:redis_cluster",
    "envoy.clusters.static":                            "//source/extensions/clusters/static:static_cluster_lib",
    "envoy.clusters.strict_dns":                        "//source/extensions/clusters/strict_dns:strict_dns_cluster_lib",
    "envoy.clusters.original_dst":                      "//source/extensions/clusters/original_dst:original_dst_cluster_lib",
    "envoy.clusters.logical_dns":                       "//source/extensions/clusters/logical_dns:logical_dns_cluster_lib",

    #
    # Compression
    #

    "envoy.compression.gzip.compressor":                "//source/extensions/compression/gzip/compressor:config",
    "envoy.compression.gzip.decompressor":              "//source/extensions/compression/gzip/decompressor:config",
    "envoy.compression.brotli.compressor":              "//source/extensions/compression/brotli/compressor:config",
    "envoy.compression.brotli.decompressor":            "//source/extensions/compression/brotli/decompressor:config",
    "envoy.compression.zstd.compressor":                "//source/extensions/compression/zstd/compressor:config",
    "envoy.compression.zstd.decompressor":              "//source/extensions/compression/zstd/decompressor:config",

    #
    # Config validators
    #

    "envoy.config.validators.minimum_clusters_validator":     "//source/extensions/config/validators/minimum_clusters:config",

    #
    # gRPC Credentials Plugins
    #

    "envoy.grpc_credentials.file_based_metadata":       "//source/extensions/grpc_credentials/file_based_metadata:config",
    "envoy.grpc_credentials.aws_iam":                   "//source/extensions/grpc_credentials/aws_iam:config",

    #
    # WASM
    #

    "envoy.bootstrap.wasm":                             "//source/extensions/bootstrap/wasm:config",

    #
    # Health checkers
    #

    "envoy.health_checkers.redis":                      "//source/extensions/health_checkers/redis:config",
    "envoy.health_checkers.thrift":                     "//source/extensions/health_checkers/thrift:config",
    "envoy.health_checkers.tcp":                        "//source/extensions/health_checkers/tcp:health_checker_lib",
    "envoy.health_checkers.http":                       "//source/extensions/health_checkers/http:health_checker_lib",
    "envoy.health_checkers.grpc":                       "//source/extensions/health_checkers/grpc:health_checker_lib",

    #
    # Health check event sinks
    #

    "envoy.health_check.event_sinks.file":              "//source/extensions/health_check/event_sinks/file:file_sink_lib",

    #
    # Input Matchers
    #

    "envoy.matching.matchers.consistent_hashing":       "//source/extensions/matching/input_matchers/consistent_hashing:config",
    "envoy.matching.matchers.ip":                       "//source/extensions/matching/input_matchers/ip:config",
    "envoy.matching.matchers.runtime_fraction":         "//source/extensions/matching/input_matchers/runtime_fraction:config",
    "envoy.matching.matchers.cel_matcher":              "//source/extensions/matching/input_matchers/cel_matcher:config",
    "envoy.matching.matchers.metadata_matcher":         "//source/extensions/matching/input_matchers/metadata:config",

    #
    # Network Matchers
    #

    "envoy.matching.inputs.application_protocol":       "//source/extensions/matching/network/application_protocol:config",
    # Ideally these would be split up. We'll do so if anyone cares.
    "envoy.matching.inputs.destination_ip":             "//source/extensions/matching/network/common:inputs_lib",
    "envoy.matching.inputs.destination_port":           "//source/extensions/matching/network/common:inputs_lib",
    "envoy.matching.inputs.source_ip":                  "//source/extensions/matching/network/common:inputs_lib",
    "envoy.matching.inputs.source_port":                "//source/extensions/matching/network/common:inputs_lib",
    "envoy.matching.inputs.direct_source_ip":           "//source/extensions/matching/network/common:inputs_lib",
    "envoy.matching.inputs.source_type":                "//source/extensions/matching/network/common:inputs_lib",
    "envoy.matching.inputs.server_name":                "//source/extensions/matching/network/common:inputs_lib",
    "envoy.matching.inputs.transport_protocol":         "//source/extensions/matching/network/common:inputs_lib",
    "envoy.matching.inputs.filter_state":               "//source/extensions/matching/network/common:inputs_lib",

    #
    # Generic Inputs
    #

    "envoy.matching.common_inputs.environment_variable":       "//source/extensions/matching/common_inputs/environment_variable:config",

    #
    # CEL Matching Input
    #
    "envoy.matching.inputs.cel_data_input":             "//source/extensions/matching/http/cel_input:cel_input_lib",

    #
    # Dynamic Metadata Matching Input
    #
    "envoy.matching.inputs.dynamic_metadata":           "//source/extensions/matching/http/metadata_input:metadata_input_lib",

    #
    # Matching actions
    #

    "envoy.matching.actions.format_string":             "//source/extensions/matching/actions/format_string:config",

    #
    # StringMatchers
    #
    "envoy.string_matcher.lua":                         "//source/extensions/string_matcher/lua:config",

    #
    # HTTP filters
    #

    "envoy.filters.http.adaptive_concurrency":          "//source/extensions/filters/http/adaptive_concurrency:config",
    "envoy.filters.http.admission_control":             "//source/extensions/filters/http/admission_control:config",
    "envoy.filters.http.alternate_protocols_cache":     "//source/extensions/filters/http/alternate_protocols_cache:config",
    "envoy.filters.http.aws_lambda":                    "//source/extensions/filters/http/aws_lambda:config",
    "envoy.filters.http.aws_request_signing":           "//source/extensions/filters/http/aws_request_signing:config",
    "envoy.filters.http.bandwidth_limit":               "//source/extensions/filters/http/bandwidth_limit:config",
    "envoy.filters.http.basic_auth":                    "//source/extensions/filters/http/basic_auth:config",
    "envoy.filters.http.buffer":                        "//source/extensions/filters/http/buffer:config",
    "envoy.filters.http.cache":                         "//source/extensions/filters/http/cache:config",
    "envoy.filters.http.cdn_loop":                      "//source/extensions/filters/http/cdn_loop:config",
    "envoy.filters.http.compressor":                    "//source/extensions/filters/http/compressor:config",
    "envoy.filters.http.cors":                          "//source/extensions/filters/http/cors:config",
    "envoy.filters.http.composite":                     "//source/extensions/filters/http/composite:config",
    "envoy.filters.http.connect_grpc_bridge":           "//source/extensions/filters/http/connect_grpc_bridge:config",
    "envoy.filters.http.credential_injector":           "//source/extensions/filters/http/credential_injector:config",
    "envoy.filters.http.csrf":                          "//source/extensions/filters/http/csrf:config",
    "envoy.filters.http.custom_response":               "//source/extensions/filters/http/custom_response:factory",
    "envoy.filters.http.decompressor":                  "//source/extensions/filters/http/decompressor:config",
    "envoy.filters.http.dynamic_forward_proxy":         "//source/extensions/filters/http/dynamic_forward_proxy:config",
    "envoy.filters.http.ext_authz":                     "//source/extensions/filters/http/ext_authz:config",
    "envoy.filters.http.ext_proc":                      "//source/extensions/filters/http/ext_proc:config",
    "envoy.filters.http.fault":                         "//source/extensions/filters/http/fault:config",
    "envoy.filters.http.file_system_buffer":            "//source/extensions/filters/http/file_system_buffer:config",
    "envoy.filters.http.gcp_authn":                     "//source/extensions/filters/http/gcp_authn:config",
    "envoy.filters.http.geoip":                         "//source/extensions/filters/http/geoip:config",
    "envoy.filters.http.grpc_field_extraction":         "//source/extensions/filters/http/grpc_field_extraction:config",
    "envoy.filters.http.grpc_http1_bridge":             "//source/extensions/filters/http/grpc_http1_bridge:config",
    "envoy.filters.http.grpc_http1_reverse_bridge":     "//source/extensions/filters/http/grpc_http1_reverse_bridge:config",
    "envoy.filters.http.grpc_json_transcoder":          "//source/extensions/filters/http/grpc_json_transcoder:config",
    "envoy.filters.http.grpc_stats":                    "//source/extensions/filters/http/grpc_stats:config",
    "envoy.filters.http.grpc_web":                      "//source/extensions/filters/http/grpc_web:config",
    "envoy.filters.http.header_to_metadata":            "//source/extensions/filters/http/header_to_metadata:config",
    "envoy.filters.http.health_check":                  "//source/extensions/filters/http/health_check:config",
    "envoy.filters.http.ip_tagging":                    "//source/extensions/filters/http/ip_tagging:config",
    "envoy.filters.http.json_to_metadata":              "//source/extensions/filters/http/json_to_metadata:config",
    "envoy.filters.http.jwt_authn":                     "//source/extensions/filters/http/jwt_authn:config",
    "envoy.filters.http.rate_limit_quota":              "//source/extensions/filters/http/rate_limit_quota:config",
    # Disabled by default. kill_request is not built into most prebuilt images.
    # For instructions for building with disabled-by-default filters enabled, see
    # https://github.com/envoyproxy/envoy/blob/main/bazel/README.md#enabling-and-disabling-extensions
    "envoy.filters.http.kill_request":                  "//source/extensions/filters/http/kill_request:kill_request_config",
    "envoy.filters.http.local_ratelimit":               "//source/extensions/filters/http/local_ratelimit:config",
    "envoy.filters.http.lua":                           "//source/extensions/filters/http/lua:config",
    "envoy.filters.http.oauth2":                        "//source/extensions/filters/http/oauth2:config",
    "envoy.filters.http.on_demand":                     "//source/extensions/filters/http/on_demand:config",
    "envoy.filters.http.original_src":                  "//source/extensions/filters/http/original_src:config",
    "envoy.filters.http.proto_message_extraction":       "//source/extensions/filters/http/proto_message_extraction:config",
    "envoy.filters.http.ratelimit":                     "//source/extensions/filters/http/ratelimit:config",
    "envoy.filters.http.rbac":                          "//source/extensions/filters/http/rbac:config",
    "envoy.filters.http.router":                        "//source/extensions/filters/http/router:config",
    "envoy.filters.http.set_filter_state":              "//source/extensions/filters/http/set_filter_state:config",
    "envoy.filters.http.set_metadata":                  "//source/extensions/filters/http/set_metadata:config",
    "envoy.filters.http.tap":                           "//source/extensions/filters/http/tap:config",
    "envoy.filters.http.thrift_to_metadata":            "//source/extensions/filters/http/thrift_to_metadata:config",
    "envoy.filters.http.wasm":                          "//source/extensions/filters/http/wasm:config",
    "envoy.filters.http.stateful_session":              "//source/extensions/filters/http/stateful_session:config",
    "envoy.filters.http.header_mutation":               "//source/extensions/filters/http/header_mutation:config",

    #
    # Listener filters
    #

    "envoy.filters.listener.http_inspector":            "//source/extensions/filters/listener/http_inspector:config",
    "envoy.filters.listener.local_ratelimit":           "//source/extensions/filters/listener/local_ratelimit:config",
    # NOTE: The original_dst filter is implicitly loaded if original_dst functionality is
    #       configured on the listener. Do not remove it in that case or configs will fail to load.
    "envoy.filters.listener.original_dst":              "//source/extensions/filters/listener/original_dst:config",
    "envoy.filters.listener.original_src":              "//source/extensions/filters/listener/original_src:config",
    # NOTE: The proxy_protocol filter is implicitly loaded if proxy_protocol functionality is
    #       configured on the listener. Do not remove it in that case or configs will fail to load.
    "envoy.filters.listener.proxy_protocol":            "//source/extensions/filters/listener/proxy_protocol:config",
    "envoy.filters.listener.tls_inspector":             "//source/extensions/filters/listener/tls_inspector:config",

    #
    # Network filters
    #

    "envoy.filters.network.connection_limit":                     "//source/extensions/filters/network/connection_limit:config",
    "envoy.filters.network.direct_response":                      "//source/extensions/filters/network/direct_response:config",
    "envoy.filters.network.dubbo_proxy":                          "//source/extensions/filters/network/dubbo_proxy:config",
    "envoy.filters.network.echo":                                 "//source/extensions/filters/network/echo:config",
    "envoy.filters.network.ext_authz":                            "//source/extensions/filters/network/ext_authz:config",
    "envoy.filters.network.http_connection_manager":              "//source/extensions/filters/network/http_connection_manager:config",
    "envoy.filters.network.local_ratelimit":                      "//source/extensions/filters/network/local_ratelimit:config",
    "envoy.filters.network.mongo_proxy":                          "//source/extensions/filters/network/mongo_proxy:config",
    "envoy.filters.network.ratelimit":                            "//source/extensions/filters/network/ratelimit:config",
    "envoy.filters.network.rbac":                                 "//source/extensions/filters/network/rbac:config",
    "envoy.filters.network.redis_proxy":                          "//source/extensions/filters/network/redis_proxy:config",
    "envoy.filters.network.tcp_proxy":                            "//source/extensions/filters/network/tcp_proxy:config",
    "envoy.filters.network.thrift_proxy":                         "//source/extensions/filters/network/thrift_proxy:config",
    "envoy.filters.network.set_filter_state":                     "//source/extensions/filters/network/set_filter_state:config",
    "envoy.filters.network.sni_cluster":                          "//source/extensions/filters/network/sni_cluster:config",
    "envoy.filters.network.sni_dynamic_forward_proxy":            "//source/extensions/filters/network/sni_dynamic_forward_proxy:config",
    "envoy.filters.network.wasm":                                 "//source/extensions/filters/network/wasm:config",
    "envoy.filters.network.zookeeper_proxy":                      "//source/extensions/filters/network/zookeeper_proxy:config",
    "envoy.filters.network.generic_proxy":                        "//source/extensions/filters/network/generic_proxy:config",

    #
    # UDP filters
    #

    "envoy.filters.udp.dns_filter":                     "//source/extensions/filters/udp/dns_filter:config",
    "envoy.filters.udp_listener.udp_proxy":             "//source/extensions/filters/udp/udp_proxy:config",

    #
    # UDP Session filters
    #

    "envoy.filters.udp.session.http_capsule":           "//source/extensions/filters/udp/udp_proxy/session_filters/http_capsule:config",
    "envoy.filters.udp.session.dynamic_forward_proxy":  "//source/extensions/filters/udp/udp_proxy/session_filters/dynamic_forward_proxy:config",

    #
    # Resource monitors
    #

    "envoy.resource_monitors.fixed_heap":               "//source/extensions/resource_monitors/fixed_heap:config",
    "envoy.resource_monitors.injected_resource":        "//source/extensions/resource_monitors/injected_resource:config",
<<<<<<< HEAD
    "envoy.resource_monitors.downstream_connections":   "//source/extensions/resource_monitors/downstream_connections:config",
    "envoy.resource_monitors.cpu_utilization":          "//source/extensions/resource_monitors/cpu_utilization:config",
=======
    "envoy.resource_monitors.global_downstream_max_connections":   "//source/extensions/resource_monitors/downstream_connections:config",
>>>>>>> dccb77a0

    #
    # Stat sinks
    #

    "envoy.stat_sinks.dog_statsd":                      "//source/extensions/stat_sinks/dog_statsd:config",
    "envoy.stat_sinks.graphite_statsd":                 "//source/extensions/stat_sinks/graphite_statsd:config",
    "envoy.stat_sinks.hystrix":                         "//source/extensions/stat_sinks/hystrix:config",
    "envoy.stat_sinks.metrics_service":                 "//source/extensions/stat_sinks/metrics_service:config",
    "envoy.stat_sinks.open_telemetry":                  "//source/extensions/stat_sinks/open_telemetry:config",
    "envoy.stat_sinks.statsd":                          "//source/extensions/stat_sinks/statsd:config",
    "envoy.stat_sinks.wasm":                            "//source/extensions/stat_sinks/wasm:config",

    #
    # Thrift filters
    #

    "envoy.filters.thrift.router":                      "//source/extensions/filters/network/thrift_proxy/router:config",
    "envoy.filters.thrift.header_to_metadata":          "//source/extensions/filters/network/thrift_proxy/filters/header_to_metadata:config",
    "envoy.filters.thrift.payload_to_metadata":         "//source/extensions/filters/network/thrift_proxy/filters/payload_to_metadata:config",
    "envoy.filters.thrift.rate_limit":                  "//source/extensions/filters/network/thrift_proxy/filters/ratelimit:config",

    #
    # Tracers
    #

    "envoy.tracers.datadog":                            "//source/extensions/tracers/datadog:config",
    "envoy.tracers.zipkin":                             "//source/extensions/tracers/zipkin:config",
    "envoy.tracers.opencensus":                         "//source/extensions/tracers/opencensus:config",
    "envoy.tracers.xray":                               "//source/extensions/tracers/xray:config",
    "envoy.tracers.skywalking":                         "//source/extensions/tracers/skywalking:config",
    "envoy.tracers.opentelemetry":                      "//source/extensions/tracers/opentelemetry:config",

    #
    # OpenTelemetry Resource Detectors
    #

    "envoy.tracers.opentelemetry.resource_detectors.environment":         "//source/extensions/tracers/opentelemetry/resource_detectors/environment:config",
    "envoy.tracers.opentelemetry.resource_detectors.dynatrace":           "//source/extensions/tracers/opentelemetry/resource_detectors/dynatrace:config",
    "envoy.tracers.opentelemetry.resource_detectors.static_config":       "//source/extensions/tracers/opentelemetry/resource_detectors/static:config",

    #
    # OpenTelemetry tracer samplers
    #

    "envoy.tracers.opentelemetry.samplers.always_on":         "//source/extensions/tracers/opentelemetry/samplers/always_on:config",
    "envoy.tracers.opentelemetry.samplers.dynatrace":         "//source/extensions/tracers/opentelemetry/samplers/dynatrace:config",

    #
    # Transport sockets
    #

    "envoy.transport_sockets.alts":                     "//source/extensions/transport_sockets/alts:config",
    "envoy.transport_sockets.http_11_proxy":            "//source/extensions/transport_sockets/http_11_proxy:upstream_config",
    "envoy.transport_sockets.upstream_proxy_protocol":  "//source/extensions/transport_sockets/proxy_protocol:upstream_config",
    "envoy.transport_sockets.raw_buffer":               "//source/extensions/transport_sockets/raw_buffer:config",
    "envoy.transport_sockets.tap":                      "//source/extensions/transport_sockets/tap:config",
    "envoy.transport_sockets.starttls":                 "//source/extensions/transport_sockets/starttls:config",
    "envoy.transport_sockets.tcp_stats":                "//source/extensions/transport_sockets/tcp_stats:config",
    "envoy.transport_sockets.tls":                      "//source/extensions/transport_sockets/tls:config",
    "envoy.transport_sockets.internal_upstream":        "//source/extensions/transport_sockets/internal_upstream:config",

    #
    # Retry host predicates
    #

    "envoy.retry_host_predicates.previous_hosts":       "//source/extensions/retry/host/previous_hosts:config",
    "envoy.retry_host_predicates.omit_canary_hosts":    "//source/extensions/retry/host/omit_canary_hosts:config",
    "envoy.retry_host_predicates.omit_host_metadata":   "//source/extensions/retry/host/omit_host_metadata:config",

    #
    # Retry priorities
    #

    "envoy.retry_priorities.previous_priorities":       "//source/extensions/retry/priority/previous_priorities:config",

    #
    # CacheFilter plugins
    #
    "envoy.extensions.http.cache.file_system_http_cache": "//source/extensions/http/cache/file_system_http_cache:config",
    "envoy.extensions.http.cache.simple":               "//source/extensions/http/cache/simple_http_cache:config",

    #
    # Internal redirect predicates
    #

    "envoy.internal_redirect_predicates.allow_listed_routes": "//source/extensions/internal_redirect/allow_listed_routes:config",
    "envoy.internal_redirect_predicates.previous_routes":     "//source/extensions/internal_redirect/previous_routes:config",
    "envoy.internal_redirect_predicates.safe_cross_scheme":   "//source/extensions/internal_redirect/safe_cross_scheme:config",

    #
    # Http Upstreams (excepting envoy.upstreams.http.generic which is hard-coded into the build so not registered here)
    #

    "envoy.upstreams.http.http":                        "//source/extensions/upstreams/http/http:config",
    "envoy.upstreams.http.tcp":                         "//source/extensions/upstreams/http/tcp:config",
    "envoy.upstreams.http.udp":                         "//source/extensions/upstreams/http/udp:config",

    #
    # Watchdog actions
    #

    "envoy.watchdog.profile_action":                    "//source/extensions/watchdog/profile_action:config",

    #
    # WebAssembly runtimes
    #

    "envoy.wasm.runtime.null":                          "//source/extensions/wasm_runtime/null:config",
    "envoy.wasm.runtime.v8":                            "//source/extensions/wasm_runtime/v8:config",
    "envoy.wasm.runtime.wamr":                          "//source/extensions/wasm_runtime/wamr:config",
    "envoy.wasm.runtime.wasmtime":                      "//source/extensions/wasm_runtime/wasmtime:config",

    #
    # Rate limit descriptors
    #

    "envoy.rate_limit_descriptors.expr":                "//source/extensions/rate_limit_descriptors/expr:config",

    #
    # IO socket
    #

    "envoy.io_socket.user_space":                       "//source/extensions/io_socket/user_space:config",
    "envoy.bootstrap.internal_listener":                "//source/extensions/bootstrap/internal_listener:config",

    #
    # TLS peer certification validators
    #

    "envoy.tls.cert_validator.spiffe":                  "//source/extensions/transport_sockets/tls/cert_validator/spiffe:config",

    #
    # HTTP header formatters
    #

    "envoy.http.stateful_header_formatters.preserve_case":       "//source/extensions/http/header_formatters/preserve_case:config",

    #
    # Original IP detection
    #

    "envoy.http.original_ip_detection.custom_header":        "//source/extensions/http/original_ip_detection/custom_header:config",
    "envoy.http.original_ip_detection.xff":                  "//source/extensions/http/original_ip_detection/xff:config",

    #
    # Stateful session
    #

    "envoy.http.stateful_session.cookie":                "//source/extensions/http/stateful_session/cookie:config",
    "envoy.http.stateful_session.header":                "//source/extensions/http/stateful_session/header:config",

    #
    # Custom response policies
    #

    "envoy.http.custom_response.redirect_policy":             "//source/extensions/http/custom_response/redirect_policy:redirect_policy_lib",
    "envoy.http.custom_response.local_response_policy":       "//source/extensions/http/custom_response/local_response_policy:local_response_policy_lib",

    #
    # Injected credentials
    #

    "envoy.http.injected_credentials.generic":              "//source/extensions/http/injected_credentials/generic:config",
    "envoy.http.injected_credentials.oauth2":               "//source/extensions/http/injected_credentials/oauth2:config",

    #
    # QUIC extensions
    #

    "envoy.quic.deterministic_connection_id_generator": "//source/extensions/quic/connection_id_generator:envoy_deterministic_connection_id_generator_config",
    "envoy.quic.crypto_stream.server.quiche":           "//source/extensions/quic/crypto_stream:envoy_quic_default_crypto_server_stream",
    "envoy.quic.proof_source.filter_chain":             "//source/extensions/quic/proof_source:envoy_quic_default_proof_source",
    "envoy.quic.server_preferred_address.fixed":        "//source/extensions/quic/server_preferred_address:fixed_server_preferred_address_config_factory_config",
    "envoy.quic.server_preferred_address.datasource":   "//source/extensions/quic/server_preferred_address:datasource_server_preferred_address_config_factory_config",
    "envoy.quic.connection_debug_visitor.basic":        "//source/extensions/quic/connection_debug_visitor:envoy_quic_connection_debug_visitor_basic",

    #
    # UDP packet writers
    #
    "envoy.udp_packet_writer.default":                  "//source/extensions/udp_packet_writer/default:config",
    "envoy.udp_packet_writer.gso":                      "//source/extensions/udp_packet_writer/gso:config",

    #
    # Formatter
    #

    "envoy.formatter.cel":                              "//source/extensions/formatter/cel:config",
    "envoy.formatter.metadata":                         "//source/extensions/formatter/metadata:config",
    "envoy.formatter.req_without_query":                "//source/extensions/formatter/req_without_query:config",

    #
    # Key value store
    #

    "envoy.key_value.file_based":     "//source/extensions/key_value/file_based:config_lib",

    #
    # RBAC matchers
    #

    "envoy.rbac.matchers.upstream_ip_port":     "//source/extensions/filters/common/rbac/matchers:upstream_ip_port_lib",

    #
    # DNS Resolver
    #

    # c-ares DNS resolver extension is recommended to be enabled to maintain the legacy DNS resolving behavior.
    "envoy.network.dns_resolver.cares":                "//source/extensions/network/dns_resolver/cares:config",
    # apple DNS resolver extension is only needed in MacOS build plus one want to use apple library for DNS resolving.
    "envoy.network.dns_resolver.apple":                "//source/extensions/network/dns_resolver/apple:config",
    # getaddrinfo DNS resolver extension can be used when the system resolver is desired (e.g., Android)
    "envoy.network.dns_resolver.getaddrinfo":          "//source/extensions/network/dns_resolver/getaddrinfo:config",

    #
    # Custom matchers
    #

    "envoy.matching.custom_matchers.trie_matcher":     "//source/extensions/common/matcher:trie_matcher_lib",

    #
    # Header Validators
    #

    "envoy.http.header_validators.envoy_default":        "//source/extensions/http/header_validators/envoy_default:config",

    #
    # Path Pattern Match and Path Pattern Rewrite
    #
    "envoy.path.match.uri_template.uri_template_matcher": "//source/extensions/path/match/uri_template:config",
    "envoy.path.rewrite.uri_template.uri_template_rewriter": "//source/extensions/path/rewrite/uri_template:config",
    #
    # Early Data option
    #

    "envoy.route.early_data_policy.default":           "//source/extensions/early_data:default_early_data_policy_lib",

    #
    # Load balancing policies for upstream
    #
    "envoy.load_balancing_policies.least_request":     "//source/extensions/load_balancing_policies/least_request:config",
    "envoy.load_balancing_policies.random":            "//source/extensions/load_balancing_policies/random:config",
    "envoy.load_balancing_policies.round_robin":       "//source/extensions/load_balancing_policies/round_robin:config",
    "envoy.load_balancing_policies.maglev":            "//source/extensions/load_balancing_policies/maglev:config",
    "envoy.load_balancing_policies.ring_hash":         "//source/extensions/load_balancing_policies/ring_hash:config",
    "envoy.load_balancing_policies.subset":            "//source/extensions/load_balancing_policies/subset:config",
    "envoy.load_balancing_policies.cluster_provided":  "//source/extensions/load_balancing_policies/cluster_provided:config",

    #
    # HTTP Early Header Mutation
    #
    "envoy.http.early_header_mutation.header_mutation": "//source/extensions/http/early_header_mutation/header_mutation:config",

    #
    # Config Subscription
    #
    "envoy.config_subscription.rest": "//source/extensions/config_subscription/rest:http_subscription_lib",
    "envoy.config_subscription.filesystem": "//source/extensions/config_subscription/filesystem:filesystem_subscription_lib",
    "envoy.config_subscription.filesystem_collection": "//source/extensions/config_subscription/filesystem:filesystem_subscription_lib",
    "envoy.config_subscription.grpc": "//source/extensions/config_subscription/grpc:grpc_subscription_lib",
    "envoy.config_subscription.delta_grpc": "//source/extensions/config_subscription/grpc:grpc_subscription_lib",
    "envoy.config_subscription.ads": "//source/extensions/config_subscription/grpc:grpc_subscription_lib",
    "envoy.config_subscription.aggregated_grpc_collection": "//source/extensions/config_subscription/grpc:grpc_collection_subscription_lib",
    "envoy.config_subscription.aggregated_delta_grpc_collection": "//source/extensions/config_subscription/grpc:grpc_collection_subscription_lib",
    "envoy.config_subscription.ads_collection": "//source/extensions/config_subscription/grpc:grpc_collection_subscription_lib",
    "envoy.config_mux.delta_grpc_mux_factory": "//source/extensions/config_subscription/grpc/xds_mux:grpc_mux_lib",
    "envoy.config_mux.sotw_grpc_mux_factory": "//source/extensions/config_subscription/grpc/xds_mux:grpc_mux_lib",

    #
    # Geolocation Provider
    #
    "envoy.geoip_providers.maxmind":                         "//source/extensions/geoip_providers/maxmind:config",

    #
    # cluster specifier plugin
    #

    "envoy.router.cluster_specifier_plugin.lua": "//source/extensions/router/cluster_specifiers/lua:config",

    #
    # Extensions for generic proxy
    #
    "envoy.filters.generic.router":                             "//source/extensions/filters/network/generic_proxy/router:config",
    "envoy.generic_proxy.codecs.dubbo":                         "//source/extensions/filters/network/generic_proxy/codecs/dubbo:config",
    "envoy.generic_proxy.codecs.http1":                         "//source/extensions/filters/network/generic_proxy/codecs/http1:config",
}

# These can be changed to ["//visibility:public"], for  downstream builds which
# need to directly reference Envoy extensions.
EXTENSION_CONFIG_VISIBILITY = ["//:extension_config", "//:contrib_library", "//:mobile_library"]
EXTENSION_PACKAGE_VISIBILITY = ["//:extension_library", "//:contrib_library", "//:mobile_library"]
CONTRIB_EXTENSION_PACKAGE_VISIBILITY = ["//:contrib_library"]
MOBILE_PACKAGE_VISIBILITY = ["//:mobile_library"]

# Set this variable to true to disable alwayslink for envoy_cc_library.
# TODO(alyssawilk) audit uses of this in source/ and migrate all libraries to extensions.
LEGACY_ALWAYSLINK = 1<|MERGE_RESOLUTION|>--- conflicted
+++ resolved
@@ -247,12 +247,8 @@
 
     "envoy.resource_monitors.fixed_heap":               "//source/extensions/resource_monitors/fixed_heap:config",
     "envoy.resource_monitors.injected_resource":        "//source/extensions/resource_monitors/injected_resource:config",
-<<<<<<< HEAD
-    "envoy.resource_monitors.downstream_connections":   "//source/extensions/resource_monitors/downstream_connections:config",
+    "envoy.resource_monitors.global_downstream_max_connections":   "//source/extensions/resource_monitors/downstream_connections:config",
     "envoy.resource_monitors.cpu_utilization":          "//source/extensions/resource_monitors/cpu_utilization:config",
-=======
-    "envoy.resource_monitors.global_downstream_max_connections":   "//source/extensions/resource_monitors/downstream_connections:config",
->>>>>>> dccb77a0
 
     #
     # Stat sinks

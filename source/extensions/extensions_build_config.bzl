# See bazel/README.md for details on how this system works.
EXTENSIONS = {
    #
    # Access loggers
    #

    "envoy.access_loggers.file":                        "//source/extensions/access_loggers/file:config",
    "envoy.access_loggers.extension_filters.cel":       "//source/extensions/access_loggers/filters/cel:config",
    "envoy.access_loggers.extension_filters.process_ratelimit":       "//source/extensions/access_loggers/filters/process_ratelimit:config",
    "envoy.access_loggers.fluentd"  :                   "//source/extensions/access_loggers/fluentd:config",
    "envoy.access_loggers.http_grpc":                   "//source/extensions/access_loggers/grpc:http_config",
    "envoy.access_loggers.tcp_grpc":                    "//source/extensions/access_loggers/grpc:tcp_config",
    "envoy.access_loggers.open_telemetry":              "//source/extensions/access_loggers/open_telemetry:config",
    "envoy.access_loggers.stats":                       "//source/extensions/access_loggers/stats:config",
    "envoy.access_loggers.stdout":                      "//source/extensions/access_loggers/stream:config",
    "envoy.access_loggers.stderr":                      "//source/extensions/access_loggers/stream:config",
    "envoy.access_loggers.wasm":                        "//source/extensions/access_loggers/wasm:config",

    #
    # Clusters
    #

    "envoy.clusters.aggregate":                         "//source/extensions/clusters/aggregate:cluster",
    "envoy.clusters.dns":                               "//source/extensions/clusters/dns:dns_cluster_lib",
    "envoy.clusters.dynamic_forward_proxy":             "//source/extensions/clusters/dynamic_forward_proxy:cluster",
    "envoy.clusters.eds":                               "//source/extensions/clusters/eds:eds_lib",
    "envoy.clusters.redis":                             "//source/extensions/clusters/redis:redis_cluster",
    "envoy.clusters.static":                            "//source/extensions/clusters/static:static_cluster_lib",
    "envoy.clusters.strict_dns":                        "//source/extensions/clusters/strict_dns:strict_dns_cluster_lib",
    "envoy.clusters.original_dst":                      "//source/extensions/clusters/original_dst:original_dst_cluster_lib",
    "envoy.clusters.logical_dns":                       "//source/extensions/clusters/logical_dns:logical_dns_cluster_lib",
    "envoy.clusters.reverse_connection":                "//source/extensions/clusters/reverse_connection:reverse_connection_lib",

    #
    # Compression
    #

    "envoy.compression.gzip.compressor":                "//source/extensions/compression/gzip/compressor:config",
    "envoy.compression.gzip.decompressor":              "//source/extensions/compression/gzip/decompressor:config",
    "envoy.compression.brotli.compressor":              "//source/extensions/compression/brotli/compressor:config",
    "envoy.compression.brotli.decompressor":            "//source/extensions/compression/brotli/decompressor:config",
    "envoy.compression.zstd.compressor":                "//source/extensions/compression/zstd/compressor:config",
    "envoy.compression.zstd.decompressor":              "//source/extensions/compression/zstd/decompressor:config",

    #
    # Config validators
    #

    "envoy.config.validators.minimum_clusters_validator":     "//source/extensions/config/validators/minimum_clusters:config",

    #
    # gRPC Credentials Plugins
    #

    "envoy.grpc_credentials.file_based_metadata":       "//source/extensions/grpc_credentials/file_based_metadata:config",

    #
    # WASM
    #

    "envoy.bootstrap.wasm":                             "//source/extensions/bootstrap/wasm:config",

    #
    # Reverse Connection
    #

    "envoy.bootstrap.reverse_tunnel.downstream_socket_interface": "//source/extensions/bootstrap/reverse_tunnel/downstream_socket_interface:reverse_tunnel_initiator_lib",
    "envoy.bootstrap.reverse_tunnel.upstream_socket_interface": "//source/extensions/bootstrap/reverse_tunnel/upstream_socket_interface:reverse_tunnel_acceptor_lib",

    #
    # Health checkers
    #

    "envoy.health_checkers.redis":                      "//source/extensions/health_checkers/redis:config",
    "envoy.health_checkers.thrift":                     "//source/extensions/health_checkers/thrift:config",
    "envoy.health_checkers.tcp":                        "//source/extensions/health_checkers/tcp:health_checker_lib",
    "envoy.health_checkers.http":                       "//source/extensions/health_checkers/http:health_checker_lib",
    "envoy.health_checkers.grpc":                       "//source/extensions/health_checkers/grpc:health_checker_lib",

    #
    # Health check event sinks
    #

    "envoy.health_check.event_sinks.file":              "//source/extensions/health_check/event_sinks/file:file_sink_lib",

    #
    # Input Matchers
    #

    "envoy.matching.matchers.consistent_hashing":       "//source/extensions/matching/input_matchers/consistent_hashing:config",
    "envoy.matching.matchers.ip":                       "//source/extensions/matching/input_matchers/ip:config",
    "envoy.matching.matchers.runtime_fraction":         "//source/extensions/matching/input_matchers/runtime_fraction:config",
    "envoy.matching.matchers.cel_matcher":              "//source/extensions/matching/input_matchers/cel_matcher:config",
    "envoy.matching.matchers.metadata_matcher":         "//source/extensions/matching/input_matchers/metadata:config",

    #
    # Network Matchers
    #

    "envoy.matching.inputs.application_protocol":       "//source/extensions/matching/network/application_protocol:config",
    # Ideally these would be split up. We'll do so if anyone cares.
    "envoy.matching.inputs.destination_ip":             "//source/extensions/matching/network/common:inputs_lib",
    "envoy.matching.inputs.destination_port":           "//source/extensions/matching/network/common:inputs_lib",
    "envoy.matching.inputs.source_ip":                  "//source/extensions/matching/network/common:inputs_lib",
    "envoy.matching.inputs.source_port":                "//source/extensions/matching/network/common:inputs_lib",
    "envoy.matching.inputs.direct_source_ip":           "//source/extensions/matching/network/common:inputs_lib",
    "envoy.matching.inputs.source_type":                "//source/extensions/matching/network/common:inputs_lib",
    "envoy.matching.inputs.server_name":                "//source/extensions/matching/network/common:inputs_lib",
    "envoy.matching.inputs.network_namespace":          "//source/extensions/matching/network/common:inputs_lib",
    "envoy.matching.inputs.transport_protocol":         "//source/extensions/matching/network/common:inputs_lib",
    "envoy.matching.inputs.filter_state":               "//source/extensions/matching/network/common:inputs_lib",

    #
    # Generic Inputs
    #

    "envoy.matching.common_inputs.environment_variable":       "//source/extensions/matching/common_inputs/environment_variable:config",

    #
    # CEL Matching Input
    #
    "envoy.matching.inputs.cel_data_input":             "//source/extensions/matching/http/cel_input:cel_input_lib",

    #
    # Dynamic Metadata Matching Input
    #
    "envoy.matching.inputs.dynamic_metadata":           "//source/extensions/matching/http/metadata_input:metadata_input_lib",

    #
    # Transport Socket Matching Inputs
    #
    "envoy.matching.inputs.endpoint_metadata":     "//source/extensions/matching/common_inputs/transport_socket:config",
    "envoy.matching.inputs.locality_metadata":     "//source/extensions/matching/common_inputs/transport_socket:config",
    "envoy.matching.inputs.transport_socket_filter_state": "//source/extensions/matching/common_inputs/transport_socket:config",

    #
    # Matching actions
    #

    "envoy.matching.actions.format_string":             "//source/extensions/matching/actions/format_string:config",
    "envoy.matching.action.transport_socket.name":      "//source/extensions/matching/common_inputs/transport_socket:config",

    #
    # StringMatchers
    #
    "envoy.string_matcher.lua":                         "//source/extensions/string_matcher/lua:config",

    #
    # HTTP filters
    #

    "envoy.filters.http.adaptive_concurrency":          "//source/extensions/filters/http/adaptive_concurrency:config",
    "envoy.filters.http.admission_control":             "//source/extensions/filters/http/admission_control:config",
    "envoy.filters.http.alternate_protocols_cache":     "//source/extensions/filters/http/alternate_protocols_cache:config",
    "envoy.filters.http.api_key_auth":                  "//source/extensions/filters/http/api_key_auth:config",
    "envoy.filters.http.aws_lambda":                    "//source/extensions/filters/http/aws_lambda:config",
    "envoy.filters.http.aws_request_signing":           "//source/extensions/filters/http/aws_request_signing:config",
    "envoy.filters.http.bandwidth_limit":               "//source/extensions/filters/http/bandwidth_limit:config",
    "envoy.filters.http.basic_auth":                    "//source/extensions/filters/http/basic_auth:config",
    "envoy.filters.http.buffer":                        "//source/extensions/filters/http/buffer:config",
    "envoy.filters.http.cache":                         "//source/extensions/filters/http/cache:config",
    "envoy.filters.http.cache_v2":                      "//source/extensions/filters/http/cache_v2:config",
    "envoy.filters.http.cdn_loop":                      "//source/extensions/filters/http/cdn_loop:config",
    "envoy.filters.http.compressor":                    "//source/extensions/filters/http/compressor:config",
    "envoy.filters.http.cors":                          "//source/extensions/filters/http/cors:config",
    "envoy.filters.http.composite":                     "//source/extensions/filters/http/composite:config",
    "envoy.filters.http.connect_grpc_bridge":           "//source/extensions/filters/http/connect_grpc_bridge:config",
    "envoy.filters.http.credential_injector":           "//source/extensions/filters/http/credential_injector:config",
    "envoy.filters.http.csrf":                          "//source/extensions/filters/http/csrf:config",
    "envoy.filters.http.custom_response":               "//source/extensions/filters/http/custom_response:factory",
    "envoy.filters.http.decompressor":                  "//source/extensions/filters/http/decompressor:config",
    "envoy.filters.http.dynamic_forward_proxy":         "//source/extensions/filters/http/dynamic_forward_proxy:config",
    "envoy.filters.http.ext_authz":                     "//source/extensions/filters/http/ext_authz:config",
    "envoy.filters.http.ext_proc":                      "//source/extensions/filters/http/ext_proc:config",
    "envoy.filters.http.fault":                         "//source/extensions/filters/http/fault:config",
    "envoy.filters.http.file_system_buffer":            "//source/extensions/filters/http/file_system_buffer:config",
    "envoy.filters.http.gcp_authn":                     "//source/extensions/filters/http/gcp_authn:config",
    "envoy.filters.http.geoip":                         "//source/extensions/filters/http/geoip:config",
    "envoy.filters.http.grpc_field_extraction":         "//source/extensions/filters/http/grpc_field_extraction:config",
    "envoy.filters.http.grpc_http1_bridge":             "//source/extensions/filters/http/grpc_http1_bridge:config",
    "envoy.filters.http.grpc_http1_reverse_bridge":     "//source/extensions/filters/http/grpc_http1_reverse_bridge:config",
    "envoy.filters.http.grpc_json_reverse_transcoder":  "//source/extensions/filters/http/grpc_json_reverse_transcoder:config",
    "envoy.filters.http.grpc_json_transcoder":          "//source/extensions/filters/http/grpc_json_transcoder:config",
    "envoy.filters.http.grpc_stats":                    "//source/extensions/filters/http/grpc_stats:config",
    "envoy.filters.http.grpc_web":                      "//source/extensions/filters/http/grpc_web:config",
    "envoy.filters.http.header_to_metadata":            "//source/extensions/filters/http/header_to_metadata:config",
    "envoy.filters.http.health_check":                  "//source/extensions/filters/http/health_check:config",
    "envoy.filters.http.ip_tagging":                    "//source/extensions/filters/http/ip_tagging:config",
    "envoy.filters.http.json_to_metadata":              "//source/extensions/filters/http/json_to_metadata:config",
    "envoy.filters.http.jwt_authn":                     "//source/extensions/filters/http/jwt_authn:config",
    "envoy.filters.http.mcp":                           "//source/extensions/filters/http/mcp:config",
    "envoy.filters.http.mcp_router":                    "//source/extensions/filters/http/mcp_router:config",
    "envoy.filters.http.rate_limit_quota":              "//source/extensions/filters/http/rate_limit_quota:config",
    # Disabled by default. kill_request is not built into most prebuilt images.
    # For instructions for building with disabled-by-default filters enabled, see
    # https://github.com/envoyproxy/envoy/blob/main/bazel/README.md#enabling-and-disabling-extensions
    "envoy.filters.http.kill_request":                  "//source/extensions/filters/http/kill_request:kill_request_config",
    "envoy.filters.http.local_ratelimit":               "//source/extensions/filters/http/local_ratelimit:config",
    "envoy.filters.http.lua":                           "//source/extensions/filters/http/lua:config",
    "envoy.filters.http.oauth2":                        "//source/extensions/filters/http/oauth2:config",
    "envoy.filters.http.on_demand":                     "//source/extensions/filters/http/on_demand:config",
    "envoy.filters.http.original_src":                  "//source/extensions/filters/http/original_src:config",
    "envoy.filters.http.proto_message_extraction":      "//source/extensions/filters/http/proto_message_extraction:config",
    "envoy.filters.http.ratelimit":                     "//source/extensions/filters/http/ratelimit:config",
    "envoy.filters.http.rbac":                          "//source/extensions/filters/http/rbac:config",
    "envoy.filters.http.router":                        "//source/extensions/filters/http/router:config",
    "envoy.filters.http.set_filter_state":              "//source/extensions/filters/http/set_filter_state:config",
    "envoy.filters.http.set_metadata":                  "//source/extensions/filters/http/set_metadata:config",
    "envoy.filters.http.tap":                           "//source/extensions/filters/http/tap:config",
    "envoy.filters.http.thrift_to_metadata":            "//source/extensions/filters/http/thrift_to_metadata:config",
    "envoy.filters.http.wasm":                          "//source/extensions/filters/http/wasm:config",
    "envoy.filters.http.stateful_session":              "//source/extensions/filters/http/stateful_session:config",
    "envoy.filters.http.header_mutation":               "//source/extensions/filters/http/header_mutation:config",
    "envoy.filters.http.transform":                     "//source/extensions/filters/http/transform:config",

    #
    # Listener filters
    #

    "envoy.filters.listener.http_inspector":            "//source/extensions/filters/listener/http_inspector:config",
    "envoy.filters.listener.local_ratelimit":           "//source/extensions/filters/listener/local_ratelimit:config",
    # NOTE: The original_dst filter is implicitly loaded if original_dst functionality is
    #       configured on the listener. Do not remove it in that case or configs will fail to load.
    "envoy.filters.listener.original_dst":              "//source/extensions/filters/listener/original_dst:config",
    "envoy.filters.listener.original_src":              "//source/extensions/filters/listener/original_src:config",
    # NOTE: The proxy_protocol filter is implicitly loaded if proxy_protocol functionality is
    #       configured on the listener. Do not remove it in that case or configs will fail to load.
    "envoy.filters.listener.proxy_protocol":            "//source/extensions/filters/listener/proxy_protocol:config",
    "envoy.filters.listener.tls_inspector":             "//source/extensions/filters/listener/tls_inspector:config",

    #
    # Network filters
    #

    "envoy.filters.network.connection_limit":                     "//source/extensions/filters/network/connection_limit:config",
    "envoy.filters.network.direct_response":                      "//source/extensions/filters/network/direct_response:config",
    "envoy.filters.network.dubbo_proxy":                          "//source/extensions/filters/network/dubbo_proxy:config",
    "envoy.filters.network.echo":                                 "//source/extensions/filters/network/echo:config",
    "envoy.filters.network.ext_authz":                            "//source/extensions/filters/network/ext_authz:config",
    "envoy.filters.network.ext_proc":                             "//source/extensions/filters/network/ext_proc:config",
    "envoy.filters.network.reverse_tunnel":                       "//source/extensions/filters/network/reverse_tunnel:config",
    "envoy.filters.network.http_connection_manager":              "//source/extensions/filters/network/http_connection_manager:config",
    "envoy.filters.network.local_ratelimit":                      "//source/extensions/filters/network/local_ratelimit:config",
    "envoy.filters.network.mongo_proxy":                          "//source/extensions/filters/network/mongo_proxy:config",
    "envoy.filters.network.ratelimit":                            "//source/extensions/filters/network/ratelimit:config",
    "envoy.filters.network.rbac":                                 "//source/extensions/filters/network/rbac:config",
    "envoy.filters.network.redis_proxy":                          "//source/extensions/filters/network/redis_proxy:config",
    "envoy.filters.network.tcp_proxy":                            "//source/extensions/filters/network/tcp_proxy:config",
    "envoy.filters.network.thrift_proxy":                         "//source/extensions/filters/network/thrift_proxy:config",
    "envoy.filters.network.set_filter_state":                     "//source/extensions/filters/network/set_filter_state:config",
    "envoy.filters.network.sni_cluster":                          "//source/extensions/filters/network/sni_cluster:config",
    "envoy.filters.network.sni_dynamic_forward_proxy":            "//source/extensions/filters/network/sni_dynamic_forward_proxy:config",
    "envoy.filters.network.wasm":                                 "//source/extensions/filters/network/wasm:config",
    "envoy.filters.network.zookeeper_proxy":                      "//source/extensions/filters/network/zookeeper_proxy:config",
    "envoy.filters.network.generic_proxy":                        "//source/extensions/filters/network/generic_proxy:config",

    #
    # UDP filters
    #

    "envoy.filters.udp.dns_filter":                     "//source/extensions/filters/udp/dns_filter:config",
    "envoy.filters.udp_listener.udp_proxy":             "//source/extensions/filters/udp/udp_proxy:config",

    #
    # UDP Session filters
    #

    "envoy.filters.udp.session.http_capsule":           "//source/extensions/filters/udp/udp_proxy/session_filters/http_capsule:config",
    "envoy.filters.udp.session.dynamic_forward_proxy":  "//source/extensions/filters/udp/udp_proxy/session_filters/dynamic_forward_proxy:config",

    #
    # Resource monitors
    #

    "envoy.resource_monitors.fixed_heap":               "//source/extensions/resource_monitors/fixed_heap:config",
    "envoy.resource_monitors.injected_resource":        "//source/extensions/resource_monitors/injected_resource:config",
    "envoy.resource_monitors.global_downstream_max_connections":   "//source/extensions/resource_monitors/downstream_connections:config",
    "envoy.resource_monitors.cpu_utilization":          "//source/extensions/resource_monitors/cpu_utilization:config",
    "envoy.resource_monitors.cgroup_memory":          "//source/extensions/resource_monitors/cgroup_memory:config",

    #
    # Stat sinks
    #

    "envoy.stat_sinks.dog_statsd":                      "//source/extensions/stat_sinks/dog_statsd:config",
    "envoy.stat_sinks.graphite_statsd":                 "//source/extensions/stat_sinks/graphite_statsd:config",
    "envoy.stat_sinks.hystrix":                         "//source/extensions/stat_sinks/hystrix:config",
    "envoy.stat_sinks.metrics_service":                 "//source/extensions/stat_sinks/metrics_service:config",
    "envoy.stat_sinks.open_telemetry":                  "//source/extensions/stat_sinks/open_telemetry:config",
    "envoy.stat_sinks.statsd":                          "//source/extensions/stat_sinks/statsd:config",
    "envoy.stat_sinks.wasm":                            "//source/extensions/stat_sinks/wasm:config",

    #
    # Thrift filters
    #

    "envoy.filters.thrift.router":                      "//source/extensions/filters/network/thrift_proxy/router:config",
    "envoy.filters.thrift.header_to_metadata":          "//source/extensions/filters/network/thrift_proxy/filters/header_to_metadata:config",
    "envoy.filters.thrift.payload_to_metadata":         "//source/extensions/filters/network/thrift_proxy/filters/payload_to_metadata:config",
    "envoy.filters.thrift.rate_limit":                  "//source/extensions/filters/network/thrift_proxy/filters/ratelimit:config",

    #
    # Tracers
    #

    "envoy.tracers.datadog":                            "//source/extensions/tracers/datadog:config",
    "envoy.tracers.zipkin":                             "//source/extensions/tracers/zipkin:config",
    "envoy.tracers.xray":                               "//source/extensions/tracers/xray:config",
    "envoy.tracers.skywalking":                         "//source/extensions/tracers/skywalking:config",
    "envoy.tracers.opentelemetry":                      "//source/extensions/tracers/opentelemetry:config",
    "envoy.tracers.fluentd":                            "//source/extensions/tracers/fluentd:config",

    #
    # OpenTelemetry Resource Detectors
    #

    "envoy.tracers.opentelemetry.resource_detectors.environment":         "//source/extensions/tracers/opentelemetry/resource_detectors/environment:config",
    "envoy.tracers.opentelemetry.resource_detectors.dynatrace":           "//source/extensions/tracers/opentelemetry/resource_detectors/dynatrace:config",
    "envoy.tracers.opentelemetry.resource_detectors.static_config":       "//source/extensions/tracers/opentelemetry/resource_detectors/static:config",

    #
    # OpenTelemetry tracer samplers
    #

    "envoy.tracers.opentelemetry.samplers.cel":                           "//source/extensions/tracers/opentelemetry/samplers/cel:config",
    "envoy.tracers.opentelemetry.samplers.always_on":                     "//source/extensions/tracers/opentelemetry/samplers/always_on:config",
    "envoy.tracers.opentelemetry.samplers.dynatrace":                     "//source/extensions/tracers/opentelemetry/samplers/dynatrace:config",
    "envoy.tracers.opentelemetry.samplers.parent_based":                  "//source/extensions/tracers/opentelemetry/samplers/parent_based:config",
    "envoy.tracers.opentelemetry.samplers.trace_id_ratio_based":          "//source/extensions/tracers/opentelemetry/samplers/trace_id_ratio_based:config",

    #
    # Transport sockets
    #

    "envoy.transport_sockets.alts":                     "//source/extensions/transport_sockets/alts:config",
    "envoy.transport_sockets.http_11_proxy":            "//source/extensions/transport_sockets/http_11_proxy:upstream_config",
    "envoy.transport_sockets.upstream_proxy_protocol":  "//source/extensions/transport_sockets/proxy_protocol:upstream_config",
    "envoy.transport_sockets.raw_buffer":               "//source/extensions/transport_sockets/raw_buffer:config",
    "envoy.transport_sockets.tap":                      "//source/extensions/transport_sockets/tap:config",
    "envoy.transport_sockets.starttls":                 "//source/extensions/transport_sockets/starttls:config",
    "envoy.transport_sockets.tcp_stats":                "//source/extensions/transport_sockets/tcp_stats:config",
    "envoy.transport_sockets.tls":                      "//source/extensions/transport_sockets/tls:config",
    "envoy.transport_sockets.internal_upstream":        "//source/extensions/transport_sockets/internal_upstream:config",

    #
    # Retry host predicates
    #

    "envoy.retry_host_predicates.previous_hosts":       "//source/extensions/retry/host/previous_hosts:config",
    "envoy.retry_host_predicates.omit_canary_hosts":    "//source/extensions/retry/host/omit_canary_hosts:config",
    "envoy.retry_host_predicates.omit_host_metadata":   "//source/extensions/retry/host/omit_host_metadata:config",

    #
    # Retry priorities
    #

    "envoy.retry_priorities.previous_priorities":       "//source/extensions/retry/priority/previous_priorities:config",

    #
    # CacheFilter plugins
    #
    "envoy.extensions.http.cache.file_system_http_cache":    "//source/extensions/http/cache/file_system_http_cache:config",
    "envoy.extensions.http.cache.simple":                    "//source/extensions/http/cache/simple_http_cache:config",
    "envoy.extensions.http.cache_v2.file_system_http_cache": "//source/extensions/http/cache_v2/file_system_http_cache:config",
    "envoy.extensions.http.cache_v2.simple":                 "//source/extensions/http/cache_v2/simple_http_cache:config",

    #
    # Internal redirect predicates
    #

    "envoy.internal_redirect_predicates.allow_listed_routes": "//source/extensions/internal_redirect/allow_listed_routes:config",
    "envoy.internal_redirect_predicates.previous_routes":     "//source/extensions/internal_redirect/previous_routes:config",
    "envoy.internal_redirect_predicates.safe_cross_scheme":   "//source/extensions/internal_redirect/safe_cross_scheme:config",

    #
    # Http Upstreams (excepting envoy.upstreams.http.generic which is hard-coded into the build so not registered here)
    #

    "envoy.upstreams.http.http":                        "//source/extensions/upstreams/http/http:config",
    "envoy.upstreams.http.tcp":                         "//source/extensions/upstreams/http/tcp:config",
    "envoy.upstreams.http.udp":                         "//source/extensions/upstreams/http/udp:config",

    #
    # Watchdog actions
    #

    "envoy.watchdog.profile_action":                    "//source/extensions/watchdog/profile_action:config",

    #
    # WebAssembly runtimes
    #

    "envoy.wasm.runtime.null":                          "//source/extensions/wasm_runtime/null:config",
    "envoy.wasm.runtime.v8":                            "//source/extensions/wasm_runtime/v8:config",
    "envoy.wasm.runtime.wamr":                          "//source/extensions/wasm_runtime/wamr:config",
    "envoy.wasm.runtime.wasmtime":                      "//source/extensions/wasm_runtime/wasmtime:config",

    #
    # Rate limit descriptors
    #

    "envoy.rate_limit_descriptors.expr":                "//source/extensions/rate_limit_descriptors/expr:config",

    #
    # IO socket
    #

    "envoy.io_socket.user_space":                       "//source/extensions/io_socket/user_space:config",
    "envoy.bootstrap.internal_listener":                "//source/extensions/bootstrap/internal_listener:config",

    #
    # TLS peer certification validators
    #

    "envoy.tls.cert_validator.spiffe":                  "//source/extensions/transport_sockets/tls/cert_validator/spiffe:config",

    #
    # HTTP header formatters
    #

    "envoy.http.stateful_header_formatters.preserve_case":       "//source/extensions/http/header_formatters/preserve_case:config",

    #
    # Original IP detection
    #

    "envoy.http.original_ip_detection.custom_header":        "//source/extensions/http/original_ip_detection/custom_header:config",
    "envoy.http.original_ip_detection.xff":                  "//source/extensions/http/original_ip_detection/xff:config",

    #
    # Stateful session
    #

    "envoy.http.stateful_session.cookie":                "//source/extensions/http/stateful_session/cookie:config",
    "envoy.http.stateful_session.envelope":              "//source/extensions/http/stateful_session/envelope:config",
    "envoy.http.stateful_session.header":                "//source/extensions/http/stateful_session/header:config",

    #
    # Custom response policies
    #

    "envoy.http.custom_response.redirect_policy":             "//source/extensions/http/custom_response/redirect_policy:redirect_policy_lib",
    "envoy.http.custom_response.local_response_policy":       "//source/extensions/http/custom_response/local_response_policy:local_response_policy_lib",

    #
    # External Processing Request Modifiers
    #
    "envoy.http.ext_proc.processing_request_modifiers.mapped_attribute_builder":         "//source/extensions/http/ext_proc/processing_request_modifiers/mapped_attribute_builder:mapped_attribute_builder_lib",

    #
    # External Processing Response Processors
    #
    "envoy.http.ext_proc.response_processors.save_processing_response":         "//source/extensions/http/ext_proc/response_processors/save_processing_response:save_processing_response_lib",

    #
    # Injected credentials
    #

    "envoy.http.injected_credentials.generic":              "//source/extensions/http/injected_credentials/generic:config",
    "envoy.http.injected_credentials.oauth2":               "//source/extensions/http/injected_credentials/oauth2:config",

    #
    # QUIC extensions
    #

    "envoy.quic.deterministic_connection_id_generator": "//source/extensions/quic/connection_id_generator/deterministic:envoy_deterministic_connection_id_generator_config",
    "envoy.quic.connection_id_generator.quic_lb":       "//source/extensions/quic/connection_id_generator/quic_lb:quic_lb_config",
    "envoy.quic.crypto_stream.server.quiche":           "//source/extensions/quic/crypto_stream:envoy_quic_default_crypto_server_stream",
    "envoy.quic.proof_source.filter_chain":             "//source/extensions/quic/proof_source:envoy_quic_default_proof_source",
    "envoy.quic.server_preferred_address.fixed":        "//source/extensions/quic/server_preferred_address:fixed_server_preferred_address_config_factory_config",
    "envoy.quic.server_preferred_address.datasource":   "//source/extensions/quic/server_preferred_address:datasource_server_preferred_address_config_factory_config",
    "envoy.quic.connection_debug_visitor.basic":        "//source/extensions/quic/connection_debug_visitor/basic:envoy_quic_connection_debug_visitor_basic",
    "envoy.quic.connection_debug_visitor.quic_stats":   "//source/extensions/quic/connection_debug_visitor/quic_stats:config",

    #
    # UDP packet writers
    #
    "envoy.udp_packet_writer.default":                  "//source/extensions/udp_packet_writer/default:config",
    "envoy.udp_packet_writer.gso":                      "//source/extensions/udp_packet_writer/gso:config",

    #
    # Formatter
    #

    "envoy.formatter.cel":                              "//source/extensions/formatter/cel:config",
    "envoy.formatter.metadata":                         "//source/extensions/formatter/metadata:config",
    "envoy.formatter.req_without_query":                "//source/extensions/formatter/req_without_query:config",
    "envoy.built_in_formatters.xfcc_value":             "//source/extensions/formatter/xfcc_value:config",

    #
    # Key value store
    #

    "envoy.key_value.file_based":     "//source/extensions/key_value/file_based:config_lib",

    #
    # RBAC matchers
    #

    "envoy.rbac.matchers.upstream_ip_port":     "//source/extensions/filters/common/rbac/matchers:upstream_ip_port_lib",

    #
    # RBAC principals
    #

    "envoy.rbac.principals.mtls_authenticated":        "//source/extensions/filters/common/rbac/principals/mtls_authenticated:config",

    #
    # DNS Resolver
    #

    # c-ares DNS resolver extension is recommended to be enabled to maintain the legacy DNS resolving behavior.
    "envoy.network.dns_resolver.cares":                "//source/extensions/network/dns_resolver/cares:config",
    # apple DNS resolver extension is only needed in MacOS build plus one want to use apple library for DNS resolving.
    "envoy.network.dns_resolver.apple":                "//source/extensions/network/dns_resolver/apple:config",
    # getaddrinfo DNS resolver extension can be used when the system resolver is desired (e.g., Android)
    "envoy.network.dns_resolver.getaddrinfo":          "//source/extensions/network/dns_resolver/getaddrinfo:config",

    #
    # Address Resolvers
    #

    "envoy.resolvers.reverse_connection":               "//source/extensions/bootstrap/reverse_tunnel/downstream_socket_interface:reverse_connection_resolver_lib",

    #
    # Custom matchers
    #

    "envoy.matching.custom_matchers.ip_range_matcher":     "//source/extensions/common/matcher:ip_range_matcher_lib",
    "envoy.matching.custom_matchers.domain_matcher":   "//source/extensions/common/matcher:domain_matcher_lib",

    #
    # Header Validators
    #

    "envoy.http.header_validators.envoy_default":        "//source/extensions/http/header_validators/envoy_default:config",

    #
    # Path Pattern Match and Path Pattern Rewrite
    #
    "envoy.path.match.uri_template.uri_template_matcher": "//source/extensions/path/match/uri_template:config",
    "envoy.path.rewrite.uri_template.uri_template_rewriter": "//source/extensions/path/rewrite/uri_template:config",
    #
    # Early Data option
    #

    "envoy.route.early_data_policy.default":           "//source/extensions/early_data:default_early_data_policy_lib",

    #
    # Load balancing policies for upstream
    #
    "envoy.load_balancing_policies.least_request":     "//source/extensions/load_balancing_policies/least_request:config",
    "envoy.load_balancing_policies.random":            "//source/extensions/load_balancing_policies/random:config",
    "envoy.load_balancing_policies.round_robin":       "//source/extensions/load_balancing_policies/round_robin:config",
    "envoy.load_balancing_policies.maglev":            "//source/extensions/load_balancing_policies/maglev:config",
    "envoy.load_balancing_policies.ring_hash":         "//source/extensions/load_balancing_policies/ring_hash:config",
    "envoy.load_balancing_policies.subset":            "//source/extensions/load_balancing_policies/subset:config",
    "envoy.load_balancing_policies.cluster_provided":  "//source/extensions/load_balancing_policies/cluster_provided:config",
    "envoy.load_balancing_policies.client_side_weighted_round_robin": "//source/extensions/load_balancing_policies/client_side_weighted_round_robin:config",
    "envoy.load_balancing_policies.override_host":     "//source/extensions/load_balancing_policies/override_host:config",
    "envoy.load_balancing_policies.wrr_locality":      "//source/extensions/load_balancing_policies/wrr_locality:config",

    #
    # HTTP Early Header Mutation
    #
    "envoy.http.early_header_mutation.header_mutation": "//source/extensions/http/early_header_mutation/header_mutation:config",

    #
    # Config Subscription
    #
    "envoy.config_subscription.rest": "//source/extensions/config_subscription/rest:http_subscription_lib",
    "envoy.config_subscription.filesystem": "//source/extensions/config_subscription/filesystem:filesystem_subscription_lib",
    "envoy.config_subscription.filesystem_collection": "//source/extensions/config_subscription/filesystem:filesystem_subscription_lib",
    "envoy.config_subscription.grpc": "//source/extensions/config_subscription/grpc:grpc_subscription_lib",
    "envoy.config_subscription.delta_grpc": "//source/extensions/config_subscription/grpc:grpc_subscription_lib",
    "envoy.config_subscription.ads": "//source/extensions/config_subscription/grpc:grpc_subscription_lib",
    "envoy.config_subscription.aggregated_grpc_collection": "//source/extensions/config_subscription/grpc:grpc_collection_subscription_lib",
    "envoy.config_subscription.aggregated_delta_grpc_collection": "//source/extensions/config_subscription/grpc:grpc_collection_subscription_lib",
    "envoy.config_subscription.ads_collection": "//source/extensions/config_subscription/grpc:grpc_collection_subscription_lib",
    "envoy.config_mux.delta_grpc_mux_factory": "//source/extensions/config_subscription/grpc/xds_mux:grpc_mux_lib",
    "envoy.config_mux.sotw_grpc_mux_factory": "//source/extensions/config_subscription/grpc/xds_mux:grpc_mux_lib",

    #
    # Geolocation Provider
    #
    "envoy.geoip_providers.maxmind":                         "//source/extensions/geoip_providers/maxmind:config",

    #
    # Cluster specifier plugin
    #
    "envoy.router.cluster_specifier_plugin.lua":     "//source/extensions/router/cluster_specifiers/lua:config",
    "envoy.router.cluster_specifier_plugin.matcher": "//source/extensions/router/cluster_specifiers/matcher:config",

    #
    # Extensions for generic proxy
    #
    "envoy.filters.generic.router":                             "//source/extensions/filters/network/generic_proxy/router:config",
    "envoy.generic_proxy.codecs.dubbo":                         "//source/extensions/filters/network/generic_proxy/codecs/dubbo:config",
    "envoy.generic_proxy.codecs.http1":                         "//source/extensions/filters/network/generic_proxy/codecs/http1:config",

    # Dynamic modules
    "envoy.filters.http.dynamic_modules":                      "//source/extensions/filters/http/dynamic_modules:factory_registration",

<<<<<<< HEAD
    # Certificate selectors
    "envoy.tls.certificate_selectors.on_demand_secret":                  "//source/extensions/certificate_selectors/on_demand:config",

    # Certificate mappers
    "envoy.tls.certificate_mappers.static_name":                  "//source/extensions/certificate_selectors/on_demand:config",
=======
    # Local address selectors
    "envoy.upstream.local_address_selector.filter_state_override": "//source/extensions/local_address_selectors/filter_state_override:config",
>>>>>>> b0693f8c
}

# These can be changed to ["//visibility:public"], for  downstream builds which
# need to directly reference Envoy extensions.
EXTENSION_CONFIG_VISIBILITY = ["//:extension_config", "//:contrib_library", "//:mobile_library"]
EXTENSION_PACKAGE_VISIBILITY = ["//:extension_library", "//:contrib_library", "//:mobile_library"]
CONTRIB_EXTENSION_PACKAGE_VISIBILITY = ["//:contrib_library"]
MOBILE_PACKAGE_VISIBILITY = ["//:mobile_library"]

# Set this variable to true to disable alwayslink for envoy_cc_library.
# TODO(alyssawilk) audit uses of this in source/ and migrate all libraries to extensions.
LEGACY_ALWAYSLINK = 1<|MERGE_RESOLUTION|>--- conflicted
+++ resolved
@@ -601,16 +601,14 @@
     # Dynamic modules
     "envoy.filters.http.dynamic_modules":                      "//source/extensions/filters/http/dynamic_modules:factory_registration",
 
-<<<<<<< HEAD
     # Certificate selectors
     "envoy.tls.certificate_selectors.on_demand_secret":                  "//source/extensions/certificate_selectors/on_demand:config",
 
     # Certificate mappers
     "envoy.tls.certificate_mappers.static_name":                  "//source/extensions/certificate_selectors/on_demand:config",
-=======
+
     # Local address selectors
     "envoy.upstream.local_address_selector.filter_state_override": "//source/extensions/local_address_selectors/filter_state_override:config",
->>>>>>> b0693f8c
 }
 
 # These can be changed to ["//visibility:public"], for  downstream builds which

--- conflicted
+++ resolved
@@ -11,6 +11,7 @@
     #
     # Clusters
     #
+
     "envoy.clusters.dynamic_forward_proxy":             "//source/extensions/clusters/dynamic_forward_proxy:cluster",
     "envoy.clusters.redis":                             "//source/extensions/clusters/redis:redis_cluster",
 
@@ -96,6 +97,7 @@
     # UDP filters
     #
 
+    # WiP
     "envoy.filters.udp_listener.udp_proxy":             "//source/extensions/filters/udp/udp_proxy:config",
 
     #
@@ -140,17 +142,17 @@
     "envoy.transport_sockets.alts":                     "//source/extensions/transport_sockets/alts:config",
     "envoy.transport_sockets.tap":                      "//source/extensions/transport_sockets/tap:config",
 
+    #
     # Retry host predicates
-<<<<<<< HEAD
+    #
+
     "envoy.retry_host_predicates.previous_hosts":       "//source/extensions/retry/host/previous_hosts:config",
     "envoy.retry_host_predicates.omit_canary_hosts":    "//source/extensions/retry/host/omit_canary_hosts:config",
-    
-=======
-    "envoy.retry_host_predicates.previous_hosts":          "//source/extensions/retry/host/previous_hosts:config",
-    "envoy.retry_host_predicates.omit_canary_hosts":            "//source/extensions/retry/host/omit_canary_hosts:config",
-
->>>>>>> 90d1094b
+
+    #
     # Retry priorities
+    #
+
     "envoy.retry_priorities.previous_priorities":       "//source/extensions/retry/priority/previous_priorities:config",
 }
 

# See bazel/README.md for details on how this system works.
EXTENSIONS = {
    #
    # Access loggers
    #

    "envoy.access_loggers.file":                        "//source/extensions/access_loggers/file:config",
    "envoy.access_loggers.extension_filters.cel":       "//source/extensions/access_loggers/filters/cel:config",
    "envoy.access_loggers.http_grpc":                   "//source/extensions/access_loggers/grpc:http_config",
    "envoy.access_loggers.tcp_grpc":                    "//source/extensions/access_loggers/grpc:tcp_config",
    "envoy.access_loggers.open_telemetry":              "//source/extensions/access_loggers/open_telemetry:config",
    "envoy.access_loggers.stream":                      "//source/extensions/access_loggers/stream:config",
    "envoy.access_loggers.wasm":                        "//source/extensions/access_loggers/wasm:config",

    #
    # Clusters
    #

    "envoy.clusters.aggregate":                         "//source/extensions/clusters/aggregate:cluster",
    "envoy.clusters.dynamic_forward_proxy":             "//source/extensions/clusters/dynamic_forward_proxy:cluster",
    "envoy.clusters.redis":                             "//source/extensions/clusters/redis:redis_cluster",

    #
    # Compression
    #

    "envoy.compression.gzip.compressor":                "//source/extensions/compression/gzip/compressor:config",
    "envoy.compression.gzip.decompressor":              "//source/extensions/compression/gzip/decompressor:config",
    "envoy.compression.brotli.compressor":              "//source/extensions/compression/brotli/compressor:config",
    "envoy.compression.brotli.decompressor":            "//source/extensions/compression/brotli/decompressor:config",

    #
    # Config validators
    #

    "envoy.config.validators.minimum_clusters":         "//source/extensions/config/validators/minimum_clusters:config",

    #
    # gRPC Credentials Plugins
    #

    "envoy.grpc_credentials.file_based_metadata":       "//source/extensions/grpc_credentials/file_based_metadata:config",
    "envoy.grpc_credentials.aws_iam":                   "//source/extensions/grpc_credentials/aws_iam:config",

    #
    # WASM
    #

    "envoy.bootstrap.wasm":                             "//source/extensions/bootstrap/wasm:config",

    #
    # Health checkers
    #

    "envoy.health_checkers.redis":                      "//source/extensions/health_checkers/redis:config",

    #
    # Input Matchers
    #

    "envoy.matching.input_matchers.consistent_hashing":       "//source/extensions/matching/input_matchers/consistent_hashing:config",
    "envoy.matching.input_matchers.ip":                       "//source/extensions/matching/input_matchers/ip:config",

    #
    # Generic Inputs
    #

    "envoy.matching.common_inputs.environment_variable":       "//source/extensions/matching/common_inputs/environment_variable:config",

    #
    # HTTP filters
    #

    "envoy.filters.http.adaptive_concurrency":          "//source/extensions/filters/http/adaptive_concurrency:config",
    "envoy.filters.http.admission_control":             "//source/extensions/filters/http/admission_control:config",
    "envoy.filters.http.alternate_protocols_cache":     "//source/extensions/filters/http/alternate_protocols_cache:config",
    "envoy.filters.http.aws_lambda":                    "//source/extensions/filters/http/aws_lambda:config",
    "envoy.filters.http.aws_request_signing":           "//source/extensions/filters/http/aws_request_signing:config",
    "envoy.filters.http.bandwidth_limit":               "//source/extensions/filters/http/bandwidth_limit:config",
    "envoy.filters.http.buffer":                        "//source/extensions/filters/http/buffer:config",
    "envoy.filters.http.cache":                         "//source/extensions/filters/http/cache:config",
    "envoy.filters.http.cdn_loop":                      "//source/extensions/filters/http/cdn_loop:config",
    "envoy.filters.http.compressor":                    "//source/extensions/filters/http/compressor:config",
    "envoy.filters.http.cors":                          "//source/extensions/filters/http/cors:config",
    "envoy.filters.http.composite":                     "//source/extensions/filters/http/composite:config",
    "envoy.filters.http.csrf":                          "//source/extensions/filters/http/csrf:config",
    "envoy.filters.http.decompressor":                  "//source/extensions/filters/http/decompressor:config",
    "envoy.filters.http.dynamic_forward_proxy":         "//source/extensions/filters/http/dynamic_forward_proxy:config",
    "envoy.filters.http.dynamo":                        "//source/extensions/filters/http/dynamo:config",
    "envoy.filters.http.ext_authz":                     "//source/extensions/filters/http/ext_authz:config",
    "envoy.filters.http.ext_proc":                      "//source/extensions/filters/http/ext_proc:config",
    "envoy.filters.http.fault":                         "//source/extensions/filters/http/fault:config",
    "envoy.filters.http.grpc_http1_bridge":             "//source/extensions/filters/http/grpc_http1_bridge:config",
    "envoy.filters.http.grpc_http1_reverse_bridge":     "//source/extensions/filters/http/grpc_http1_reverse_bridge:config",
    "envoy.filters.http.grpc_json_transcoder":          "//source/extensions/filters/http/grpc_json_transcoder:config",
    "envoy.filters.http.grpc_stats":                    "//source/extensions/filters/http/grpc_stats:config",
    "envoy.filters.http.grpc_web":                      "//source/extensions/filters/http/grpc_web:config",
    "envoy.filters.http.header_to_metadata":            "//source/extensions/filters/http/header_to_metadata:config",
    "envoy.filters.http.health_check":                  "//source/extensions/filters/http/health_check:config",
    "envoy.filters.http.ip_tagging":                    "//source/extensions/filters/http/ip_tagging:config",
    "envoy.filters.http.jwt_authn":                     "//source/extensions/filters/http/jwt_authn:config",
    # Disabled by default
    "envoy.filters.http.kill_request":                  "//source/extensions/filters/http/kill_request:kill_request_config",
    "envoy.filters.http.local_ratelimit":               "//source/extensions/filters/http/local_ratelimit:config",
    "envoy.filters.http.lua":                           "//source/extensions/filters/http/lua:config",
    "envoy.filters.http.oauth2":                        "//source/extensions/filters/http/oauth2:config",
    "envoy.filters.http.on_demand":                     "//source/extensions/filters/http/on_demand:config",
    "envoy.filters.http.original_src":                  "//source/extensions/filters/http/original_src:config",
    "envoy.filters.http.ratelimit":                     "//source/extensions/filters/http/ratelimit:config",
    "envoy.filters.http.rbac":                          "//source/extensions/filters/http/rbac:config",
    "envoy.filters.http.router":                        "//source/extensions/filters/http/router:config",
    "envoy.filters.http.set_metadata":                  "//source/extensions/filters/http/set_metadata:config",
    "envoy.filters.http.tap":                           "//source/extensions/filters/http/tap:config",
    "envoy.filters.http.wasm":                          "//source/extensions/filters/http/wasm:config",
    "envoy.filters.http.stateful_session":              "//source/extensions/filters/http/stateful_session:config",

    #
    # Listener filters
    #

    "envoy.filters.listener.http_inspector":            "//source/extensions/filters/listener/http_inspector:config",
    # NOTE: The original_dst filter is implicitly loaded if original_dst functionality is
    #       configured on the listener. Do not remove it in that case or configs will fail to load.
    "envoy.filters.listener.original_dst":              "//source/extensions/filters/listener/original_dst:config",
    "envoy.filters.listener.original_src":              "//source/extensions/filters/listener/original_src:config",
    # NOTE: The proxy_protocol filter is implicitly loaded if proxy_protocol functionality is
    #       configured on the listener. Do not remove it in that case or configs will fail to load.
    "envoy.filters.listener.proxy_protocol":            "//source/extensions/filters/listener/proxy_protocol:config",
    "envoy.filters.listener.tls_inspector":             "//source/extensions/filters/listener/tls_inspector:config",

    #
    # Network filters
    #

    "envoy.filters.network.client_ssl_auth":                      "//source/extensions/filters/network/client_ssl_auth:config",
    "envoy.filters.network.connection_limit":                     "//source/extensions/filters/network/connection_limit:config",
    "envoy.filters.network.direct_response":                      "//source/extensions/filters/network/direct_response:config",
    "envoy.filters.network.dubbo_proxy":                          "//source/extensions/filters/network/dubbo_proxy:config",
    "envoy.filters.network.echo":                                 "//source/extensions/filters/network/echo:config",
    "envoy.filters.network.ext_authz":                            "//source/extensions/filters/network/ext_authz:config",
    "envoy.filters.network.http_connection_manager":              "//source/extensions/filters/network/http_connection_manager:config",
    "envoy.filters.network.local_ratelimit":                      "//source/extensions/filters/network/local_ratelimit:config",
    "envoy.filters.network.mongo_proxy":                          "//source/extensions/filters/network/mongo_proxy:config",
    "envoy.filters.network.ratelimit":                            "//source/extensions/filters/network/ratelimit:config",
    "envoy.filters.network.rbac":                                 "//source/extensions/filters/network/rbac:config",
    "envoy.filters.network.redis_proxy":                          "//source/extensions/filters/network/redis_proxy:config",
    "envoy.filters.network.tcp_proxy":                            "//source/extensions/filters/network/tcp_proxy:config",
    "envoy.filters.network.thrift_proxy":                         "//source/extensions/filters/network/thrift_proxy:config",
    "envoy.filters.network.sni_cluster":                          "//source/extensions/filters/network/sni_cluster:config",
    "envoy.filters.network.sni_dynamic_forward_proxy":            "//source/extensions/filters/network/sni_dynamic_forward_proxy:config",
    "envoy.filters.network.wasm":                                 "//source/extensions/filters/network/wasm:config",
    "envoy.filters.network.zookeeper_proxy":                      "//source/extensions/filters/network/zookeeper_proxy:config",

    #
    # UDP filters
    #

    "envoy.filters.udp_listener.dns_filter":            "//source/extensions/filters/udp/dns_filter:config",
    "envoy.filters.udp_listener.udp_proxy":             "//source/extensions/filters/udp/udp_proxy:config",

    #
    # Resource monitors
    #

    "envoy.resource_monitors.fixed_heap":               "//source/extensions/resource_monitors/fixed_heap:config",
    "envoy.resource_monitors.injected_resource":        "//source/extensions/resource_monitors/injected_resource:config",

    #
    # Stat sinks
    #

    "envoy.stat_sinks.dog_statsd":                      "//source/extensions/stat_sinks/dog_statsd:config",
    "envoy.stat_sinks.graphite_statsd":                 "//source/extensions/stat_sinks/graphite_statsd:config",
    "envoy.stat_sinks.hystrix":                         "//source/extensions/stat_sinks/hystrix:config",
    "envoy.stat_sinks.metrics_service":                 "//source/extensions/stat_sinks/metrics_service:config",
    "envoy.stat_sinks.statsd":                          "//source/extensions/stat_sinks/statsd:config",
    "envoy.stat_sinks.wasm":                            "//source/extensions/stat_sinks/wasm:config",

    #
    # Thrift filters
    #

    "envoy.filters.thrift.router":                      "//source/extensions/filters/network/thrift_proxy/router:config",
    "envoy.filters.thrift.header_to_metadata":          "//source/extensions/filters/network/thrift_proxy/filters/header_to_metadata:config",
    "envoy.filters.thrift.ratelimit":                   "//source/extensions/filters/network/thrift_proxy/filters/ratelimit:config",

    #
    # Tracers
    #

    "envoy.tracers.dynamic_ot":                         "//source/extensions/tracers/dynamic_ot:config",
    "envoy.tracers.lightstep":                          "//source/extensions/tracers/lightstep:config",
    "envoy.tracers.datadog":                            "//source/extensions/tracers/datadog:config",
    "envoy.tracers.zipkin":                             "//source/extensions/tracers/zipkin:config",
    "envoy.tracers.opencensus":                         "//source/extensions/tracers/opencensus:config",
    "envoy.tracers.xray":                               "//source/extensions/tracers/xray:config",
    "envoy.tracers.skywalking":                         "//source/extensions/tracers/skywalking:config",

    #
    # Transport sockets
    #

    "envoy.transport_sockets.alts":                     "//source/extensions/transport_sockets/alts:config",
    "envoy.transport_sockets.upstream_proxy_protocol":  "//source/extensions/transport_sockets/proxy_protocol:upstream_config",
    "envoy.transport_sockets.raw_buffer":               "//source/extensions/transport_sockets/raw_buffer:config",
    "envoy.transport_sockets.tap":                      "//source/extensions/transport_sockets/tap:config",
    "envoy.transport_sockets.starttls":                 "//source/extensions/transport_sockets/starttls:config",
    "envoy.transport_sockets.tcp_stats":                "//source/extensions/transport_sockets/tcp_stats:config",

    #
    # Retry host predicates
    #

    "envoy.retry_host_predicates.previous_hosts":       "//source/extensions/retry/host/previous_hosts:config",
    "envoy.retry_host_predicates.omit_canary_hosts":    "//source/extensions/retry/host/omit_canary_hosts:config",
    "envoy.retry_host_predicates.omit_host_metadata":   "//source/extensions/retry/host/omit_host_metadata:config",

    #
    # Retry priorities
    #

    "envoy.retry_priorities.previous_priorities":       "//source/extensions/retry/priority/previous_priorities:config",

    #
    # CacheFilter plugins
    #
    "envoy.cache.simple_http_cache":                    "//source/extensions/filters/http/cache/simple_http_cache:config",

    #
    # Internal redirect predicates
    #

    "envoy.internal_redirect_predicates.allow_listed_routes": "//source/extensions/internal_redirect/allow_listed_routes:config",
    "envoy.internal_redirect_predicates.previous_routes":     "//source/extensions/internal_redirect/previous_routes:config",
    "envoy.internal_redirect_predicates.safe_cross_scheme":   "//source/extensions/internal_redirect/safe_cross_scheme:config",

    #
    # Http Upstreams (excepting envoy.upstreams.http.generic which is hard-coded into the build so not registered here)
    #

    "envoy.upstreams.http.http":                        "//source/extensions/upstreams/http/http:config",
    "envoy.upstreams.http.tcp":                         "//source/extensions/upstreams/http/tcp:config",

    #
    # Watchdog actions
    #

    "envoy.watchdog.profile_action":                    "//source/extensions/watchdog/profile_action:config",

    #
    # WebAssembly runtimes
    #

    "envoy.wasm.runtime.null":                          "//source/extensions/wasm_runtime/null:config",
    "envoy.wasm.runtime.v8":                            "//source/extensions/wasm_runtime/v8:config",
    "envoy.wasm.runtime.wamr":                          "//source/extensions/wasm_runtime/wamr:config",
    "envoy.wasm.runtime.wavm":                          "//source/extensions/wasm_runtime/wavm:config",
    "envoy.wasm.runtime.wasmtime":                      "//source/extensions/wasm_runtime/wasmtime:config",

    #
    # Rate limit descriptors
    #

    "envoy.rate_limit_descriptors.expr":                "//source/extensions/rate_limit_descriptors/expr:config",

    #
    # IO socket
    #

    "envoy.io_socket.user_space":                       "//source/extensions/io_socket/user_space:config",
<<<<<<< HEAD
    "envoy.io_socket.io_uring":                         "//source/extensions/io_socket/io_uring:config",
=======
    "envoy.bootstrap.internal_listener":                "//source/extensions/bootstrap/internal_listener:config",
>>>>>>> 6c297a78

    #
    # TLS peer certification validators
    #

    "envoy.tls.cert_validator.spiffe":                  "//source/extensions/transport_sockets/tls/cert_validator/spiffe:config",

    #
    # HTTP header formatters
    #

    "envoy.http.stateful_header_formatters.preserve_case":       "//source/extensions/http/header_formatters/preserve_case:preserve_case_formatter",

    #
    # Original IP detection
    #

    "envoy.http.original_ip_detection.custom_header":        "//source/extensions/http/original_ip_detection/custom_header:config",
    "envoy.http.original_ip_detection.xff":                  "//source/extensions/http/original_ip_detection/xff:config",

    #
    # Stateful session
    #

    "envoy.http.stateful_session.cookie":                "//source/extensions/http/stateful_session/cookie:config",

    #
    # Quic extensions
    #

    "envoy.quic.crypto_stream.server.quiche":           "//source/extensions/quic/crypto_stream:envoy_quic_default_crypto_server_stream",
    "envoy.quic.proof_source.filter_chain":             "//source/extensions/quic/proof_source:envoy_quic_default_proof_source",

    #
    # Formatter
    #

    "envoy.formatter.metadata":                         "//source/extensions/formatter/metadata:config",
    "envoy.formatter.req_without_query":                "//source/extensions/formatter/req_without_query:config",

    #
    # Key value store
    #

    "envoy.key_value.file_based":     "//source/extensions/key_value/file_based:config_lib",

    #
    # RBAC matchers
    #

    "envoy.rbac.matchers.upstream_ip_port":     "//source/extensions/filters/common/rbac/matchers:upstream_ip_port_lib",

    #
    # DNS Resolver
    #

    # c-ares DNS resolver extension is recommended to be enabled to maintain the legacy DNS resolving behavior.
    "envoy.network.dns_resolver.cares":                "//source/extensions/network/dns_resolver/cares:config",

    # apple DNS resolver extension is only needed in MacOS build plus one want to use apple library for DNS resolving.
    "envoy.network.dns_resolver.apple":                "//source/extensions/network/dns_resolver/apple:config",

    #
    # Custom matchers
    #

    "envoy.matching.custom_matchers.trie_matcher":     "//source/extensions/common/matcher:trie_matcher_lib",
}

# These can be changed to ["//visibility:public"], for  downstream builds which
# need to directly reference Envoy extensions.
EXTENSION_CONFIG_VISIBILITY = ["//:extension_config", "//:contrib_library", "//:examples_library"]
EXTENSION_PACKAGE_VISIBILITY = ["//:extension_library", "//:contrib_library", "//:examples_library"]
CONTRIB_EXTENSION_PACKAGE_VISIBILITY = ["//:contrib_library"]<|MERGE_RESOLUTION|>--- conflicted
+++ resolved
@@ -268,11 +268,8 @@
     #
 
     "envoy.io_socket.user_space":                       "//source/extensions/io_socket/user_space:config",
-<<<<<<< HEAD
+    "envoy.bootstrap.internal_listener":                "//source/extensions/bootstrap/internal_listener:config",
     "envoy.io_socket.io_uring":                         "//source/extensions/io_socket/io_uring:config",
-=======
-    "envoy.bootstrap.internal_listener":                "//source/extensions/bootstrap/internal_listener:config",
->>>>>>> 6c297a78
 
     #
     # TLS peer certification validators

--- conflicted
+++ resolved
@@ -202,16 +202,7 @@
 
 }
 
-<<<<<<< HEAD
-
 # These can be changed to ["//visibility:public"], for  downstream builds which
 # need to directly reference Envoy extensions.
 EXTENSION_CONFIG_VISIBILITY = ["//:extension_config"]
-EXTENSION_PACKAGE_VISIBILITY = ["//:extension_library"]
-=======
-# This can be used to extend the visibility rules for Envoy extensions
-# (//:extension_config and //:extension_library in //BUILD)
-# if downstream Envoy builds need to directly reference envoy extensions.
-ADDITIONAL_VISIBILITY = [
-]
->>>>>>> e021ebf1
+EXTENSION_PACKAGE_VISIBILITY = ["//:extension_library"]
--- conflicted
+++ resolved
@@ -81,12 +81,8 @@
     "envoy.filters.network.echo":                       "//source/extensions/filters/network/echo:config",
     "envoy.filters.network.ext_authz":                  "//source/extensions/filters/network/ext_authz:config",
     "envoy.filters.network.http_connection_manager":    "//source/extensions/filters/network/http_connection_manager:config",
-<<<<<<< HEAD
+    # WiP
     "envoy.filters.network.kafka_broker":               "//source/extensions/filters/network/kafka:kafka_broker_config_lib",
-=======
-    # WiP
-    "envoy.filters.network.kafka":                      "//source/extensions/filters/network/kafka:kafka_request_codec_lib",
->>>>>>> 953155d1
     "envoy.filters.network.mongo_proxy":                "//source/extensions/filters/network/mongo_proxy:config",
     "envoy.filters.network.mysql_proxy":                "//source/extensions/filters/network/mysql_proxy:config",
     "envoy.filters.network.ratelimit":                  "//source/extensions/filters/network/ratelimit:config",

--- conflicted
+++ resolved
@@ -196,16 +196,13 @@
     #
     # Http Upstreams (excepting envoy.upstreams.http.generic which is hard-coded into the build so not registered here)
     #
-
-<<<<<<< HEAD
-    #
-    # Watchdog actions
-    #
-    "envoy.watchdog.profile_action":                    "//source/extensions/watchdog/profile_action:config",
-=======
     "envoy.upstreams.http.http":                        "//source/extensions/upstreams/http/http:config",
     "envoy.upstreams.http.tcp":                         "//source/extensions/upstreams/http/tcp:config",
->>>>>>> 09602fef
+
+    #
+    # Watchdog actions
+    #
+    "envoy.watchdog.profile_action":                    "//source/extensions/watchdog/profile_action:config",
 
 }
 

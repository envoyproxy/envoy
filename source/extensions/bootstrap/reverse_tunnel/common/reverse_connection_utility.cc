--- conflicted
+++ resolved
@@ -23,12 +23,8 @@
 bool ReverseConnectionUtility::sendPingResponse(Network::Connection& connection) {
   auto ping_buffer = createPingResponse();
   connection.write(*ping_buffer, false);
-<<<<<<< HEAD
-  ENVOY_LOG(debug, "reverse_tunnel: sent RPING response on connection {}", connection.id());
-=======
   ENVOY_LOG(trace, "Reverse connection utility: sent RPING response on connection {}.",
             connection.id());
->>>>>>> 88ea6e86
   return true;
 }
 
@@ -36,16 +32,10 @@
   auto ping_buffer = createPingResponse();
   Api::IoCallUint64Result result = io_handle.write(*ping_buffer);
   if (result.ok()) {
-<<<<<<< HEAD
-    ENVOY_LOG(trace, "reverse_tunnel: sent RPING response, bytes: {}", result.return_value_);
-  } else {
-    ENVOY_LOG(trace, "reverse_tunnel: failed to send RPING response, error: {}",
-=======
     ENVOY_LOG(trace, "Reverse connection utility: sent RPING response. bytes: {}.",
               result.return_value_);
   } else {
     ENVOY_LOG(trace, "Reverse connection utility: failed to send RPING response. error: {}.",
->>>>>>> 88ea6e86
               result.err_->getErrorDetails());
   }
   return result;
@@ -56,22 +46,14 @@
   if (!isPingMessage(data)) {
     return false;
   }
-<<<<<<< HEAD
-  ENVOY_LOG(debug, "reverse_tunnel: received RPING on connection: {}, echoing back",
-=======
   ENVOY_LOG(trace, "Reverse connection utility: received RPING on connection {}; echoing back.",
->>>>>>> 88ea6e86
             connection.id());
   return sendPingResponse(connection);
 }
 
 bool ReverseConnectionUtility::extractPingFromHttpData(absl::string_view http_data) {
   if (http_data.find(PING_MESSAGE) != absl::string_view::npos) {
-<<<<<<< HEAD
-    ENVOY_LOG(trace, "reverse_tunnel: found RPING in HTTP data");
-=======
     ENVOY_LOG(trace, "Reverse connection utility: found RPING in HTTP data.");
->>>>>>> 88ea6e86
     return true;
   }
   return false;

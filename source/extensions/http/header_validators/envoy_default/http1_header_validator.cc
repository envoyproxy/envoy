--- conflicted
+++ resolved
@@ -36,11 +36,7 @@
  */
 Http1HeaderValidator::Http1HeaderValidator(const HeaderValidatorConfig& config, Protocol protocol,
                                            ::Envoy::Http::HeaderValidatorStats& stats,
-<<<<<<< HEAD
-                                           const HeaderValidatorConfigOverrides& config_overrides)
-=======
                                            const ConfigOverrides& config_overrides)
->>>>>>> cae5358e
     : HeaderValidator(config, protocol, stats, config_overrides),
       request_header_validator_map_{
           {":method", absl::bind_front(&HeaderValidator::validateMethodHeader, this)},

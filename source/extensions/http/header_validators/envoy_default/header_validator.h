--- conflicted
+++ resolved
@@ -130,7 +130,6 @@
    */
   HostHeaderValidationResult validateHostHeaderRegName(absl::string_view host);
 
-<<<<<<< HEAD
   /*
    * Validate a header value. The header_validator_map contains validation function for
    * specific header keys. If the header key is not found in the header_validator_map
@@ -145,10 +144,11 @@
   validateGenericRequestHeaderEntry(const ::Envoy::Http::HeaderString& key,
                                     const ::Envoy::Http::HeaderString& value,
                                     const HeaderValidatorMap& header_validator_map);
-=======
-  // Common method for validating request or response trailers.
+
+  /*
+   * Common method for validating request or response trailers.
+   */
   TrailerValidationResult validateTrailers(::Envoy::Http::HeaderMap& trailers);
->>>>>>> c39207e6
 
   const envoy::extensions::http::header_validators::envoy_default::v3::HeaderValidatorConfig
       config_;

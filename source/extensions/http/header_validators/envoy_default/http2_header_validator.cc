#include "source/extensions/http/header_validators/envoy_default/http2_header_validator.h"

#include <iostream>

#include "envoy/http/header_validator_errors.h"

#include "source/common/http/header_map_impl.h"
#include "source/common/http/header_utility.h"
#include "source/common/http/utility.h"
#include "source/extensions/http/header_validators/envoy_default/character_tables.h"

#include "absl/container/node_hash_set.h"
#include "absl/functional/bind_front.h"
#include "absl/strings/match.h"
#include "absl/strings/string_view.h"

namespace Envoy {
namespace Extensions {
namespace Http {
namespace HeaderValidators {
namespace EnvoyDefault {

using ::envoy::extensions::http::header_validators::envoy_default::v3::HeaderValidatorConfig;
using ::Envoy::Http::HeaderString;
using ::Envoy::Http::HeaderUtility;
using ::Envoy::Http::Protocol;
using ::Envoy::Http::testCharInTable;
using ::Envoy::Http::UhvResponseCodeDetail;
using ValidationResult = ::Envoy::Http::HeaderValidator::ValidationResult;

struct Http2ResponseCodeDetailValues {
  const std::string InvalidTE = "uhv.http2.invalid_te";
  const std::string ConnectionHeaderSanitization = "uhv.http2.connection_header_rejected";
};

using Http2ResponseCodeDetail = ConstSingleton<Http2ResponseCodeDetailValues>;

/*
 * Header validation implementation for the Http/2 codec. This class follows guidance from
 * several RFCS:
 *
 * RFC 3986 <https://datatracker.ietf.org/doc/html/rfc3986> URI Generic Syntax
 * RFC 9110 <https://www.rfc-editor.org/rfc/rfc9110.html> HTTP Semantics
 * RFC 9112 <https://www.rfc-editor.org/rfc/rfc9112.html> HTTP/1.1
 * RFC 9113 <https://www.rfc-editor.org/rfc/rfc9113.html> HTTP/2
 *
 */
Http2HeaderValidator::Http2HeaderValidator(const HeaderValidatorConfig& config, Protocol protocol,
                                           ::Envoy::Http::HeaderValidatorStats& stats,
                                           const HeaderValidatorConfigOverrides& config_overrides)
    : HeaderValidator(config, protocol, stats, config_overrides),
      request_header_validator_map_{
          {":method", absl::bind_front(&HeaderValidator::validateMethodHeader, this)},
          {":authority", absl::bind_front(&Http2HeaderValidator::validateAuthorityHeader, this)},
          {":scheme", absl::bind_front(&HeaderValidator::validateSchemeHeader, this)},
          {":path", getPathValidationMethod()},
          {":protocol", absl::bind_front(&Http2HeaderValidator::validateProtocolHeader, this)},
          {"te", absl::bind_front(&Http2HeaderValidator::validateTEHeader, this)},
          {"content-length",
           absl::bind_front(&Http2HeaderValidator::validateContentLengthHeader, this)},
      } {}

HeaderValidator::HeaderValidatorFunction Http2HeaderValidator::getPathValidationMethod() {
  if (config_overrides_.allow_non_compliant_characters_in_path_) {
    return absl::bind_front(&Http2HeaderValidator::validatePathHeaderWithAdditionalCharacters,
                            this);
  }
  return absl::bind_front(&HeaderValidator::validatePathHeaderCharacters, this);
}

HeaderValidator::HeaderEntryValidationResult
Http2HeaderValidator::validateRequestHeaderEntry(const HeaderString& key,
                                                 const HeaderString& value) {
  return validateGenericRequestHeaderEntry(key, value, request_header_validator_map_);
}

HeaderValidator::HeaderEntryValidationResult
Http2HeaderValidator::validateResponseHeaderEntry(const HeaderString& key,
                                                  const HeaderString& value) {
  const auto& key_string_view = key.getStringView();
  if (key_string_view.empty()) {
    // reject empty header names
    return {HeaderEntryValidationResult::Action::Reject,
            UhvResponseCodeDetail::get().EmptyHeaderName};
  }

  if (key_string_view == ":status") {
    // Validate the :status header against the RFC valid range.
    return validateStatusHeader(value);
  } else if (key_string_view == "content-length") {
    // Validate the Content-Length header
    return validateContentLengthHeader(value);
  } else if (key_string_view.at(0) != ':') {
    auto name_result = validateGenericHeaderName(key);
    if (!name_result) {
      return name_result;
    }
  } else {
    // The only valid pseudo header for responses is :status. If the header name starts with ":"
    // and it's not ":status", then the header name is an unknown pseudo header.
    return {HeaderEntryValidationResult::Action::Reject,
            UhvResponseCodeDetail::get().InvalidPseudoHeader};
  }

  // Validate the header value
  return validateGenericHeaderValue(value);
}

HeaderValidator::HeaderValueValidationResult
Http2HeaderValidator::validatePathHeaderWithAdditionalCharacters(
    const HeaderString& path_header_value) {
  ASSERT(config_overrides_.allow_non_compliant_characters_in_path_);
  // Same table as the kPathHeaderCharTable but with the following additional character allowed
  // " < > [ ] ^ ` { } \ | SPACE TAB and all extended ASCII
  // This table is used when the "envoy.uhv.allow_non_compliant_characters_in_path"
  // runtime value is set to "true".
  static constexpr std::array<uint32_t, 8> kPathHeaderCharTableWithAdditionalCharacters = {
      // control characters
      0b00000000010000000000000000000000,
      // !"#$%&'()*+,-./0123456789:;<=>?
      0b11101111111111111111111111111110,
      //@ABCDEFGHIJKLMNOPQRSTUVWXYZ[\]^_
      0b11111111111111111111111111111111,
      //`abcdefghijklmnopqrstuvwxyz{|}~
      0b11111111111111111111111111111110,
      // extended ascii
      0b11111111111111111111111111111111,
      0b11111111111111111111111111111111,
      0b11111111111111111111111111111111,
      0b11111111111111111111111111111111,
  };

  // Same table as the kUriQueryAndFragmentCharTable but with the following additional character
  // allowed " < > [ ] ^ ` { } \ | # SPACE TAB and all extended ASCII This table is used when the
  // "envoy.uhv.allow_non_compliant_characters_in_path" runtime value is set to "true".
  static constexpr std::array<uint32_t, 8> kQueryAndFragmentCharTableWithAdditionalCharacters = {
      // control characters
      0b00000000010000000000000000000000,
      // !"#$%&'()*+,-./0123456789:;<=>?
      0b11111111111111111111111111111111,
      //@ABCDEFGHIJKLMNOPQRSTUVWXYZ[\]^_
      0b11111111111111111111111111111111,
      //`abcdefghijklmnopqrstuvwxyz{|}~
      0b11111111111111111111111111111110,
      // extended ascii
      0b11111111111111111111111111111111,
      0b11111111111111111111111111111111,
      0b11111111111111111111111111111111,
      0b11111111111111111111111111111111,
  };
  return HeaderValidator::validatePathHeaderCharacterSet(
      path_header_value, kPathHeaderCharTableWithAdditionalCharacters,
      kQueryAndFragmentCharTableWithAdditionalCharacters);
}

ValidationResult
Http2HeaderValidator::validateRequestHeaders(const ::Envoy::Http::RequestHeaderMap& header_map) {
  static const absl::node_hash_set<absl::string_view> kAllowedPseudoHeadersForConnect = {
      ":method", ":authority"};

  static const absl::node_hash_set<absl::string_view> kAllowedPseudoHeadersForExtendedConnect = {
      ":method", ":scheme", ":authority", ":path", ":protocol"};

  static const absl::node_hash_set<absl::string_view> kAllowedPseudoHeaders = {
      ":method", ":scheme", ":authority", ":path"};

  absl::string_view path = header_map.getPathValue();

  // Step 1: verify that required pseudo headers are present.
  //
  // The method pseudo header is always mandatory.
  if (header_map.getMethodValue().empty()) {
    stats_.incMessagingError();
    return {ValidationResult::Action::Reject, UhvResponseCodeDetail::get().InvalidMethod};
  }

  // The CONNECT method with the ":protocol" header is called the extended CONNECT and covered in
  // https://datatracker.ietf.org/doc/html/rfc8441#section-4
  // For the purposes of header validation the extended CONNECT is treated as generic (non CONNECT)
  // HTTP/2 requests.
  const bool is_standard_connect_request = HeaderUtility::isStandardConnectRequest(header_map);
  const bool is_extended_connect_request = HeaderUtility::isExtendedH2ConnectRequest(header_map);
  auto is_options_request = header_map.method() == header_values_.MethodValues.Options;
  bool path_is_empty = path.empty();
  bool path_is_asterisk = path == "*";
  bool path_is_absolute = !path_is_empty && path.at(0) == '/';

  if (!is_standard_connect_request && (header_map.getSchemeValue().empty() || path_is_empty)) {
    // If this is not a connect request, then we also need the scheme and path pseudo headers.
    // This is based on RFC 9113, https://www.rfc-editor.org/rfc/rfc9113#section-8.3.1:
    //
    // All HTTP/2 requests MUST include exactly one valid value for the ":method", ":scheme", and
    // ":path" pseudo-header fields, unless they are CONNECT requests (Section 8.5). An HTTP
    // request that omits mandatory pseudo-header fields is malformed (Section 8.1.1).
    auto details = path_is_empty ? UhvResponseCodeDetail::get().InvalidUrl
                                 : UhvResponseCodeDetail::get().InvalidScheme;
    return {ValidationResult::Action::Reject, details};
  } else if (is_standard_connect_request) {
    // If this is a CONNECT request, :path and :scheme must be empty and :authority must be
    // provided. This is based on RFC 9113,
    // https://www.rfc-editor.org/rfc/rfc9113#section-8.5:
    //
    //  * The ":method" pseudo-header field is set to CONNECT.
    //  * The ":scheme" and ":path" pseudo-header fields MUST be omitted.
    //  * The ":authority" pseudo-header field contains the host and port to connect to (equivalent
    //    to the authority-form of the request-target of CONNECT requests; see Section 3.2.3 of
    //    [HTTP/1.1]).
    absl::string_view details;
    if (!path_is_empty) {
      details = UhvResponseCodeDetail::get().InvalidUrl;
    } else if (!header_map.getSchemeValue().empty()) {
      details = UhvResponseCodeDetail::get().InvalidScheme;
    } else if (header_map.getHostValue().empty()) {
      details = UhvResponseCodeDetail::get().InvalidHost;
    }

    if (!details.empty()) {
      return {ValidationResult::Action::Reject, details};
    }
  }

  // Step 2: Validate and normalize the :path pseudo header
  if (!path_is_absolute && !is_standard_connect_request &&
      (!is_options_request || !path_is_asterisk)) {
    // The :path must be in absolute-form or, for an OPTIONS request, in asterisk-form. This is
    // based on RFC 9113, https://www.rfc-editor.org/rfc/rfc9113#section-8.3.1:
    //
    // This pseudo-header field MUST NOT be empty for "http" or "https" URIs; "http" or "https"
    // URIs that do not contain a path component MUST include a value of '/'. The exceptions to
    // this rule are:
    //
    // * an OPTIONS request for an "http" or "https" URI that does not include a path component;
    //   these MUST include a ":path" pseudo-header field with a value of '*' (see Section 7.1 of
    //   [HTTP]).
    // * CONNECT requests (Section 8.5), where the ":path" pseudo-header field is omitted.
    return {ValidationResult::Action::Reject, UhvResponseCodeDetail::get().InvalidUrl};
  }

  // Step 3: Verify each request header
  const auto& allowed_headers =
      is_standard_connect_request
          ? kAllowedPseudoHeadersForConnect
          : (is_extended_connect_request ? kAllowedPseudoHeadersForExtendedConnect
                                         : kAllowedPseudoHeaders);
  std::string reject_details;

  // TODO(#23290) - Add support for detecting and validating duplicate headers. This would most
  // likely need to occur within the H2 codec because, at this point, duplicate headers have been
  // concatenated into a list.
  header_map.iterate(
      [this, &reject_details, &allowed_headers](
          const ::Envoy::Http::HeaderEntry& header_entry) -> ::Envoy::Http::HeaderMap::Iterate {
        const auto& header_name = header_entry.key();
        const auto& header_value = header_entry.value();
        const auto& string_header_name = header_name.getStringView();
        bool is_pseudo_header =
            string_header_name.empty() ? false : string_header_name.at(0) == ':';

        if (is_pseudo_header && !allowed_headers.contains(string_header_name)) {
          // Reject unrecognized or unallowed pseudo header name, from RFC 9113,
          // https://www.rfc-editor.org/rfc/rfc9113#section-8.3:
          //
          // Pseudo-header fields are only valid in the context in which they are defined.
          // Pseudo-header fields defined for requests MUST NOT appear in responses; pseudo-header
          // fields defined for responses MUST NOT appear in requests. Pseudo-header fields MUST
          // NOT appear in a trailer section. Endpoints MUST treat a request or response that
          // contains undefined or invalid pseudo-header fields as malformed (Section 8.1.1).
          reject_details = UhvResponseCodeDetail::get().InvalidPseudoHeader;
        } else {
          auto entry_result = validateRequestHeaderEntry(header_name, header_value);
          if (!entry_result.ok()) {
            reject_details = static_cast<std::string>(entry_result.details());
          }
        }

        return reject_details.empty() ? ::Envoy::Http::HeaderMap::Iterate::Continue
                                      : ::Envoy::Http::HeaderMap::Iterate::Break;
      });

  if (!reject_details.empty()) {
    stats_.incMessagingError();
    return {ValidationResult::Action::Reject, reject_details};
  }

  return ValidationResult::success();
}

ValidationResult
Http2HeaderValidator::validateResponseHeaders(const ::Envoy::Http::ResponseHeaderMap& header_map) {
  // Step 1: verify that required pseudo headers are present
  //
  // For HTTP/2 responses, RFC 9113 states that only the :status
  // header is required: https://www.rfc-editor.org/rfc/rfc9113#section-8.3.2:
  //
  // For HTTP/2 responses, a single ":status" pseudo-header field is defined that carries the HTTP
  // status code field (see Section 15 of [HTTP]). This pseudo-header field MUST be included in all
  // responses, including interim responses; otherwise, the response is malformed (Section 8.1.1).
  if (header_map.getStatusValue().empty()) {
    stats_.incMessagingError();
    return {ValidationResult::Action::Reject, UhvResponseCodeDetail::get().InvalidStatus};
  }

  // Step 2: Verify each response header
  std::string reject_details;
  header_map.iterate([this, &reject_details](const ::Envoy::Http::HeaderEntry& header_entry)
                         -> ::Envoy::Http::HeaderMap::Iterate {
    static const absl::node_hash_set<absl::string_view> kAllowedResponsePseudoHeaders = {":status"};
    const auto& header_name = header_entry.key();
    const auto& header_value = header_entry.value();
    const auto& string_header_name = header_name.getStringView();
    bool is_pseudo_header = string_header_name.empty() ? false : string_header_name.at(0) == ':';

    if (is_pseudo_header && !kAllowedResponsePseudoHeaders.contains(string_header_name)) {
      // Reject unrecognized or unallowed pseudo header name, from RFC 9113,
      // https://www.rfc-editor.org/rfc/rfc9113#section-8.3:
      //
      // Pseudo-header fields are only valid in the context in which they are defined.
      // Pseudo-header fields defined for requests MUST NOT appear in responses; pseudo-header
      // fields defined for responses MUST NOT appear in requests. Pseudo-header fields MUST
      // NOT appear in a trailer section. Endpoints MUST treat a request or response that
      // contains undefined or invalid pseudo-header fields as malformed (Section 8.1.1).
      reject_details = UhvResponseCodeDetail::get().InvalidPseudoHeader;
    } else {
      auto entry_result = validateResponseHeaderEntry(header_name, header_value);
      if (!entry_result) {
        reject_details = static_cast<std::string>(entry_result.details());
      }
    }

    return reject_details.empty() ? ::Envoy::Http::HeaderMap::Iterate::Continue
                                  : ::Envoy::Http::HeaderMap::Iterate::Break;
  });

  if (!reject_details.empty()) {
    stats_.incMessagingError();
    return {ValidationResult::Action::Reject, reject_details};
  }

  return ValidationResult::success();
}

HeaderValidator::HeaderValueValidationResult
Http2HeaderValidator::validateTEHeader(const ::Envoy::Http::HeaderString& value) {
  // Only allow a TE value of "trailers" for HTTP/2, based on
  // RFC 9113, https://www.rfc-editor.org/rfc/rfc9113#section-8.2.2:
  //
  // The only exception to this is the TE header field, which MAY be present in an HTTP/2 request;
  // when it is, it MUST NOT contain any value other than "trailers".
  if (!absl::EqualsIgnoreCase(value.getStringView(), header_values_.TEValues.Trailers)) {
    return {HeaderValueValidationResult::Action::Reject, Http2ResponseCodeDetail::get().InvalidTE};
  }

  return HeaderValueValidationResult::success();
}

HeaderValidator::HeaderValueValidationResult
Http2HeaderValidator::validateAuthorityHeader(const ::Envoy::Http::HeaderString& value) {
  // From RFC 3986, https://datatracker.ietf.org/doc/html/rfc3986#section-3.2:
  //
  // authority = [ userinfo "@" ] host [ ":" port ]
  //
  // HTTP/2 deprecates the userinfo portion of the :authority header. Validate
  // the :authority header and reject the value if the userinfo is present. This
  // is based on RFC 9113, https://www.rfc-editor.org/rfc/rfc9113#section-8.3.1:
  //
  // ":authority" MUST NOT include the deprecated userinfo subcomponent for "http" or "https"
  // schemed URIs.
  //
  // The host portion can be any valid URI host, which this function does not
  // validate. The port, if present, is validated as a valid uint16_t port.
  return validateHostHeader(value);
}

HeaderValidator::HeaderValueValidationResult
Http2HeaderValidator::validateProtocolHeader(const ::Envoy::Http::HeaderString& value) {
  // Extended CONNECT RFC https://datatracker.ietf.org/doc/html/rfc8441#section-4
  // specifies that the :protocol value is one of the registered values from:
  // https://www.iana.org/assignments/http-upgrade-tokens/
  // However it does not say it MUST be so. As such the :protocol value is checked
  // to be a valid generic header value.

  return validateGenericHeaderValue(value);
}

HeaderValidator::HeaderEntryValidationResult
Http2HeaderValidator::validateGenericHeaderName(const HeaderString& name) {
  // Verify that the header name is valid. This also honors the underscore in
  // header configuration setting.
  //
  // From RFC 9110, https://www.rfc-editor.org/rfc/rfc9110.html#section-5.1:
  //
  // header-field   = field-name ":" OWS field-value OWS
  // field-name     = token
  // token          = 1*tchar
  //
  // tchar          = "!" / "#" / "$" / "%" / "&" / "'" / "*"
  //                / "+" / "-" / "." / "^" / "_" / "`" / "|" / "~"
  //                / DIGIT / ALPHA
  //                ; any VCHAR, except delimiters
  //
  // For HTTP/2, connection-specific headers must be treated as malformed. From RFC 9113,
  // https://www.rfc-editor.org/rfc/rfc9113#section-8.2.2:
  //
  // Any message containing connection-specific header fields MUST be treated as malformed (Section
  // 8.1.1).
  static const absl::node_hash_set<absl::string_view> kRejectHeaderNames = {
      "transfer-encoding", "connection", "upgrade", "keep-alive", "proxy-connection"};
  const auto& key_string_view = name.getStringView();

  // This header name is initially invalid if the name is empty or if the name
  // matches an incompatible connection-specific header.
  if (key_string_view.empty()) {
    return {HeaderEntryValidationResult::Action::Reject,
            UhvResponseCodeDetail::get().EmptyHeaderName};
  }

  if (kRejectHeaderNames.contains(key_string_view)) {
    return {HeaderEntryValidationResult::Action::Reject,
            Http2ResponseCodeDetail::get().ConnectionHeaderSanitization};
  }

  const bool reject_header_names_with_underscores =
      config_.headers_with_underscores_action() == HeaderValidatorConfig::REJECT_REQUEST;
  bool is_valid = true;
  char c = '\0';
  bool reject_due_to_underscore = false;

  // Verify that the header name is all lowercase. From RFC 9113,
  // https://www.rfc-editor.org/rfc/rfc9113#section-8.2.1:
  //
  // A field name MUST NOT contain characters in the ranges 0x00-0x20, 0x41-0x5a, or 0x7f-0xff (all
  // ranges inclusive). This specifically excludes all non-visible ASCII characters, ASCII SP
  // (0x20), and uppercase characters ('A' to 'Z', ASCII 0x41 to 0x5a).
  for (auto iter = key_string_view.begin();
       iter != key_string_view.end() && is_valid && !reject_due_to_underscore; ++iter) {
    c = *iter;
    if (c != '_') {
      is_valid &=
          testCharInTable(::Envoy::Http::kGenericHeaderNameCharTable, c) && (c < 'A' || c > 'Z');
    } else {
      reject_due_to_underscore = reject_header_names_with_underscores;
    }
  }

  if (!is_valid) {
    return {HeaderEntryValidationResult::Action::Reject,
            UhvResponseCodeDetail::get().InvalidNameCharacters};
  }

  if (reject_due_to_underscore) {
    stats_.incRequestsRejectedWithUnderscoresInHeaders();
    return {HeaderEntryValidationResult::Action::Reject,
            UhvResponseCodeDetail::get().InvalidUnderscore};
  }

  return HeaderEntryValidationResult::success();
}

ValidationResult
Http2HeaderValidator::validateRequestTrailers(const ::Envoy::Http::RequestTrailerMap& trailer_map) {
  ValidationResult result = validateTrailers(trailer_map);
  if (!result.ok()) {
    stats_.incMessagingError();
  }
  return result;
}

::Envoy::Http::HeaderValidator::TransformationResult
ServerHttp2HeaderValidator::transformRequestTrailers(
    ::Envoy::Http::RequestTrailerMap& trailer_map) {
  sanitizeHeadersWithUnderscores(trailer_map);
  return ::Envoy::Http::HeaderValidator::TransformationResult::success();
}

ValidationResult Http2HeaderValidator::validateResponseTrailers(
    const ::Envoy::Http::ResponseTrailerMap& trailer_map) {
  ValidationResult result = validateTrailers(trailer_map);
  if (!result.ok()) {
    stats_.incMessagingError();
  }
  return result;
}

::Envoy::Http::ServerHeaderValidator::RequestHeadersTransformationResult
ServerHttp2HeaderValidator::transformRequestHeaders(::Envoy::Http::RequestHeaderMap& header_map) {
  sanitizeHeadersWithUnderscores(header_map);
  sanitizePathWithFragment(header_map);
  if (!config_.uri_path_normalization_options().skip_path_normalization()) {
    auto path_result = path_normalizer_.normalizePathUri(header_map);
    if (!path_result.ok()) {
      return path_result;
    }
<<<<<<< HEAD
    if (config_overrides_.allow_non_compliant_characters_in_path_) {
      encodeAdditionalCharactersInPath(header_map);
=======
  } else {
    // Path normalization includes sanitization of encoded slashes for performance reasons.
    // If normalization is disabled, sanitize encoded slashes here
    auto result = sanitizeEncodedSlashes(header_map);
    if (!result.ok()) {
      return result;
>>>>>>> 2df5a5d0
    }
  }

  // Transform H/2 extended CONNECT to H/1 UPGRADE, so that request processing always observes H/1
  // UPGRADE requests
  if (::Envoy::Http::Utility::isH2UpgradeRequest(header_map)) {
    ::Envoy::Http::Utility::transformUpgradeRequestFromH2toH1(header_map);
  }
  return ::Envoy::Http::ServerHeaderValidator::RequestHeadersTransformationResult::success();
}

::Envoy::Http::ServerHeaderValidator::ResponseHeadersTransformationResult
ServerHttp2HeaderValidator::transformResponseHeaders(
    const ::Envoy::Http::ResponseHeaderMap& header_map) {
  // Check if the response is for the the H/1 UPGRADE and transform it to the H/2 extended CONNECT
  // response.
  // Note that at this point the header map may not be valid if a buggy encoder filter
  // removed the :status header, so we check for this case as well.

  if (header_map.Status() != nullptr && ::Envoy::Http::Utility::isUpgrade(header_map)) {
    ::Envoy::Http::ResponseHeaderMapPtr modified_headers =
        ::Envoy::Http::createHeaderMap<::Envoy::Http::ResponseHeaderMapImpl>(header_map);
    ::Envoy::Http::Utility::transformUpgradeResponseFromH1toH2(*modified_headers);
    // Return new header map along with the success result
    return {RejectResult::success(), std::move(modified_headers)};
  }

  return {RejectResult::success(), nullptr};
}

::Envoy::Http::ClientHeaderValidator::RequestHeadersTransformationResult
ClientHttp2HeaderValidator::transformRequestHeaders(
    const ::Envoy::Http::RequestHeaderMap& header_map) {
  ::Envoy::Http::RequestHeaderMapPtr modified_headers;
  if (::Envoy::Http::Utility::isUpgrade(header_map)) {
    // Remember the fact that H/1 upgrade was transformed into H/2 extended CONNECT, so that
    // response can be transformed from extended CONNECT to H/1 upgrade.
    upgrade_type_ = std::string(header_map.getUpgradeValue());
    modified_headers =
        ::Envoy::Http::createHeaderMap<::Envoy::Http::RequestHeaderMapImpl>(header_map);
    ::Envoy::Http::Utility::transformUpgradeRequestFromH1toH2(*modified_headers);
  } else if (::Envoy::Http::HeaderUtility::isConnect(header_map)) {
    // Sanitize the standard CONNECT request, as filters (and HCM) may add prohibited headers
    // like :scheme, or :path (i.e. by a path rewrite rule)
    modified_headers =
        ::Envoy::Http::createHeaderMap<::Envoy::Http::RequestHeaderMapImpl>(header_map);
    modified_headers->removeScheme();
    modified_headers->removePath();
    // Note that extended CONNECT is transformed to H/1 upgrade and handled above.
    // The only case where the :protocol header would be present here is if an HTTP
    // filter adds it. But this case is unsupported at this point.
    modified_headers->removeProtocol();
  }

  return {RejectResult::success(), std::move(modified_headers)};
}

::Envoy::Http::ClientHeaderValidator::TransformationResult
ClientHttp2HeaderValidator::transformResponseHeaders(::Envoy::Http::ResponseHeaderMap& header_map) {
  // Check if the request was the extended CONNECT and transform response from extended CONNECT
  // to the H/1 upgrade response.
  if (!upgrade_type_.empty() && header_map.Status() != nullptr) {
    ::Envoy::Http::Utility::transformUpgradeResponseFromH2toH1(header_map, upgrade_type_);
  }

  return TransformationResult::success();
}

} // namespace EnvoyDefault
} // namespace HeaderValidators
} // namespace Http
} // namespace Extensions
} // namespace Envoy<|MERGE_RESOLUTION|>--- conflicted
+++ resolved
@@ -490,17 +490,15 @@
     if (!path_result.ok()) {
       return path_result;
     }
-<<<<<<< HEAD
     if (config_overrides_.allow_non_compliant_characters_in_path_) {
       encodeAdditionalCharactersInPath(header_map);
-=======
+    }
   } else {
     // Path normalization includes sanitization of encoded slashes for performance reasons.
     // If normalization is disabled, sanitize encoded slashes here
     auto result = sanitizeEncodedSlashes(header_map);
     if (!result.ok()) {
       return result;
->>>>>>> 2df5a5d0
     }
   }
 

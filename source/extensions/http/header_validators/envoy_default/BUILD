load(
    "//bazel:envoy_build_system.bzl",
    "envoy_cc_extension",
    "envoy_cc_library",
    "envoy_extension_package",
)

licenses(["notice"])  # Apache 2

envoy_extension_package()

envoy_cc_library(
    name = "header_validator_common",
    srcs = [
        "header_validator.cc",
    ],
    hdrs = [
        "header_validator.h",
    ],
    visibility = [
        "//test/common/http/http1:__subpackages__",
        "//test/extensions/http/header_validators/envoy_default:__subpackages__",
    ],
    deps = [
        ":character_tables",
        ":path_normalizer",
        "//envoy/http:header_validator_errors",
        "//envoy/http:header_validator_interface",
        "//external:abseil_node_hash_map",
        "//external:abseil_node_hash_set",
        "//source/common/http:headers_lib",
        "@envoy_api//envoy/extensions/http/header_validators/envoy_default/v3:pkg_cc_proto",
    ],
)

envoy_cc_library(
    name = "character_tables",
    hdrs = [
        "character_tables.h",
    ],
    visibility = [
        "//test/common/http/http1:__subpackages__",
        "//test/extensions/http/header_validators/envoy_default:__subpackages__",
    ],
)

envoy_cc_library(
    name = "path_normalizer",
    srcs = [
        "path_normalizer.cc",
    ],
    hdrs = [
        "path_normalizer.h",
    ],
    visibility = [
        "//test/common/http/http1:__subpackages__",
        "//test/extensions/http/header_validators/envoy_default:__subpackages__",
    ],
    deps = [
        ":character_tables",
        "//envoy/http:header_validator_errors",
        "//envoy/http:header_validator_interface",
        "//source/common/http:header_utility_lib",
        "//source/common/http:headers_lib",
        "//source/common/runtime:runtime_features_lib",
        "@envoy_api//envoy/extensions/http/header_validators/envoy_default/v3:pkg_cc_proto",
    ],
)

envoy_cc_library(
    name = "http1_header_validator",
    srcs = [
        "http1_header_validator.cc",
    ],
    hdrs = [
        "http1_header_validator.h",
    ],
    visibility = [
        "//test/common/http/http1:__subpackages__",
        "//test/extensions/http/header_validators/envoy_default:__subpackages__",
    ],
    deps = [
        ":header_validator_common",
        "//envoy/http:header_validator_errors",
        "//envoy/http:header_validator_interface",
        "//external:abseil_node_hash_set",
        "//source/common/http:header_utility_lib",
        "//source/common/http:headers_lib",
        "//source/common/http:utility_lib",
        "@com_google_absl//absl/functional:bind_front",
    ],
)

envoy_cc_library(
    name = "http2_header_validator",
    srcs = [
        "http2_header_validator.cc",
    ],
    hdrs = [
        "http2_header_validator.h",
    ],
    visibility = [
        "//test/common/http/http2:__subpackages__",
        "//test/extensions/http/header_validators/envoy_default:__subpackages__",
    ],
    deps = [
        ":header_validator_common",
        "//envoy/http:header_validator_errors",
        "//envoy/http:header_validator_interface",
        "//external:abseil_node_hash_map",
        "//external:abseil_node_hash_set",
        "//source/common/http:header_map_lib",
        "//source/common/http:header_utility_lib",
        "//source/common/http:headers_lib",
<<<<<<< HEAD
        "//source/common/runtime:runtime_features_lib",
=======
        "//source/common/http:utility_lib",
>>>>>>> 57cb74a3
        "@com_google_absl//absl/functional:bind_front",
    ],
)

envoy_cc_library(
    name = "header_validator_factory",
    srcs = [
        "header_validator_factory.cc",
    ],
    hdrs = [
        "header_validator_factory.h",
    ],
    visibility = [
        "//test/common/http/http2:__subpackages__",
        "//test/extensions/http/header_validators/envoy_default:__subpackages__",
    ],
    deps = [
        ":http1_header_validator",
        ":http2_header_validator",
        "//envoy/http:header_validator_interface",
        "@envoy_api//envoy/extensions/http/header_validators/envoy_default/v3:pkg_cc_proto",
    ],
)

envoy_cc_extension(
    name = "config",
    srcs = ["config.cc"],
    hdrs = ["config.h"],
    deps = [
        ":header_validator_factory",
        "//envoy/http:header_validator_interface",
        "//envoy/registry",
        "//source/common/config:utility_lib",
        "@envoy_api//envoy/extensions/http/header_validators/envoy_default/v3:pkg_cc_proto",
    ],
)<|MERGE_RESOLUTION|>--- conflicted
+++ resolved
@@ -112,11 +112,8 @@
         "//source/common/http:header_map_lib",
         "//source/common/http:header_utility_lib",
         "//source/common/http:headers_lib",
-<<<<<<< HEAD
+        "//source/common/http:utility_lib",
         "//source/common/runtime:runtime_features_lib",
-=======
-        "//source/common/http:utility_lib",
->>>>>>> 57cb74a3
         "@com_google_absl//absl/functional:bind_front",
     ],
 )

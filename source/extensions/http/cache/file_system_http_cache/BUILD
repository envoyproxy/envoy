--- conflicted
+++ resolved
@@ -16,7 +16,6 @@
     deps = ["//source/extensions/filters/http/cache:key"],
 )
 
-<<<<<<< HEAD
 envoy_cc_extension(
     name = "config",
     srcs = [
@@ -47,7 +46,9 @@
         "@com_google_absl//absl/strings",
         "@com_google_absl//absl/types:optional",
         "@envoy_api//envoy/extensions/http/cache/file_system_http_cache/v3:pkg_cc_proto",
-=======
+    ],
+)
+
 envoy_cc_library(
     name = "cache_file_header_proto_util",
     srcs = ["cache_file_header_proto_util.cc"],
@@ -60,7 +61,6 @@
         "//source/extensions/filters/http/cache:http_cache_lib",
         "@com_google_absl//absl/container:flat_hash_set",
         "@com_google_absl//absl/strings",
->>>>>>> 21cdce0b
     ],
 )
 

#pragma once

#include <list>
#include <memory>
#include <optional>
#include <string>

#include "envoy/api/api.h"
#include "envoy/common/optref.h"
#include "envoy/config/core/v3/base.pb.h"
#include "envoy/event/timer.h"
#include "envoy/extensions/common/aws/v3/credential_provider.pb.h"
#include "envoy/http/message.h"
#include "envoy/init/manager.h"
#include "envoy/server/factory_context.h"

#include "source/common/common/lock_guard.h"
#include "source/common/common/logger.h"
#include "source/common/common/thread.h"
#include "source/common/config/datasource.h"
#include "source/common/init/target_impl.h"
#include "source/common/protobuf/message_validator_impl.h"
#include "source/common/protobuf/utility.h"
#include "source/extensions/common/aws/credentials_provider.h"
#include "source/extensions/common/aws/metadata_fetcher.h"

#include "absl/strings/string_view.h"

namespace Envoy {
namespace Extensions {
namespace Common {
namespace Aws {

/**
 *  CreateMetadataFetcherCb is a callback interface for creating a MetadataFetcher instance.
 */
using CreateMetadataFetcherCb =
    std::function<MetadataFetcherPtr(Upstream::ClusterManager&, absl::string_view)>;
using ServerFactoryContextOptRef = OptRef<Server::Configuration::ServerFactoryContext>;

/**
 * Retrieve AWS credentials from the environment variables.
 *
 * Adheres to conventions specified in:
 * https://docs.aws.amazon.com/cli/latest/userguide/cli-configure-envvars.html
 */
class EnvironmentCredentialsProvider : public CredentialsProvider,
                                       public Logger::Loggable<Logger::Id::aws> {
public:
  Credentials getCredentials() override;
};

/**
 * Returns AWS credentials from static filter configuration.
 *
 * Adheres to conventions specified in:
 * https://docs.aws.amazon.com/cli/latest/userguide/cli-configure-envvars.html
 */
class ConfigCredentialsProvider : public CredentialsProvider,
                                  public Logger::Loggable<Logger::Id::aws> {
public:
  ConfigCredentialsProvider(absl::string_view access_key_id = absl::string_view(),
                            absl::string_view secret_access_key = absl::string_view(),
                            absl::string_view session_token = absl::string_view())
      : credentials_(access_key_id, secret_access_key, session_token) {}
  Credentials getCredentials() override;

private:
  const Credentials credentials_;
};

class CachedCredentialsProviderBase : public CredentialsProvider,
                                      public Logger::Loggable<Logger::Id::aws> {
public:
  Credentials getCredentials() override {
    refreshIfNeeded();
    return cached_credentials_;
  }

protected:
  SystemTime last_updated_;
  Credentials cached_credentials_;

  void refreshIfNeeded();

  virtual bool needsRefresh() PURE;
  virtual void refresh() PURE;
};

/**
 * Retrieve AWS credentials from the credentials file.
 *
 * Adheres to conventions specified in:
 * https://docs.aws.amazon.com/cli/latest/userguide/cli-configure-files.html
 */
class CredentialsFileCredentialsProvider : public CachedCredentialsProviderBase {
public:
  CredentialsFileCredentialsProvider(
      Server::Configuration::ServerFactoryContext& context,
      const envoy::extensions::common::aws::v3::CredentialsFileCredentialProvider&
          credential_file_config = {});

private:
  Server::Configuration::ServerFactoryContext& context_;
  std::string profile_;
  absl::optional<Config::DataSource::DataSourceProviderPtr> credential_file_data_source_provider_;
  bool has_watched_directory_ = false;

  bool needsRefresh() override;
  void refresh() override;
  void extractCredentials(absl::string_view credentials_string, absl::string_view profile);
};

class LoadClusterEntryHandle {
public:
  virtual ~LoadClusterEntryHandle() = default;
};

#define ALL_METADATACREDENTIALSPROVIDER_STATS(COUNTER, GAUGE)                                      \
  COUNTER(credential_refreshes_performed)                                                          \
  COUNTER(credential_refreshes_failed)                                                             \
  COUNTER(credential_refreshes_succeeded)                                                          \
  COUNTER(clusters_removed_by_cds)                                                                 \
  COUNTER(clusters_readded_after_cds)                                                              \
  GAUGE(metadata_refresh_state, Accumulate)

struct MetadataCredentialsProviderStats {
  ALL_METADATACREDENTIALSPROVIDER_STATS(GENERATE_COUNTER_STRUCT, GENERATE_GAUGE_STRUCT)
};

using LoadClusterEntryHandlePtr = std::unique_ptr<LoadClusterEntryHandle>;

class MetadataCredentialsProviderBase : public CachedCredentialsProviderBase {
public:
  using CurlMetadataFetcher = std::function<absl::optional<std::string>(Http::RequestMessage&)>;
  using OnAsyncFetchCb = std::function<void(const std::string&&)>;

  MetadataCredentialsProviderBase(
      Api::Api& api, ServerFactoryContextOptRef context,
      const CurlMetadataFetcher& fetch_metadata_using_curl,
      CreateMetadataFetcherCb create_metadata_fetcher_cb, absl::string_view cluster_name,
      const envoy::config::cluster::v3::Cluster::DiscoveryType cluster_type, absl::string_view uri,
      MetadataFetcher::MetadataReceiver::RefreshState refresh_state,
      std::chrono::seconds initialization_timer);

  Credentials getCredentials() override;
  bool credentialsPending(CredentialsPendingCallback&& cb) override;

  // Get the Metadata credentials cache duration.
  static std::chrono::seconds getCacheDuration();

private:
  void createCluster(bool new_timer);
  void initializeTlsAndCluster();

protected:
  struct LoadClusterEntryHandleImpl
      : public LoadClusterEntryHandle,
        RaiiMapOfListElement<std::string, LoadClusterEntryHandleImpl*> {
    LoadClusterEntryHandleImpl(
        absl::flat_hash_map<std::string, std::list<LoadClusterEntryHandleImpl*>>& parent,
        absl::string_view host, Envoy::Event::TimerPtr& timer)
        : RaiiMapOfListElement<std::string, LoadClusterEntryHandleImpl*>(parent, host, this),
          timer_(timer) {}

    Envoy::Event::TimerPtr& timer_;
  };

  struct ThreadLocalCredentialsCache : public ThreadLocal::ThreadLocalObject,
                                       public Upstream::ClusterUpdateCallbacks {
    ThreadLocalCredentialsCache(MetadataCredentialsProviderBase& parent)
        : handle_(parent.context_->clusterManager().addThreadLocalClusterUpdateCallbacks(*this)),
          parent_(parent), credentials_(std::make_shared<Credentials>()){};

    ~ThreadLocalCredentialsCache() override;

    Upstream::ClusterUpdateCallbacksHandlePtr handle_;
    // Parent credentials provider object
    MetadataCredentialsProviderBase& parent_;
    // The credentials object.
    CredentialsConstSharedPtr credentials_;
    absl::flat_hash_map<std::string, std::list<LoadClusterEntryHandleImpl*>> pending_clusters_;
    // Lock guard.
    Thread::MutexBasicLockable lock_;

  private:
    void onClusterAddOrUpdate(absl::string_view cluster_name,
                              Upstream::ThreadLocalClusterCommand&) override;
    void onClusterRemoval(const std::string&) override;
  };

  const std::string& clusterName() const { return cluster_name_; }

  // Handle fetch done.
  void handleFetchDone();

  // Set Credentials shared_ptr on all threads.
  void setCredentialsToAllThreads(CredentialsConstUniquePtr&& creds);

  Api::Api& api_;
  // The optional server factory context.
  ServerFactoryContextOptRef context_;
  // Store the method to fetch metadata from libcurl (deprecated)
  CurlMetadataFetcher fetch_metadata_using_curl_;
  // The callback used to create a MetadataFetcher instance.
  CreateMetadataFetcherCb create_metadata_fetcher_cb_;
  // The cluster name to use for internal static cluster pointing towards the credentials provider.
  std::string cluster_name_;
  // The cluster type to use for internal static cluster pointing towards the credentials provider.
  const envoy::config::cluster::v3::Cluster::DiscoveryType cluster_type_;
  // The uri of internal static cluster credentials provider.
  const std::string uri_;
  // The cache duration of the fetched credentials.
  std::chrono::seconds cache_duration_;
  // Metadata receiver state, describing where we are along the initial credential refresh process
  MetadataFetcher::MetadataReceiver::RefreshState refresh_state_;
  // Metadata receiver initialization timer - number of seconds between retries during the first
  // credential retrieval process
  std::chrono::seconds initialization_timer_;
  // The timer to trigger fetch due to cache duration.
  Envoy::Event::TimerPtr cache_duration_timer_;
  // The Metadata fetcher object.
  MetadataFetcherPtr metadata_fetcher_;
  // Callback function to call on successful metadata fetch.
  OnAsyncFetchCb on_async_fetch_cb_;
  // To determine if credentials fetching can continue even after metadata fetch failure.
  bool continue_on_async_fetch_failure_ = false;
  // Reason to log on fetch failure while continue.
  std::string continue_on_async_fetch_failure_reason_ = "";
  // Last update time to determine expiration.
  SystemTime last_updated_;
  // Cache credentials when using libcurl.
  Credentials cached_credentials_;
  // The init target.
  std::unique_ptr<Init::TargetImpl> init_target_;
  // Used in logs.
  const std::string debug_name_;
  // The expiration time received in any returned token
  absl::optional<SystemTime> expiration_time_;
  // Tls slot
  ThreadLocal::TypedSlotPtr<ThreadLocalCredentialsCache> tls_slot_ = nullptr;
  // Storage for our per cluster credential timers
  LoadClusterEntryHandlePtr cluster_load_handle_;
  // Stats scope
  Stats::ScopeSharedPtr scope_ = nullptr;
  // Pointer to our stats structure
  std::shared_ptr<MetadataCredentialsProviderStats> stats_;
  // Atomic flag for cluster recreate
  std::atomic<bool> is_creating_ = false;
  // Are credentials pending?
  std::atomic<bool> credentials_pending_ = true;
  // Callbacks list for pending credentials
  std::vector<CredentialsPendingCallback> credential_pending_callbacks_ = {};
};

/**
 * Retrieve AWS credentials from the instance metadata.
 *
 * https://docs.aws.amazon.com/AWSEC2/latest/UserGuide/iam-roles-for-amazon-ec2.html#instance-metadata-security-credentials
 */
class InstanceProfileCredentialsProvider : public MetadataCredentialsProviderBase,
                                           public Envoy::Singleton::Instance,
                                           public MetadataFetcher::MetadataReceiver {
public:
  InstanceProfileCredentialsProvider(Api::Api& api, ServerFactoryContextOptRef context,
                                     const CurlMetadataFetcher& fetch_metadata_using_curl,
                                     CreateMetadataFetcherCb create_metadata_fetcher_cb,
                                     MetadataFetcher::MetadataReceiver::RefreshState refresh_state,
                                     std::chrono::seconds initialization_timer,
                                     absl::string_view cluster_name);

  // Following functions are for MetadataFetcher::MetadataReceiver interface
  void onMetadataSuccess(const std::string&& body) override;
  void onMetadataError(Failure reason) override;

private:
  bool needsRefresh() override;
  void refresh() override;
  void fetchInstanceRole(const std::string&& token, bool async = false);
  void fetchInstanceRoleAsync(const std::string&& token) {
    fetchInstanceRole(std::move(token), true);
  }
  void fetchCredentialFromInstanceRole(const std::string&& instance_role, const std::string&& token,
                                       bool async = false);
  void fetchCredentialFromInstanceRoleAsync(const std::string&& instance_role,
                                            const std::string&& token) {
    fetchCredentialFromInstanceRole(std::move(instance_role), std::move(token), true);
  }
  void extractCredentials(const std::string&& credential_document_value, bool async = false);
  void extractCredentialsAsync(const std::string&& credential_document_value) {
    extractCredentials(std::move(credential_document_value), true);
  }
};

/**
 * Retrieve AWS credentials from the task metadata.
 *
 * https://docs.aws.amazon.com/AmazonECS/latest/developerguide/task-iam-roles.html#enable_task_iam_roles
 */
class ContainerCredentialsProvider : public MetadataCredentialsProviderBase,
                                     public Envoy::Singleton::Instance,
                                     public MetadataFetcher::MetadataReceiver {
public:
  ContainerCredentialsProvider(Api::Api& api, ServerFactoryContextOptRef context,
                               const CurlMetadataFetcher& fetch_metadata_using_curl,
                               CreateMetadataFetcherCb create_metadata_fetcher_cb,
                               absl::string_view credential_uri,
                               MetadataFetcher::MetadataReceiver::RefreshState refresh_state,
                               std::chrono::seconds initialization_timer,
                               absl::string_view authorization_token,
                               absl::string_view cluster_name);

  // Following functions are for MetadataFetcher::MetadataReceiver interface
  void onMetadataSuccess(const std::string&& body) override;
  void onMetadataError(Failure reason) override;

private:
  const std::string credential_uri_;
  const std::string authorization_token_;

  bool needsRefresh() override;
  void refresh() override;
  void extractCredentials(const std::string&& credential_document_value);
};

/**
 * Retrieve AWS credentials from Security Token Service using a web identity token (e.g. OAuth,
 * OpenID)
 */
class WebIdentityCredentialsProvider : public MetadataCredentialsProviderBase,
                                       public Envoy::Singleton::Instance,
                                       public MetadataFetcher::MetadataReceiver {
public:
  // token and token_file_path are mutually exclusive. If token is not empty, token_file_path is
  // not used, and vice versa.
  WebIdentityCredentialsProvider(
      Server::Configuration::ServerFactoryContext& context,
      CreateMetadataFetcherCb create_metadata_fetcher_cb, absl::string_view sts_endpoint,
      MetadataFetcher::MetadataReceiver::RefreshState refresh_state,
      std::chrono::seconds initialization_timer,
      const envoy::extensions::common::aws::v3::AssumeRoleWithWebIdentityCredentialProvider&
          web_identity_config,
      absl::string_view cluster_name);

  // Following functions are for MetadataFetcher::MetadataReceiver interface
  void onMetadataSuccess(const std::string&& body) override;
  void onMetadataError(Failure reason) override;

private:
  const std::string sts_endpoint_;
  absl::optional<Config::DataSource::DataSourceProviderPtr> web_identity_data_source_provider_;
  const std::string role_arn_;
  const std::string role_session_name_;

  bool needsRefresh() override;
  void refresh() override;
  void extractCredentials(const std::string&& credential_document_value);
};

/**
 * AWS credentials provider chain, able to fallback between multiple credential providers.
 */
class CredentialsProviderChain : public CredentialsProvider,
                                 public Logger::Loggable<Logger::Id::aws> {
public:
  ~CredentialsProviderChain() override = default;

  void add(const CredentialsProviderSharedPtr& credentials_provider) {
    providers_.emplace_back(credentials_provider);
  }

  Credentials getCredentials() override;
  bool credentialsPending(CredentialsPendingCallback&& cb) override;

protected:
  std::list<CredentialsProviderSharedPtr> providers_;
};

class CredentialsProviderChainFactories {
public:
  virtual ~CredentialsProviderChainFactories() = default;

  virtual CredentialsProviderSharedPtr createEnvironmentCredentialsProvider() const PURE;

  virtual CredentialsProviderSharedPtr createCredentialsFileCredentialsProvider(
      Server::Configuration::ServerFactoryContext& context,
      const envoy::extensions::common::aws::v3::CredentialsFileCredentialProvider&
          credential_file_config = {}) const PURE;

  virtual CredentialsProviderSharedPtr createWebIdentityCredentialsProvider(
<<<<<<< HEAD
      Server::Configuration::ServerFactoryContext& context, Singleton::Manager& singleton_manager,
=======
      Server::Configuration::ServerFactoryContext& context,
>>>>>>> 4d96cc2f
      CreateMetadataFetcherCb create_metadata_fetcher_cb, absl::string_view sts_endpoint,
      MetadataFetcher::MetadataReceiver::RefreshState refresh_state,
      std::chrono::seconds initialization_timer,
      const envoy::extensions::common::aws::v3::AssumeRoleWithWebIdentityCredentialProvider&
          web_identity_config,
      absl::string_view cluster_name) const PURE;

  virtual CredentialsProviderSharedPtr createContainerCredentialsProvider(
      Api::Api& api, ServerFactoryContextOptRef context, Singleton::Manager& singleton_manager,
      const MetadataCredentialsProviderBase::CurlMetadataFetcher& fetch_metadata_using_curl,
      CreateMetadataFetcherCb create_metadata_fetcher_cb, absl::string_view cluster_name,
      absl::string_view credential_uri,
      MetadataFetcher::MetadataReceiver::RefreshState refresh_state,
      std::chrono::seconds initialization_timer,
      absl::string_view authorization_token = {}) const PURE;

  virtual CredentialsProviderSharedPtr createInstanceProfileCredentialsProvider(
      Api::Api& api, ServerFactoryContextOptRef context, Singleton::Manager& singleton_manager,
      const MetadataCredentialsProviderBase::CurlMetadataFetcher& fetch_metadata_using_curl,
      CreateMetadataFetcherCb create_metadata_fetcher_cb,
      MetadataFetcher::MetadataReceiver::RefreshState refresh_state,
      std::chrono::seconds initialization_timer, absl::string_view cluster_name) const PURE;
};

class CustomCredentialsProviderChainFactories {
public:
  virtual ~CustomCredentialsProviderChainFactories() = default;

  virtual CredentialsProviderSharedPtr createCredentialsFileCredentialsProvider(
      Server::Configuration::ServerFactoryContext& context,
      const envoy::extensions::common::aws::v3::CredentialsFileCredentialProvider&
          credential_file_config = {}) const PURE;

  virtual CredentialsProviderSharedPtr createWebIdentityCredentialsProvider(
<<<<<<< HEAD
      Server::Configuration::ServerFactoryContext& context, Singleton::Manager& singleton_manager,
=======
      Server::Configuration::ServerFactoryContext& context,
>>>>>>> 4d96cc2f
      CreateMetadataFetcherCb create_metadata_fetcher_cb, absl::string_view sts_endpoint,
      MetadataFetcher::MetadataReceiver::RefreshState refresh_state,
      std::chrono::seconds initialization_timer,
      const envoy::extensions::common::aws::v3::AssumeRoleWithWebIdentityCredentialProvider&
          web_identity_config,
      absl::string_view cluster_name) const PURE;
};

// TODO(nbaws) Add additional providers to the custom chain.
class CustomCredentialsProviderChain : public CredentialsProviderChain,
                                       public CustomCredentialsProviderChainFactories {
public:
  CustomCredentialsProviderChain(
      Server::Configuration::ServerFactoryContext& context, absl::string_view region,
      const envoy::extensions::common::aws::v3::AwsCredentialProvider& credential_provider_config,
      const CustomCredentialsProviderChainFactories& factories);

  CustomCredentialsProviderChain(
      Server::Configuration::ServerFactoryContext& context, absl::string_view region,
      const envoy::extensions::common::aws::v3::AwsCredentialProvider& credential_provider_config)
      : CustomCredentialsProviderChain(context, region, credential_provider_config, *this) {}

  CredentialsProviderSharedPtr createCredentialsFileCredentialsProvider(
      Server::Configuration::ServerFactoryContext& context,
      const envoy::extensions::common::aws::v3::CredentialsFileCredentialProvider&
          credential_file_config = {}

  ) const override {

    return std::make_shared<CredentialsFileCredentialsProvider>(context, credential_file_config);
  };

  CredentialsProviderSharedPtr createWebIdentityCredentialsProvider(
<<<<<<< HEAD
      Server::Configuration::ServerFactoryContext& context, Singleton::Manager& singleton_manager,
=======
      Server::Configuration::ServerFactoryContext& context,
>>>>>>> 4d96cc2f
      CreateMetadataFetcherCb create_metadata_fetcher_cb, absl::string_view sts_endpoint,
      MetadataFetcher::MetadataReceiver::RefreshState refresh_state,
      std::chrono::seconds initialization_timer,
      const envoy::extensions::common::aws::v3::AssumeRoleWithWebIdentityCredentialProvider&
          web_identity_config,
<<<<<<< HEAD
      absl::string_view cluster_name) const override;
=======
      absl::string_view cluster_name) const override {
    return std::make_shared<WebIdentityCredentialsProvider>(
        context, create_metadata_fetcher_cb, sts_endpoint, refresh_state, initialization_timer,
        web_identity_config, cluster_name);
  };
>>>>>>> 4d96cc2f
};

/**
 * Credential provider based on an inline credential.
 */
class InlineCredentialProvider : public CredentialsProvider {
public:
  explicit InlineCredentialProvider(absl::string_view access_key_id,
                                    absl::string_view secret_access_key,
                                    absl::string_view session_token)
      : credentials_(access_key_id, secret_access_key, session_token) {}

  Credentials getCredentials() override { return credentials_; }

private:
  const Credentials credentials_;
};

/**
 * Default AWS credentials provider chain.
 *
 * Reference implementation:
 * https://github.com/aws/aws-sdk-cpp/blob/master/aws-cpp-sdk-core/source/auth/AWSCredentialsProviderChain.cpp#L44
 */
class DefaultCredentialsProviderChain : public CredentialsProviderChain,
                                        public CredentialsProviderChainFactories {
public:
  DefaultCredentialsProviderChain(
      Api::Api& api, ServerFactoryContextOptRef context, Singleton::Manager& singleton_manager,
      absl::string_view region,
      const MetadataCredentialsProviderBase::CurlMetadataFetcher& fetch_metadata_using_curl,
      const envoy::extensions::common::aws::v3::AwsCredentialProvider& credential_provider_config =
          {})
      : DefaultCredentialsProviderChain(api, context, singleton_manager, region,
                                        fetch_metadata_using_curl, credential_provider_config,
                                        *this) {}

  DefaultCredentialsProviderChain(
      Api::Api& api, ServerFactoryContextOptRef context, Singleton::Manager& singleton_manager,
      absl::string_view region,
      const MetadataCredentialsProviderBase::CurlMetadataFetcher& fetch_metadata_using_curl,
      const envoy::extensions::common::aws::v3::AwsCredentialProvider& credential_provider_config,
      const CredentialsProviderChainFactories& factories);

private:
  CredentialsProviderSharedPtr createEnvironmentCredentialsProvider() const override {
    return std::make_shared<EnvironmentCredentialsProvider>();
  }

  CredentialsProviderSharedPtr createCredentialsFileCredentialsProvider(
      Server::Configuration::ServerFactoryContext& context,
      const envoy::extensions::common::aws::v3::CredentialsFileCredentialProvider&
          credential_file_config

  ) const override {
    return std::make_shared<CredentialsFileCredentialsProvider>(context, credential_file_config);
  };

  CredentialsProviderSharedPtr createContainerCredentialsProvider(
      Api::Api& api, ServerFactoryContextOptRef context, Singleton::Manager& singleton_manager,
      const MetadataCredentialsProviderBase::CurlMetadataFetcher& fetch_metadata_using_curl,
      CreateMetadataFetcherCb create_metadata_fetcher_cb, absl::string_view cluster_name,
      absl::string_view credential_uri,
      MetadataFetcher::MetadataReceiver::RefreshState refresh_state,
      std::chrono::seconds initialization_timer,
      absl::string_view authorization_token) const override;

  CredentialsProviderSharedPtr createInstanceProfileCredentialsProvider(
      Api::Api& api, ServerFactoryContextOptRef context, Singleton::Manager& singleton_manager,
      const MetadataCredentialsProviderBase::CurlMetadataFetcher& fetch_metadata_using_curl,
      CreateMetadataFetcherCb create_metadata_fetcher_cb,
      MetadataFetcher::MetadataReceiver::RefreshState refresh_state,
      std::chrono::seconds initialization_timer, absl::string_view cluster_name) const override;

  CredentialsProviderSharedPtr createWebIdentityCredentialsProvider(
<<<<<<< HEAD
      Server::Configuration::ServerFactoryContext& context, Singleton::Manager& singleton_manager,
=======
      Server::Configuration::ServerFactoryContext& context,
>>>>>>> 4d96cc2f
      CreateMetadataFetcherCb create_metadata_fetcher_cb, absl::string_view sts_endpoint,
      MetadataFetcher::MetadataReceiver::RefreshState refresh_state,
      std::chrono::seconds initialization_timer,
      const envoy::extensions::common::aws::v3::AssumeRoleWithWebIdentityCredentialProvider&
          web_identity_config,
<<<<<<< HEAD
      absl::string_view cluster_name) const override;
=======
      absl::string_view cluster_name) const override {
    return std::make_shared<WebIdentityCredentialsProvider>(
        context, create_metadata_fetcher_cb, sts_endpoint, refresh_state, initialization_timer,
        web_identity_config, cluster_name);
  }
>>>>>>> 4d96cc2f
};

using InstanceProfileCredentialsProviderPtr = std::shared_ptr<InstanceProfileCredentialsProvider>;
using ContainerCredentialsProviderPtr = std::shared_ptr<ContainerCredentialsProvider>;
using WebIdentityCredentialsProviderPtr = std::shared_ptr<WebIdentityCredentialsProvider>;

} // namespace Aws
} // namespace Common
} // namespace Extensions
} // namespace Envoy<|MERGE_RESOLUTION|>--- conflicted
+++ resolved
@@ -7,6 +7,7 @@
 
 #include "envoy/api/api.h"
 #include "envoy/common/optref.h"
+#include "envoy/config/core/v3/base.pb.h"
 #include "envoy/config/core/v3/base.pb.h"
 #include "envoy/event/timer.h"
 #include "envoy/extensions/common/aws/v3/credential_provider.pb.h"
@@ -388,11 +389,7 @@
           credential_file_config = {}) const PURE;
 
   virtual CredentialsProviderSharedPtr createWebIdentityCredentialsProvider(
-<<<<<<< HEAD
       Server::Configuration::ServerFactoryContext& context, Singleton::Manager& singleton_manager,
-=======
-      Server::Configuration::ServerFactoryContext& context,
->>>>>>> 4d96cc2f
       CreateMetadataFetcherCb create_metadata_fetcher_cb, absl::string_view sts_endpoint,
       MetadataFetcher::MetadataReceiver::RefreshState refresh_state,
       std::chrono::seconds initialization_timer,
@@ -427,11 +424,7 @@
           credential_file_config = {}) const PURE;
 
   virtual CredentialsProviderSharedPtr createWebIdentityCredentialsProvider(
-<<<<<<< HEAD
       Server::Configuration::ServerFactoryContext& context, Singleton::Manager& singleton_manager,
-=======
-      Server::Configuration::ServerFactoryContext& context,
->>>>>>> 4d96cc2f
       CreateMetadataFetcherCb create_metadata_fetcher_cb, absl::string_view sts_endpoint,
       MetadataFetcher::MetadataReceiver::RefreshState refresh_state,
       std::chrono::seconds initialization_timer,
@@ -465,25 +458,13 @@
   };
 
   CredentialsProviderSharedPtr createWebIdentityCredentialsProvider(
-<<<<<<< HEAD
       Server::Configuration::ServerFactoryContext& context, Singleton::Manager& singleton_manager,
-=======
-      Server::Configuration::ServerFactoryContext& context,
->>>>>>> 4d96cc2f
       CreateMetadataFetcherCb create_metadata_fetcher_cb, absl::string_view sts_endpoint,
       MetadataFetcher::MetadataReceiver::RefreshState refresh_state,
       std::chrono::seconds initialization_timer,
       const envoy::extensions::common::aws::v3::AssumeRoleWithWebIdentityCredentialProvider&
           web_identity_config,
-<<<<<<< HEAD
       absl::string_view cluster_name) const override;
-=======
-      absl::string_view cluster_name) const override {
-    return std::make_shared<WebIdentityCredentialsProvider>(
-        context, create_metadata_fetcher_cb, sts_endpoint, refresh_state, initialization_timer,
-        web_identity_config, cluster_name);
-  };
->>>>>>> 4d96cc2f
 };
 
 /**
@@ -559,25 +540,13 @@
       std::chrono::seconds initialization_timer, absl::string_view cluster_name) const override;
 
   CredentialsProviderSharedPtr createWebIdentityCredentialsProvider(
-<<<<<<< HEAD
       Server::Configuration::ServerFactoryContext& context, Singleton::Manager& singleton_manager,
-=======
-      Server::Configuration::ServerFactoryContext& context,
->>>>>>> 4d96cc2f
       CreateMetadataFetcherCb create_metadata_fetcher_cb, absl::string_view sts_endpoint,
       MetadataFetcher::MetadataReceiver::RefreshState refresh_state,
       std::chrono::seconds initialization_timer,
       const envoy::extensions::common::aws::v3::AssumeRoleWithWebIdentityCredentialProvider&
           web_identity_config,
-<<<<<<< HEAD
       absl::string_view cluster_name) const override;
-=======
-      absl::string_view cluster_name) const override {
-    return std::make_shared<WebIdentityCredentialsProvider>(
-        context, create_metadata_fetcher_cb, sts_endpoint, refresh_state, initialization_timer,
-        web_identity_config, cluster_name);
-  }
->>>>>>> 4d96cc2f
 };
 
 using InstanceProfileCredentialsProviderPtr = std::shared_ptr<InstanceProfileCredentialsProvider>;

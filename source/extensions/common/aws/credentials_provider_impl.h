#pragma once

#include <list>
#include <memory>
#include <optional>
#include <string>

#include "envoy/api/api.h"
#include "envoy/common/optref.h"
#include "envoy/config/core/v3/base.pb.h"
#include "envoy/event/timer.h"
#include "envoy/extensions/common/aws/v3/credential_provider.pb.h"
#include "envoy/http/message.h"
#include "envoy/server/factory_context.h"

#include "source/common/common/lock_guard.h"
#include "source/common/common/logger.h"
#include "source/common/common/thread.h"
#include "source/common/config/datasource.h"
#include "source/common/init/target_impl.h"
#include "source/common/protobuf/message_validator_impl.h"
#include "source/common/protobuf/utility.h"
#include "source/extensions/common/aws/aws_cluster_manager.h"
#include "source/extensions/common/aws/credentials_provider.h"
#include "source/extensions/common/aws/metadata_fetcher.h"

#include "absl/strings/string_view.h"

namespace Envoy {
namespace Extensions {
namespace Common {
namespace Aws {

/**
 *  CreateMetadataFetcherCb is a callback interface for creating a MetadataFetcher instance.
 */
using CreateMetadataFetcherCb =
    std::function<MetadataFetcherPtr(Upstream::ClusterManager&, absl::string_view)>;
using ServerFactoryContextOptRef = OptRef<Server::Configuration::ServerFactoryContext>;

/**
 * Retrieve AWS credentials from the environment variables.
 *
 * Adheres to conventions specified in:
 * https://docs.aws.amazon.com/cli/latest/userguide/cli-configure-envvars.html
 */
class EnvironmentCredentialsProvider : public CredentialsProvider,
                                       public Logger::Loggable<Logger::Id::aws> {
public:
  Credentials getCredentials() override;
  bool credentialsPending() override { return false; };
  std::string providerName() override { return "EnvironmentCredentialsProvider"; };
};

/**
 * Returns AWS credentials from static filter configuration.
 *
 * Adheres to conventions specified in:
 * https://docs.aws.amazon.com/cli/latest/userguide/cli-configure-envvars.html
 */
class ConfigCredentialsProvider : public CredentialsProvider,
                                  public Logger::Loggable<Logger::Id::aws> {
public:
  ConfigCredentialsProvider(absl::string_view access_key_id = absl::string_view(),
                            absl::string_view secret_access_key = absl::string_view(),
                            absl::string_view session_token = absl::string_view())
      : credentials_(access_key_id, secret_access_key, session_token) {}
  Credentials getCredentials() override;
  bool credentialsPending() override { return false; };
  std::string providerName() override { return "ConfigCredentialsProvider"; };

private:
  const Credentials credentials_;
};

class CachedCredentialsProviderBase : public CredentialsProvider,
                                      public Logger::Loggable<Logger::Id::aws> {
public:
  Credentials getCredentials() override {
    refreshIfNeeded();
    return cached_credentials_;
  }
  bool credentialsPending() override { return false; };

protected:
  SystemTime last_updated_;
  Credentials cached_credentials_;

  void refreshIfNeeded();

  virtual bool needsRefresh() PURE;
  virtual void refresh() PURE;
};

/**
 * Retrieve AWS credentials from the credentials file.
 *
 * Adheres to conventions specified in:
 * https://docs.aws.amazon.com/cli/latest/userguide/cli-configure-files.html
 */
class CredentialsFileCredentialsProvider : public CachedCredentialsProviderBase {
public:
  CredentialsFileCredentialsProvider(
      Server::Configuration::ServerFactoryContext& context,
      const envoy::extensions::common::aws::v3::CredentialsFileCredentialProvider&
          credential_file_config = {});
  std::string providerName() override { return "CredentialsFileCredentialsProvider"; };

private:
  Server::Configuration::ServerFactoryContext& context_;
  std::string profile_;
  absl::optional<Config::DataSource::DataSourceProviderPtr> credential_file_data_source_provider_;
  bool has_watched_directory_ = false;

  bool needsRefresh() override;
  void refresh() override;
  void extractCredentials(absl::string_view credentials_string, absl::string_view profile);
};

#define ALL_METADATACREDENTIALSPROVIDER_STATS(COUNTER, GAUGE)                                      \
  COUNTER(credential_refreshes_performed)                                                          \
  COUNTER(credential_refreshes_failed)                                                             \
  COUNTER(credential_refreshes_succeeded)                                                          \
  GAUGE(metadata_refresh_state, Accumulate)

struct MetadataCredentialsProviderStats {
  ALL_METADATACREDENTIALSPROVIDER_STATS(GENERATE_COUNTER_STRUCT, GENERATE_GAUGE_STRUCT)
};

// class CredentialsProviderChain;

class CredentialSubscriberCallbacks {
public:
  virtual ~CredentialSubscriberCallbacks() = default;

  virtual void onCredentialUpdate() PURE;
};

// Subscription model allowing CredentialsProviderChains to be notified of credential provider
// updates. A credential provider chain will call credential_provider->subscribeToCredentialUpdates
// to register itself for updates via onCredentialUpdate callback. When a credential provider has
// successfully updated all threads with new credentials, via the setCredentialsToAllThreads method
// it will notify all subscribers that credentials have been retrieved.
// RAII is used, as credential providers may be instantiated as singletons, as such they may outlive
// the credential provider chain. Subscription is only relevant for metadata credentials providers,
// as these are the only credential providers that implement async credential retrieval
// functionality.
class CredentialSubscriberCallbacksHandle : public RaiiListElement<CredentialSubscriberCallbacks*> {
public:
  CredentialSubscriberCallbacksHandle(CredentialSubscriberCallbacks& cb,
                                      std::list<CredentialSubscriberCallbacks*>& parent)
      : RaiiListElement<CredentialSubscriberCallbacks*>(parent, &cb) {}
};

using CredentialSubscriberCallbacksHandlePtr = std::unique_ptr<CredentialSubscriberCallbacksHandle>;

class MetadataCredentialsProviderBase : public CachedCredentialsProviderBase,
                                        public AwsManagedClusterUpdateCallbacks {
public:
  friend class MetadataCredentialsProviderBaseFriend;
  using CurlMetadataFetcher = std::function<absl::optional<std::string>(Http::RequestMessage&)>;
  using OnAsyncFetchCb = std::function<void(const std::string&&)>;

  MetadataCredentialsProviderBase(Api::Api& api, ServerFactoryContextOptRef context,
                                  AwsClusterManagerOptRef aws_cluster_manager,
                                  absl::string_view cluster_name,
                                  const CurlMetadataFetcher& fetch_metadata_using_curl,
                                  CreateMetadataFetcherCb create_metadata_fetcher_cb,
                                  MetadataFetcher::MetadataReceiver::RefreshState refresh_state,
                                  std::chrono::seconds initialization_timer);

  Credentials getCredentials() override;
  bool credentialsPending() override;

  // Get the Metadata credentials cache duration.
  static std::chrono::seconds getCacheDuration();

  // Store the RAII cluster callback handle following registration call with AWS cluster manager
  void setClusterReadyCallbackHandle(AwsManagedClusterUpdateCallbacksHandlePtr handle) {
    callback_handle_ = std::move(handle);
  }

  CredentialSubscriberCallbacksHandlePtr
  subscribeToCredentialUpdates(CredentialSubscriberCallbacks& cs);

protected:
  struct ThreadLocalCredentialsCache : public ThreadLocal::ThreadLocalObject {
    ThreadLocalCredentialsCache() : credentials_(std::make_shared<Credentials>()){};

    // The credentials object.
    CredentialsConstSharedPtr credentials_;
    // Lock guard.
    Thread::MutexBasicLockable lock_;
  };

  // Set anonymous credentials to all threads, update stats and close async
  void credentialsRetrievalError();

  const std::string& clusterName() const { return cluster_name_; }

  // Callback from AWS cluster manager, triggered when our cluster comes online
  void onClusterAddOrUpdate() override;

  // Handle fetch done.
  void handleFetchDone();

  // Set Credentials shared_ptr on all threads.
  void setCredentialsToAllThreads(CredentialsConstUniquePtr&& creds);

  Api::Api& api_;
  // The optional server factory context.
  ServerFactoryContextOptRef context_;
  // Store the method to fetch metadata from libcurl (deprecated)
  CurlMetadataFetcher fetch_metadata_using_curl_;
  // The callback used to create a MetadataFetcher instance.
  CreateMetadataFetcherCb create_metadata_fetcher_cb_;
  // The cluster name to use for internal static cluster pointing towards the credentials provider.
  std::string cluster_name_;
  // The cache duration of the fetched credentials.
  std::chrono::seconds cache_duration_;
  // Metadata receiver state, describing where we are along the initial credential refresh process
  MetadataFetcher::MetadataReceiver::RefreshState refresh_state_;
  // Metadata receiver initialization timer - number of seconds between retries during the first
  // credential retrieval process
  std::chrono::seconds initialization_timer_;
  // The timer to trigger fetch due to cache duration.
  Envoy::Event::TimerPtr cache_duration_timer_;
  // The Metadata fetcher object.
  MetadataFetcherPtr metadata_fetcher_;
  // Callback function to call on successful metadata fetch.
  OnAsyncFetchCb on_async_fetch_cb_;
  // To determine if credentials fetching can continue even after metadata fetch failure.
  bool continue_on_async_fetch_failure_ = false;
  // Reason to log on fetch failure while continue.
  std::string continue_on_async_fetch_failure_reason_ = "";
  // Last update time to determine expiration.
  SystemTime last_updated_;
  // Cache credentials when using libcurl.
  Credentials cached_credentials_;
  // The expiration time received in any returned token
  absl::optional<SystemTime> expiration_time_;
  // Tls slot
  ThreadLocal::TypedSlotPtr<ThreadLocalCredentialsCache> tls_slot_ = nullptr;
  // Stats scope
  Stats::ScopeSharedPtr scope_ = nullptr;
  // Pointer to our stats structure
  std::shared_ptr<MetadataCredentialsProviderStats> stats_;
  // AWS Cluster Manager for creating clusters and retrieving URIs when async fetch is needed
  AwsClusterManagerOptRef aws_cluster_manager_;
  // RAII handle for callbacks from AWS cluster manager
  AwsManagedClusterUpdateCallbacksHandlePtr callback_handle_;
  // Are credentials pending?
  std::atomic<bool> credentials_pending_ = true;
  Thread::MutexBasicLockable mu_;
  std::list<CredentialSubscriberCallbacks*> credentials_subscribers_ ABSL_GUARDED_BY(mu_) = {};
};

/**
 * Retrieve AWS credentials from the instance metadata.
 *
 * https://docs.aws.amazon.com/AWSEC2/latest/UserGuide/iam-roles-for-amazon-ec2.html#instance-metadata-security-credentials
 */
class InstanceProfileCredentialsProvider : public MetadataCredentialsProviderBase,
                                           public Envoy::Singleton::Instance,
                                           public MetadataFetcher::MetadataReceiver {
public:
  InstanceProfileCredentialsProvider(Api::Api& api, ServerFactoryContextOptRef context,
                                     AwsClusterManagerOptRef aws_cluster_manager,
                                     const CurlMetadataFetcher& fetch_metadata_using_curl,
                                     CreateMetadataFetcherCb create_metadata_fetcher_cb,
                                     MetadataFetcher::MetadataReceiver::RefreshState refresh_state,
                                     std::chrono::seconds initialization_timer,
                                     absl::string_view cluster_name);

  // Following functions are for MetadataFetcher::MetadataReceiver interface
  void onMetadataSuccess(const std::string&& body) override;
  void onMetadataError(Failure reason) override;
  std::string providerName() override { return "InstanceProfileCredentialsProvider"; };

private:
  bool needsRefresh() override;
  void refresh() override;
  void fetchInstanceRole(const std::string&& token, bool async = false);
  void fetchInstanceRoleAsync(const std::string&& token) {
    fetchInstanceRole(std::move(token), true);
  }
  void fetchCredentialFromInstanceRole(const std::string&& instance_role, const std::string&& token,
                                       bool async = false);
  void fetchCredentialFromInstanceRoleAsync(const std::string&& instance_role,
                                            const std::string&& token) {
    fetchCredentialFromInstanceRole(std::move(instance_role), std::move(token), true);
  }
  void extractCredentials(const std::string&& credential_document_value, bool async = false);
  void extractCredentialsAsync(const std::string&& credential_document_value) {
    extractCredentials(std::move(credential_document_value), true);
  }
};

/**
 * Retrieve AWS credentials from the task metadata.
 *
 * https://docs.aws.amazon.com/AmazonECS/latest/developerguide/task-iam-roles.html#enable_task_iam_roles
 */
class ContainerCredentialsProvider : public MetadataCredentialsProviderBase,
                                     public Envoy::Singleton::Instance,
                                     public MetadataFetcher::MetadataReceiver {
public:
  ContainerCredentialsProvider(Api::Api& api, ServerFactoryContextOptRef context,
                               AwsClusterManagerOptRef aws_cluster_manager,
                               const CurlMetadataFetcher& fetch_metadata_using_curl,
                               CreateMetadataFetcherCb create_metadata_fetcher_cb,
                               absl::string_view credential_uri,
                               MetadataFetcher::MetadataReceiver::RefreshState refresh_state,
                               std::chrono::seconds initialization_timer,
                               absl::string_view authorization_token,
                               absl::string_view cluster_name);

  // Following functions are for MetadataFetcher::MetadataReceiver interface
  void onMetadataSuccess(const std::string&& body) override;
  void onMetadataError(Failure reason) override;
  std::string providerName() override { return "ContainerCredentialsProvider"; };

private:
  const std::string credential_uri_;
  const std::string authorization_token_;

  bool needsRefresh() override;
  void refresh() override;
  void extractCredentials(const std::string&& credential_document_value);
};

/**
 * Retrieve AWS credentials from Security Token Service using a web identity token (e.g. OAuth,
 * OpenID)
 */
class WebIdentityCredentialsProvider : public MetadataCredentialsProviderBase,
                                       public MetadataFetcher::MetadataReceiver {
public:
  // token and token_file_path are mutually exclusive. If token is not empty, token_file_path is
  // not used, and vice versa.
  WebIdentityCredentialsProvider(
      Server::Configuration::ServerFactoryContext& context,
      AwsClusterManagerOptRef aws_cluster_manager, absl::string_view cluster_name,
      CreateMetadataFetcherCb create_metadata_fetcher_cb,
      MetadataFetcher::MetadataReceiver::RefreshState refresh_state,
      std::chrono::seconds initialization_timer,
      const envoy::extensions::common::aws::v3::AssumeRoleWithWebIdentityCredentialProvider&
          web_identity_config);

  // Following functions are for MetadataFetcher::MetadataReceiver interface
  void onMetadataSuccess(const std::string&& body) override;
  void onMetadataError(Failure reason) override;
  std::string providerName() override { return "WebIdentityCredentialsProvider"; };

private:
  const std::string sts_endpoint_;
  absl::optional<Config::DataSource::DataSourceProviderPtr> web_identity_data_source_provider_;
  const std::string role_arn_;
  const std::string role_session_name_;

  bool needsRefresh() override;
  void refresh() override;
  void extractCredentials(const std::string&& credential_document_value);
};

<<<<<<< HEAD
/**
 * AWS credentials provider chain, able to fallback between multiple credential providers.
 */
class CredentialsProviderChain : public CredentialsProvider,
                                 public CredentialSubscriberCallbacks,
                                 public Logger::Loggable<Logger::Id::aws> {
public:
  ~CredentialsProviderChain() override {
    for (auto& subscriber_handle : subscriber_handles_) {
      if (subscriber_handle) {
        subscriber_handle->cancel();
      }
    }
  }

  void add(const CredentialsProviderSharedPtr& credentials_provider) {
    providers_.emplace_back(credentials_provider);
  }

  Credentials getCredentials() override;

  // TODO: @nbaws refactor this to remove class inheritance of CredentialsProvider
  bool credentialsPending() override { return false; };
  std::string providerName() override { return "CredentialsProviderChain"; };

  bool addCallbackIfChainCredentialsPending(CredentialsPendingCallback&&);

  // Store the RAII handle for a subscription to credential provider notification
  void storeSubscription(CredentialSubscriberCallbacksHandlePtr);
  // Callback to notify on credential updates occurring from a chain member
  void onCredentialUpdate() override;

private:
  bool chainProvidersPending();

protected:
  std::list<CredentialsProviderSharedPtr> providers_;
  Thread::MutexBasicLockable mu_;
  std::vector<CredentialsPendingCallback> credential_pending_callbacks_ ABSL_GUARDED_BY(mu_) = {};
  std::list<CredentialSubscriberCallbacksHandlePtr> subscriber_handles_;
};

=======
>>>>>>> e99681d5
class CredentialsProviderChainFactories {
public:
  virtual ~CredentialsProviderChainFactories() = default;

  virtual CredentialsProviderSharedPtr createEnvironmentCredentialsProvider() const PURE;

  virtual CredentialsProviderSharedPtr createCredentialsFileCredentialsProvider(
      Server::Configuration::ServerFactoryContext& context,
      const envoy::extensions::common::aws::v3::CredentialsFileCredentialProvider&
          credential_file_config = {}) const PURE;

  virtual CredentialsProviderSharedPtr createWebIdentityCredentialsProvider(
      Server::Configuration::ServerFactoryContext& context,
      AwsClusterManagerOptRef aws_cluster_manager, absl::string_view region,
      const envoy::extensions::common::aws::v3::AssumeRoleWithWebIdentityCredentialProvider&
          web_identity_config) PURE;

  virtual CredentialsProviderSharedPtr createContainerCredentialsProvider(
      Api::Api& api, ServerFactoryContextOptRef context,
      AwsClusterManagerOptRef aws_cluster_manager,
      const MetadataCredentialsProviderBase::CurlMetadataFetcher& fetch_metadata_using_curl,
      CreateMetadataFetcherCb create_metadata_fetcher_cb, absl::string_view cluster_name,
      absl::string_view credential_uri,
      MetadataFetcher::MetadataReceiver::RefreshState refresh_state,
      std::chrono::seconds initialization_timer, absl::string_view authorization_token = {}) PURE;

  virtual CredentialsProviderSharedPtr createInstanceProfileCredentialsProvider(
      Api::Api& api, ServerFactoryContextOptRef context,
      AwsClusterManagerOptRef aws_cluster_manager,
      const MetadataCredentialsProviderBase::CurlMetadataFetcher& fetch_metadata_using_curl,
      CreateMetadataFetcherCb create_metadata_fetcher_cb,
      MetadataFetcher::MetadataReceiver::RefreshState refresh_state,
      std::chrono::seconds initialization_timer, absl::string_view cluster_name) PURE;
};

class CustomCredentialsProviderChainFactories {
public:
  virtual ~CustomCredentialsProviderChainFactories() = default;

  virtual CredentialsProviderSharedPtr createCredentialsFileCredentialsProvider(
      Server::Configuration::ServerFactoryContext& context,
      const envoy::extensions::common::aws::v3::CredentialsFileCredentialProvider&
          credential_file_config = {}) const PURE;

  virtual CredentialsProviderSharedPtr createWebIdentityCredentialsProvider(
      Server::Configuration::ServerFactoryContext& context,
      AwsClusterManagerOptRef aws_cluster_manager, absl::string_view region,
      const envoy::extensions::common::aws::v3::AssumeRoleWithWebIdentityCredentialProvider&
          web_identity_config) PURE;
};

// TODO(nbaws) Add additional providers to the custom chain.
class CustomCredentialsProviderChain : public CredentialsProviderChain,
                                       public CustomCredentialsProviderChainFactories {
public:
  CustomCredentialsProviderChain(
      Server::Configuration::ServerFactoryContext& context, absl::string_view region,
      const envoy::extensions::common::aws::v3::AwsCredentialProvider& credential_provider_config,
      CustomCredentialsProviderChainFactories& factories);

  CustomCredentialsProviderChain(
      Server::Configuration::ServerFactoryContext& context, absl::string_view region,
      const envoy::extensions::common::aws::v3::AwsCredentialProvider& credential_provider_config)
      : CustomCredentialsProviderChain(context, region, credential_provider_config, *this) {}

  CredentialsProviderSharedPtr createCredentialsFileCredentialsProvider(
      Server::Configuration::ServerFactoryContext& context,
      const envoy::extensions::common::aws::v3::CredentialsFileCredentialProvider&
          credential_file_config = {}

  ) const override {

    return std::make_shared<CredentialsFileCredentialsProvider>(context, credential_file_config);
  };

  CredentialsProviderSharedPtr createWebIdentityCredentialsProvider(
      Server::Configuration::ServerFactoryContext& context,
      AwsClusterManagerOptRef aws_cluster_manager, absl::string_view region,
      const envoy::extensions::common::aws::v3::AssumeRoleWithWebIdentityCredentialProvider&
          web_identity_config) override;

  AwsClusterManagerPtr aws_cluster_manager_;
};

/**
 * Credential provider based on an inline credential.
 */
class InlineCredentialProvider : public CredentialsProvider {
public:
  explicit InlineCredentialProvider(absl::string_view access_key_id,
                                    absl::string_view secret_access_key,
                                    absl::string_view session_token)
      : credentials_(access_key_id, secret_access_key, session_token) {}

  Credentials getCredentials() override { return credentials_; }
  bool credentialsPending() override { return false; };
  std::string providerName() override { return "InlineCredentialProvider"; };

private:
  const Credentials credentials_;
};

/**
 * Default AWS credentials provider chain.
 *
 * Reference implementation:
 * https://github.com/aws/aws-sdk-cpp/blob/master/aws-cpp-sdk-core/source/auth/AWSCredentialsProviderChain.cpp#L44
 */
class DefaultCredentialsProviderChain : public CredentialsProviderChain,
                                        public CredentialsProviderChainFactories {
public:
  DefaultCredentialsProviderChain(
      Api::Api& api, ServerFactoryContextOptRef context, absl::string_view region,
      const MetadataCredentialsProviderBase::CurlMetadataFetcher& fetch_metadata_using_curl,
      const envoy::extensions::common::aws::v3::AwsCredentialProvider& credential_provider_config =
          {})
      : DefaultCredentialsProviderChain(api, context, region, fetch_metadata_using_curl,
                                        credential_provider_config, *this) {}

  DefaultCredentialsProviderChain(
      Api::Api& api, ServerFactoryContextOptRef context, absl::string_view region,
      const MetadataCredentialsProviderBase::CurlMetadataFetcher& fetch_metadata_using_curl,
      const envoy::extensions::common::aws::v3::AwsCredentialProvider& credential_provider_config,
      CredentialsProviderChainFactories& factories);

private:
  CredentialsProviderSharedPtr createEnvironmentCredentialsProvider() const override {
    return std::make_shared<EnvironmentCredentialsProvider>();
  }

  CredentialsProviderSharedPtr createCredentialsFileCredentialsProvider(
      Server::Configuration::ServerFactoryContext& context,
      const envoy::extensions::common::aws::v3::CredentialsFileCredentialProvider&
          credential_file_config

  ) const override {
    return std::make_shared<CredentialsFileCredentialsProvider>(context, credential_file_config);
  };

  CredentialsProviderSharedPtr createContainerCredentialsProvider(
      Api::Api& api, ServerFactoryContextOptRef context,
      AwsClusterManagerOptRef aws_cluster_manager,
      const MetadataCredentialsProviderBase::CurlMetadataFetcher& fetch_metadata_using_curl,
      CreateMetadataFetcherCb create_metadata_fetcher_cb, absl::string_view cluster_name,
      absl::string_view credential_uri,
      MetadataFetcher::MetadataReceiver::RefreshState refresh_state,
      std::chrono::seconds initialization_timer, absl::string_view authorization_token) override;

  CredentialsProviderSharedPtr createInstanceProfileCredentialsProvider(
      Api::Api& api, ServerFactoryContextOptRef context,
      AwsClusterManagerOptRef aws_cluster_manager,
      const MetadataCredentialsProviderBase::CurlMetadataFetcher& fetch_metadata_using_curl,
      CreateMetadataFetcherCb create_metadata_fetcher_cb,
      MetadataFetcher::MetadataReceiver::RefreshState refresh_state,
      std::chrono::seconds initialization_timer, absl::string_view cluster_name) override;

  CredentialsProviderSharedPtr createWebIdentityCredentialsProvider(
      Server::Configuration::ServerFactoryContext& context,
      AwsClusterManagerOptRef aws_cluster_manager, absl::string_view region,
      const envoy::extensions::common::aws::v3::AssumeRoleWithWebIdentityCredentialProvider&
          web_identity_config) override;

  AwsClusterManagerPtr aws_cluster_manager_;
};

using InstanceProfileCredentialsProviderPtr = std::shared_ptr<InstanceProfileCredentialsProvider>;
using ContainerCredentialsProviderPtr = std::shared_ptr<ContainerCredentialsProvider>;
using WebIdentityCredentialsProviderPtr = std::shared_ptr<WebIdentityCredentialsProvider>;

} // namespace Aws
} // namespace Common
} // namespace Extensions
} // namespace Envoy<|MERGE_RESOLUTION|>--- conflicted
+++ resolved
@@ -126,33 +126,6 @@
 struct MetadataCredentialsProviderStats {
   ALL_METADATACREDENTIALSPROVIDER_STATS(GENERATE_COUNTER_STRUCT, GENERATE_GAUGE_STRUCT)
 };
-
-// class CredentialsProviderChain;
-
-class CredentialSubscriberCallbacks {
-public:
-  virtual ~CredentialSubscriberCallbacks() = default;
-
-  virtual void onCredentialUpdate() PURE;
-};
-
-// Subscription model allowing CredentialsProviderChains to be notified of credential provider
-// updates. A credential provider chain will call credential_provider->subscribeToCredentialUpdates
-// to register itself for updates via onCredentialUpdate callback. When a credential provider has
-// successfully updated all threads with new credentials, via the setCredentialsToAllThreads method
-// it will notify all subscribers that credentials have been retrieved.
-// RAII is used, as credential providers may be instantiated as singletons, as such they may outlive
-// the credential provider chain. Subscription is only relevant for metadata credentials providers,
-// as these are the only credential providers that implement async credential retrieval
-// functionality.
-class CredentialSubscriberCallbacksHandle : public RaiiListElement<CredentialSubscriberCallbacks*> {
-public:
-  CredentialSubscriberCallbacksHandle(CredentialSubscriberCallbacks& cb,
-                                      std::list<CredentialSubscriberCallbacks*>& parent)
-      : RaiiListElement<CredentialSubscriberCallbacks*>(parent, &cb) {}
-};
-
-using CredentialSubscriberCallbacksHandlePtr = std::unique_ptr<CredentialSubscriberCallbacksHandle>;
 
 class MetadataCredentialsProviderBase : public CachedCredentialsProviderBase,
                                         public AwsManagedClusterUpdateCallbacks {
@@ -363,51 +336,6 @@
   void extractCredentials(const std::string&& credential_document_value);
 };
 
-<<<<<<< HEAD
-/**
- * AWS credentials provider chain, able to fallback between multiple credential providers.
- */
-class CredentialsProviderChain : public CredentialsProvider,
-                                 public CredentialSubscriberCallbacks,
-                                 public Logger::Loggable<Logger::Id::aws> {
-public:
-  ~CredentialsProviderChain() override {
-    for (auto& subscriber_handle : subscriber_handles_) {
-      if (subscriber_handle) {
-        subscriber_handle->cancel();
-      }
-    }
-  }
-
-  void add(const CredentialsProviderSharedPtr& credentials_provider) {
-    providers_.emplace_back(credentials_provider);
-  }
-
-  Credentials getCredentials() override;
-
-  // TODO: @nbaws refactor this to remove class inheritance of CredentialsProvider
-  bool credentialsPending() override { return false; };
-  std::string providerName() override { return "CredentialsProviderChain"; };
-
-  bool addCallbackIfChainCredentialsPending(CredentialsPendingCallback&&);
-
-  // Store the RAII handle for a subscription to credential provider notification
-  void storeSubscription(CredentialSubscriberCallbacksHandlePtr);
-  // Callback to notify on credential updates occurring from a chain member
-  void onCredentialUpdate() override;
-
-private:
-  bool chainProvidersPending();
-
-protected:
-  std::list<CredentialsProviderSharedPtr> providers_;
-  Thread::MutexBasicLockable mu_;
-  std::vector<CredentialsPendingCallback> credential_pending_callbacks_ ABSL_GUARDED_BY(mu_) = {};
-  std::list<CredentialSubscriberCallbacksHandlePtr> subscriber_handles_;
-};
-
-=======
->>>>>>> e99681d5
 class CredentialsProviderChainFactories {
 public:
   virtual ~CredentialsProviderChainFactories() = default;

#include "source/extensions/common/aws/credential_provider_chains.h"

#include <memory>

#include "envoy/extensions/common/aws/v3/credential_provider.pb.h"

#include "source/extensions/common/aws/credential_providers/container_credentials_provider.h"
#include "source/extensions/common/aws/credential_providers/iam_roles_anywhere_credentials_provider.h"
#include "source/extensions/common/aws/credential_providers/iam_roles_anywhere_x509_credentials_provider.h"
#include "source/extensions/common/aws/credential_providers/instance_profile_credentials_provider.h"
#include "source/extensions/common/aws/signers/iam_roles_anywhere_sigv4_signer_impl.h"
#include "source/extensions/common/aws/utility.h"

#include "absl/strings/str_replace.h"

namespace Envoy {
namespace Extensions {
namespace Common {
namespace Aws {

SINGLETON_MANAGER_REGISTRATION(aws_cluster_manager);

absl::StatusOr<CredentialsProviderChainSharedPtr>
CommonCredentialsProviderChain::customCredentialsProviderChain(
    Server::Configuration::ServerFactoryContext& context, absl::string_view region,
<<<<<<< HEAD
    const envoy::extensions::common::aws::v3::AwsCredentialProvider& credential_provider_config,
    CustomCredentialsProviderChainFactories& factories) {

  aws_cluster_manager_ =
      context.singletonManager().getTyped<Envoy::Extensions::Common::Aws::AwsClusterManagerImpl>(
          SINGLETON_MANAGER_REGISTERED_NAME(aws_cluster_manager),
          [&context] {
            return std::make_shared<Envoy::Extensions::Common::Aws::AwsClusterManagerImpl>(context);
          },
          true);

  if (credential_provider_config.has_iam_roles_anywhere_credential_provider()) {
    ENVOY_LOG(debug, "Using IAM Roles Anywhere credentials provider");
    add(factories.createIAMRolesAnywhereCredentialsProvider(
        context, aws_cluster_manager_, region,
        credential_provider_config.iam_roles_anywhere_credential_provider()));
  }

  // Custom chain currently only supports file based and web identity credentials
  if (credential_provider_config.has_assume_role_with_web_identity_provider()) {
    auto web_identity = credential_provider_config.assume_role_with_web_identity_provider();
    std::string role_session_name = web_identity.role_session_name();
    if (role_session_name.empty()) {
      web_identity.set_role_session_name(sessionName(context.api()));
    }
    add(factories.createWebIdentityCredentialsProvider(context, aws_cluster_manager_, region,
                                                       web_identity));
=======
    const envoy::extensions::common::aws::v3::AwsCredentialProvider& credential_provider_config) {
  if (credential_provider_config.custom_credential_provider_chain() &&
      !credential_provider_config.has_container_credential_provider() &&
      !credential_provider_config.has_credentials_file_provider() &&
      !credential_provider_config.has_environment_credential_provider() &&
      !credential_provider_config.has_iam_roles_anywhere_credential_provider() &&
      !credential_provider_config.has_inline_credential() &&
      !credential_provider_config.has_instance_profile_credential_provider() &&
      !credential_provider_config.has_assume_role_with_web_identity_provider()) {
    return absl::InvalidArgumentError(
        "Custom credential provider chain must have at least one credential provider");
>>>>>>> 5955972a
  }

  return std::make_shared<CommonCredentialsProviderChain>(context, region,
                                                          credential_provider_config);
}
CredentialsProviderChainSharedPtr CommonCredentialsProviderChain::defaultCredentialsProviderChain(
    Server::Configuration::ServerFactoryContext& context, absl::string_view region) {
  return std::make_shared<CommonCredentialsProviderChain>(context, region, absl::nullopt);
}

CommonCredentialsProviderChain::CommonCredentialsProviderChain(
    Server::Configuration::ServerFactoryContext& context, absl::string_view region,
    AwsCredentialProviderOptRef credential_provider_config,
    CredentialsProviderChainFactories& factories) {

  envoy::extensions::common::aws::v3::AwsCredentialProvider chain_to_create;

  // If a credential provider config is provided, then we will use that as the definition of our
  // chain
  if (credential_provider_config.has_value() &&
      credential_provider_config->custom_credential_provider_chain()) {
    chain_to_create.CopyFrom(credential_provider_config.value());
    ENVOY_LOG(debug, "Creating custom credentials provider chain");
  } else {
    // No chain configuration provided, so use the following credential providers as the default:
    //  - Environment credentials provider
    //  - Credentials file provider
    //  - Container credentials provider
    //  - Instance profile credentials provider
    //  - Assume role with web identity provider
    // These credential providers can all be instantiated with no additional configuration required
    chain_to_create.mutable_environment_credential_provider();
    chain_to_create.mutable_credentials_file_provider();
    chain_to_create.mutable_container_credential_provider();
    chain_to_create.mutable_instance_profile_credential_provider();
    chain_to_create.mutable_assume_role_with_web_identity_provider();
    if (credential_provider_config.has_value()) {
      ENVOY_LOG(debug, "Creating default credentials provider chain with custom configuration");
      // Merge in any credential providers that have custom configuration
      if (credential_provider_config->has_assume_role_with_web_identity_provider()) {
        chain_to_create.mutable_assume_role_with_web_identity_provider()->MergeFrom(
            credential_provider_config->assume_role_with_web_identity_provider());
      }
      if (credential_provider_config->has_credentials_file_provider()) {
        chain_to_create.mutable_credentials_file_provider()->MergeFrom(
            credential_provider_config->credentials_file_provider());
      }
      if (credential_provider_config->has_iam_roles_anywhere_credential_provider()) {
        chain_to_create.mutable_iam_roles_anywhere_credential_provider()->MergeFrom(
            credential_provider_config->iam_roles_anywhere_credential_provider());
      }
    } else {
      ENVOY_LOG(debug, "Creating default credentials provider chain");
    }
  }

  aws_cluster_manager_ =
      context.singletonManager().getTyped<Envoy::Extensions::Common::Aws::AwsClusterManagerImpl>(
          SINGLETON_MANAGER_REGISTERED_NAME(aws_cluster_manager),
          [&context] {
            return std::make_shared<Envoy::Extensions::Common::Aws::AwsClusterManagerImpl>(context);
          },
          true);

  if (chain_to_create.has_environment_credential_provider()) {
    ENVOY_LOG(debug, "Using environment credentials provider");
    add(factories.createEnvironmentCredentialsProvider());
  }

  // Initial state for an async credential receiver
  auto refresh_state = MetadataFetcher::MetadataReceiver::RefreshState::FirstRefresh;
  // Initial amount of time for async credential receivers to wait for an initial refresh to succeed
  auto initialization_timer = std::chrono::seconds(2);

<<<<<<< HEAD
  ENVOY_LOG(debug, "Using credentials file credentials provider");
  add(factories.createCredentialsFileCredentialsProvider(
      context, credential_provider_config.credentials_file_provider()));

  auto web_identity = credential_provider_config.assume_role_with_web_identity_provider();

  if (credential_provider_config.has_iam_roles_anywhere_credential_provider()) {
    ENVOY_LOG(debug, "Using IAM Roles Anywhere credentials provider");
    add(factories.createIAMRolesAnywhereCredentialsProvider(
        context, aws_cluster_manager_, region,
        credential_provider_config.iam_roles_anywhere_credential_provider()));
  }

  // Configure defaults if nothing is set in the config
  if (!web_identity.has_web_identity_token_data_source()) {
    web_identity.mutable_web_identity_token_data_source()->set_filename(
        absl::NullSafeStringView(std::getenv(AWS_WEB_IDENTITY_TOKEN_FILE)));
=======
  if (chain_to_create.has_credentials_file_provider()) {
    ENVOY_LOG(debug, "Using credentials file credentials provider");
    add(factories.createCredentialsFileCredentialsProvider(
        context, chain_to_create.credentials_file_provider()));
>>>>>>> 5955972a
  }

  if (chain_to_create.has_assume_role_with_web_identity_provider()) {
    auto web_identity = chain_to_create.assume_role_with_web_identity_provider();

    // Configure defaults if nothing is set in the config
    if (!web_identity.has_web_identity_token_data_source()) {
      web_identity.mutable_web_identity_token_data_source()->set_filename(
          absl::NullSafeStringView(std::getenv(AWS_WEB_IDENTITY_TOKEN_FILE)));
    }

    if (web_identity.role_arn().empty()) {
      web_identity.set_role_arn(absl::NullSafeStringView(std::getenv(AWS_ROLE_ARN)));
    }

    if (web_identity.role_session_name().empty()) {
      web_identity.set_role_session_name(sessionName(context.api()));
    }

    if ((!web_identity.web_identity_token_data_source().filename().empty() ||
         !web_identity.web_identity_token_data_source().inline_bytes().empty() ||
         !web_identity.web_identity_token_data_source().inline_string().empty() ||
         !web_identity.web_identity_token_data_source().environment_variable().empty()) &&
        !web_identity.role_arn().empty()) {

      const auto sts_endpoint = Utility::getSTSEndpoint(region) + ":443";
      const auto cluster_name = stsClusterName(region);

      ENVOY_LOG(
          debug,
          "Using web identity credentials provider with STS endpoint: {} and session name: {}",
          sts_endpoint, web_identity.role_session_name());
      add(factories.createWebIdentityCredentialsProvider(context, aws_cluster_manager_, region,
                                                         web_identity));
    }
  }

  if (chain_to_create.has_container_credential_provider()) {
    const auto relative_uri =
        absl::NullSafeStringView(std::getenv(AWS_CONTAINER_CREDENTIALS_RELATIVE_URI));
    const auto full_uri = absl::NullSafeStringView(std::getenv(AWS_CONTAINER_CREDENTIALS_FULL_URI));

    if (!relative_uri.empty()) {
      const auto uri = absl::StrCat(CONTAINER_METADATA_HOST, relative_uri);
      ENVOY_LOG(debug, "Using container role credentials provider with URI: {}", uri);
      add(factories.createContainerCredentialsProvider(
          context, aws_cluster_manager_, MetadataFetcher::create, CONTAINER_METADATA_CLUSTER, uri,
          refresh_state, initialization_timer));
    } else if (!full_uri.empty()) {
      auto authorization_token =
          absl::NullSafeStringView(std::getenv(AWS_CONTAINER_AUTHORIZATION_TOKEN));
      if (!authorization_token.empty()) {
        ENVOY_LOG(debug,
                  "Using container role credentials provider with URI: "
                  "{} and authorization token",
                  full_uri);
        add(factories.createContainerCredentialsProvider(
            context, aws_cluster_manager_, MetadataFetcher::create, CONTAINER_METADATA_CLUSTER,
            full_uri, refresh_state, initialization_timer, authorization_token));
      } else {
        ENVOY_LOG(debug, "Using container role credentials provider with URI: {}", full_uri);
        add(factories.createContainerCredentialsProvider(
            context, aws_cluster_manager_, MetadataFetcher::create, CONTAINER_METADATA_CLUSTER,
            full_uri, refresh_state, initialization_timer));
      }
    }
  }
  const auto metadata_disabled = absl::NullSafeStringView(std::getenv(AWS_EC2_METADATA_DISABLED));

  if (chain_to_create.has_instance_profile_credential_provider() && metadata_disabled != "true") {
    ENVOY_LOG(debug, "Using instance profile credentials provider");
    add(factories.createInstanceProfileCredentialsProvider(
        context, aws_cluster_manager_, MetadataFetcher::create, refresh_state, initialization_timer,
        EC2_METADATA_CLUSTER));
  }
}

SINGLETON_MANAGER_REGISTRATION(container_credentials_provider);
SINGLETON_MANAGER_REGISTRATION(instance_profile_credentials_provider);

CredentialsProviderSharedPtr CommonCredentialsProviderChain::createContainerCredentialsProvider(
    Server::Configuration::ServerFactoryContext& context, AwsClusterManagerPtr aws_cluster_manager,
    CreateMetadataFetcherCb create_metadata_fetcher_cb, absl::string_view cluster_name,
    absl::string_view credential_uri, MetadataFetcher::MetadataReceiver::RefreshState refresh_state,
    std::chrono::seconds initialization_timer, absl::string_view authorization_token = {}) {

  auto status = aws_cluster_manager->addManagedCluster(
      cluster_name, envoy::config::cluster::v3::Cluster::STATIC, credential_uri);

  auto credential_provider =
      context.singletonManager()
          .getTyped<Envoy::Extensions::Common::Aws::ContainerCredentialsProvider>(
              SINGLETON_MANAGER_REGISTERED_NAME(container_credentials_provider),
              [&context, &aws_cluster_manager, create_metadata_fetcher_cb, &credential_uri,
               &refresh_state, &initialization_timer, &authorization_token, &cluster_name] {
                return std::make_shared<
                    Envoy::Extensions::Common::Aws::ContainerCredentialsProvider>(
                    context, aws_cluster_manager, create_metadata_fetcher_cb, credential_uri,
                    refresh_state, initialization_timer, authorization_token, cluster_name);
              });

  auto handleOr = aws_cluster_manager->addManagedClusterUpdateCallbacks(
      cluster_name,
      *std::dynamic_pointer_cast<AwsManagedClusterUpdateCallbacks>(credential_provider));
  if (handleOr.ok()) {
    credential_provider->setClusterReadyCallbackHandle(std::move(handleOr.value()));
  }

  storeSubscription(credential_provider->subscribeToCredentialUpdates(*this));

  return credential_provider;
}

CredentialsProviderSharedPtr
CommonCredentialsProviderChain::createInstanceProfileCredentialsProvider(
    Server::Configuration::ServerFactoryContext& context, AwsClusterManagerPtr aws_cluster_manager,
    CreateMetadataFetcherCb create_metadata_fetcher_cb,
    MetadataFetcher::MetadataReceiver::RefreshState refresh_state,
    std::chrono::seconds initialization_timer, absl::string_view cluster_name) {

  auto status = aws_cluster_manager->addManagedCluster(
      cluster_name, envoy::config::cluster::v3::Cluster::STATIC, EC2_METADATA_HOST);
  auto credential_provider =
      context.singletonManager()
          .getTyped<Envoy::Extensions::Common::Aws::InstanceProfileCredentialsProvider>(
              SINGLETON_MANAGER_REGISTERED_NAME(instance_profile_credentials_provider),
              [&context, &aws_cluster_manager, create_metadata_fetcher_cb, &refresh_state,
               &initialization_timer, &cluster_name] {
                return std::make_shared<
                    Envoy::Extensions::Common::Aws::InstanceProfileCredentialsProvider>(
                    context, aws_cluster_manager, create_metadata_fetcher_cb, refresh_state,
                    initialization_timer, cluster_name);
              });

  auto handleOr = aws_cluster_manager->addManagedClusterUpdateCallbacks(
      cluster_name,
      *std::dynamic_pointer_cast<AwsManagedClusterUpdateCallbacks>(credential_provider));
  if (handleOr.ok()) {

    credential_provider->setClusterReadyCallbackHandle(std::move(handleOr.value()));
  }

  storeSubscription(credential_provider->subscribeToCredentialUpdates(*this));

  return credential_provider;
}

CredentialsProviderSharedPtr CommonCredentialsProviderChain::createWebIdentityCredentialsProvider(
    Server::Configuration::ServerFactoryContext& context, AwsClusterManagerPtr aws_cluster_manager,
    absl::string_view region,
    const envoy::extensions::common::aws::v3::AssumeRoleWithWebIdentityCredentialProvider&
        web_identity_config) {

  const auto refresh_state = MetadataFetcher::MetadataReceiver::RefreshState::FirstRefresh;
  const auto initialization_timer = std::chrono::seconds(2);

  auto cluster_name = stsClusterName(region);
  auto uri = Utility::getSTSEndpoint(region) + ":443";

  auto status = aws_cluster_manager->addManagedCluster(
      cluster_name, envoy::config::cluster::v3::Cluster::LOGICAL_DNS, uri);

  auto credential_provider = std::make_shared<WebIdentityCredentialsProvider>(
      context, aws_cluster_manager, cluster_name, MetadataFetcher::create, refresh_state,
      initialization_timer, web_identity_config);
  auto handleOr = aws_cluster_manager->addManagedClusterUpdateCallbacks(
      cluster_name,
      *std::dynamic_pointer_cast<AwsManagedClusterUpdateCallbacks>(credential_provider));

  if (handleOr.ok()) {

    credential_provider->setClusterReadyCallbackHandle(std::move(handleOr.value()));
  }

  storeSubscription(credential_provider->subscribeToCredentialUpdates(*this));

  return credential_provider;
};

CredentialsProviderSharedPtr
DefaultCredentialsProviderChain::createIAMRolesAnywhereCredentialsProvider(
    Server::Configuration::ServerFactoryContext& context, AwsClusterManagerPtr aws_cluster_manager,
    absl::string_view region,
    const envoy::extensions::common::aws::v3::IAMRolesAnywhereCredentialProvider&
        iam_roles_anywhere_config) const {

  const auto refresh_state = MetadataFetcher::MetadataReceiver::RefreshState::FirstRefresh;
  const auto initialization_timer = std::chrono::seconds(2);

  const auto cluster_host =
      Utility::getRolesAnywhereEndpoint(iam_roles_anywhere_config.trust_anchor_arn());
  const auto uri = cluster_host + ":443";

  const auto cluster_name = absl::StrReplaceAll(cluster_host, {{".", "_"}});

  auto status = aws_cluster_manager->addManagedCluster(
      cluster_name, envoy::config::cluster::v3::Cluster::LOGICAL_DNS, uri);
  if (!status.ok()) {
    ENVOY_LOG(error, "Failed to initialize AWS Cluster Manager cluster for IAM Roles Anywhere, "
                     "disabling this credential provider");
    return nullptr;
  }

  auto roles_anywhere_certificate_provider =
      std::make_shared<IAMRolesAnywhereX509CredentialsProvider>(
          context, iam_roles_anywhere_config.certificate(), iam_roles_anywhere_config.private_key(),
          iam_roles_anywhere_config.has_certificate_chain()
              ? makeOptRef(iam_roles_anywhere_config.certificate_chain())
              : absl::nullopt);
  status = roles_anywhere_certificate_provider->initialize();
  if (!status.ok()) {
    ENVOY_LOG(error, "Failed to initialize IAM Roles Anywhere X509 Credentials Provider, disabling "
                     "this credential provider");
    return nullptr;
  }

  // Create our own x509 signer just for IAM Roles Anywhere
  auto roles_anywhere_signer =
      std::make_unique<Extensions::Common::Aws::IAMRolesAnywhereSigV4Signer>(
          absl::string_view(ROLESANYWHERE_SERVICE), absl::string_view(region),
          roles_anywhere_certificate_provider, context.mainThreadDispatcher().timeSource());

  auto credential_provider = std::make_shared<IAMRolesAnywhereCredentialsProvider>(
      context, aws_cluster_manager, cluster_name, MetadataFetcher::create, region, refresh_state,
      initialization_timer, std::move(roles_anywhere_signer), iam_roles_anywhere_config);
  auto handleOr = aws_cluster_manager->addManagedClusterUpdateCallbacks(
      cluster_name,
      *std::dynamic_pointer_cast<AwsManagedClusterUpdateCallbacks>(credential_provider));
  if (handleOr.ok()) {

    credential_provider->setClusterReadyCallbackHandle(std::move(handleOr.value()));
  }
  return credential_provider;
};

CredentialsProviderSharedPtr
CustomCredentialsProviderChain::createIAMRolesAnywhereCredentialsProvider(
    Server::Configuration::ServerFactoryContext& context, AwsClusterManagerPtr aws_cluster_manager,
    absl::string_view region,
    const envoy::extensions::common::aws::v3::IAMRolesAnywhereCredentialProvider&
        iam_roles_anywhere_config) const {

  const auto refresh_state = MetadataFetcher::MetadataReceiver::RefreshState::FirstRefresh;
  const auto initialization_timer = std::chrono::seconds(2);

  const auto cluster_host =
      Utility::getRolesAnywhereEndpoint(iam_roles_anywhere_config.trust_anchor_arn());
  const auto uri = cluster_host + ":443";

  const auto cluster_name = absl::StrReplaceAll(cluster_host, {{".", "_"}});

  auto status = aws_cluster_manager->addManagedCluster(
      cluster_name, envoy::config::cluster::v3::Cluster::LOGICAL_DNS, uri);
  if (!status.ok()) {
    ENVOY_LOG(error, "Failed to initialize AWS Cluster Manager cluster for IAM Roles Anywhere, "
                     "disabling this credential provider");
    return nullptr;
  }

  auto roles_anywhere_certificate_provider =
      std::make_shared<IAMRolesAnywhereX509CredentialsProvider>(
          context, iam_roles_anywhere_config.certificate(), iam_roles_anywhere_config.private_key(),
          iam_roles_anywhere_config.has_certificate_chain()
              ? makeOptRef(iam_roles_anywhere_config.certificate_chain())
              : absl::nullopt);
  status = roles_anywhere_certificate_provider->initialize();
  if (!status.ok()) {
    ENVOY_LOG(error, "Failed to initialize IAM Roles Anywhere X509 Credentials Provider, disabling "
                     "this credential provider");
    return nullptr;
  }

  // Create our own x509 signer just for IAM Roles Anywhere
  auto roles_anywhere_signer =
      std::make_unique<Extensions::Common::Aws::IAMRolesAnywhereSigV4Signer>(
          absl::string_view(ROLESANYWHERE_SERVICE), absl::string_view(region),
          roles_anywhere_certificate_provider, context.mainThreadDispatcher().timeSource());

  auto credential_provider = std::make_shared<IAMRolesAnywhereCredentialsProvider>(
      context, aws_cluster_manager, cluster_name, MetadataFetcher::create, region, refresh_state,
      initialization_timer, std::move(roles_anywhere_signer), iam_roles_anywhere_config);

  auto handleOr = aws_cluster_manager->addManagedClusterUpdateCallbacks(
      cluster_name,
      *std::dynamic_pointer_cast<AwsManagedClusterUpdateCallbacks>(credential_provider));
  if (handleOr.ok()) {
    credential_provider->setClusterReadyCallbackHandle(std::move(handleOr.value()));
  }
  return credential_provider;
};

} // namespace Aws
} // namespace Common
} // namespace Extensions
} // namespace Envoy<|MERGE_RESOLUTION|>--- conflicted
+++ resolved
@@ -23,35 +23,6 @@
 absl::StatusOr<CredentialsProviderChainSharedPtr>
 CommonCredentialsProviderChain::customCredentialsProviderChain(
     Server::Configuration::ServerFactoryContext& context, absl::string_view region,
-<<<<<<< HEAD
-    const envoy::extensions::common::aws::v3::AwsCredentialProvider& credential_provider_config,
-    CustomCredentialsProviderChainFactories& factories) {
-
-  aws_cluster_manager_ =
-      context.singletonManager().getTyped<Envoy::Extensions::Common::Aws::AwsClusterManagerImpl>(
-          SINGLETON_MANAGER_REGISTERED_NAME(aws_cluster_manager),
-          [&context] {
-            return std::make_shared<Envoy::Extensions::Common::Aws::AwsClusterManagerImpl>(context);
-          },
-          true);
-
-  if (credential_provider_config.has_iam_roles_anywhere_credential_provider()) {
-    ENVOY_LOG(debug, "Using IAM Roles Anywhere credentials provider");
-    add(factories.createIAMRolesAnywhereCredentialsProvider(
-        context, aws_cluster_manager_, region,
-        credential_provider_config.iam_roles_anywhere_credential_provider()));
-  }
-
-  // Custom chain currently only supports file based and web identity credentials
-  if (credential_provider_config.has_assume_role_with_web_identity_provider()) {
-    auto web_identity = credential_provider_config.assume_role_with_web_identity_provider();
-    std::string role_session_name = web_identity.role_session_name();
-    if (role_session_name.empty()) {
-      web_identity.set_role_session_name(sessionName(context.api()));
-    }
-    add(factories.createWebIdentityCredentialsProvider(context, aws_cluster_manager_, region,
-                                                       web_identity));
-=======
     const envoy::extensions::common::aws::v3::AwsCredentialProvider& credential_provider_config) {
   if (credential_provider_config.custom_credential_provider_chain() &&
       !credential_provider_config.has_container_credential_provider() &&
@@ -63,7 +34,6 @@
       !credential_provider_config.has_assume_role_with_web_identity_provider()) {
     return absl::InvalidArgumentError(
         "Custom credential provider chain must have at least one credential provider");
->>>>>>> 5955972a
   }
 
   return std::make_shared<CommonCredentialsProviderChain>(context, region,
@@ -138,30 +108,17 @@
   // Initial amount of time for async credential receivers to wait for an initial refresh to succeed
   auto initialization_timer = std::chrono::seconds(2);
 
-<<<<<<< HEAD
-  ENVOY_LOG(debug, "Using credentials file credentials provider");
-  add(factories.createCredentialsFileCredentialsProvider(
-      context, credential_provider_config.credentials_file_provider()));
-
-  auto web_identity = credential_provider_config.assume_role_with_web_identity_provider();
+  if (chain_to_create.has_credentials_file_provider()) {
+    ENVOY_LOG(debug, "Using credentials file credentials provider");
+    add(factories.createCredentialsFileCredentialsProvider(
+        context, chain_to_create.credentials_file_provider()));
+  }
 
   if (credential_provider_config.has_iam_roles_anywhere_credential_provider()) {
     ENVOY_LOG(debug, "Using IAM Roles Anywhere credentials provider");
     add(factories.createIAMRolesAnywhereCredentialsProvider(
         context, aws_cluster_manager_, region,
         credential_provider_config.iam_roles_anywhere_credential_provider()));
-  }
-
-  // Configure defaults if nothing is set in the config
-  if (!web_identity.has_web_identity_token_data_source()) {
-    web_identity.mutable_web_identity_token_data_source()->set_filename(
-        absl::NullSafeStringView(std::getenv(AWS_WEB_IDENTITY_TOKEN_FILE)));
-=======
-  if (chain_to_create.has_credentials_file_provider()) {
-    ENVOY_LOG(debug, "Using credentials file credentials provider");
-    add(factories.createCredentialsFileCredentialsProvider(
-        context, chain_to_create.credentials_file_provider()));
->>>>>>> 5955972a
   }
 
   if (chain_to_create.has_assume_role_with_web_identity_provider()) {
@@ -342,7 +299,7 @@
 };
 
 CredentialsProviderSharedPtr
-DefaultCredentialsProviderChain::createIAMRolesAnywhereCredentialsProvider(
+CommonCredentialsProviderChain::createIAMRolesAnywhereCredentialsProvider(
     Server::Configuration::ServerFactoryContext& context, AwsClusterManagerPtr aws_cluster_manager,
     absl::string_view region,
     const envoy::extensions::common::aws::v3::IAMRolesAnywhereCredentialProvider&

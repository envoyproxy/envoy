--- conflicted
+++ resolved
@@ -137,7 +137,23 @@
 using CredentialsConstUniquePtr = std::unique_ptr<const Credentials>;
 using CredentialsProviderSharedPtr = std::shared_ptr<CredentialsProvider>;
 
-<<<<<<< HEAD
+/**
+ * AWS credentials provider chain, able to fallback between multiple credential providers.
+ */
+class CredentialsProviderChain : public Logger::Loggable<Logger::Id::aws> {
+public:
+  void add(const CredentialsProviderSharedPtr& credentials_provider) {
+    providers_.emplace_back(credentials_provider);
+  }
+
+  Credentials getCredentials();
+
+protected:
+  std::list<CredentialsProviderSharedPtr> providers_;
+};
+
+using CredentialsProviderChainSharedPtr = std::shared_ptr<CredentialsProviderChain>;
+
 /*
  * X509 credential provider used for IAM Roles Anywhere
  */
@@ -154,24 +170,6 @@
 };
 
 using X509CredentialsProviderSharedPtr = std::shared_ptr<X509CredentialsProvider>;
-=======
-/**
- * AWS credentials provider chain, able to fallback between multiple credential providers.
- */
-class CredentialsProviderChain : public Logger::Loggable<Logger::Id::aws> {
-public:
-  void add(const CredentialsProviderSharedPtr& credentials_provider) {
-    providers_.emplace_back(credentials_provider);
-  }
-
-  Credentials getCredentials();
-
-protected:
-  std::list<CredentialsProviderSharedPtr> providers_;
-};
-
-using CredentialsProviderChainSharedPtr = std::shared_ptr<CredentialsProviderChain>;
->>>>>>> e9398d3e
 
 } // namespace Aws
 } // namespace Common

#include "source/extensions/common/aws/credentials_provider_impl.h"

#include <chrono>
#include <cstddef>
#include <fstream>
#include <memory>

#include "envoy/common/exception.h"

#include "source/common/common/lock_guard.h"
#include "source/common/http/message_impl.h"
#include "source/common/http/utility.h"
#include "source/common/json/json_loader.h"
#include "source/common/runtime/runtime_features.h"
#include "source/common/tracing/http_tracer_impl.h"
#include "source/extensions/common/aws/utility.h"

#include "absl/strings/str_format.h"
#include "absl/strings/str_split.h"
#include "fmt/chrono.h"
#include "metadata_fetcher.h"

namespace Envoy {
namespace Extensions {
namespace Common {
namespace Aws {
using std::chrono::seconds;

namespace {

constexpr char AWS_ACCESS_KEY_ID[] = "AWS_ACCESS_KEY_ID";
constexpr char AWS_SECRET_ACCESS_KEY[] = "AWS_SECRET_ACCESS_KEY";
constexpr char AWS_SESSION_TOKEN[] = "AWS_SESSION_TOKEN";
constexpr char AWS_ROLE_ARN[] = "AWS_ROLE_ARN";
constexpr char AWS_WEB_IDENTITY_TOKEN_FILE[] = "AWS_WEB_IDENTITY_TOKEN_FILE";
constexpr char AWS_ROLE_SESSION_NAME[] = "AWS_ROLE_SESSION_NAME";

constexpr char CREDENTIALS[] = "Credentials";
constexpr char ACCESS_KEY_ID[] = "AccessKeyId";
constexpr char SECRET_ACCESS_KEY[] = "SecretAccessKey";
constexpr char TOKEN[] = "Token";
constexpr char EXPIRATION[] = "Expiration";
constexpr char EXPIRATION_FORMAT[] = "%E4Y-%m-%dT%H:%M:%S%z";
constexpr char TRUE[] = "true";
constexpr char SESSION_TOKEN[] = "SessionToken";
constexpr char WEB_IDENTITY_RESPONSE_ELEMENT[] = "AssumeRoleWithWebIdentityResponse";
constexpr char WEB_IDENTITY_RESULT_ELEMENT[] = "AssumeRoleWithWebIdentityResult";

constexpr char AWS_CONTAINER_CREDENTIALS_RELATIVE_URI[] = "AWS_CONTAINER_CREDENTIALS_RELATIVE_URI";
constexpr char AWS_CONTAINER_CREDENTIALS_FULL_URI[] = "AWS_CONTAINER_CREDENTIALS_FULL_URI";
constexpr char AWS_CONTAINER_AUTHORIZATION_TOKEN[] = "AWS_CONTAINER_AUTHORIZATION_TOKEN";
constexpr char AWS_CONTAINER_AUTHORIZATION_TOKEN_FILE[] = "AWS_CONTAINER_AUTHORIZATION_TOKEN_FILE";
constexpr char AWS_EC2_METADATA_DISABLED[] = "AWS_EC2_METADATA_DISABLED";

constexpr std::chrono::hours REFRESH_INTERVAL{1};
constexpr std::chrono::seconds REFRESH_GRACE_PERIOD{5};
constexpr char EC2_METADATA_HOST[] = "169.254.169.254:80";
constexpr char CONTAINER_METADATA_HOST[] = "169.254.170.2:80";
constexpr char EC2_IMDS_TOKEN_RESOURCE[] = "/latest/api/token";
constexpr char EC2_IMDS_TOKEN_HEADER[] = "X-aws-ec2-metadata-token";
constexpr char EC2_IMDS_TOKEN_TTL_HEADER[] = "X-aws-ec2-metadata-token-ttl-seconds";
constexpr char EC2_IMDS_TOKEN_TTL_DEFAULT_VALUE[] = "21600";
constexpr char SECURITY_CREDENTIALS_PATH[] = "/latest/meta-data/iam/security-credentials";

constexpr char EC2_METADATA_CLUSTER[] = "ec2_instance_metadata_server_internal";
constexpr char CONTAINER_METADATA_CLUSTER[] = "ecs_task_metadata_server_internal";
constexpr char STS_TOKEN_CLUSTER[] = "sts_token_service_internal";

} // namespace

Credentials ConfigCredentialsProvider::getCredentials() {
  ENVOY_LOG(debug, "Getting AWS credentials from static configuration");
  return credentials_;
}

Credentials EnvironmentCredentialsProvider::getCredentials() {
  ENVOY_LOG(debug, "Getting AWS credentials from the environment");

  const auto access_key_id = absl::NullSafeStringView(std::getenv(AWS_ACCESS_KEY_ID));
  if (access_key_id.empty()) {
    return Credentials();
  }

  const auto secret_access_key = absl::NullSafeStringView(std::getenv(AWS_SECRET_ACCESS_KEY));
  const auto session_token = absl::NullSafeStringView(std::getenv(AWS_SESSION_TOKEN));

  ENVOY_LOG(debug, "Found following AWS credentials in the environment: {}={}, {}={}, {}={}",
            AWS_ACCESS_KEY_ID, access_key_id, AWS_SECRET_ACCESS_KEY,
            secret_access_key.empty() ? "" : "*****", AWS_SESSION_TOKEN,
            session_token.empty() ? "" : "*****");

  return Credentials(access_key_id, secret_access_key, session_token);
}

void CachedCredentialsProviderBase::refreshIfNeeded() {
  if (needsRefresh()) {
    refresh();
  }
}

// Logic for async metadata refresh is as follows:
// Once server has initialized (init target) and per inherited class (instance profile, container
// credentials, web identity)
// 1. Create a single cluster for async handling
// 2. Create tls slot to hold cluster name and a refresh timer pointer. tls slot instantiation of
// ThreadLocalCredentialsCache will register the subclass as a callback handler
// 3. Create refresh timer in the main thread and put it in the slot. Add cluster to
// onClusterAddOrDelete pending cluster list inside tls.
// 4. When cluster is alive, onClusterAddOrDelete is called which enables the refresh timer. Cluster
// is then deleted from the pending cluster list to prevent repeated refresh when other threads come
// alive.
// 5. Initial credential refresh occurs in main thread and continues in main thread periodically
// refreshing based on expiration time
//

// TODO(suniltheta): The field context is of type ServerFactoryContextOptRef so
// that an optional empty value can be set. Especially in aws iam plugin the cluster manager
// obtained from server factory context object is not fully initialized due to the
// reasons explained in https://github.com/envoyproxy/envoy/issues/27586 which cannot
// utilize http async client here to fetch AWS credentials. For time being if context
// is empty then will use libcurl to fetch the credentials.

MetadataCredentialsProviderBase::MetadataCredentialsProviderBase(
    Api::Api& api, ServerFactoryContextOptRef context,
    const CurlMetadataFetcher& fetch_metadata_using_curl,
    CreateMetadataFetcherCb create_metadata_fetcher_cb, absl::string_view cluster_name,
    const envoy::config::cluster::v3::Cluster::DiscoveryType cluster_type, absl::string_view uri,
    MetadataFetcher::MetadataReceiver::RefreshState refresh_state,
    std::chrono::seconds initialization_timer)
    : api_(api), context_(context), fetch_metadata_using_curl_(fetch_metadata_using_curl),
      create_metadata_fetcher_cb_(create_metadata_fetcher_cb),
      cluster_name_(std::string(cluster_name)), cluster_type_(cluster_type), uri_(std::string(uri)),
      cache_duration_(getCacheDuration()), refresh_state_(refresh_state),
      initialization_timer_(initialization_timer), debug_name_(cluster_name) {
  // Async provider cluster setup
  if (useHttpAsyncClient() && context_) {
    // Set up metadata credentials statistics
    scope_ = api.rootScope().createScope(
        fmt::format("aws.metadata_credentials_provider.{}.", cluster_name_));
    stats_ = std::make_shared<MetadataCredentialsProviderStats>(MetadataCredentialsProviderStats{
        ALL_METADATACREDENTIALSPROVIDER_STATS(POOL_COUNTER(*scope_), POOL_GAUGE(*scope_))});
    stats_->metadata_refresh_state_.set(uint64_t(refresh_state_));

    init_target_ = std::make_unique<Init::TargetImpl>(debug_name_, [this]() -> void {
      tls_slot_ =
          ThreadLocal::TypedSlot<ThreadLocalCredentialsCache>::makeUnique(context_->threadLocal());
      tls_slot_->set(
          [&](Event::Dispatcher&) { return std::make_shared<ThreadLocalCredentialsCache>(*this); });

      createCluster(true);

      init_target_->ready();
      init_target_.reset();
    });
    context_->initManager().add(*init_target_);
  }
};

MetadataCredentialsProviderBase::ThreadLocalCredentialsCache::~ThreadLocalCredentialsCache() {
  for (const auto& it : pending_clusters_) {
    for (auto cluster : it.second) {
      cluster->cancel();
    }
  }
}

void MetadataCredentialsProviderBase::createCluster(bool new_timer) {

  auto cluster = Utility::createInternalClusterStatic(cluster_name_, cluster_type_, uri_);
  // Async credential refresh timer. Only create this if it is the first time we're creating a
  // cluster
  if (new_timer) {
    cache_duration_timer_ = context_->mainThreadDispatcher().createTimer([this]() -> void {
      stats_->credential_refreshes_performed_.inc();
      refresh();
    });

    // Store the timer in pending cluster list for use in onClusterAddOrUpdate
    cluster_load_handle_ = std::make_unique<LoadClusterEntryHandleImpl>(
        (*tls_slot_)->pending_clusters_, cluster_name_, cache_duration_timer_);

    const auto cluster_type_str = envoy::config::cluster::v3::Cluster::DiscoveryType_descriptor()
                                      ->FindValueByNumber(cluster.type())
                                      ->name();
    absl::string_view host_port;
    absl::string_view path;
    Http::Utility::extractHostPathFromUri(uri_, host_port, path);
    ENVOY_LOG_MISC(info,
                   "Added a {} internal cluster [name: {}, address:{}] to fetch aws "
                   "credentials",
                   cluster_type_str, cluster_name_, host_port);
  }

  context_->clusterManager().addOrUpdateCluster(cluster, "");
}

// A thread local callback that occurs on every worker thread during cluster initialization.
// Credential refresh is only allowed on the main thread as its execution logic is not thread safe.
// So the first thread local cluster that comes online will post a job to the main thread to perform
// credential refresh logic. Further thread local clusters that come online will not trigger the
// timer.

void MetadataCredentialsProviderBase::ThreadLocalCredentialsCache::onClusterAddOrUpdate(
    absl::string_view cluster_name, Upstream::ThreadLocalClusterCommand&) {
  Thread::LockGuard lock(lock_);

  if (cluster_name == parent_.cluster_name_) {
    // Cluster has been created
    auto already_creating_ = parent_.is_creating_.exchange(false);
    if (already_creating_) {
      parent_.stats_->clusters_readded_after_cds_.inc();
    }
  }

  auto it = pending_clusters_.find(cluster_name);
  if (it != pending_clusters_.end()) {
    for (auto* cluster : it->second) {
      auto& timer = cluster->timer_;
      cluster->cancel();
      ENVOY_LOG_MISC(debug, "Async cluster {} ready, performing initial credential refresh",
                     parent_.cluster_name_);
      parent_.context_->mainThreadDispatcher().post([&timer]() {
        if (!timer->enabled()) {
          timer->enableTimer(std::chrono::milliseconds(1));
        }
      });
    }
    pending_clusters_.erase(it);
  }
}

// If we have a cluster removal event, such as during cds update, recreate the cluster but leave the
// refresh timer as-is

void MetadataCredentialsProviderBase::ThreadLocalCredentialsCache::onClusterRemoval(
    const std::string& name) {

  if (name == parent_.cluster_name_) {
    // Atomic check to prevent excessive cluster re-adds
    auto already_creating_ = parent_.is_creating_.exchange(true);
    if (!already_creating_) {
      parent_.stats_->clusters_removed_by_cds_.inc();
      // Recreate our cluster if it has been deleted via CDS
      parent_.context_->mainThreadDispatcher().post([this]() { parent_.createCluster(false); });
      ENVOY_LOG_MISC(debug, "Re-adding async credential cluster {}", parent_.cluster_name_);
    }
  }
};

// Async provider uses its own refresh mechanism. Calling refreshIfNeeded() here is not thread safe.
Credentials MetadataCredentialsProviderBase::getCredentials() {
  if (useHttpAsyncClient()) {
    if (tls_slot_) {
      return *(*tls_slot_)->credentials_.get();
    } else {
      return Credentials();
    }
  } else {
    // Refresh for non async case
    refreshIfNeeded();
    return cached_credentials_;
  }
}

std::chrono::seconds MetadataCredentialsProviderBase::getCacheDuration() {
  return std::chrono::seconds(
      REFRESH_INTERVAL -
      REFRESH_GRACE_PERIOD /*TODO: Add jitter from context.api().randomGenerator()*/);
}

void MetadataCredentialsProviderBase::handleFetchDone() {
  if (useHttpAsyncClient() && context_) {
    if (cache_duration_timer_ && !cache_duration_timer_->enabled()) {
      // Receiver state handles the initial credential refresh scenario. If for some reason we are
      // unable to perform credential refresh after cluster initialization has completed, we use a
      // short timer to keep retrying. Once successful, we fall back to the normal cache duration
      // or whatever expiration is provided in the credential payload
      if (refresh_state_ == MetadataFetcher::MetadataReceiver::RefreshState::FirstRefresh) {
        cache_duration_timer_->enableTimer(initialization_timer_);
        ENVOY_LOG_MISC(debug, "Metadata fetcher initialization failed, retrying in {}",
                       std::chrono::seconds(initialization_timer_.count()));
        // Timer begins at 2 seconds and doubles each time, to a maximum of 32 seconds. This avoids
        // excessive retries against STS or instance metadata service
        if (initialization_timer_ < std::chrono::seconds(32)) {
          initialization_timer_ = initialization_timer_ * 2;
        }
      } else {
        // If our returned token had an expiration time, use that to set the cache duration
        if (expiration_time_.has_value()) {
          const auto now = api_.timeSource().systemTime();
          cache_duration_ =
              std::chrono::duration_cast<std::chrono::seconds>(expiration_time_.value() - now);
          ENVOY_LOG_MISC(debug,
                         "Metadata fetcher setting credential refresh to {}, based on "
                         "credential expiration",
                         std::chrono::seconds(cache_duration_.count()));
        } else {
          cache_duration_ = getCacheDuration();
          ENVOY_LOG_MISC(
              debug,
              "Metadata fetcher setting credential refresh to {}, based on default expiration",
              std::chrono::seconds(cache_duration_.count()));
        }
        cache_duration_timer_->enableTimer(cache_duration_);
      }
    }
  }
}

void MetadataCredentialsProviderBase::setCredentialsToAllThreads(
    CredentialsConstUniquePtr&& creds) {
  CredentialsConstSharedPtr shared_credentials = std::move(creds);
  if (tls_slot_) {
    tls_slot_->runOnAllThreads([shared_credentials](OptRef<ThreadLocalCredentialsCache> obj) {
      obj->credentials_ = shared_credentials;
    });
  }
}

bool MetadataCredentialsProviderBase::useHttpAsyncClient() {
  return Runtime::runtimeFeatureEnabled(
      "envoy.reloadable_features.use_http_client_to_fetch_aws_credentials");
}

bool CredentialsFileCredentialsProvider::needsRefresh() {
  return api_.timeSource().systemTime() - last_updated_ > REFRESH_INTERVAL;
}

void CredentialsFileCredentialsProvider::refresh() {
  ENVOY_LOG(debug, "Getting AWS credentials from the credentials file");

  auto credentials_file = Utility::getCredentialFilePath();
  auto profile = profile_.empty() ? Utility::getCredentialProfileName() : profile_;

  ENVOY_LOG(debug, "Credentials file path = {}, profile name = {}", credentials_file, profile);

  extractCredentials(credentials_file, profile);
}

void CredentialsFileCredentialsProvider::extractCredentials(const std::string& credentials_file,
                                                            const std::string& profile) {
  // Update last_updated_ now so that even if this function returns before successfully
  // extracting credentials, this function won't be called again until after the REFRESH_INTERVAL.
  // This prevents envoy from attempting and failing to read the credentials file on every request
  // if there are errors extracting credentials from it (e.g. if the credentials file doesn't
  // exist).
  last_updated_ = api_.timeSource().systemTime();

  std::string access_key_id, secret_access_key, session_token;

  absl::flat_hash_map<std::string, std::string> elements = {
      {AWS_ACCESS_KEY_ID, ""}, {AWS_SECRET_ACCESS_KEY, ""}, {AWS_SESSION_TOKEN, ""}};
  absl::flat_hash_map<std::string, std::string>::iterator it;
  Utility::resolveProfileElements(credentials_file, profile, elements);
  // if profile file fails to load, or these elements are not found in the profile, their values
  // will remain blank when retrieving them from the hash map
  access_key_id = elements.find(AWS_ACCESS_KEY_ID)->second;
  secret_access_key = elements.find(AWS_SECRET_ACCESS_KEY)->second;
  session_token = elements.find(AWS_SESSION_TOKEN)->second;

  if (access_key_id.empty() || secret_access_key.empty()) {
    // Return empty credentials if we're unable to retrieve from profile
    cached_credentials_ = Credentials();
  } else {
    ENVOY_LOG(debug, "Found following AWS credentials for profile '{}' in {}: {}={}, {}={}, {}={}",
              profile, credentials_file, AWS_ACCESS_KEY_ID, access_key_id, AWS_SECRET_ACCESS_KEY,
              secret_access_key.empty() ? "" : "*****", AWS_SESSION_TOKEN,
              session_token.empty() ? "" : "*****");

    cached_credentials_ = Credentials(access_key_id, secret_access_key, session_token);
  }
  last_updated_ = api_.timeSource().systemTime();
}

InstanceProfileCredentialsProvider::InstanceProfileCredentialsProvider(
    Api::Api& api, ServerFactoryContextOptRef context,
    const CurlMetadataFetcher& fetch_metadata_using_curl,
    CreateMetadataFetcherCb create_metadata_fetcher_cb,
    MetadataFetcher::MetadataReceiver::RefreshState refresh_state,
    std::chrono::seconds initialization_timer,

    absl::string_view cluster_name)
    : MetadataCredentialsProviderBase(api, context, fetch_metadata_using_curl,
                                      create_metadata_fetcher_cb, cluster_name,
                                      envoy::config::cluster::v3::Cluster::STATIC /*cluster_type*/,
                                      EC2_METADATA_HOST, refresh_state, initialization_timer) {}

bool InstanceProfileCredentialsProvider::needsRefresh() {
  return api_.timeSource().systemTime() - last_updated_ > REFRESH_INTERVAL;
}

void InstanceProfileCredentialsProvider::refresh() {

  ENVOY_LOG(debug, "Getting AWS credentials from the EC2MetadataService");

  // First request for a session TOKEN so that we can call EC2MetadataService securely.
  // https://docs.aws.amazon.com/AWSEC2/latest/UserGuide/configuring-instance-metadata-service.html
  Http::RequestMessageImpl token_req_message;
  token_req_message.headers().setScheme(Http::Headers::get().SchemeValues.Http);
  token_req_message.headers().setMethod(Http::Headers::get().MethodValues.Put);
  token_req_message.headers().setHost(EC2_METADATA_HOST);
  token_req_message.headers().setPath(EC2_IMDS_TOKEN_RESOURCE);
  token_req_message.headers().setCopy(Http::LowerCaseString(EC2_IMDS_TOKEN_TTL_HEADER),
                                      EC2_IMDS_TOKEN_TTL_DEFAULT_VALUE);

  if (!useHttpAsyncClient() || !context_) {
    // Using curl to fetch the AWS credentials where we first get the token.
    const auto token_string = fetch_metadata_using_curl_(token_req_message);
    if (token_string) {
      ENVOY_LOG(debug, "Obtained IMDSv2 token to make secure call to EC2MetadataService");
      fetchInstanceRole(std::move(token_string.value()));
    } else {
      ENVOY_LOG(warn, "Failed to get IMDSv2 token from EC2MetadataService, falling back to IMDSv1");
      fetchInstanceRole(std::move(""));
    }
  } else {
    // Stop any existing timer.
    if (cache_duration_timer_ && cache_duration_timer_->enabled()) {
      cache_duration_timer_->disableTimer();
    }
    // Using Http async client to fetch the AWS credentials where we first get the token.
    if (!metadata_fetcher_) {
      metadata_fetcher_ = create_metadata_fetcher_cb_(context_->clusterManager(), clusterName());
    } else {
      metadata_fetcher_->cancel(); // Cancel if there is any inflight request.
    }
    on_async_fetch_cb_ = [this](const std::string&& arg) {
      return this->fetchInstanceRoleAsync(std::move(arg));
    };
    continue_on_async_fetch_failure_ = true;
    continue_on_async_fetch_failure_reason_ = "Token fetch failed, falling back to IMDSv1";
    metadata_fetcher_->fetch(token_req_message, Tracing::NullSpan::instance(), *this);
  }
}

void InstanceProfileCredentialsProvider::fetchInstanceRole(const std::string&& token_string,
                                                           bool async /*default = false*/) {
  // Discover the Role of this instance.
  Http::RequestMessageImpl message;
  message.headers().setScheme(Http::Headers::get().SchemeValues.Http);
  message.headers().setMethod(Http::Headers::get().MethodValues.Get);
  message.headers().setHost(EC2_METADATA_HOST);
  message.headers().setPath(SECURITY_CREDENTIALS_PATH);
  if (!token_string.empty()) {
    message.headers().setCopy(Http::LowerCaseString(EC2_IMDS_TOKEN_HEADER),
                              StringUtil::trim(token_string));
  }

  if (!async) {
    // Using curl to fetch the Instance Role.
    const auto instance_role_string = fetch_metadata_using_curl_(message);
    if (!instance_role_string) {
      ENVOY_LOG(error, "Could not retrieve credentials listing from the EC2MetadataService");
      return;
    }
    fetchCredentialFromInstanceRole(std::move(instance_role_string.value()),
                                    std::move(token_string));
  } else {
    // Using Http async client to fetch the Instance Role.
    metadata_fetcher_->cancel(); // Cancel if there is any inflight request.
    on_async_fetch_cb_ = [this, token_string = std::move(token_string)](const std::string&& arg) {
      return this->fetchCredentialFromInstanceRoleAsync(std::move(arg), std::move(token_string));
    };
    metadata_fetcher_->fetch(message, Tracing::NullSpan::instance(), *this);
  }
}

void InstanceProfileCredentialsProvider::fetchCredentialFromInstanceRole(
    const std::string&& instance_role, const std::string&& token_string,
    bool async /*default = false*/) {

  if (instance_role.empty()) {
    ENVOY_LOG(error, "No roles found to fetch AWS credentials from the EC2MetadataService");
    if (async) {
      handleFetchDone();
    }
    return;
  }
  const auto instance_role_list = StringUtil::splitToken(StringUtil::trim(instance_role), "\n");
  if (instance_role_list.empty()) {
    ENVOY_LOG(error, "No roles found to fetch AWS credentials from the EC2MetadataService");
    if (async) {
      handleFetchDone();
    }
    return;
  }
  ENVOY_LOG(debug, "AWS credentials list:\n{}", instance_role);

  // Only one Role can be associated with an instance:
  // https://docs.aws.amazon.com/AWSEC2/latest/UserGuide/iam-roles-for-amazon-ec2.html
  const auto credential_path =
      std::string(SECURITY_CREDENTIALS_PATH) + "/" +
      std::string(instance_role_list[0].data(), instance_role_list[0].size());
  ENVOY_LOG(debug, "AWS credentials path: {}", credential_path);

  Http::RequestMessageImpl message;
  message.headers().setScheme(Http::Headers::get().SchemeValues.Http);
  message.headers().setMethod(Http::Headers::get().MethodValues.Get);
  message.headers().setHost(EC2_METADATA_HOST);
  message.headers().setPath(credential_path);
  if (!token_string.empty()) {
    message.headers().setCopy(Http::LowerCaseString(EC2_IMDS_TOKEN_HEADER),
                              StringUtil::trim(token_string));
  }

  if (!async) {
    // Fetch and parse the credentials.
    const auto credential_document = fetch_metadata_using_curl_(message);
    if (!credential_document) {
      ENVOY_LOG(error, "Could not load AWS credentials document from the EC2MetadataService");
      return;
    }
    extractCredentials(std::move(credential_document.value()));
  } else {
    // Using Http async client to fetch and parse the AWS credentials.
    metadata_fetcher_->cancel(); // Cancel if there is any inflight request.
    on_async_fetch_cb_ = [this](const std::string&& arg) {
      return this->extractCredentialsAsync(std::move(arg));
    };
    metadata_fetcher_->fetch(message, Tracing::NullSpan::instance(), *this);
  }
}

void InstanceProfileCredentialsProvider::extractCredentials(
    const std::string&& credential_document_value, bool async /*default = false*/) {
  if (credential_document_value.empty()) {
    if (async) {
      handleFetchDone();
    }
    return;
  }

  absl::StatusOr<Json::ObjectSharedPtr> document_json_or_error;
  document_json_or_error = Json::Factory::loadFromStringNoThrow(credential_document_value);
  if (!document_json_or_error.ok()) {
    ENVOY_LOG(error, "Could not parse AWS credentials document: {}",
              document_json_or_error.status().message());
    if (async) {
      handleFetchDone();
    }
    return;
  }

  const auto access_key_id =
      Utility::getStringFromJsonOrDefault(document_json_or_error.value(), ACCESS_KEY_ID, "");
  const auto secret_access_key =
      Utility::getStringFromJsonOrDefault(document_json_or_error.value(), SECRET_ACCESS_KEY, "");
  const auto session_token =
      Utility::getStringFromJsonOrDefault(document_json_or_error.value(), TOKEN, "");

  ENVOY_LOG(debug,
            "Obtained following AWS credentials from the EC2MetadataService: {}={}, {}={}, {}={}",
            AWS_ACCESS_KEY_ID, access_key_id, AWS_SECRET_ACCESS_KEY,
            secret_access_key.empty() ? "" : "*****", AWS_SESSION_TOKEN,
            session_token.empty() ? "" : "*****");

  last_updated_ = api_.timeSource().systemTime();
  if (useHttpAsyncClient() && context_) {
    setCredentialsToAllThreads(
        std::make_unique<Credentials>(access_key_id, secret_access_key, session_token));
    stats_->credential_refreshes_succeeded_.inc();
    ENVOY_LOG(debug, "Metadata receiver moving to Ready state");
    refresh_state_ = MetadataFetcher::MetadataReceiver::RefreshState::Ready;
    // Set receiver state in statistics
    stats_->metadata_refresh_state_.set(uint64_t(refresh_state_));
  } else {
    cached_credentials_ = Credentials(access_key_id, secret_access_key, session_token);
  }
  handleFetchDone();
}

void InstanceProfileCredentialsProvider::onMetadataSuccess(const std::string&& body) {
  ENVOY_LOG(debug, "AWS Instance metadata fetch success, calling callback func");
  on_async_fetch_cb_(std::move(body));
}

void InstanceProfileCredentialsProvider::onMetadataError(Failure reason) {
  stats_->credential_refreshes_failed_.inc();
  if (continue_on_async_fetch_failure_) {
    ENVOY_LOG(warn, "{}. Reason: {}", continue_on_async_fetch_failure_reason_,
              metadata_fetcher_->failureToString(reason));
    continue_on_async_fetch_failure_ = false;
    continue_on_async_fetch_failure_reason_ = "";
    on_async_fetch_cb_(std::move(""));
  } else {
    ENVOY_LOG(error, "AWS Instance metadata fetch failure: {}",
              metadata_fetcher_->failureToString(reason));
    handleFetchDone();
  }
}

ContainerCredentialsProvider::ContainerCredentialsProvider(
    Api::Api& api, ServerFactoryContextOptRef context,
    const CurlMetadataFetcher& fetch_metadata_using_curl,
    CreateMetadataFetcherCb create_metadata_fetcher_cb, absl::string_view credential_uri,
    MetadataFetcher::MetadataReceiver::RefreshState refresh_state,
    std::chrono::seconds initialization_timer, absl::string_view authorization_token = {},
    absl::string_view cluster_name = {})
    : MetadataCredentialsProviderBase(api, context, fetch_metadata_using_curl,
                                      create_metadata_fetcher_cb, cluster_name,
                                      envoy::config::cluster::v3::Cluster::STATIC /*cluster_type*/,
                                      credential_uri, refresh_state, initialization_timer),
      credential_uri_(credential_uri), authorization_token_(authorization_token) {}

bool ContainerCredentialsProvider::needsRefresh() {
  const auto now = api_.timeSource().systemTime();
  auto expired = (now - last_updated_ > REFRESH_INTERVAL);

  if (expiration_time_.has_value()) {
    return expired || (expiration_time_.value() - now < REFRESH_GRACE_PERIOD);
  } else {
    return expired;
  }
}

void ContainerCredentialsProvider::refresh() {

  ENVOY_LOG(debug, "Getting AWS credentials from the container role at URI: {}", credential_uri_);

  // ECS Task role: use const authorization_token set during initialization
  absl::string_view authorization_header = authorization_token_;
  absl::StatusOr<std::string> token_or_error;

  if (authorization_token_.empty()) {
    // EKS Pod Identity token is sourced from AWS_CONTAINER_AUTHORIZATION_TOKEN_FILE
    if (const auto token_file = std::getenv(AWS_CONTAINER_AUTHORIZATION_TOKEN_FILE)) {
      token_or_error = api_.fileSystem().fileReadToEnd(std::string(token_file));
      if (token_or_error.ok()) {
        ENVOY_LOG_MISC(debug, "Container authorization token file contents loaded");
        authorization_header = token_or_error.value();
      }
    }
  }

  absl::string_view host;
  absl::string_view path;
  Http::Utility::extractHostPathFromUri(credential_uri_, host, path);

  Http::RequestMessageImpl message;
  message.headers().setScheme(Http::Headers::get().SchemeValues.Http);
  message.headers().setMethod(Http::Headers::get().MethodValues.Get);
  message.headers().setHost(host);
  message.headers().setPath(path);
  message.headers().setCopy(Http::CustomHeaders::get().Authorization, authorization_header);
  if (!useHttpAsyncClient() || !context_) {
    // Using curl to fetch the AWS credentials.
    const auto credential_document = fetch_metadata_using_curl_(message);
    if (!credential_document) {
      ENVOY_LOG(error, "Could not load AWS credentials document from the container role");
      return;
    }
    extractCredentials(std::move(credential_document.value()));
  } else {
    // Stop any existing timer.
    if (cache_duration_timer_ && cache_duration_timer_->enabled()) {
      cache_duration_timer_->disableTimer();
    }
    // Using Http async client to fetch the AWS credentials.
    if (!metadata_fetcher_) {
      metadata_fetcher_ = create_metadata_fetcher_cb_(context_->clusterManager(), clusterName());
    } else {
      metadata_fetcher_->cancel(); // Cancel if there is any inflight request.
    }
    on_async_fetch_cb_ = [this](const std::string&& arg) {
      return this->extractCredentials(std::move(arg));
    };
    metadata_fetcher_->fetch(message, Tracing::NullSpan::instance(), *this);
  }
}

void ContainerCredentialsProvider::extractCredentials(
    const std::string&& credential_document_value) {
  if (credential_document_value.empty()) {
    handleFetchDone();
    return;
  }
  absl::StatusOr<Json::ObjectSharedPtr> document_json_or_error;

  document_json_or_error = Json::Factory::loadFromStringNoThrow(credential_document_value);
  if (!document_json_or_error.ok()) {
    ENVOY_LOG(error, "Could not parse AWS credentials document from the container role: {}",
              document_json_or_error.status().message());
    handleFetchDone();
    return;
  }

  const auto access_key_id =
      Utility::getStringFromJsonOrDefault(document_json_or_error.value(), ACCESS_KEY_ID, "");
  const auto secret_access_key =
      Utility::getStringFromJsonOrDefault(document_json_or_error.value(), SECRET_ACCESS_KEY, "");
  const auto session_token =
      Utility::getStringFromJsonOrDefault(document_json_or_error.value(), TOKEN, "");

  ENVOY_LOG(debug, "Found following AWS credentials in the container role: {}={}, {}={}, {}={}",
            AWS_ACCESS_KEY_ID, access_key_id, AWS_SECRET_ACCESS_KEY,
            secret_access_key.empty() ? "" : "*****", AWS_SESSION_TOKEN,
            session_token.empty() ? "" : "*****");

  const auto expiration_str =
      Utility::getStringFromJsonOrDefault(document_json_or_error.value(), EXPIRATION, "");

  if (!expiration_str.empty()) {
    absl::Time expiration_time;
    if (absl::ParseTime(EXPIRATION_FORMAT, expiration_str, &expiration_time, nullptr)) {
      ENVOY_LOG(debug, "Container role AWS credentials expiration time: {}", expiration_str);
      expiration_time_ = absl::ToChronoTime(expiration_time);
    }
  }

  last_updated_ = api_.timeSource().systemTime();
  if (useHttpAsyncClient() && context_) {
    setCredentialsToAllThreads(
        std::make_unique<Credentials>(access_key_id, secret_access_key, session_token));
    ENVOY_LOG(debug, "Metadata receiver {} moving to Ready state", cluster_name_);
    refresh_state_ = MetadataFetcher::MetadataReceiver::RefreshState::Ready;
    // Set receiver state in statistics
    stats_->metadata_refresh_state_.set(uint64_t(refresh_state_));
  } else {
    cached_credentials_ = Credentials(access_key_id, secret_access_key, session_token);
  }
  handleFetchDone();
}

void ContainerCredentialsProvider::onMetadataSuccess(const std::string&& body) {
  stats_->credential_refreshes_succeeded_.inc();
  ENVOY_LOG(debug, "AWS Task metadata fetch success, calling callback func");
  on_async_fetch_cb_(std::move(body));
}

void ContainerCredentialsProvider::onMetadataError(Failure reason) {
  stats_->credential_refreshes_failed_.inc();
  ENVOY_LOG(error, "AWS metadata fetch failure: {}", metadata_fetcher_->failureToString(reason));
  handleFetchDone();
}

WebIdentityCredentialsProvider::WebIdentityCredentialsProvider(
    Api::Api& api, ServerFactoryContextOptRef context,
    const CurlMetadataFetcher& fetch_metadata_using_curl,
    CreateMetadataFetcherCb create_metadata_fetcher_cb, absl::string_view token_file_path,
    absl::string_view token, absl::string_view sts_endpoint, absl::string_view role_arn,
    absl::string_view role_session_name,
    MetadataFetcher::MetadataReceiver::RefreshState refresh_state,
    std::chrono::seconds initialization_timer, absl::string_view cluster_name = {})
    : MetadataCredentialsProviderBase(
          api, context, fetch_metadata_using_curl, create_metadata_fetcher_cb, cluster_name,
          envoy::config::cluster::v3::Cluster::LOGICAL_DNS /*cluster_type*/, sts_endpoint,
          refresh_state, initialization_timer),
      token_file_path_(token_file_path), token_(token), sts_endpoint_(sts_endpoint),
      role_arn_(role_arn), role_session_name_(role_session_name) {}

bool WebIdentityCredentialsProvider::needsRefresh() {
  const auto now = api_.timeSource().systemTime();
  auto expired = (now - last_updated_ > REFRESH_INTERVAL);

  if (expiration_time_.has_value()) {
    return expired || (expiration_time_.value() - now < REFRESH_GRACE_PERIOD);
  } else {
    return expired;
  }
}

void WebIdentityCredentialsProvider::refresh() {
  // If http async client is not enabled then just set empty credentials and return.
  if (!useHttpAsyncClient()) {
    cached_credentials_ = Credentials();
    return;
  }

  ENVOY_LOG(debug, "Getting AWS web identity credentials from STS: {}", sts_endpoint_);

  std::string identity_token = token_;
  if (identity_token.empty()) {
    const auto web_token_file_or_error = api_.fileSystem().fileReadToEnd(token_file_path_);
    if (!web_token_file_or_error.ok()) {
      ENVOY_LOG(debug, "Unable to read AWS web identity credentials from {}", token_file_path_);
      cached_credentials_ = Credentials();
      return;
    }
    identity_token = web_token_file_or_error.value();
  }

  Http::RequestMessageImpl message;
  message.headers().setScheme(Http::Headers::get().SchemeValues.Https);
  message.headers().setMethod(Http::Headers::get().MethodValues.Get);
  message.headers().setHost(Http::Utility::parseAuthority(sts_endpoint_).host_);
  message.headers().setPath(
      fmt::format("/?Action=AssumeRoleWithWebIdentity"
                  "&Version=2011-06-15"
                  "&RoleSessionName={}"
                  "&RoleArn={}"
                  "&WebIdentityToken={}",
                  Envoy::Http::Utility::PercentEncoding::encode(role_session_name_),
                  Envoy::Http::Utility::PercentEncoding::encode(role_arn_),
                  Envoy::Http::Utility::PercentEncoding::encode(identity_token)));
  // Use the Accept header to ensure that AssumeRoleWithWebIdentityResponse is returned as JSON.
  message.headers().setReference(Http::CustomHeaders::get().Accept,
                                 Http::Headers::get().ContentTypeValues.Json);
  // Stop any existing timer.
  if (cache_duration_timer_ && cache_duration_timer_->enabled()) {
    cache_duration_timer_->disableTimer();
  }
  // Using Http async client to fetch the AWS credentials.
  if (!metadata_fetcher_) {
    metadata_fetcher_ = create_metadata_fetcher_cb_(context_->clusterManager(), clusterName());
  } else {
    metadata_fetcher_->cancel(); // Cancel if there is any inflight request.
  }

  on_async_fetch_cb_ = [this](const std::string&& arg) {
    return this->extractCredentials(std::move(arg));
  };
  metadata_fetcher_->fetch(message, Tracing::NullSpan::instance(), *this);
}

void WebIdentityCredentialsProvider::extractCredentials(
    const std::string&& credential_document_value) {
  if (credential_document_value.empty()) {
    handleFetchDone();
    ENVOY_LOG(error, "Could not load AWS credentials document from STS");
    return;
  }

  absl::StatusOr<Json::ObjectSharedPtr> document_json_or_error;
  document_json_or_error = Json::Factory::loadFromStringNoThrow(credential_document_value);
  if (!document_json_or_error.ok()) {
    ENVOY_LOG(error, "Could not parse AWS credentials document from STS: {}",
              document_json_or_error.status().message());
    handleFetchDone();
    return;
  }

  absl::StatusOr<Json::ObjectSharedPtr> root_node =
      document_json_or_error.value()->getObjectNoThrow(WEB_IDENTITY_RESPONSE_ELEMENT);
  if (!root_node.ok()) {
    ENVOY_LOG(error, "AWS STS credentials document is empty");
    handleFetchDone();
    return;
  }
  absl::StatusOr<Json::ObjectSharedPtr> result_node =
      root_node.value()->getObjectNoThrow(WEB_IDENTITY_RESULT_ELEMENT);
  if (!result_node.ok()) {
    ENVOY_LOG(error, "AWS STS returned an unexpected result");
    handleFetchDone();
    return;
  }
  absl::StatusOr<Json::ObjectSharedPtr> credentials =
      result_node.value()->getObjectNoThrow(CREDENTIALS);
  if (!credentials.ok()) {
    ENVOY_LOG(error, "AWS STS credentials document does not contain any credentials");
    handleFetchDone();
    return;
  }

  const auto access_key_id =
      Utility::getStringFromJsonOrDefault(credentials.value(), ACCESS_KEY_ID, "");
  const auto secret_access_key =
      Utility::getStringFromJsonOrDefault(credentials.value(), SECRET_ACCESS_KEY, "");
  const auto session_token =
      Utility::getStringFromJsonOrDefault(credentials.value(), SESSION_TOKEN, "");

  // Mandatory response fields
  if (access_key_id.empty() || secret_access_key.empty() || session_token.empty()) {
    ENVOY_LOG(error, "Bad format, could not parse AWS credentials document from STS");
    handleFetchDone();
    return;
  }

  ENVOY_LOG(debug, "Received the following AWS credentials from STS: {}={}, {}={}, {}={}",
            AWS_ACCESS_KEY_ID, access_key_id, AWS_SECRET_ACCESS_KEY,
            secret_access_key.empty() ? "" : "*****", AWS_SESSION_TOKEN,
            session_token.empty() ? "" : "*****");
  setCredentialsToAllThreads(
      std::make_unique<Credentials>(access_key_id, secret_access_key, session_token));
  ENVOY_LOG(debug, "Metadata receiver {} moving to Ready state", cluster_name_);
  refresh_state_ = MetadataFetcher::MetadataReceiver::RefreshState::Ready;
  // Set receiver state in statistics
  stats_->metadata_refresh_state_.set(uint64_t(refresh_state_));

  const auto expiration = Utility::getIntegerFromJsonOrDefault(credentials.value(), EXPIRATION, 0);

  if (expiration != 0) {
    expiration_time_ =
        std::chrono::time_point<std::chrono::system_clock>(std::chrono::seconds(expiration));
    ENVOY_LOG(debug, "AWS STS credentials expiration time (unix timestamp): {}", expiration);
  } else {
    // We don't have a valid expiration time from the json response
    expiration_time_.reset();
  }

  last_updated_ = api_.timeSource().systemTime();
  handleFetchDone();
}

void WebIdentityCredentialsProvider::onMetadataSuccess(const std::string&& body) {
  stats_->credential_refreshes_succeeded_.inc();
  ENVOY_LOG(debug, "AWS metadata fetch from STS success, calling callback func");
  on_async_fetch_cb_(std::move(body));
}

void WebIdentityCredentialsProvider::onMetadataError(Failure reason) {
  stats_->credential_refreshes_failed_.inc();
  ENVOY_LOG(error, "AWS metadata fetch failure: {}", metadata_fetcher_->failureToString(reason));
  handleFetchDone();
}

Credentials CredentialsProviderChain::getCredentials() {
  for (auto& provider : providers_) {
    const auto credentials = provider->getCredentials();
    if (credentials.accessKeyId() && credentials.secretAccessKey()) {
      return credentials;
    }
  }

  ENVOY_LOG(debug, "No AWS credentials found, using anonymous credentials");
  return Credentials();
}

std::string sessionName(Api::Api& api) {
  const auto role_session_name = absl::NullSafeStringView(std::getenv(AWS_ROLE_SESSION_NAME));
  std::string actual_session_name;
  if (!role_session_name.empty()) {
    actual_session_name = std::string(role_session_name);
  } else {
    // In practice, this value will be provided by the environment, so the placeholder value is
    // not important. Some AWS SDKs use time in nanoseconds, so we'll just use that.
    const auto now_nanos = std::chrono::duration_cast<std::chrono::nanoseconds>(
                               api.timeSource().systemTime().time_since_epoch())
                               .count();
    actual_session_name = fmt::format("{}", now_nanos);
  }
  return actual_session_name;
}

std::string stsClusterName(absl::string_view region) {
  return absl::StrCat(STS_TOKEN_CLUSTER, "-", region);
}

DefaultCredentialsProviderChain::DefaultCredentialsProviderChain(
    Api::Api& api, ServerFactoryContextOptRef context, Singleton::Manager& singleton_manager,
    absl::string_view region,
    const MetadataCredentialsProviderBase::CurlMetadataFetcher& fetch_metadata_using_curl,
    const CredentialsProviderChainFactories& factories) {

  ENVOY_LOG(debug, "Using environment credentials provider");
  add(factories.createEnvironmentCredentialsProvider());

  ENVOY_LOG(debug, "Using credentials file credentials provider");
  add(factories.createCredentialsFileCredentialsProvider(api));

  // Initial state for an async credential receiver
  auto refresh_state = MetadataFetcher::MetadataReceiver::RefreshState::FirstRefresh;
  // Initial amount of time for async credential receivers to wait for an initial refresh to succeed
  auto initialization_timer = std::chrono::seconds(2);

  // WebIdentityCredentialsProvider can be used only if `context` is supplied which is required to
  // use http async http client to make http calls to fetch the credentials.
  if (context) {
    const auto web_token_path = absl::NullSafeStringView(std::getenv(AWS_WEB_IDENTITY_TOKEN_FILE));
    const auto role_arn = absl::NullSafeStringView(std::getenv(AWS_ROLE_ARN));
    if (!web_token_path.empty() && !role_arn.empty()) {
      const auto session_name = sessionName(api);
      const auto sts_endpoint = Utility::getSTSEndpoint(region) + ":443";
<<<<<<< HEAD

      // Edge case handling for cluster naming.
      //
      // Region is appended to the cluster name, to differentiate between multiple web identity
      // credential providers configured with different regions.
      //
      // UUID is also appended, to differentiate two identically configured web identity credential
      // providers, as we cannot make these singletons
      //
      // TODO: @nbaws: Modify cluster creation logic for web identity credential providers
      // to allow these also to be created as singletons

      auto cluster_name_ = absl::StrCat(STS_TOKEN_CLUSTER, "-", region, "_",
                                        context->api().randomGenerator().uuid());
=======
      const auto cluster_name = stsClusterName(region);
>>>>>>> 8226e539

      ENVOY_LOG(
          debug,
          "Using web identity credentials provider with STS endpoint: {} and session name: {}",
          sts_endpoint, session_name);
      add(factories.createWebIdentityCredentialsProvider(
          api, context, fetch_metadata_using_curl, MetadataFetcher::create, cluster_name,
          web_token_path, "", sts_endpoint, role_arn, session_name, refresh_state,
          initialization_timer));
    }
  }

  // Even if WebIdentity is supported keep the fallback option open so that
  // Envoy can use other credentials provider if available.
  const auto relative_uri =
      absl::NullSafeStringView(std::getenv(AWS_CONTAINER_CREDENTIALS_RELATIVE_URI));
  const auto full_uri = absl::NullSafeStringView(std::getenv(AWS_CONTAINER_CREDENTIALS_FULL_URI));
  const auto metadata_disabled = absl::NullSafeStringView(std::getenv(AWS_EC2_METADATA_DISABLED));

  if (!relative_uri.empty()) {
    const auto uri = absl::StrCat(CONTAINER_METADATA_HOST, relative_uri);
    ENVOY_LOG(debug, "Using container role credentials provider with URI: {}", uri);
    add(factories.createContainerCredentialsProvider(
        api, context, singleton_manager, fetch_metadata_using_curl, MetadataFetcher::create,
        CONTAINER_METADATA_CLUSTER, uri, refresh_state, initialization_timer));
  } else if (!full_uri.empty()) {
    auto authorization_token =
        absl::NullSafeStringView(std::getenv(AWS_CONTAINER_AUTHORIZATION_TOKEN));
    if (!authorization_token.empty()) {
      ENVOY_LOG(debug,
                "Using container role credentials provider with URI: "
                "{} and authorization token",
                full_uri);
      add(factories.createContainerCredentialsProvider(
          api, context, singleton_manager, fetch_metadata_using_curl, MetadataFetcher::create,
          CONTAINER_METADATA_CLUSTER, full_uri, refresh_state, initialization_timer,
          authorization_token));
    } else {
      ENVOY_LOG(debug, "Using container role credentials provider with URI: {}", full_uri);
      add(factories.createContainerCredentialsProvider(
          api, context, singleton_manager, fetch_metadata_using_curl, MetadataFetcher::create,
          CONTAINER_METADATA_CLUSTER, full_uri, refresh_state, initialization_timer));
    }
  } else if (metadata_disabled != TRUE) {
    ENVOY_LOG(debug, "Using instance profile credentials provider");
    add(factories.createInstanceProfileCredentialsProvider(
        api, context, singleton_manager, fetch_metadata_using_curl, MetadataFetcher::create,
        refresh_state, initialization_timer, EC2_METADATA_CLUSTER));
  }
}

<<<<<<< HEAD
// Container credentials and instance profile credentials are both singletons, as they exist only
// once on the underlying host and can be shared across all invocations of request signing consumer
// extensions
SINGLETON_MANAGER_REGISTRATION(container_credentials_provider);
SINGLETON_MANAGER_REGISTRATION(instance_profile_credentials_provider);

CredentialsProviderSharedPtr DefaultCredentialsProviderChain::createContainerCredentialsProvider(
    Api::Api& api, ServerFactoryContextOptRef context, Singleton::Manager& singleton_manager,
    const MetadataCredentialsProviderBase::CurlMetadataFetcher& fetch_metadata_using_curl,
    CreateMetadataFetcherCb create_metadata_fetcher_cb, absl::string_view cluster_name,
    absl::string_view credential_uri, MetadataFetcher::MetadataReceiver::RefreshState refresh_state,
    std::chrono::seconds initialization_timer, absl::string_view authorization_token = {}) const {

  return singleton_manager.getTyped<ContainerCredentialsProvider>(
      SINGLETON_MANAGER_REGISTERED_NAME(container_credentials_provider),
      [&context, fetch_metadata_using_curl, create_metadata_fetcher_cb, credential_uri,
       refresh_state, initialization_timer, authorization_token, cluster_name, &api] {
        return std::make_shared<ContainerCredentialsProvider>(
            api, context, fetch_metadata_using_curl, create_metadata_fetcher_cb, credential_uri,
            refresh_state, initialization_timer, authorization_token, cluster_name);
      });
}

CredentialsProviderSharedPtr
DefaultCredentialsProviderChain::createInstanceProfileCredentialsProvider(
    Api::Api& api, ServerFactoryContextOptRef context, Singleton::Manager& singleton_manager,
    const MetadataCredentialsProviderBase::CurlMetadataFetcher& fetch_metadata_using_curl,
    CreateMetadataFetcherCb create_metadata_fetcher_cb,
    MetadataFetcher::MetadataReceiver::RefreshState refresh_state,
    std::chrono::seconds initialization_timer, absl::string_view cluster_name) const {
  return singleton_manager.getTyped<InstanceProfileCredentialsProvider>(
      SINGLETON_MANAGER_REGISTERED_NAME(instance_profile_credentials_provider),
      [&context, fetch_metadata_using_curl, create_metadata_fetcher_cb, refresh_state,
       initialization_timer, cluster_name, &api] {
        return std::make_shared<InstanceProfileCredentialsProvider>(
            api, context, fetch_metadata_using_curl, create_metadata_fetcher_cb, refresh_state,
            initialization_timer, cluster_name);
      });
=======
absl::StatusOr<CredentialsProviderSharedPtr> createCredentialsProviderFromConfig(
    Server::Configuration::ServerFactoryContext& context, absl::string_view region,
    const envoy::extensions::common::aws::v3::AwsCredentialProvider& config) {
  // The precedence order is: inline_credential > assume_role_with_web_identity.
  if (config.has_inline_credential()) {
    const auto& inline_credential = config.inline_credential();
    return std::make_shared<InlineCredentialProvider>(inline_credential.access_key_id(),
                                                      inline_credential.secret_access_key(),
                                                      inline_credential.session_token());
  } else if (config.has_assume_role_with_web_identity()) {
    const auto& web_identity = config.assume_role_with_web_identity();
    const std::string& role_arn = web_identity.role_arn();
    const std::string& token = web_identity.web_identity_token();
    const std::string sts_endpoint = Utility::getSTSEndpoint(region) + ":443";
    const std::string cluster_name = stsClusterName(region);
    const std::string role_session_name = sessionName(context.api());
    const auto refresh_state = MetadataFetcher::MetadataReceiver::RefreshState::FirstRefresh;
    // This "two seconds" is a bit arbitrary, but matches the other places in the codebase.
    const auto initialization_timer = std::chrono::seconds(2);
    return std::make_shared<WebIdentityCredentialsProvider>(
        context.api(), context, Extensions::Common::Aws::Utility::fetchMetadata,
        MetadataFetcher::create, "", token, sts_endpoint, role_arn, role_session_name,
        refresh_state, initialization_timer, cluster_name);
  } else {
    return absl::InvalidArgumentError("No AWS credential provider specified");
  }
>>>>>>> 8226e539
}

} // namespace Aws
} // namespace Common
} // namespace Extensions
} // namespace Envoy<|MERGE_RESOLUTION|>--- conflicted
+++ resolved
@@ -931,8 +931,21 @@
   return actual_session_name;
 }
 
+
+// Edge case handling for cluster naming.
+//
+// Region is appended to the cluster name, to differentiate between multiple web identity
+// credential providers configured with different regions.
+//
+// UUID is also appended, to differentiate two identically configured web identity credential
+// providers, as we cannot make these singletons
+//
+// TODO: @nbaws: Modify cluster creation logic for web identity credential providers
+// to allow these also to be created as singletons
+
 std::string stsClusterName(absl::string_view region) {
-  return absl::StrCat(STS_TOKEN_CLUSTER, "-", region);
+  return absl::StrCat(STS_TOKEN_CLUSTER, "-", region, "_",
+                                        context->api().randomGenerator().uuid());
 }
 
 DefaultCredentialsProviderChain::DefaultCredentialsProviderChain(
@@ -960,24 +973,7 @@
     if (!web_token_path.empty() && !role_arn.empty()) {
       const auto session_name = sessionName(api);
       const auto sts_endpoint = Utility::getSTSEndpoint(region) + ":443";
-<<<<<<< HEAD
-
-      // Edge case handling for cluster naming.
-      //
-      // Region is appended to the cluster name, to differentiate between multiple web identity
-      // credential providers configured with different regions.
-      //
-      // UUID is also appended, to differentiate two identically configured web identity credential
-      // providers, as we cannot make these singletons
-      //
-      // TODO: @nbaws: Modify cluster creation logic for web identity credential providers
-      // to allow these also to be created as singletons
-
-      auto cluster_name_ = absl::StrCat(STS_TOKEN_CLUSTER, "-", region, "_",
-                                        context->api().randomGenerator().uuid());
-=======
       const auto cluster_name = stsClusterName(region);
->>>>>>> 8226e539
 
       ENVOY_LOG(
           debug,
@@ -1029,7 +1025,6 @@
   }
 }
 
-<<<<<<< HEAD
 // Container credentials and instance profile credentials are both singletons, as they exist only
 // once on the underlying host and can be shared across all invocations of request signing consumer
 // extensions
@@ -1068,7 +1063,8 @@
             api, context, fetch_metadata_using_curl, create_metadata_fetcher_cb, refresh_state,
             initialization_timer, cluster_name);
       });
-=======
+}
+
 absl::StatusOr<CredentialsProviderSharedPtr> createCredentialsProviderFromConfig(
     Server::Configuration::ServerFactoryContext& context, absl::string_view region,
     const envoy::extensions::common::aws::v3::AwsCredentialProvider& config) {
@@ -1095,7 +1091,34 @@
   } else {
     return absl::InvalidArgumentError("No AWS credential provider specified");
   }
->>>>>>> 8226e539
+}
+
+absl::StatusOr<CredentialsProviderSharedPtr> createCredentialsProviderFromConfig(
+    Server::Configuration::ServerFactoryContext& context, absl::string_view region,
+    const envoy::extensions::common::aws::v3::AwsCredentialProvider& config) {
+  // The precedence order is: inline_credential > assume_role_with_web_identity.
+  if (config.has_inline_credential()) {
+    const auto& inline_credential = config.inline_credential();
+    return std::make_shared<InlineCredentialProvider>(inline_credential.access_key_id(),
+                                                      inline_credential.secret_access_key(),
+                                                      inline_credential.session_token());
+  } else if (config.has_assume_role_with_web_identity()) {
+    const auto& web_identity = config.assume_role_with_web_identity();
+    const std::string& role_arn = web_identity.role_arn();
+    const std::string& token = web_identity.web_identity_token();
+    const std::string sts_endpoint = Utility::getSTSEndpoint(region) + ":443";
+    const std::string cluster_name = stsClusterName(region);
+    const std::string role_session_name = sessionName(context.api());
+    const auto refresh_state = MetadataFetcher::MetadataReceiver::RefreshState::FirstRefresh;
+    // This "two seconds" is a bit arbitrary, but matches the other places in the codebase.
+    const auto initialization_timer = std::chrono::seconds(2);
+    return std::make_shared<WebIdentityCredentialsProvider>(
+        context.api(), context, Extensions::Common::Aws::Utility::fetchMetadata,
+        MetadataFetcher::create, "", token, sts_endpoint, role_arn, role_session_name,
+        refresh_state, initialization_timer, cluster_name);
+  } else {
+    return absl::InvalidArgumentError("No AWS credential provider specified");
+  }
 }
 
 } // namespace Aws

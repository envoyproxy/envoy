#include "source/extensions/common/aws/credentials_provider_impl.h"

#include <chrono>
#include <memory>

#include "envoy/common/exception.h"
#include "envoy/extensions/common/aws/v3/credential_provider.pb.h"

#include "source/common/common/base64.h"
#include "source/common/common/lock_guard.h"
#include "source/common/http/message_impl.h"
#include "source/common/http/utility.h"
#include "source/common/json/json_loader.h"
#include "source/common/protobuf/protobuf.h"
#include "source/common/runtime/runtime_features.h"
#include "source/extensions/common/aws/credential_providers/iam_roles_anywhere_credentials_provider_impl.h"
#include "source/extensions/common/aws/signers/iam_roles_anywhere_sigv4_signer_impl.h"
#include "source/extensions/common/aws/utility.h"

#include "absl/strings/str_format.h"
#include "absl/strings/str_split.h"
#include "fmt/chrono.h"

namespace Envoy {
namespace Extensions {
namespace Common {
namespace Aws {
using std::chrono::seconds;

namespace {

constexpr char AWS_ACCESS_KEY_ID[] = "AWS_ACCESS_KEY_ID";
constexpr char AWS_SECRET_ACCESS_KEY[] = "AWS_SECRET_ACCESS_KEY";
constexpr char AWS_SESSION_TOKEN[] = "AWS_SESSION_TOKEN";
constexpr char AWS_ROLE_ARN[] = "AWS_ROLE_ARN";
constexpr char AWS_WEB_IDENTITY_TOKEN_FILE[] = "AWS_WEB_IDENTITY_TOKEN_FILE";
constexpr char AWS_ROLE_SESSION_NAME[] = "AWS_ROLE_SESSION_NAME";

constexpr char CREDENTIALS[] = "Credentials";
constexpr char ACCESS_KEY_ID[] = "AccessKeyId";
constexpr char SECRET_ACCESS_KEY[] = "SecretAccessKey";

constexpr char TOKEN[] = "Token";
constexpr char EXPIRATION[] = "Expiration";
constexpr char EXPIRATION_FORMAT[] = "%E4Y-%m-%dT%H:%M:%S%z";
constexpr char TRUE[] = "true";
constexpr char SESSION_TOKEN[] = "SessionToken";
constexpr char WEB_IDENTITY_RESPONSE_ELEMENT[] = "AssumeRoleWithWebIdentityResponse";
constexpr char WEB_IDENTITY_RESULT_ELEMENT[] = "AssumeRoleWithWebIdentityResult";

constexpr char AWS_CONTAINER_CREDENTIALS_RELATIVE_URI[] = "AWS_CONTAINER_CREDENTIALS_RELATIVE_URI";
constexpr char AWS_CONTAINER_CREDENTIALS_FULL_URI[] = "AWS_CONTAINER_CREDENTIALS_FULL_URI";
constexpr char AWS_CONTAINER_AUTHORIZATION_TOKEN[] = "AWS_CONTAINER_AUTHORIZATION_TOKEN";
constexpr char AWS_CONTAINER_AUTHORIZATION_TOKEN_FILE[] = "AWS_CONTAINER_AUTHORIZATION_TOKEN_FILE";
constexpr char AWS_EC2_METADATA_DISABLED[] = "AWS_EC2_METADATA_DISABLED";

constexpr std::chrono::hours REFRESH_INTERVAL{1};
constexpr std::chrono::seconds REFRESH_GRACE_PERIOD{5};
constexpr char EC2_METADATA_HOST[] = "169.254.169.254:80";
constexpr char CONTAINER_METADATA_HOST[] = "169.254.170.2:80";
constexpr char EC2_IMDS_TOKEN_RESOURCE[] = "/latest/api/token";
constexpr char EC2_IMDS_TOKEN_HEADER[] = "X-aws-ec2-metadata-token";
constexpr char EC2_IMDS_TOKEN_TTL_HEADER[] = "X-aws-ec2-metadata-token-ttl-seconds";
constexpr char EC2_IMDS_TOKEN_TTL_DEFAULT_VALUE[] = "21600";
constexpr char SECURITY_CREDENTIALS_PATH[] = "/latest/meta-data/iam/security-credentials";

constexpr char EC2_METADATA_CLUSTER[] = "ec2_instance_metadata_server_internal";
constexpr char CONTAINER_METADATA_CLUSTER[] = "ecs_task_metadata_server_internal";
constexpr char STS_TOKEN_CLUSTER[] = "sts_token_service_internal";

} // namespace

Credentials ConfigCredentialsProvider::getCredentials() {
  ENVOY_LOG(debug, "Getting AWS credentials from static configuration");
  return credentials_;
}

Credentials EnvironmentCredentialsProvider::getCredentials() {
  ENVOY_LOG(debug, "Getting AWS credentials from the environment");

  const auto access_key_id = absl::NullSafeStringView(std::getenv(AWS_ACCESS_KEY_ID));
  if (access_key_id.empty()) {
    return Credentials();
  }

  const auto secret_access_key = absl::NullSafeStringView(std::getenv(AWS_SECRET_ACCESS_KEY));
  const auto session_token = absl::NullSafeStringView(std::getenv(AWS_SESSION_TOKEN));

  ENVOY_LOG(debug, "Found following AWS credentials in the environment: {}={}, {}={}, {}={}",
            AWS_ACCESS_KEY_ID, access_key_id, AWS_SECRET_ACCESS_KEY,
            secret_access_key.empty() ? "" : "*****", AWS_SESSION_TOKEN,
            session_token.empty() ? "" : "*****");

  return Credentials(access_key_id, secret_access_key, session_token);
}

void CachedCredentialsProviderBase::refreshIfNeeded() {
  if (needsRefresh()) {
    refresh();
  }
}

// TODO(suniltheta): The field context is of type ServerFactoryContextOptRef so
// that an optional empty value can be set. Especially in aws iam plugin the cluster manager
// obtained from server factory context object is not fully initialized due to the
// reasons explained in https://github.com/envoyproxy/envoy/issues/27586 which cannot
// utilize http async client here to fetch AWS credentials. For time being if context
// is empty then will use libcurl to fetch the credentials.

MetadataCredentialsProviderBase::MetadataCredentialsProviderBase(
    Api::Api& api, ServerFactoryContextOptRef context, AwsClusterManagerOptRef aws_cluster_manager,
    absl::string_view cluster_name, const CurlMetadataFetcher& fetch_metadata_using_curl,
    CreateMetadataFetcherCb create_metadata_fetcher_cb,
    MetadataFetcher::MetadataReceiver::RefreshState refresh_state,
    std::chrono::seconds initialization_timer)
    : api_(api), context_(context), fetch_metadata_using_curl_(fetch_metadata_using_curl),
      create_metadata_fetcher_cb_(create_metadata_fetcher_cb), cluster_name_(cluster_name),
      cache_duration_(getCacheDuration()), refresh_state_(refresh_state),
      initialization_timer_(initialization_timer), aws_cluster_manager_(aws_cluster_manager) {

  // Most code sets the context and uses the async http client, except for one extension
  // which is scheduled to be deprecated and deleted. Modes can no longer be switched via runtime,
  // so each caller should only pass parameters to support a single mode.
  // https://github.com/envoyproxy/envoy/issues/36910
  ASSERT((context.has_value() ^ (fetch_metadata_using_curl != nullptr)));

  // Async provider cluster setup
  if (context_) {
    // Set up metadata credentials statistics
    scope_ = api.rootScope().createScope(
        fmt::format("aws.metadata_credentials_provider.{}.", cluster_name_));
    stats_ = std::make_shared<MetadataCredentialsProviderStats>(MetadataCredentialsProviderStats{
        ALL_METADATACREDENTIALSPROVIDER_STATS(POOL_COUNTER(*scope_), POOL_GAUGE(*scope_))});
    stats_->metadata_refresh_state_.set(uint64_t(refresh_state_));

    tls_slot_ =
        ThreadLocal::TypedSlot<ThreadLocalCredentialsCache>::makeUnique(context_->threadLocal());

    tls_slot_->set(
        [&](Event::Dispatcher&) { return std::make_shared<ThreadLocalCredentialsCache>(); });
  }
};

void MetadataCredentialsProviderBase::onClusterAddOrUpdate() {
  ENVOY_LOG(debug, "Received callback from aws cluster manager for cluster {}", cluster_name_);
  if (!cache_duration_timer_) {
    cache_duration_timer_ = context_->mainThreadDispatcher().createTimer([this]() -> void {
      stats_->credential_refreshes_performed_.inc();
      refresh();
    });
  }
  if (!cache_duration_timer_->enabled()) {
    cache_duration_timer_->enableTimer(std::chrono::milliseconds(1));
  }
}

void MetadataCredentialsProviderBase::credentialsRetrievalError() {
  // Credential retrieval failed, so set blank (anonymous) credentials
  if (context_) {
    stats_->credential_refreshes_failed_.inc();
    ENVOY_LOG(debug, "Error retrieving credentials, settings anonymous credentials");
    setCredentialsToAllThreads(std::make_unique<Credentials>());
    handleFetchDone();
  }
}

// Async provider uses its own refresh mechanism. Calling refreshIfNeeded() here is not thread safe.
bool MetadataCredentialsProviderBase::credentialsPending() {
  if (context_) {
    return credentials_pending_;
  }
  return false;
}

// Async provider uses its own refresh mechanism. Calling refreshIfNeeded() here is not thread safe.
Credentials MetadataCredentialsProviderBase::getCredentials() {

  if (context_) {
    if (tls_slot_) {
      return *(*tls_slot_)->credentials_.get();
    } else {
      return Credentials();
    }

  } else {
    // Refresh for non async case
    refreshIfNeeded();
    return cached_credentials_;
  }
}

std::chrono::seconds MetadataCredentialsProviderBase::getCacheDuration() {
  return std::chrono::seconds(
      REFRESH_INTERVAL -
      REFRESH_GRACE_PERIOD /*TODO: Add jitter from context.api().randomGenerator()*/);
}

void MetadataCredentialsProviderBase::handleFetchDone() {
  if (context_) {
    if (cache_duration_timer_ && !cache_duration_timer_->enabled()) {
      // Receiver state handles the initial credential refresh scenario. If for some reason we are
      // unable to perform credential refresh after cluster initialization has completed, we use a
      // short timer to keep retrying. Once successful, we fall back to the normal cache duration
      // or whatever expiration is provided in the credential payload
      if (refresh_state_ == MetadataFetcher::MetadataReceiver::RefreshState::FirstRefresh) {
        cache_duration_timer_->enableTimer(initialization_timer_);
        ENVOY_LOG(debug, "Metadata fetcher initialization failed, retrying in {}",
                  std::chrono::seconds(initialization_timer_.count()));
        // Timer begins at 2 seconds and doubles each time, to a maximum of 32 seconds. This avoids
        // excessive retries against STS or instance metadata service
        if (initialization_timer_ < std::chrono::seconds(32)) {
          initialization_timer_ = initialization_timer_ * 2;
        }
      } else {
        // If our returned token had an expiration time, use that to set the cache duration
<<<<<<< HEAD
        if (expiration_time_.has_value()) {
          const auto now = api_.timeSource().systemTime();
          if (expiration_time_.value() <= now) {
            cache_duration_ = getCacheDuration();
            ENVOY_LOG_MISC(
                debug,
                "Metadata fetcher calculated invalid duration {}, setting credential refresh to {} "
                "based on default expiration",
                std::chrono::duration_cast<std::chrono::seconds>(expiration_time_.value() - now),
                std::chrono::seconds(cache_duration_.count()));
          } else {
            cache_duration_ =
                std::chrono::duration_cast<std::chrono::seconds>(expiration_time_.value() - now);
            ENVOY_LOG_MISC(debug,
                           "Metadata fetcher setting credential refresh to {}, based on "
                           "received credential expiration",
                           std::chrono::seconds(cache_duration_.count()));
          }
=======
        const auto now = api_.timeSource().systemTime();
        if (expiration_time_.has_value() && (expiration_time_.value() > now)) {
          cache_duration_ =
              std::chrono::duration_cast<std::chrono::seconds>(expiration_time_.value() - now);
          ENVOY_LOG(debug,
                    "Metadata fetcher setting credential refresh to {}, based on "
                    "credential expiration",
                    std::chrono::seconds(cache_duration_.count()));
>>>>>>> 8f6b405d
        } else {
          cache_duration_ = getCacheDuration();
          ENVOY_LOG(
              debug,
              "Metadata fetcher setting credential refresh to {}, based on default expiration",
              std::chrono::seconds(cache_duration_.count()));
        }
        cache_duration_timer_->enableTimer(cache_duration_);
      }
    }
  }
}

void MetadataCredentialsProviderBase::setCredentialsToAllThreads(
    CredentialsConstUniquePtr&& creds) {

  ENVOY_LOG(debug, "{}: Setting credentials to all threads", this->providerName());

  CredentialsConstSharedPtr shared_credentials = std::move(creds);
  if (tls_slot_ && !tls_slot_->isShutdown()) {
    tls_slot_->runOnAllThreads(
        /* Set the credentials */ [shared_credentials](
                                      OptRef<ThreadLocalCredentialsCache>
                                          obj) { obj->credentials_ = shared_credentials; },
        /* Notify waiting signers on completion of credential setting above */
        [this]() {
          credentials_pending_.store(false);
          std::list<CredentialSubscriberCallbacks*> subscribers_copy;
          {
            Thread::LockGuard guard(mu_);
            subscribers_copy = credentials_subscribers_;
          }
          for (auto& cb : subscribers_copy) {
            ENVOY_LOG(debug, "Notifying subscriber of credential update");
            cb->onCredentialUpdate();
          }
        });
  }
}

CredentialSubscriberCallbacksHandlePtr
MetadataCredentialsProviderBase::subscribeToCredentialUpdates(CredentialSubscriberCallbacks& cs) {
  Thread::LockGuard guard(mu_);
  return std::make_unique<CredentialSubscriberCallbacksHandle>(cs, credentials_subscribers_);
}

CredentialsFileCredentialsProvider::CredentialsFileCredentialsProvider(
    Server::Configuration::ServerFactoryContext& context,
    const envoy::extensions::common::aws::v3::CredentialsFileCredentialProvider&
        credential_file_config)
    : context_(context), profile_("") {

  if (credential_file_config.has_credentials_data_source()) {
    auto provider_or_error_ = Config::DataSource::DataSourceProvider::create(
        credential_file_config.credentials_data_source(), context.mainThreadDispatcher(),
        context.threadLocal(), context.api(), false, 4096);
    if (provider_or_error_.ok()) {
      credential_file_data_source_provider_ = std::move(provider_or_error_.value());
      if (credential_file_config.credentials_data_source().has_watched_directory()) {
        has_watched_directory_ = true;
      }
    } else {
      ENVOY_LOG_MISC(info, "Invalid credential file data source");
      credential_file_data_source_provider_.reset();
    }
  }
  if (!credential_file_config.profile().empty()) {
    profile_ = credential_file_config.profile();
  }
}

bool CredentialsFileCredentialsProvider::needsRefresh() {
  return has_watched_directory_
             ? true
             : context_.api().timeSource().systemTime() - last_updated_ > REFRESH_INTERVAL;
}

void CredentialsFileCredentialsProvider::refresh() {
  auto profile = profile_.empty() ? Utility::getCredentialProfileName() : profile_;

  ENVOY_LOG(debug, "Getting AWS credentials from the credentials file");

  std::string credential_file_data, credential_file_path;

  // Use data source if provided, otherwise read from default AWS credential file path
  if (credential_file_data_source_provider_.has_value()) {
    credential_file_data = credential_file_data_source_provider_.value()->data();
    credential_file_path = "<config datasource>";
  } else {
    credential_file_path = Utility::getCredentialFilePath();
    auto credential_file = context_.api().fileSystem().fileReadToEnd(credential_file_path);
    if (credential_file.ok()) {
      credential_file_data = credential_file.value();
    } else {
      ENVOY_LOG(debug, "Unable to read from credential file {}", credential_file_path);
      // Update last_updated_ now so that even if this function returns before successfully
      // extracting credentials, this function won't be called again until after the
      // REFRESH_INTERVAL. This prevents envoy from attempting and failing to read the credentials
      // file on every request if there are errors extracting credentials from it (e.g. if the
      // credentials file doesn't exist).
      last_updated_ = context_.api().timeSource().systemTime();
      return;
    }
  }
  ENVOY_LOG(debug, "Credentials file path = {}, profile name = {}", credential_file_path, profile);

  extractCredentials(credential_file_data.data(), profile);
}

void CredentialsFileCredentialsProvider::extractCredentials(absl::string_view credentials_string,
                                                            absl::string_view profile) {

  std::string access_key_id, secret_access_key, session_token;

  absl::flat_hash_map<std::string, std::string> elements = {
      {AWS_ACCESS_KEY_ID, ""}, {AWS_SECRET_ACCESS_KEY, ""}, {AWS_SESSION_TOKEN, ""}};
  absl::flat_hash_map<std::string, std::string>::iterator it;
  Utility::resolveProfileElementsFromString(credentials_string.data(), profile.data(), elements);
  // if profile file fails to load, or these elements are not found in the profile, their values
  // will remain blank when retrieving them from the hash map
  access_key_id = elements.find(AWS_ACCESS_KEY_ID)->second;
  secret_access_key = elements.find(AWS_SECRET_ACCESS_KEY)->second;
  session_token = elements.find(AWS_SESSION_TOKEN)->second;

  if (access_key_id.empty() || secret_access_key.empty()) {
    // Return empty credentials if we're unable to retrieve from profile
    cached_credentials_ = Credentials();
  } else {
    ENVOY_LOG(debug, "Found following AWS credentials for profile '{}': {}={}, {}={}, {}={}",
              profile, AWS_ACCESS_KEY_ID, access_key_id, AWS_SECRET_ACCESS_KEY,
              secret_access_key.empty() ? "" : "*****", AWS_SESSION_TOKEN,
              session_token.empty() ? "" : "*****");

    cached_credentials_ = Credentials(access_key_id, secret_access_key, session_token);
  }
  last_updated_ = context_.api().timeSource().systemTime();
}

InstanceProfileCredentialsProvider::InstanceProfileCredentialsProvider(
    Api::Api& api, ServerFactoryContextOptRef context, AwsClusterManagerOptRef aws_cluster_manager,
    const CurlMetadataFetcher& fetch_metadata_using_curl,
    CreateMetadataFetcherCb create_metadata_fetcher_cb,
    MetadataFetcher::MetadataReceiver::RefreshState refresh_state,
    std::chrono::seconds initialization_timer, absl::string_view cluster_name)
    : MetadataCredentialsProviderBase(api, context, aws_cluster_manager, cluster_name,
                                      fetch_metadata_using_curl, create_metadata_fetcher_cb,
                                      refresh_state, initialization_timer) {}

bool InstanceProfileCredentialsProvider::needsRefresh() {
  return api_.timeSource().systemTime() - last_updated_ > REFRESH_INTERVAL;
}

void InstanceProfileCredentialsProvider::refresh() {

  ENVOY_LOG(debug, "Getting AWS credentials from the EC2MetadataService");

  // First request for a session TOKEN so that we can call EC2MetadataService securely.
  // https://docs.aws.amazon.com/AWSEC2/latest/UserGuide/configuring-instance-metadata-service.html
  Http::RequestMessageImpl token_req_message;
  token_req_message.headers().setScheme(Http::Headers::get().SchemeValues.Http);
  token_req_message.headers().setMethod(Http::Headers::get().MethodValues.Put);
  token_req_message.headers().setHost(EC2_METADATA_HOST);
  token_req_message.headers().setPath(EC2_IMDS_TOKEN_RESOURCE);
  token_req_message.headers().setCopy(Http::LowerCaseString(EC2_IMDS_TOKEN_TTL_HEADER),
                                      EC2_IMDS_TOKEN_TTL_DEFAULT_VALUE);

  if (!context_) {
    // Using curl to fetch the AWS credentials where we first get the token.
    const auto token_string = fetch_metadata_using_curl_(token_req_message);
    if (token_string) {
      ENVOY_LOG(debug, "Obtained IMDSv2 token to make secure call to EC2MetadataService");
      fetchInstanceRole(std::move(token_string.value()));
    } else {
      ENVOY_LOG(warn, "Failed to get IMDSv2 token from EC2MetadataService, falling back to IMDSv1");
      fetchInstanceRole(std::move(""));
    }
  } else {
    // Stop any existing timer.
    if (cache_duration_timer_ && cache_duration_timer_->enabled()) {
      cache_duration_timer_->disableTimer();
    }
    // Using Http async client to fetch the AWS credentials where we first get the token.
    if (!metadata_fetcher_) {
      metadata_fetcher_ = create_metadata_fetcher_cb_(context_->clusterManager(), clusterName());
    } else {
      metadata_fetcher_->cancel(); // Cancel if there is any inflight request.
    }
    on_async_fetch_cb_ = [this](const std::string&& arg) {
      return this->fetchInstanceRoleAsync(std::move(arg));
    };
    continue_on_async_fetch_failure_ = true;
    continue_on_async_fetch_failure_reason_ = "Token fetch failed, falling back to IMDSv1";

    // mark credentials as pending while async completes
    credentials_pending_.store(true);

    metadata_fetcher_->fetch(token_req_message, Tracing::NullSpan::instance(), *this);
  }
}

void InstanceProfileCredentialsProvider::fetchInstanceRole(const std::string&& token_string,
                                                           bool async /*default = false*/) {
  // Discover the Role of this instance.
  Http::RequestMessageImpl message;
  message.headers().setScheme(Http::Headers::get().SchemeValues.Http);
  message.headers().setMethod(Http::Headers::get().MethodValues.Get);
  message.headers().setHost(EC2_METADATA_HOST);
  message.headers().setPath(SECURITY_CREDENTIALS_PATH);
  if (!token_string.empty()) {
    message.headers().setCopy(Http::LowerCaseString(EC2_IMDS_TOKEN_HEADER),
                              StringUtil::trim(token_string));
  }

  if (!async) {
    // Using curl to fetch the Instance Role.
    const auto instance_role_string = fetch_metadata_using_curl_(message);
    if (!instance_role_string) {
      ENVOY_LOG(error, "Could not retrieve credentials listing from the EC2MetadataService");
      return;
    }
    fetchCredentialFromInstanceRole(std::move(instance_role_string.value()),
                                    std::move(token_string));
  } else {
    // Using Http async client to fetch the Instance Role.
    metadata_fetcher_->cancel(); // Cancel if there is any inflight request.
    on_async_fetch_cb_ = [this, token_string = std::move(token_string)](const std::string&& arg) {
      return this->fetchCredentialFromInstanceRoleAsync(std::move(arg), std::move(token_string));
    };

    // mark credentials as pending while async completes
    credentials_pending_.store(true);

    metadata_fetcher_->fetch(message, Tracing::NullSpan::instance(), *this);
  }
}

void InstanceProfileCredentialsProvider::fetchCredentialFromInstanceRole(
    const std::string&& instance_role, const std::string&& token_string,
    bool async /*default = false*/) {

  if (instance_role.empty()) {
    ENVOY_LOG(error, "No roles found to fetch AWS credentials from the EC2MetadataService");
    if (async) {
      credentialsRetrievalError();
    }
    return;
  }
  const auto instance_role_list = StringUtil::splitToken(StringUtil::trim(instance_role), "\n");
  if (instance_role_list.empty()) {
    ENVOY_LOG(error, "No roles found to fetch AWS credentials from the EC2MetadataService");
    if (async) {
      credentialsRetrievalError();
    }
    return;
  }
  ENVOY_LOG(debug, "AWS credentials list:\n{}", instance_role);

  // Only one Role can be associated with an instance:
  // https://docs.aws.amazon.com/AWSEC2/latest/UserGuide/iam-roles-for-amazon-ec2.html
  const auto credential_path =
      std::string(SECURITY_CREDENTIALS_PATH) + "/" +
      std::string(instance_role_list[0].data(), instance_role_list[0].size());
  ENVOY_LOG(debug, "AWS credentials path: {}", credential_path);

  Http::RequestMessageImpl message;
  message.headers().setScheme(Http::Headers::get().SchemeValues.Http);
  message.headers().setMethod(Http::Headers::get().MethodValues.Get);
  message.headers().setHost(EC2_METADATA_HOST);
  message.headers().setPath(credential_path);
  if (!token_string.empty()) {
    message.headers().setCopy(Http::LowerCaseString(EC2_IMDS_TOKEN_HEADER),
                              StringUtil::trim(token_string));
  }

  if (!async) {
    // Fetch and parse the credentials.
    const auto credential_document = fetch_metadata_using_curl_(message);
    if (!credential_document) {
      ENVOY_LOG(error, "Could not load AWS credentials document from the EC2MetadataService");
      return;
    }
    extractCredentials(std::move(credential_document.value()));
  } else {
    // Using Http async client to fetch and parse the AWS credentials.
    metadata_fetcher_->cancel(); // Cancel if there is any inflight request.
    on_async_fetch_cb_ = [this](const std::string&& arg) {
      return this->extractCredentialsAsync(std::move(arg));
    };

    // mark credentials as pending while async completes
    credentials_pending_.store(true);

    metadata_fetcher_->fetch(message, Tracing::NullSpan::instance(), *this);
  }
}

void InstanceProfileCredentialsProvider::extractCredentials(
    const std::string&& credential_document_value, bool async /*default = false*/) {
  if (credential_document_value.empty()) {
    if (async) {
      ENVOY_LOG(error, "Empty AWS credentials document");
      credentialsRetrievalError();
    }
    return;
  }

  absl::StatusOr<Json::ObjectSharedPtr> document_json_or_error;
  document_json_or_error = Json::Factory::loadFromString(credential_document_value);
  if (!document_json_or_error.ok()) {
    ENVOY_LOG(error, "Could not parse AWS credentials document: {}",
              document_json_or_error.status().message());
    if (async) {
      credentialsRetrievalError();
    }
    return;
  }

  const auto access_key_id =
      Utility::getStringFromJsonOrDefault(document_json_or_error.value(), ACCESS_KEY_ID, "");
  const auto secret_access_key =
      Utility::getStringFromJsonOrDefault(document_json_or_error.value(), SECRET_ACCESS_KEY, "");
  const auto session_token =
      Utility::getStringFromJsonOrDefault(document_json_or_error.value(), TOKEN, "");

  ENVOY_LOG(debug,
            "Obtained following AWS credentials from the EC2MetadataService: {}={}, {}={}, {}={}",
            AWS_ACCESS_KEY_ID, access_key_id, AWS_SECRET_ACCESS_KEY,
            secret_access_key.empty() ? "" : "*****", AWS_SESSION_TOKEN,
            session_token.empty() ? "" : "*****");

  last_updated_ = api_.timeSource().systemTime();
  if (context_) {
    setCredentialsToAllThreads(
        std::make_unique<Credentials>(access_key_id, secret_access_key, session_token));
    stats_->credential_refreshes_succeeded_.inc();
    ENVOY_LOG(debug, "Metadata receiver moving to Ready state");
    refresh_state_ = MetadataFetcher::MetadataReceiver::RefreshState::Ready;
    // Set receiver state in statistics
    stats_->metadata_refresh_state_.set(uint64_t(refresh_state_));
  } else {
    cached_credentials_ = Credentials(access_key_id, secret_access_key, session_token);
  }
  handleFetchDone();
}

void InstanceProfileCredentialsProvider::onMetadataSuccess(const std::string&& body) {
  ENVOY_LOG(debug, "AWS Instance metadata fetch success, calling callback func");
  on_async_fetch_cb_(std::move(body));
}

void InstanceProfileCredentialsProvider::onMetadataError(Failure reason) {
  // Credential retrieval failed, so set blank (anonymous) credentials
  credentialsRetrievalError();
  if (continue_on_async_fetch_failure_) {
    ENVOY_LOG(warn, "{}. Reason: {}", continue_on_async_fetch_failure_reason_,
              metadata_fetcher_->failureToString(reason));
    continue_on_async_fetch_failure_ = false;
    continue_on_async_fetch_failure_reason_ = "";
    on_async_fetch_cb_(std::move(""));
  } else {
    ENVOY_LOG(error, "AWS Instance metadata fetch failure: {}",
              metadata_fetcher_->failureToString(reason));
    handleFetchDone();
  }
}

ContainerCredentialsProvider::ContainerCredentialsProvider(
    Api::Api& api, ServerFactoryContextOptRef context, AwsClusterManagerOptRef aws_cluster_manager,
    const CurlMetadataFetcher& fetch_metadata_using_curl,
    CreateMetadataFetcherCb create_metadata_fetcher_cb, absl::string_view credential_uri,
    MetadataFetcher::MetadataReceiver::RefreshState refresh_state,
    std::chrono::seconds initialization_timer, absl::string_view authorization_token,
    absl::string_view cluster_name)
    : MetadataCredentialsProviderBase(api, context, aws_cluster_manager, cluster_name,
                                      fetch_metadata_using_curl, create_metadata_fetcher_cb,
                                      refresh_state, initialization_timer),
      credential_uri_(credential_uri), authorization_token_(authorization_token) {}

bool ContainerCredentialsProvider::needsRefresh() {
  const auto now = api_.timeSource().systemTime();
  auto expired = (now - last_updated_ > REFRESH_INTERVAL);

  if (expiration_time_.has_value()) {
    return expired || (expiration_time_.value() - now < REFRESH_GRACE_PERIOD);
  } else {
    return expired;
  }
}

void ContainerCredentialsProvider::refresh() {

  absl::string_view host, path;

  if (!context_) {
    ENVOY_LOG(debug, "Getting AWS credentials from the container role at URI: {}", credential_uri_);
    Http::Utility::extractHostPathFromUri(credential_uri_, host, path);
  } else {
    ENVOY_LOG(debug, "Getting AWS credentials from the container role at URI: {}",
              aws_cluster_manager_.ref()->getUriFromClusterName(cluster_name_).value());
    Http::Utility::extractHostPathFromUri(
        aws_cluster_manager_.ref()->getUriFromClusterName(cluster_name_).value(), host, path);
  }

  // ECS Task role: use const authorization_token set during initialization
  absl::string_view authorization_header = authorization_token_;
  absl::StatusOr<std::string> token_or_error;

  if (authorization_token_.empty()) {
    // EKS Pod Identity token is sourced from AWS_CONTAINER_AUTHORIZATION_TOKEN_FILE
    if (const auto token_file = std::getenv(AWS_CONTAINER_AUTHORIZATION_TOKEN_FILE)) {
      token_or_error = api_.fileSystem().fileReadToEnd(std::string(token_file));
      if (token_or_error.ok()) {
        ENVOY_LOG_MISC(debug, "Container authorization token file contents loaded");
        authorization_header = token_or_error.value();
      }
    }
  }

  Http::Utility::extractHostPathFromUri(credential_uri_, host, path);

  Http::RequestMessageImpl message;
  message.headers().setScheme(Http::Headers::get().SchemeValues.Http);
  message.headers().setMethod(Http::Headers::get().MethodValues.Get);
  message.headers().setHost(host);
  message.headers().setPath(path);
  message.headers().setCopy(Http::CustomHeaders::get().Authorization, authorization_header);
  if (!context_) {
    // Using curl to fetch the AWS credentials.
    const auto credential_document = fetch_metadata_using_curl_(message);
    if (!credential_document) {
      ENVOY_LOG(error, "Could not load AWS credentials document from the container role");
      return;
    }
    extractCredentials(std::move(credential_document.value()));
  } else {
    // Stop any existing timer.
    if (cache_duration_timer_ && cache_duration_timer_->enabled()) {
      cache_duration_timer_->disableTimer();
    }
    // Using Http async client to fetch the AWS credentials.
    if (!metadata_fetcher_) {
      metadata_fetcher_ = create_metadata_fetcher_cb_(context_->clusterManager(), clusterName());
    } else {
      metadata_fetcher_->cancel(); // Cancel if there is any inflight request.
    }
    on_async_fetch_cb_ = [this](const std::string&& arg) {
      return this->extractCredentials(std::move(arg));
    };

    // mark credentials as pending while async completes
    credentials_pending_.store(true);

    metadata_fetcher_->fetch(message, Tracing::NullSpan::instance(), *this);
  }
}

void ContainerCredentialsProvider::extractCredentials(
    const std::string&& credential_document_value) {
  if (credential_document_value.empty()) {
    credentialsRetrievalError();
    return;
  }
  absl::StatusOr<Json::ObjectSharedPtr> document_json_or_error;

  document_json_or_error = Json::Factory::loadFromString(credential_document_value);
  if (!document_json_or_error.ok()) {
    ENVOY_LOG(error, "Could not parse AWS credentials document from the container role: {}",
              document_json_or_error.status().message());
    credentialsRetrievalError();
    return;
  }

  const auto access_key_id =
      Utility::getStringFromJsonOrDefault(document_json_or_error.value(), ACCESS_KEY_ID, "");
  const auto secret_access_key =
      Utility::getStringFromJsonOrDefault(document_json_or_error.value(), SECRET_ACCESS_KEY, "");
  const auto session_token =
      Utility::getStringFromJsonOrDefault(document_json_or_error.value(), TOKEN, "");

  ENVOY_LOG(debug, "Found following AWS credentials in the container role: {}={}, {}={}, {}={}",
            AWS_ACCESS_KEY_ID, access_key_id, AWS_SECRET_ACCESS_KEY,
            secret_access_key.empty() ? "" : "*****", AWS_SESSION_TOKEN,
            session_token.empty() ? "" : "*****");

  const auto expiration_str =
      Utility::getStringFromJsonOrDefault(document_json_or_error.value(), EXPIRATION, "");

  if (!expiration_str.empty()) {
    absl::Time expiration_time;
    if (absl::ParseTime(EXPIRATION_FORMAT, expiration_str, &expiration_time, nullptr)) {
      ENVOY_LOG(debug, "Container role AWS credentials expiration time: {}", expiration_str);
      expiration_time_ = absl::ToChronoTime(expiration_time);
    }
  }

  last_updated_ = api_.timeSource().systemTime();
  if (context_) {
    setCredentialsToAllThreads(
        std::make_unique<Credentials>(access_key_id, secret_access_key, session_token));
    stats_->credential_refreshes_succeeded_.inc();

    ENVOY_LOG(debug, "Metadata receiver {} moving to Ready state", cluster_name_);
    refresh_state_ = MetadataFetcher::MetadataReceiver::RefreshState::Ready;
    // Set receiver state in statistics
    stats_->metadata_refresh_state_.set(uint64_t(refresh_state_));
  } else {
    cached_credentials_ = Credentials(access_key_id, secret_access_key, session_token);
  }
  handleFetchDone();
}

void ContainerCredentialsProvider::onMetadataSuccess(const std::string&& body) {
  ENVOY_LOG(debug, "AWS Task metadata fetch success, calling callback func");
  on_async_fetch_cb_(std::move(body));
}

void ContainerCredentialsProvider::onMetadataError(Failure reason) {
  // Credential retrieval failed, so set blank (anonymous) credentials
  ENVOY_LOG(error, "AWS metadata fetch failure: {}", metadata_fetcher_->failureToString(reason));
  credentialsRetrievalError();
}

WebIdentityCredentialsProvider::WebIdentityCredentialsProvider(
    Server::Configuration::ServerFactoryContext& context,
    AwsClusterManagerOptRef aws_cluster_manager, absl::string_view cluster_name,
    CreateMetadataFetcherCb create_metadata_fetcher_cb,
    MetadataFetcher::MetadataReceiver::RefreshState refresh_state,
    std::chrono::seconds initialization_timer,
    const envoy::extensions::common::aws::v3::AssumeRoleWithWebIdentityCredentialProvider&
        web_identity_config)
    : MetadataCredentialsProviderBase(context.api(), context, aws_cluster_manager, cluster_name,
                                      nullptr, create_metadata_fetcher_cb, refresh_state,
                                      initialization_timer),
      role_arn_(web_identity_config.role_arn()),
      role_session_name_(web_identity_config.role_session_name()) {

  auto provider_or_error_ = Config::DataSource::DataSourceProvider::create(
      web_identity_config.web_identity_token_data_source(), context.mainThreadDispatcher(),
      context.threadLocal(), context.api(), false, 4096);
  if (provider_or_error_.ok()) {
    web_identity_data_source_provider_ = std::move(provider_or_error_.value());
  } else {
    ENVOY_LOG_MISC(info, "Invalid web identity data source");
    web_identity_data_source_provider_.reset();
  }
}

bool WebIdentityCredentialsProvider::needsRefresh() {

  const auto now = api_.timeSource().systemTime();
  auto expired = (now - last_updated_ > REFRESH_INTERVAL);

  if (expiration_time_.has_value()) {
    return expired || (expiration_time_.value() - now < REFRESH_GRACE_PERIOD);
  } else {
    return expired;
  }
}

void WebIdentityCredentialsProvider::refresh() {

  absl::string_view web_identity_data;

  // If we're unable to read from the configured data source, exit early.
  if (!web_identity_data_source_provider_.has_value()) {
    return;
  }

  ENVOY_LOG(debug, "Getting AWS web identity credentials from STS: {}",
            aws_cluster_manager_.ref()->getUriFromClusterName(cluster_name_).value());
  web_identity_data = web_identity_data_source_provider_.value()->data();

  Http::RequestMessageImpl message;
  message.headers().setScheme(Http::Headers::get().SchemeValues.Https);
  message.headers().setMethod(Http::Headers::get().MethodValues.Get);
  auto statusOr = aws_cluster_manager_.ref()->getUriFromClusterName(cluster_name_);
  message.headers().setHost(Http::Utility::parseAuthority(statusOr.value()).host_);
  message.headers().setPath(
      fmt::format("/?Action=AssumeRoleWithWebIdentity"
                  "&Version=2011-06-15"
                  "&RoleSessionName={}"
                  "&RoleArn={}"
                  "&WebIdentityToken={}",
                  Envoy::Http::Utility::PercentEncoding::encode(role_session_name_),
                  Envoy::Http::Utility::PercentEncoding::encode(role_arn_),
                  Envoy::Http::Utility::PercentEncoding::encode(web_identity_data)));
  // Use the Accept header to ensure that AssumeRoleWithWebIdentityResponse is returned as JSON.
  message.headers().setReference(Http::CustomHeaders::get().Accept,
                                 Http::Headers::get().ContentTypeValues.Json);
  // Stop any existing timer.
  if (cache_duration_timer_ && cache_duration_timer_->enabled()) {
    cache_duration_timer_->disableTimer();
  }
  // Using Http async client to fetch the AWS credentials.
  if (!metadata_fetcher_) {
    metadata_fetcher_ = create_metadata_fetcher_cb_(context_->clusterManager(), clusterName());
  } else {
    metadata_fetcher_->cancel(); // Cancel if there is any inflight request.
  }

  on_async_fetch_cb_ = [this](const std::string&& arg) {
    return this->extractCredentials(std::move(arg));
  };

  // mark credentials as pending while async completes
  credentials_pending_.store(true);

  metadata_fetcher_->fetch(message, Tracing::NullSpan::instance(), *this);
}

void WebIdentityCredentialsProvider::extractCredentials(
    const std::string&& credential_document_value) {
  if (credential_document_value.empty()) {
    ENVOY_LOG(error, "Could not load AWS credentials document from STS");
    credentialsRetrievalError();
    return;
  }

  absl::StatusOr<Json::ObjectSharedPtr> document_json_or_error;
  document_json_or_error = Json::Factory::loadFromString(credential_document_value);
  if (!document_json_or_error.ok()) {
    ENVOY_LOG(error, "Could not parse AWS credentials document from STS: {}",
              document_json_or_error.status().message());
    credentialsRetrievalError();
    return;
  }

  absl::StatusOr<Json::ObjectSharedPtr> root_node =
      document_json_or_error.value()->getObject(WEB_IDENTITY_RESPONSE_ELEMENT);
  if (!root_node.ok()) {
    ENVOY_LOG(error, "AWS STS credentials document is empty");
    credentialsRetrievalError();
    return;
  }
  absl::StatusOr<Json::ObjectSharedPtr> result_node =
      root_node.value()->getObject(WEB_IDENTITY_RESULT_ELEMENT);
  if (!result_node.ok()) {
    ENVOY_LOG(error, "AWS STS returned an unexpected result");
    credentialsRetrievalError();
    return;
  }
  absl::StatusOr<Json::ObjectSharedPtr> credentials = result_node.value()->getObject(CREDENTIALS);
  if (!credentials.ok()) {
    ENVOY_LOG(error, "AWS STS credentials document does not contain any credentials");
    credentialsRetrievalError();
    return;
  }

  const auto access_key_id =
      Utility::getStringFromJsonOrDefault(credentials.value(), ACCESS_KEY_ID, "");
  const auto secret_access_key =
      Utility::getStringFromJsonOrDefault(credentials.value(), SECRET_ACCESS_KEY, "");
  const auto session_token =
      Utility::getStringFromJsonOrDefault(credentials.value(), SESSION_TOKEN, "");

  // Mandatory response fields
  if (access_key_id.empty() || secret_access_key.empty() || session_token.empty()) {
    ENVOY_LOG(error, "Bad format, could not parse AWS credentials document from STS");
    credentialsRetrievalError();
    return;
  }

  ENVOY_LOG(debug, "Received the following AWS credentials from STS: {}={}, {}={}, {}={}",
            AWS_ACCESS_KEY_ID, access_key_id, AWS_SECRET_ACCESS_KEY,
            secret_access_key.empty() ? "" : "*****", AWS_SESSION_TOKEN,
            session_token.empty() ? "" : "*****");
  setCredentialsToAllThreads(
      std::make_unique<Credentials>(access_key_id, secret_access_key, session_token));
  stats_->credential_refreshes_succeeded_.inc();

  ENVOY_LOG(debug, "Metadata receiver {} moving to Ready state", cluster_name_);
  refresh_state_ = MetadataFetcher::MetadataReceiver::RefreshState::Ready;
  // Set receiver state in statistics
  stats_->metadata_refresh_state_.set(uint64_t(refresh_state_));

  const auto expiration = Utility::getIntegerFromJsonOrDefault(credentials.value(), EXPIRATION, 0);

  if (expiration != 0) {
    expiration_time_ =
        std::chrono::time_point<std::chrono::system_clock>(std::chrono::seconds(expiration));
    ENVOY_LOG(debug, "AWS STS credentials expiration time (unix timestamp): {}", expiration);
  } else {
    // We don't have a valid expiration time from the json response
    expiration_time_.reset();
  }

  last_updated_ = api_.timeSource().systemTime();
  handleFetchDone();
}

void WebIdentityCredentialsProvider::onMetadataSuccess(const std::string&& body) {
  ENVOY_LOG(debug, "AWS metadata fetch from STS success, calling callback func");
  on_async_fetch_cb_(std::move(body));
}

void WebIdentityCredentialsProvider::onMetadataError(Failure reason) {
  ENVOY_LOG(error, "AWS metadata fetch failure: {}", metadata_fetcher_->failureToString(reason));
  credentialsRetrievalError();
}

// Determine if we have a provider that is pending, based on priority ordering in the chain.
// Ignore any non-pending providers that have no credentials for us.

bool CredentialsProviderChain::chainProvidersPending() {
  for (auto& provider : providers_) {
    if (provider->credentialsPending()) {
      ENVOY_LOG(debug, "Provider {} is still pending", provider->providerName());
      return true;
    }
    if (provider->getCredentials().hasCredentials()) {
      ENVOY_LOG(debug, "Provider {} has credentials", provider->providerName());
      break;
    } else {
      ENVOY_LOG(debug, "Provider {} has blank credentials, continuing through chain",
                provider->providerName());
    }
  }
  return false;
}

bool CredentialsProviderChain::addCallbackIfChainCredentialsPending(
    CredentialsPendingCallback&& cb) {
  if (!chainProvidersPending()) {
    return false;
  }
  if (cb) {
    ENVOY_LOG(debug, "Adding credentials pending callback to queue");
    Thread::LockGuard guard(mu_);
    credential_pending_callbacks_.push_back(std::move(cb));
    ENVOY_LOG(debug, "We have {} pending callbacks", credential_pending_callbacks_.size());
  }
  return true;
}

void CredentialsProviderChain::onCredentialUpdate() {
  if (chainProvidersPending()) {
    return;
  }

  std::vector<CredentialsPendingCallback> callbacks_copy;

  {
    Thread::LockGuard guard(mu_);
    callbacks_copy = credential_pending_callbacks_;
    credential_pending_callbacks_.clear();
  }

  ENVOY_LOG(debug, "Notifying {} credential callbacks", callbacks_copy.size());

  // Call all of our callbacks to unblock pending requests
  for (const auto& cb : callbacks_copy) {
    cb();
  }
}

Credentials CredentialsProviderChain::chainGetCredentials() {
  for (auto& provider : providers_) {
    const auto credentials = provider->getCredentials();
    if (credentials.hasCredentials()) {
      return credentials;
    }
  }

  ENVOY_LOG(debug, "No AWS credentials found, using anonymous credentials");
  return Credentials();
}

std::string sessionName(Api::Api& api) {
  const auto role_session_name = absl::NullSafeStringView(std::getenv(AWS_ROLE_SESSION_NAME));
  std::string actual_session_name;
  if (!role_session_name.empty()) {
    actual_session_name = std::string(role_session_name);
  } else {
    // In practice, this value will be provided by the environment, so the placeholder value is
    // not important. Some AWS SDKs use time in nanoseconds, so we'll just use that.
    const auto now_nanos = std::chrono::duration_cast<std::chrono::nanoseconds>(
                               api.timeSource().systemTime().time_since_epoch())
                               .count();
    actual_session_name = fmt::format("{}", now_nanos);
  }
  return actual_session_name;
}

std::string stsClusterName(absl::string_view region) {
  return absl::StrCat(STS_TOKEN_CLUSTER, "-", region);
}

SINGLETON_MANAGER_REGISTRATION(aws_cluster_manager);

CustomCredentialsProviderChain::CustomCredentialsProviderChain(
    Server::Configuration::ServerFactoryContext& context, absl::string_view region,
    const envoy::extensions::common::aws::v3::AwsCredentialProvider& credential_provider_config,
    CustomCredentialsProviderChainFactories& factories) {

  aws_cluster_manager_ =
      context.singletonManager().getTyped<Envoy::Extensions::Common::Aws::AwsClusterManagerImpl>(
          SINGLETON_MANAGER_REGISTERED_NAME(aws_cluster_manager),
          [&context] {
            return std::make_shared<Envoy::Extensions::Common::Aws::AwsClusterManagerImpl>(context);
          },
          true);

  // Custom chain currently only supports file based and web identity credentials
  if (credential_provider_config.has_assume_role_with_web_identity_provider()) {
    auto web_identity = credential_provider_config.assume_role_with_web_identity_provider();
    std::string role_session_name = web_identity.role_session_name();
    if (role_session_name.empty()) {
      web_identity.set_role_session_name(sessionName(context.api()));
    }
    add(factories.createWebIdentityCredentialsProvider(context, aws_cluster_manager_, region,
                                                       web_identity));
  }

  if (credential_provider_config.has_credentials_file_provider()) {
    add(factories.createCredentialsFileCredentialsProvider(
        context, credential_provider_config.credentials_file_provider()));
  }

  if (credential_provider_config.has_iam_roles_anywhere()) {
    ENVOY_LOG(debug, "Using IAM Roles Anywhere credentials provider");
    add(factories.createIAMRolesAnywhereCredentialsProvider(
        context, aws_cluster_manager_, region, credential_provider_config.iam_roles_anywhere()));
  }
}

DefaultCredentialsProviderChain::DefaultCredentialsProviderChain(
    Api::Api& api, ServerFactoryContextOptRef context, absl::string_view region,
    const MetadataCredentialsProviderBase::CurlMetadataFetcher& fetch_metadata_using_curl,
    const envoy::extensions::common::aws::v3::AwsCredentialProvider& credential_provider_config,
    CredentialsProviderChainFactories& factories) {

  if (context) {
    aws_cluster_manager_ =
        context->singletonManager().getTyped<Envoy::Extensions::Common::Aws::AwsClusterManagerImpl>(
            SINGLETON_MANAGER_REGISTERED_NAME(aws_cluster_manager),
            [&context] {
              return std::make_shared<Envoy::Extensions::Common::Aws::AwsClusterManagerImpl>(
                  context.value());
            },
            true);
  }

  ENVOY_LOG(debug, "Using environment credentials provider");
  add(factories.createEnvironmentCredentialsProvider());

  // Initial state for an async credential receiver
  auto refresh_state = MetadataFetcher::MetadataReceiver::RefreshState::FirstRefresh;
  // Initial amount of time for async credential receivers to wait for an initial refresh to succeed
  auto initialization_timer = std::chrono::seconds(2);

  if (context) {

    ENVOY_LOG(debug, "Using credentials file credentials provider");
    add(factories.createCredentialsFileCredentialsProvider(
        context.value(), credential_provider_config.credentials_file_provider()));

    auto web_identity = credential_provider_config.assume_role_with_web_identity_provider();

    // Configure defaults if nothing is set in the config
    if (!web_identity.has_web_identity_token_data_source()) {
      web_identity.mutable_web_identity_token_data_source()->set_filename(
          absl::NullSafeStringView(std::getenv(AWS_WEB_IDENTITY_TOKEN_FILE)));
    }

    if (web_identity.role_arn().empty()) {
      web_identity.set_role_arn(absl::NullSafeStringView(std::getenv(AWS_ROLE_ARN)));
    }

    if (web_identity.role_session_name().empty()) {
      web_identity.set_role_session_name(sessionName(api));
    }

    if ((!web_identity.web_identity_token_data_source().filename().empty() ||
         !web_identity.web_identity_token_data_source().inline_bytes().empty() ||
         !web_identity.web_identity_token_data_source().inline_string().empty() ||
         !web_identity.web_identity_token_data_source().environment_variable().empty()) &&
        !web_identity.role_arn().empty()) {

      const auto sts_endpoint = Utility::getSTSEndpoint(region) + ":443";
      const auto cluster_name = stsClusterName(region);

      ENVOY_LOG(
          debug,
          "Using web identity credentials provider with STS endpoint: {} and session name: {}",
          sts_endpoint, web_identity.role_session_name());
      add(factories.createWebIdentityCredentialsProvider(context.value(), aws_cluster_manager_,
                                                         region, web_identity));
    }
  }

  // Even if WebIdentity is supported keep the fallback option open so that
  // Envoy can use other credentials provider if available.
  const auto relative_uri =
      absl::NullSafeStringView(std::getenv(AWS_CONTAINER_CREDENTIALS_RELATIVE_URI));
  const auto full_uri = absl::NullSafeStringView(std::getenv(AWS_CONTAINER_CREDENTIALS_FULL_URI));
  const auto metadata_disabled = absl::NullSafeStringView(std::getenv(AWS_EC2_METADATA_DISABLED));

  if (!relative_uri.empty()) {
    const auto uri = absl::StrCat(CONTAINER_METADATA_HOST, relative_uri);
    ENVOY_LOG(debug, "Using container role credentials provider with URI: {}", uri);
    add(factories.createContainerCredentialsProvider(
        api, context, makeOptRef(aws_cluster_manager_), fetch_metadata_using_curl,
        MetadataFetcher::create, CONTAINER_METADATA_CLUSTER, uri, refresh_state,
        initialization_timer));
  } else if (!full_uri.empty()) {
    auto authorization_token =
        absl::NullSafeStringView(std::getenv(AWS_CONTAINER_AUTHORIZATION_TOKEN));
    if (!authorization_token.empty()) {
      ENVOY_LOG(debug,
                "Using container role credentials provider with URI: "
                "{} and authorization token",
                full_uri);
      add(factories.createContainerCredentialsProvider(
          api, context, makeOptRef(aws_cluster_manager_), fetch_metadata_using_curl,
          MetadataFetcher::create, CONTAINER_METADATA_CLUSTER, full_uri, refresh_state,
          initialization_timer, authorization_token));
    } else {
      ENVOY_LOG(debug, "Using container role credentials provider with URI: {}", full_uri);
      add(factories.createContainerCredentialsProvider(
          api, context, makeOptRef(aws_cluster_manager_), fetch_metadata_using_curl,
          MetadataFetcher::create, CONTAINER_METADATA_CLUSTER, full_uri, refresh_state,
          initialization_timer));
    }
  }
  // Instance Profile Credentials Provider
  else if (metadata_disabled != TRUE) {
    ENVOY_LOG(debug, "Using instance profile credentials provider");
    add(factories.createInstanceProfileCredentialsProvider(
        api, context, makeOptRef(aws_cluster_manager_), fetch_metadata_using_curl,
        MetadataFetcher::create, refresh_state, initialization_timer, EC2_METADATA_CLUSTER));
  }

  if (credential_provider_config.has_iam_roles_anywhere() && context) {
    ENVOY_LOG(debug, "Using IAM Roles Anywhere credentials provider");
    add(factories.createIAMRolesAnywhereCredentialsProvider(
        context.value(), aws_cluster_manager_, region,
        credential_provider_config.iam_roles_anywhere()));
  }
}

SINGLETON_MANAGER_REGISTRATION(container_credentials_provider);
SINGLETON_MANAGER_REGISTRATION(instance_profile_credentials_provider);

CredentialsProviderSharedPtr DefaultCredentialsProviderChain::createContainerCredentialsProvider(
    Api::Api& api, ServerFactoryContextOptRef context, AwsClusterManagerOptRef aws_cluster_manager,
    const MetadataCredentialsProviderBase::CurlMetadataFetcher& fetch_metadata_using_curl,
    CreateMetadataFetcherCb create_metadata_fetcher_cb, absl::string_view cluster_name,
    absl::string_view credential_uri, MetadataFetcher::MetadataReceiver::RefreshState refresh_state,
    std::chrono::seconds initialization_timer, absl::string_view authorization_token = {}) {

  // TODO: @nbaws Remove curl path post deprecation
  if (!context) {
    return std::make_shared<ContainerCredentialsProvider>(
        api, context, absl::nullopt, fetch_metadata_using_curl, create_metadata_fetcher_cb,
        credential_uri, refresh_state, initialization_timer, authorization_token, cluster_name);
  } else {

    auto status = aws_cluster_manager.ref()->addManagedCluster(
        cluster_name, envoy::config::cluster::v3::Cluster::STATIC, credential_uri);

    auto credential_provider =
        context->singletonManager()
            .getTyped<Envoy::Extensions::Common::Aws::ContainerCredentialsProvider>(
                SINGLETON_MANAGER_REGISTERED_NAME(container_credentials_provider),
                [&context, &api, &aws_cluster_manager, fetch_metadata_using_curl,
                 create_metadata_fetcher_cb, &credential_uri, &refresh_state, &initialization_timer,
                 &authorization_token, &cluster_name] {
                  return std::make_shared<
                      Envoy::Extensions::Common::Aws::ContainerCredentialsProvider>(
                      api, context, aws_cluster_manager, fetch_metadata_using_curl,
                      create_metadata_fetcher_cb, credential_uri, refresh_state,
                      initialization_timer, authorization_token, cluster_name);
                });

    auto handleOr = aws_cluster_manager.ref()->addManagedClusterUpdateCallbacks(
        cluster_name,
        *std::dynamic_pointer_cast<AwsManagedClusterUpdateCallbacks>(credential_provider));
    if (handleOr.ok()) {
      credential_provider->setClusterReadyCallbackHandle(std::move(handleOr.value()));
    }

    storeSubscription(credential_provider->subscribeToCredentialUpdates(*this));

    return credential_provider;
  }
}

CredentialsProviderSharedPtr
DefaultCredentialsProviderChain::createInstanceProfileCredentialsProvider(
    Api::Api& api, ServerFactoryContextOptRef context, AwsClusterManagerOptRef aws_cluster_manager,
    const MetadataCredentialsProviderBase::CurlMetadataFetcher& fetch_metadata_using_curl,
    CreateMetadataFetcherCb create_metadata_fetcher_cb,
    MetadataFetcher::MetadataReceiver::RefreshState refresh_state,
    std::chrono::seconds initialization_timer, absl::string_view cluster_name) {

  if (!context) {
    return std::make_shared<InstanceProfileCredentialsProvider>(
        api, context, absl::nullopt, fetch_metadata_using_curl, create_metadata_fetcher_cb,
        refresh_state, initialization_timer, cluster_name);
  } else {

    auto status = aws_cluster_manager.ref()->addManagedCluster(
        cluster_name, envoy::config::cluster::v3::Cluster::STATIC, EC2_METADATA_HOST);
    auto credential_provider =
        context->singletonManager()
            .getTyped<Envoy::Extensions::Common::Aws::InstanceProfileCredentialsProvider>(
                SINGLETON_MANAGER_REGISTERED_NAME(instance_profile_credentials_provider),
                [&context, &api, &aws_cluster_manager, fetch_metadata_using_curl,
                 create_metadata_fetcher_cb, &refresh_state, &initialization_timer, &cluster_name] {
                  return std::make_shared<
                      Envoy::Extensions::Common::Aws::InstanceProfileCredentialsProvider>(
                      api, context, aws_cluster_manager, fetch_metadata_using_curl,
                      create_metadata_fetcher_cb, refresh_state, initialization_timer,
                      cluster_name);
                });

    auto handleOr = aws_cluster_manager.ref()->addManagedClusterUpdateCallbacks(
        cluster_name,
        *std::dynamic_pointer_cast<AwsManagedClusterUpdateCallbacks>(credential_provider));
    if (handleOr.ok()) {

      credential_provider->setClusterReadyCallbackHandle(std::move(handleOr.value()));
    }

    storeSubscription(credential_provider->subscribeToCredentialUpdates(*this));

    return credential_provider;
  }
}

CredentialsProviderSharedPtr DefaultCredentialsProviderChain::createWebIdentityCredentialsProvider(
    Server::Configuration::ServerFactoryContext& context,
    AwsClusterManagerOptRef aws_cluster_manager, absl::string_view region,
    const envoy::extensions::common::aws::v3::AssumeRoleWithWebIdentityCredentialProvider&
        web_identity_config) {

  const auto refresh_state = MetadataFetcher::MetadataReceiver::RefreshState::FirstRefresh;
  const auto initialization_timer = std::chrono::seconds(2);

  auto cluster_name = stsClusterName(region);
  auto uri = Utility::getSTSEndpoint(region) + ":443";

  auto status = aws_cluster_manager.ref()->addManagedCluster(
      cluster_name, envoy::config::cluster::v3::Cluster::LOGICAL_DNS, uri);

  auto credential_provider = std::make_shared<WebIdentityCredentialsProvider>(
      context, aws_cluster_manager, cluster_name, MetadataFetcher::create, refresh_state,
      initialization_timer, web_identity_config);
  auto handleOr = aws_cluster_manager.ref()->addManagedClusterUpdateCallbacks(
      cluster_name,
      *std::dynamic_pointer_cast<AwsManagedClusterUpdateCallbacks>(credential_provider));

  if (handleOr.ok()) {

    credential_provider->setClusterReadyCallbackHandle(std::move(handleOr.value()));
  }

  storeSubscription(credential_provider->subscribeToCredentialUpdates(*this));

  return credential_provider;
};

void CredentialsProviderChain::storeSubscription(
    CredentialSubscriberCallbacksHandlePtr subscription) {
  subscriber_handles_.push_back(std::move(subscription));
}

CredentialsProviderSharedPtr CustomCredentialsProviderChain::createWebIdentityCredentialsProvider(
    Server::Configuration::ServerFactoryContext& context,
    AwsClusterManagerOptRef aws_cluster_manager, absl::string_view region,
    const envoy::extensions::common::aws::v3::AssumeRoleWithWebIdentityCredentialProvider&
        web_identity_config) {

  const auto refresh_state = MetadataFetcher::MetadataReceiver::RefreshState::FirstRefresh;
  const auto initialization_timer = std::chrono::seconds(2);

  auto cluster_name = stsClusterName(region);
  auto uri = Utility::getSTSEndpoint(region) + ":443";

  auto status = aws_cluster_manager.ref()->addManagedCluster(
      cluster_name, envoy::config::cluster::v3::Cluster::LOGICAL_DNS, uri);

  auto credential_provider = std::make_shared<WebIdentityCredentialsProvider>(
      context, aws_cluster_manager, cluster_name, MetadataFetcher::create, refresh_state,
      initialization_timer, web_identity_config);
  auto handleOr = aws_cluster_manager.ref()->addManagedClusterUpdateCallbacks(
      cluster_name,
      *std::dynamic_pointer_cast<AwsManagedClusterUpdateCallbacks>(credential_provider));

  if (handleOr.ok()) {
    credential_provider->setClusterReadyCallbackHandle(std::move(handleOr.value()));
  }
  return credential_provider;
};

CredentialsProviderSharedPtr
DefaultCredentialsProviderChain::createIAMRolesAnywhereCredentialsProvider(
    Server::Configuration::ServerFactoryContext& context,
    AwsClusterManagerOptRef aws_cluster_manager, absl::string_view region,
    const envoy::extensions::common::aws::v3::IAMRolesAnywhereCredentialProvider&
        iam_roles_anywhere_config) const {

  const auto refresh_state = MetadataFetcher::MetadataReceiver::RefreshState::FirstRefresh;
  const auto initialization_timer = std::chrono::seconds(2);

  auto cluster_name = Utility::getRolesAnywhereEndpoint(region);
  auto uri = cluster_name + ":443";

  auto status = aws_cluster_manager.ref()->addManagedCluster(
      cluster_name, envoy::config::cluster::v3::Cluster::LOGICAL_DNS, uri);

  //         Api::Api& api, ServerFactoryContextOptRef context,
  // AwsClusterManagerOptRef aws_cluster_manager,
  // absl::string_view cluster_name,
  //   CreateMetadataFetcherCb create_metadata_fetcher_cb, absl::string_view region,
  //   MetadataFetcher::MetadataReceiver::RefreshState refresh_state,
  //   std::chrono::seconds initialization_timer,
  //   envoy::extensions::common::aws::v3::IAMRolesAnywhereCredentialProvider
  //   iam_roles_anywhere_config);

  auto credential_provider = std::make_shared<IAMRolesAnywhereCredentialsProvider>(
      context, aws_cluster_manager, cluster_name, MetadataFetcher::create, region, refresh_state,
      initialization_timer, iam_roles_anywhere_config);
  auto handleOr = aws_cluster_manager.ref()->addManagedClusterUpdateCallbacks(
      cluster_name,
      *std::dynamic_pointer_cast<AwsManagedClusterUpdateCallbacks>(credential_provider));
  if (handleOr.ok()) {

    credential_provider->setClusterReadyCallbackHandle(std::move(handleOr.value()));
  }
  return credential_provider;
};

CredentialsProviderSharedPtr
CustomCredentialsProviderChain::createIAMRolesAnywhereCredentialsProvider(
    Server::Configuration::ServerFactoryContext& context,
    AwsClusterManagerOptRef aws_cluster_manager, absl::string_view region,
    const envoy::extensions::common::aws::v3::IAMRolesAnywhereCredentialProvider&
        iam_roles_anywhere_config) const {

  const auto refresh_state = MetadataFetcher::MetadataReceiver::RefreshState::FirstRefresh;
  const auto initialization_timer = std::chrono::seconds(2);

  auto cluster_name = Utility::getRolesAnywhereEndpoint(region);
  auto uri = cluster_name + ":443";

  auto status = aws_cluster_manager.ref()->addManagedCluster(
      cluster_name, envoy::config::cluster::v3::Cluster::LOGICAL_DNS, uri);

  auto credential_provider = std::make_shared<IAMRolesAnywhereCredentialsProvider>(
      context, aws_cluster_manager, cluster_name, MetadataFetcher::create, region, refresh_state,
      initialization_timer, iam_roles_anywhere_config);
  auto handleOr = aws_cluster_manager.ref()->addManagedClusterUpdateCallbacks(
      cluster_name,
      *std::dynamic_pointer_cast<AwsManagedClusterUpdateCallbacks>(credential_provider));
  if (handleOr.ok()) {

    credential_provider->setClusterReadyCallbackHandle(std::move(handleOr.value()));
  }
  return credential_provider;
};

} // namespace Aws
} // namespace Common
} // namespace Extensions
} // namespace Envoy<|MERGE_RESOLUTION|>--- conflicted
+++ resolved
@@ -213,26 +213,6 @@
         }
       } else {
         // If our returned token had an expiration time, use that to set the cache duration
-<<<<<<< HEAD
-        if (expiration_time_.has_value()) {
-          const auto now = api_.timeSource().systemTime();
-          if (expiration_time_.value() <= now) {
-            cache_duration_ = getCacheDuration();
-            ENVOY_LOG_MISC(
-                debug,
-                "Metadata fetcher calculated invalid duration {}, setting credential refresh to {} "
-                "based on default expiration",
-                std::chrono::duration_cast<std::chrono::seconds>(expiration_time_.value() - now),
-                std::chrono::seconds(cache_duration_.count()));
-          } else {
-            cache_duration_ =
-                std::chrono::duration_cast<std::chrono::seconds>(expiration_time_.value() - now);
-            ENVOY_LOG_MISC(debug,
-                           "Metadata fetcher setting credential refresh to {}, based on "
-                           "received credential expiration",
-                           std::chrono::seconds(cache_duration_.count()));
-          }
-=======
         const auto now = api_.timeSource().systemTime();
         if (expiration_time_.has_value() && (expiration_time_.value() > now)) {
           cache_duration_ =
@@ -241,7 +221,6 @@
                     "Metadata fetcher setting credential refresh to {}, based on "
                     "credential expiration",
                     std::chrono::seconds(cache_duration_.count()));
->>>>>>> 8f6b405d
         } else {
           cache_duration_ = getCacheDuration();
           ENVOY_LOG(

--- conflicted
+++ resolved
@@ -955,15 +955,6 @@
   auto initialization_timer = std::chrono::seconds(2);
 
   if (context) {
-<<<<<<< HEAD
-    const auto web_token_path = absl::NullSafeStringView(std::getenv(AWS_WEB_IDENTITY_TOKEN_FILE));
-    const auto role_arn = absl::NullSafeStringView(std::getenv(AWS_ROLE_ARN));
-    if (!web_token_path.empty() && !role_arn.empty()) {
-      const auto session_name = sessionName(api);
-      const auto sts_endpoint = Utility::getSTSEndpoint(region) + ":443";
-      const auto region_uuid = absl::StrCat(region, "_", context->api().randomGenerator().uuid());
-      const auto cluster_name = stsClusterName(region_uuid);
-=======
 
     ENVOY_LOG(debug, "Using credentials file credentials provider");
     add(factories.createCredentialsFileCredentialsProvider(
@@ -994,17 +985,19 @@
       const auto sts_endpoint = Utility::getSTSEndpoint(region) + ":443";
       const auto cluster_name = stsClusterName(region);
 
->>>>>>> e9398d3e
       ENVOY_LOG(
           debug,
           "Using web identity credentials provider with STS endpoint: {} and session name: {}",
-          sts_endpoint, web_identity.role_session_name());
-      add(factories.createWebIdentityCredentialsProvider(context.value(), aws_cluster_manager_,
-                                                         region, web_identity));
-    }
-  }
-
-  // Container Credentials Provider
+          sts_endpoint, session_name);
+      add(factories.createWebIdentityCredentialsProvider(
+          api, context, fetch_metadata_using_curl, MetadataFetcher::create, cluster_name,
+          web_token_path, "", sts_endpoint, role_arn, session_name, refresh_state,
+          initialization_timer));
+    }
+  }
+
+  // Even if WebIdentity is supported keep the fallback option open so that
+  // Envoy can use other credentials provider if available.
   const auto relative_uri =
       absl::NullSafeStringView(std::getenv(AWS_CONTAINER_CREDENTIALS_RELATIVE_URI));
   const auto full_uri = absl::NullSafeStringView(std::getenv(AWS_CONTAINER_CREDENTIALS_FULL_URI));
@@ -1097,78 +1090,10 @@
     CreateMetadataFetcherCb create_metadata_fetcher_cb,
     MetadataFetcher::MetadataReceiver::RefreshState refresh_state,
     std::chrono::seconds initialization_timer, absl::string_view cluster_name) const {
-<<<<<<< HEAD
-  return singleton_manager.getTyped<InstanceProfileCredentialsProvider>(
-      SINGLETON_MANAGER_REGISTERED_NAME(instance_profile_credentials_provider),
-      [&context, fetch_metadata_using_curl, create_metadata_fetcher_cb, refresh_state,
-       initialization_timer, cluster_name, &api] {
-        return std::make_shared<InstanceProfileCredentialsProvider>(
-            api, context, fetch_metadata_using_curl, create_metadata_fetcher_cb, refresh_state,
-            initialization_timer, cluster_name);
-      });
-}
-
-absl::StatusOr<CredentialsProviderSharedPtr> createCredentialsProviderFromConfig(
-    Server::Configuration::ServerFactoryContext& context, absl::string_view region,
-    const envoy::extensions::common::aws::v3::AwsCredentialProvider& config) {
-  // The precedence order is: inline_credential > assume_role_with_web_identity.
-  if (config.has_inline_credential()) {
-    const auto& inline_credential = config.inline_credential();
-    return std::make_shared<InlineCredentialProvider>(inline_credential.access_key_id(),
-                                                      inline_credential.secret_access_key(),
-                                                      inline_credential.session_token());
-  } else if (config.has_assume_role_with_web_identity()) {
-    const auto& web_identity = config.assume_role_with_web_identity();
-    const std::string& role_arn = web_identity.role_arn();
-    const std::string& token = web_identity.web_identity_token();
-    const std::string sts_endpoint = Utility::getSTSEndpoint(region) + ":443";
-    const auto region_uuid = absl::StrCat(region, "_", context.api().randomGenerator().uuid());
-    const std::string cluster_name = stsClusterName(region_uuid);
-    const std::string role_session_name = sessionName(context.api());
-    const auto refresh_state = MetadataFetcher::MetadataReceiver::RefreshState::FirstRefresh;
-    // This "two seconds" is a bit arbitrary, but matches the other places in the codebase.
-    const auto initialization_timer = std::chrono::seconds(2);
-    return std::make_shared<WebIdentityCredentialsProvider>(
-        context.api(), context, nullptr, MetadataFetcher::create, "", token, sts_endpoint, role_arn,
-        role_session_name, refresh_state, initialization_timer, cluster_name);
-  } else if (config.has_iam_roles_anywhere()) {
-    const auto& roles_anywhere = config.iam_roles_anywhere();
-    const std::string iam_roles_anywhere_endpoint =
-        Utility::getRolesAnywhereEndpoint(region) + ":443";
-    std::string role_session_name;
-    if (!roles_anywhere.role_session_name().empty()) {
-      role_session_name = roles_anywhere.role_session_name();
-    } else {
-      role_session_name = sessionName(context.api());
-    }
-
-    absl::optional<uint16_t> session_duration;
-    if (roles_anywhere.has_session_duration()) {
-      session_duration = PROTOBUF_GET_SECONDS_OR_DEFAULT(
-          roles_anywhere, session_duration,
-          Extensions::Common::Aws::IAMRolesAnywhereSignatureConstants::DefaultExpiration);
-    }
-
-    const auto initialization_timer = std::chrono::seconds(2);
-
-    absl::optional<envoy::config::core::v3::DataSource> cert_chain;
-    if (roles_anywhere.has_certificate_chain()) {
-      cert_chain = roles_anywhere.certificate_chain();
-    }
-
-    roles_anywhere.certificate_chain();
-    return std::make_shared<IAMRolesAnywhereCredentialsProvider>(
-        context.api(), context, MetadataFetcher::create,
-        MetadataFetcher::MetadataReceiver::RefreshState::FirstRefresh, initialization_timer,
-        roles_anywhere.role_arn(), roles_anywhere.profile_arn(), roles_anywhere.trust_anchor_arn(),
-        role_session_name, session_duration, region, iam_roles_anywhere_endpoint,
-        roles_anywhere.certificate(), roles_anywhere.private_key(), cert_chain);
-=======
   if (!context) {
     return std::make_shared<InstanceProfileCredentialsProvider>(
         api, context, absl::nullopt, fetch_metadata_using_curl, create_metadata_fetcher_cb,
         refresh_state, initialization_timer, cluster_name);
->>>>>>> e9398d3e
   } else {
 
     auto status = aws_cluster_manager.ref()->addManagedCluster(

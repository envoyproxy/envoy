--- conflicted
+++ resolved
@@ -413,6 +413,31 @@
   }
 }
 
+CredentialsFileCredentialsProvider::CredentialsFileCredentialsProvider(
+    Server::Configuration::ServerFactoryContext& context,
+    const envoy::extensions::common::aws::v3::CredentialsFileCredentialProvider&
+        credential_file_config)
+    : context_(context), profile_("") {
+
+  if (credential_file_config.has_credentials_data_source()) {
+    auto provider_or_error_ = Config::DataSource::DataSourceProvider::create(
+        credential_file_config.credentials_data_source(), context.mainThreadDispatcher(),
+        context.threadLocal(), context.api(), false, 4096);
+    if (provider_or_error_.ok()) {
+      credential_file_data_source_provider_ = std::move(provider_or_error_.value());
+      if (credential_file_config.credentials_data_source().has_watched_directory()) {
+        has_watched_directory_ = true;
+      }
+    } else {
+      ENVOY_LOG_MISC(info, "Invalid credential file data source");
+      credential_file_data_source_provider_.reset();
+    }
+  }
+  if (!credential_file_config.profile().empty()) {
+    profile_ = credential_file_config.profile();
+  }
+}
+
 bool CredentialsFileCredentialsProvider::needsRefresh() {
   return has_watched_directory_
              ? true
@@ -424,6 +449,35 @@
 
   ENVOY_LOG(debug, "Getting AWS credentials from the credentials file");
 
+  std::string credential_file_data, credential_file_path;
+
+  // Use data source if provided, otherwise read from default AWS credential file path
+  if (credential_file_data_source_provider_.has_value()) {
+    credential_file_data = credential_file_data_source_provider_.value()->data();
+    credential_file_path = "<config datasource>";
+  } else {
+    credential_file_path = Utility::getCredentialFilePath();
+    auto credential_file = context_.api().fileSystem().fileReadToEnd(credential_file_path);
+    if (credential_file.ok()) {
+      credential_file_data = credential_file.value();
+    } else {
+      ENVOY_LOG(debug, "Unable to read from credential file {}", credential_file_path);
+      // Update last_updated_ now so that even if this function returns before successfully
+      // extracting credentials, this function won't be called again until after the
+      // REFRESH_INTERVAL. This prevents envoy from attempting and failing to read the credentials
+      // file on every request if there are errors extracting credentials from it (e.g. if the
+      // credentials file doesn't exist).
+      last_updated_ = context_.api().timeSource().systemTime();
+      return;
+    }
+  }
+  ENVOY_LOG(debug, "Credentials file path = {}, profile name = {}", credential_file_path, profile);
+
+  extractCredentials(credential_file_data.data(), profile);
+}
+
+void CredentialsFileCredentialsProvider::extractCredentials(absl::string_view credentials_string,
+                                                            absl::string_view profile) {
   std::string credential_file_data, credential_file_path;
 
   // Use data source if provided, otherwise read from default AWS credential file path
@@ -1107,13 +1161,8 @@
     const auto refresh_state = MetadataFetcher::MetadataReceiver::RefreshState::FirstRefresh;
     const auto initialization_timer = std::chrono::seconds(2);
     add(factories.createWebIdentityCredentialsProvider(
-<<<<<<< HEAD
-        context, context.singletonManager(), MetadataFetcher::create, sts_endpoint, refresh_state,
-        initialization_timer, web_identity, cluster_name));
-=======
         context, MetadataFetcher::create, sts_endpoint, refresh_state, initialization_timer,
         web_identity, cluster_name));
->>>>>>> 4d96cc2f
   }
 
   if (credential_provider_config.has_credentials_file_provider()) {
@@ -1176,13 +1225,8 @@
           "Using web identity credentials provider with STS endpoint: {} and session name: {}",
           sts_endpoint, web_identity.role_session_name());
       add(factories.createWebIdentityCredentialsProvider(
-<<<<<<< HEAD
           context.value(), context->singletonManager(), MetadataFetcher::create, sts_endpoint,
           refresh_state, initialization_timer, web_identity, cluster_name));
-=======
-          context.value(), MetadataFetcher::create, sts_endpoint, refresh_state,
-          initialization_timer, web_identity, cluster_name));
->>>>>>> 4d96cc2f
     }
   }
 
@@ -1283,7 +1327,6 @@
       });
 };
 
-<<<<<<< HEAD
 CredentialsProviderSharedPtr CustomCredentialsProviderChain::createWebIdentityCredentialsProvider(
     Server::Configuration::ServerFactoryContext& context, Singleton::Manager& singleton_manager,
     CreateMetadataFetcherCb create_metadata_fetcher_cb, absl::string_view sts_endpoint,
@@ -1302,8 +1345,6 @@
       });
 };
 
-=======
->>>>>>> 4d96cc2f
 } // namespace Aws
 } // namespace Common
 } // namespace Extensions

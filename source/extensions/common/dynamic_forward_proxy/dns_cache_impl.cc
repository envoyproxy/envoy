--- conflicted
+++ resolved
@@ -18,13 +18,9 @@
     Server::Configuration::FactoryContextBase& context,
     const envoy::extensions::common::dynamic_forward_proxy::v3::DnsCacheConfig& config)
     : main_thread_dispatcher_(context.mainThreadDispatcher()),
-<<<<<<< HEAD
       config_(config),
       random_generator_(context.api().randomGenerator()),
-      dns_lookup_family_(Upstream::getDnsLookupFamilyFromEnum(config.dns_lookup_family())),
-=======
       dns_lookup_family_(DnsUtils::getDnsLookupFamilyFromEnum(config.dns_lookup_family())),
->>>>>>> 9900edff
       resolver_(selectDnsResolver(config, main_thread_dispatcher_)),
       tls_slot_(context.threadLocal()),
       scope_(context.scope().createScope(fmt::format("dns_cache.{}.", config.name()))),
@@ -392,7 +388,7 @@
     primary_host_info->failure_backoff_strategy_->reset(std::chrono::duration_cast<std::chrono::milliseconds>(dns_ttl).count());
     primary_host_info->refresh_timer_->enableTimer(dns_ttl);
     ENVOY_LOG(debug, "DNS refresh rate reset for host '{}', refresh rate {} ms", host,
-              refresh_interval_.count());
+              dns_ttl.count() * 1000);
   } else {
     const uint64_t refresh_interval = primary_host_info->failure_backoff_strategy_->nextBackOffMs();
     primary_host_info->refresh_timer_->enableTimer(std::chrono::milliseconds(refresh_interval));

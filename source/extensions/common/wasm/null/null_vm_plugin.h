#pragma once

#include "envoy/config/typed_config.h"

#include "extensions/common/wasm/wasm_vm.h"

namespace Envoy {
namespace Extensions {
namespace Common {
namespace Wasm {
namespace Null {

// A wrapper for the natively compiled NullVm plugin which implements the WASM ABI.
class NullVmPlugin {
public:
  NullVmPlugin() = default;
  virtual ~NullVmPlugin() = default;

  // NB: These are defined rather than declared PURE because gmock uses __LINE__ internally for
  // uniqueness, making it impossible to use FOR_ALL_WASM_VM_EXPORTS with MOCK_METHOD2.
#define _DEFINE_GET_FUNCTION(_T)                                                                   \
  virtual void getFunction(absl::string_view, _T* f) { *f = nullptr; }
  FOR_ALL_WASM_VM_EXPORTS(_DEFINE_GET_FUNCTION)
#undef _DEFIN_GET_FUNCTIONE
};

/**
 * Pseudo-WASM plugins using the NullVM should implement this factory and register via
 * Registry::registerFactory or the convenience class RegisterFactory.
 */
class NullVmPluginFactory : public Config::UntypedFactory {
public:
  virtual ~NullVmPluginFactory() = default;

<<<<<<< HEAD
  /**
   * Name of the plugin.
   */
  virtual const std::string name() const PURE;

  /**
   * @return std::string the identifying category name for objects
   * created by this factory. Used for automatic registration with
   * FactoryCategoryRegistry.
   */
  static std::string category() {
    static const char FACTORY_CATEGORY[] = "wasm.null_vms";
    return FACTORY_CATEGORY;
  }
=======
  std::string category() const override { return "wasm.null_vms"; }
>>>>>>> ab6f9ba0

  /**
   * Create an instance of the plugin.
   */
  virtual std::unique_ptr<NullVmPlugin> create() const PURE;
};

} // namespace Null
} // namespace Wasm
} // namespace Common
} // namespace Extensions
} // namespace Envoy<|MERGE_RESOLUTION|>--- conflicted
+++ resolved
@@ -32,24 +32,10 @@
 public:
   virtual ~NullVmPluginFactory() = default;
 
-<<<<<<< HEAD
-  /**
-   * Name of the plugin.
-   */
-  virtual const std::string name() const PURE;
-
-  /**
-   * @return std::string the identifying category name for objects
-   * created by this factory. Used for automatic registration with
-   * FactoryCategoryRegistry.
-   */
-  static std::string category() {
+  std::string category() const override {
     static const char FACTORY_CATEGORY[] = "wasm.null_vms";
     return FACTORY_CATEGORY;
   }
-=======
-  std::string category() const override { return "wasm.null_vms"; }
->>>>>>> ab6f9ba0
 
   /**
    * Create an instance of the plugin.

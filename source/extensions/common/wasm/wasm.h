--- conflicted
+++ resolved
@@ -52,16 +52,8 @@
 // Wasm execution instance. Manages the Envoy side of the Wasm interface.
 class Wasm : public WasmBase, Logger::Loggable<Logger::Id::wasm> {
 public:
-<<<<<<< HEAD
-  Wasm(absl::string_view runtime, absl::string_view vm_id, absl::string_view vm_configuration,
-       absl::string_view vm_key, EnvironmentVariableMap envs,
-       proxy_wasm::AllowedCapabilitiesMap allowed_capabilities,
-       const Stats::ScopeSharedPtr& scope, Upstream::ClusterManager& cluster_manager,
-       Event::Dispatcher& dispatcher);
-=======
   Wasm(WasmConfig& config, absl::string_view vm_key, const Stats::ScopeSharedPtr& scope,
        Upstream::ClusterManager& cluster_manager, Event::Dispatcher& dispatcher);
->>>>>>> abba6e48
   Wasm(std::shared_ptr<WasmHandle> other, Event::Dispatcher& dispatcher);
   ~Wasm() override;
 

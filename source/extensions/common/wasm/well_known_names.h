--- conflicted
+++ resolved
@@ -15,13 +15,9 @@
  */
 class WasmRuntimeValues {
 public:
-<<<<<<< HEAD
-  // `WAVM` (https://github.com/WAVM/WAVM) Wasm VM.
-=======
   // Wasmtime (https://github.com/bytecodealliance/wasmtime).
   const std::string Wasmtime = "envoy.wasm.runtime.wasmtime";
-  // WAVM (https://github.com/WAVM/WAVM) Wasm VM.
->>>>>>> 5cc78117
+  // `WAVM` (https://github.com/WAVM/WAVM) Wasm VM.
   const std::string Wavm = "envoy.wasm.runtime.wavm";
   // Null sandbox: modules must be compiled into envoy and registered name is given in the
   // DataSource.inline_string.

--- conflicted
+++ resolved
@@ -155,7 +155,7 @@
 
   auto& fields = *metrics.mutable_fields();
   std::string effective_policy_id;
-  std::string shadow_response_code =
+  absl::string_view shadow_response_code =
       Filters::Common::RBAC::DynamicMetadataKeysSingleton::get().EngineResultAllowed;
 
   const bool per_rule_stats_enabled = config_->perRuleStatsEnabled(callbacks_);
@@ -206,11 +206,12 @@
   const bool allowed = engine->handleAction(*callbacks_->connection(), headers,
                                             callbacks_->streamInfo(), &effective_policy_id);
 
-  const std::string log_policy_id = effective_policy_id.empty() ? "none" : effective_policy_id;
-
+  absl::string_view log_policy_id = effective_policy_id;
   if (!effective_policy_id.empty()) {
     *fields[config_->enforcedEffectivePolicyIdField(callbacks_)].mutable_string_value() =
         effective_policy_id;
+  } else {
+    log_policy_id = "none";
   }
 
   if (allowed) {
@@ -264,32 +265,8 @@
   // Create metrics structure to hold results
   ProtobufWkt::Struct metrics;
 
-<<<<<<< HEAD
   // Evaluate shadow engine if it exists
   const bool shadow_engine_evaluated = evaluateShadowEngine(headers, metrics);
-=======
-  if (shadow_engine != nullptr) {
-    absl::string_view shadow_resp_code =
-        Filters::Common::RBAC::DynamicMetadataKeysSingleton::get().EngineResultAllowed;
-    if (shadow_engine->handleAction(*callbacks_->connection(), headers, callbacks_->streamInfo(),
-                                    &effective_policy_id)) {
-      ENVOY_LOG(debug, "shadow allowed, matched policy {}",
-                effective_policy_id.empty() ? "none" : effective_policy_id);
-      config_->stats().shadow_allowed_.inc();
-      if (!effective_policy_id.empty() && per_rule_stats_enabled) {
-        config_->stats().incPolicyShadowAllowed(effective_policy_id);
-      }
-    } else {
-      ENVOY_LOG(debug, "shadow denied, matched policy {}",
-                effective_policy_id.empty() ? "none" : effective_policy_id);
-      config_->stats().shadow_denied_.inc();
-      if (!effective_policy_id.empty() && per_rule_stats_enabled) {
-        config_->stats().incPolicyShadowDenied(effective_policy_id);
-      }
-      shadow_resp_code =
-          Filters::Common::RBAC::DynamicMetadataKeysSingleton::get().EngineResultDenied;
-    }
->>>>>>> 9e9455e3
 
   // Evaluate enforced engine if it exists
   const Http::FilterHeadersStatus status = evaluateEnforcedEngine(headers, metrics);
@@ -299,54 +276,7 @@
       status == Http::FilterHeadersStatus::StopIteration ||
       config_->engine(callbacks_, Filters::Common::RBAC::EnforcementMode::Enforced) != nullptr;
 
-<<<<<<< HEAD
   if (shadow_engine_evaluated || enforced_engine_evaluated) {
-=======
-  const auto engine = config_->engine(callbacks_, Filters::Common::RBAC::EnforcementMode::Enforced);
-  if (engine != nullptr) {
-    std::string effective_policy_id;
-    const bool allowed = engine->handleAction(*callbacks_->connection(), headers,
-                                              callbacks_->streamInfo(), &effective_policy_id);
-    absl::string_view log_policy_id = effective_policy_id;
-    if (!effective_policy_id.empty()) {
-      *fields[config_->enforcedEffectivePolicyIdField(callbacks_)].mutable_string_value() =
-          effective_policy_id;
-    } else {
-      log_policy_id = "none";
-    }
-    if (allowed) {
-      ENVOY_LOG(debug, "enforced allowed, matched policy {}", log_policy_id);
-      config_->stats().allowed_.inc();
-      if (!effective_policy_id.empty() && per_rule_stats_enabled) {
-        config_->stats().incPolicyAllowed(effective_policy_id);
-      }
-
-      *fields[config_->enforcedEngineResultField(callbacks_)].mutable_string_value() =
-          Filters::Common::RBAC::DynamicMetadataKeysSingleton::get().EngineResultAllowed;
-      callbacks_->streamInfo().setDynamicMetadata("envoy.filters.http.rbac", metrics);
-
-      return Http::FilterHeadersStatus::Continue;
-    } else {
-      ENVOY_LOG(debug, "enforced denied, matched policy {}", log_policy_id);
-      callbacks_->sendLocalReply(Http::Code::Forbidden, "RBAC: access denied", nullptr,
-                                 absl::nullopt,
-                                 Filters::Common::RBAC::responseDetail(log_policy_id));
-      config_->stats().denied_.inc();
-      if (!effective_policy_id.empty() && per_rule_stats_enabled) {
-        config_->stats().incPolicyDenied(effective_policy_id);
-      }
-
-      *fields[config_->enforcedEngineResultField(callbacks_)].mutable_string_value() =
-          Filters::Common::RBAC::DynamicMetadataKeysSingleton::get().EngineResultDenied;
-      callbacks_->streamInfo().setDynamicMetadata("envoy.filters.http.rbac", metrics);
-
-      return Http::FilterHeadersStatus::StopIteration;
-    }
-  }
-  // engine == nullptr, but if shadow_engine != nullptr, there are metrics to put in dynamic
-  // metadata.
-  if (shadow_engine != nullptr) {
->>>>>>> 9e9455e3
     callbacks_->streamInfo().setDynamicMetadata("envoy.filters.http.rbac", metrics);
   }
 

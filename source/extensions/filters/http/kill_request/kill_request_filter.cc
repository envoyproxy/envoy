#include "extensions/filters/http/kill_request/kill_request_filter.h"

#include <csignal>
#include <string>

#include "common/protobuf/utility.h"
#include "extensions/filters/http/well_known_names.h"
<<<<<<< HEAD

#include "extensions/filters/http/well_known_names.h"
=======
>>>>>>> a71bc8e8

namespace Envoy {
namespace Extensions {
namespace HttpFilters {
namespace KillRequest {

using ::envoy::extensions::filters::http::kill_request::v3::KillRequest;

KillSettings::KillSettings(const KillRequest& kill_request)
    : kill_probability_(kill_request.probability()) {}

bool KillRequestFilter::isKillRequestEnabled() {
  return ProtobufPercentHelper::evaluateFractionalPercent(kill_request_.probability(),
                                                          random_generator_.random());
}

Http::FilterHeadersStatus KillRequestFilter::decodeHeaders(Http::RequestHeaderMap& headers, bool) {
  // If not empty, configured kill header name will override the default header name.
  const Http::LowerCaseString kill_request_header_name =
      kill_request_.kill_request_header().empty()
          ? KillRequestHeaders::get().KillRequest
          : Http::LowerCaseString(kill_request_.kill_request_header());
  const auto kill_request_header = headers.get(kill_request_header_name);
  bool is_kill_request = false;
  // This is an implicitly untrusted header, so per the API documentation only
  // the first value is used.
  if (kill_request_header.empty() ||
      !absl::SimpleAtob(kill_request_header[0]->value().getStringView(), &is_kill_request)) {
    return Http::FilterHeadersStatus::Continue;
  }

  // Route-level configuration overrides filter-level configuration.
<<<<<<< HEAD
  if (decoder_callbacks_->route() && decoder_callbacks_->route()->routeEntry()) {
    const std::string& name = Extensions::HttpFilters::HttpFilterNames::get().KillRequest;
=======
  if (decoder_callbacks_->route() &&
      decoder_callbacks_->route()->routeEntry()) {
    const std::string& name =
        Extensions::HttpFilters::HttpFilterNames::get().KillRequest;
>>>>>>> a71bc8e8
    const auto* route_entry = decoder_callbacks_->route()->routeEntry();

    const auto* per_route_kill_settings =
        route_entry->mostSpecificPerFilterConfigTyped<KillSettings>(name);

    if (per_route_kill_settings) {
      envoy::type::v3::FractionalPercent probability = per_route_kill_settings->getProbability();
      kill_request_.set_allocated_probability(&probability);
    }
  }

  if (is_kill_request && isKillRequestEnabled()) {
    // Crash Envoy.
    raise(SIGABRT);
  }

  return Http::FilterHeadersStatus::Continue;
}

} // namespace KillRequest
} // namespace HttpFilters
} // namespace Extensions
} // namespace Envoy<|MERGE_RESOLUTION|>--- conflicted
+++ resolved
@@ -5,11 +5,6 @@
 
 #include "common/protobuf/utility.h"
 #include "extensions/filters/http/well_known_names.h"
-<<<<<<< HEAD
-
-#include "extensions/filters/http/well_known_names.h"
-=======
->>>>>>> a71bc8e8
 
 namespace Envoy {
 namespace Extensions {
@@ -42,15 +37,8 @@
   }
 
   // Route-level configuration overrides filter-level configuration.
-<<<<<<< HEAD
   if (decoder_callbacks_->route() && decoder_callbacks_->route()->routeEntry()) {
     const std::string& name = Extensions::HttpFilters::HttpFilterNames::get().KillRequest;
-=======
-  if (decoder_callbacks_->route() &&
-      decoder_callbacks_->route()->routeEntry()) {
-    const std::string& name =
-        Extensions::HttpFilters::HttpFilterNames::get().KillRequest;
->>>>>>> a71bc8e8
     const auto* route_entry = decoder_callbacks_->route()->routeEntry();
 
     const auto* per_route_kill_settings =

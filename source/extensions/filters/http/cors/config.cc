#include "source/extensions/filters/http/cors/config.h"

#include "envoy/config/route/v3/route_components.pb.h"
#include "envoy/config/route/v3/route_components.pb.validate.h"
#include "envoy/registry/registry.h"
#include "envoy/router/router.h"

#include "source/common/protobuf/utility.h"
#include "source/common/router/config_impl.h"
#include "source/extensions/filters/http/cors/cors_filter.h"

namespace Envoy {
namespace Extensions {
namespace HttpFilters {
namespace Cors {

using CorsPolicyImpl =
    Router::CorsPolicyImplBase<envoy::extensions::filters::http::cors::v3::CorsPolicy>;

Http::FilterFactoryCb CorsFilterFactory::createFilterFactoryFromProtoTyped(
    const envoy::extensions::filters::http::cors::v3::Cors&, const std::string& stats_prefix,
    Server::Configuration::FactoryContext& context) {
  CorsFilterConfigSharedPtr config =
      std::make_shared<CorsFilterConfig>(stats_prefix, context.scope());
  return [config](Http::FilterChainFactoryCallbacks& callbacks) -> void {
    callbacks.addStreamFilter(std::make_shared<CorsFilter>(config));
  };
}

Router::RouteSpecificFilterConfigConstSharedPtr
CorsFilterFactory::createRouteSpecificFilterConfigTyped(
    const envoy::extensions::filters::http::cors::v3::CorsPolicy& policy,
    Server::Configuration::ServerFactoryContext& context, ProtobufMessage::ValidationVisitor&) {
  return std::make_shared<CorsPolicyImpl>(policy, context.runtime());
}

/**
 * Static registration for the cors filter. @see RegisterFactory.
 */
<<<<<<< HEAD
REGISTER_FACTORY_D(CorsFilterFactory, Server::Configuration::NamedHttpFilterConfigFactory,
                   "envoy.cors");
=======
LEGACY_REGISTER_FACTORY(CorsFilterFactory, Server::Configuration::NamedHttpFilterConfigFactory,
                        "envoy.cors");
>>>>>>> 2ce0bf39

} // namespace Cors
} // namespace HttpFilters
} // namespace Extensions
} // namespace Envoy<|MERGE_RESOLUTION|>--- conflicted
+++ resolved
@@ -37,13 +37,8 @@
 /**
  * Static registration for the cors filter. @see RegisterFactory.
  */
-<<<<<<< HEAD
-REGISTER_FACTORY_D(CorsFilterFactory, Server::Configuration::NamedHttpFilterConfigFactory,
-                   "envoy.cors");
-=======
 LEGACY_REGISTER_FACTORY(CorsFilterFactory, Server::Configuration::NamedHttpFilterConfigFactory,
                         "envoy.cors");
->>>>>>> 2ce0bf39
 
 } // namespace Cors
 } // namespace HttpFilters

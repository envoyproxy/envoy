--- conflicted
+++ resolved
@@ -13,17 +13,16 @@
 namespace HttpFilters {
 namespace IpTagging {
 
-<<<<<<< HEAD
 IpTagsProvider::IpTagsProvider(const std::string& ip_tags_path, IpTagsLoader& tags_loader,
                                IpTagsReloadSuccessCb reload_success_cb,
                                IpTagsReloadErrorCb reload_error_cb, Event::Dispatcher& dispatcher,
-                               Api::Api& api, Singleton::InstanceSharedPtr owner)
+                               Api::Api& api, Singleton::InstanceSharedPtr owner, absl::Status& creation_status)
     : ip_tags_path_(ip_tags_path), tags_loader_(tags_loader), reload_success_cb_(reload_success_cb),
-      reload_error_cb_(reload_error_cb), tags_(tags_loader_.loadTags(ip_tags_path_)),
+      reload_error_cb_(reload_error_cb), tags_(tags_loader_.loadTags(ip_tags_path_, creation_status)),
       ip_tags_reload_dispatcher_(api.allocateDispatcher("ip_tags_reload_routine")),
       ip_tags_file_watcher_(dispatcher.createFilesystemWatcher()), owner_(owner) {
   if (ip_tags_path.empty()) {
-    throw EnvoyException("Cannot load tags from empty file path.");
+    creation_status = absl::InvalidArgumentError("Cannot load tags from empty file path.");
   }
   ip_tags_reload_thread_ = api.threadFactory().createThread(
       [this]() -> void {
@@ -36,6 +35,7 @@
       Thread::Options{std::string("ip_tags_reload_routine")});
 }
 
+
 IpTagsProvider::~IpTagsProvider() {
   ENVOY_LOG(debug, "Shutting down ip tags provider");
   ip_tags_reload_dispatcher_->exit();
@@ -51,12 +51,13 @@
 };
 
 absl::Status IpTagsProvider::onIpTagsFileUpdate() {
-  LcTrieSharedPtr reloaded_tags = tags_loader_.loadTags(ip_tags_path_);
-  return ipTagsReload(reloaded_tags);
-}
-
-absl::Status IpTagsProvider::ipTagsReload(const LcTrieSharedPtr reloaded_tags) {
-  if (reloaded_tags) {
+  absl::Status reload_status;
+  LcTrieSharedPtr reloaded_tags = tags_loader_.loadTags(ip_tags_path_, reload_status);
+  return ipTagsReload(reloaded_tags, reload_status);
+}
+
+absl::Status IpTagsProvider::ipTagsReload(const LcTrieSharedPtr reloaded_tags, absl::Status& reload_status) {
+  if (reload_status.ok()) {
     updateIpTags(reloaded_tags);
     reload_success_cb_();
   } else {
@@ -75,11 +76,12 @@
                            Stats::StatNameSetPtr& stat_name_set)
     : api_(api), validation_visitor_(validation_visitor), stat_name_set_(stat_name_set) {}
 
-LcTrieSharedPtr IpTagsLoader::loadTags(const std::string& ip_tags_path) {
+LcTrieSharedPtr IpTagsLoader::loadTags(const std::string& ip_tags_path, absl::Status& creation_status) {
   if (!ip_tags_path.empty()) {
     if (!absl::EndsWith(ip_tags_path, MessageUtil::FileExtensions::get().Yaml) &&
         !absl::EndsWith(ip_tags_path, MessageUtil::FileExtensions::get().Json)) {
-      throw EnvoyException("Unsupported file format, unable to parse ip tags from file.");
+      creation_status = absl::InvalidArgumentError("Unsupported file format, unable to parse ip tags from file.");
+      return nullptr;
     }
     auto file_or_error = api_.fileSystem().fileReadToEnd(ip_tags_path);
     if (file_or_error.status().ok()) {
@@ -99,7 +101,7 @@
           return nullptr;
         }
       }
-      return parseIpTags(ip_tags_proto.ip_tags());
+      return parseIpTags(ip_tags_proto.ip_tags(), creation_status);
     } else {
       return nullptr;
     }
@@ -108,7 +110,7 @@
 }
 
 LcTrieSharedPtr IpTagsLoader::parseIpTags(
-    const Protobuf::RepeatedPtrField<envoy::data::ip_tagging::v3::IPTag>& ip_tags) {
+    const Protobuf::RepeatedPtrField<envoy::data::ip_tagging::v3::IPTag>& ip_tags, absl::Status& creation_status) {
   std::vector<std::pair<std::string, std::vector<Network::Address::CidrRange>>> tag_data;
   tag_data.reserve(ip_tags.size());
   for (const auto& ip_tag : ip_tags) {
@@ -120,9 +122,10 @@
       if (cidr_or_error.status().ok()) {
         cidr_set.emplace_back(std::move(cidr_or_error.value()));
       } else {
-        throw EnvoyException(
+        creation_status = absl::InvalidArgumentError(
             fmt::format("invalid ip/mask combo '{}/{}' (format is <ip>/<# mask bits>)",
                         entry.address_prefix(), entry.prefix_len().value()));
+        return nullptr;
       }
     }
     tag_data.emplace_back(ip_tag.ip_tag_name(), cidr_set);
@@ -132,28 +135,25 @@
 }
 
 SINGLETON_MANAGER_REGISTRATION(ip_tags_registry);
+
+absl::StatusOr<IpTaggingFilterConfigSharedPtr> IpTaggingFilterConfig::create(
+    const envoy::extensions::filters::http::ip_tagging::v3::IPTagging& config,
+         const std::string& stat_prefix, Singleton::Manager& singleton_manager,
+                        Stats::Scope& scope, Runtime::Loader& runtime, Api::Api& api,
+                        Event::Dispatcher& dispatcher,
+                        ProtobufMessage::ValidationVisitor& validation_visitor) {
+  absl::Status creation_status = absl::OkStatus();
+  auto config_ptr = std::shared_ptr<IpTaggingFilterConfig>(
+      new IpTaggingFilterConfig(config, stat_prefix, singleton_manager, scope, runtime, api, dispatcher, validation_visitor, creation_status));
+  RETURN_IF_NOT_OK(creation_status);
+  return config_ptr;
+}
 
 IpTaggingFilterConfig::IpTaggingFilterConfig(
     const envoy::extensions::filters::http::ip_tagging::v3::IPTagging& config,
     const std::string& stat_prefix, Singleton::Manager& singleton_manager, Stats::Scope& scope,
     Runtime::Loader& runtime, Api::Api& api, Event::Dispatcher& dispatcher,
-    ProtobufMessage::ValidationVisitor& validation_visitor)
-=======
-absl::StatusOr<IpTaggingFilterConfigSharedPtr> IpTaggingFilterConfig::create(
-    const envoy::extensions::filters::http::ip_tagging::v3::IPTagging& config,
-    const std::string& stat_prefix, Stats::Scope& scope, Runtime::Loader& runtime) {
-  absl::Status creation_status = absl::OkStatus();
-  auto config_ptr = std::shared_ptr<IpTaggingFilterConfig>(
-      new IpTaggingFilterConfig(config, stat_prefix, scope, runtime, creation_status));
-  RETURN_IF_NOT_OK(creation_status);
-  return config_ptr;
-}
-
-IpTaggingFilterConfig::IpTaggingFilterConfig(
-    const envoy::extensions::filters::http::ip_tagging::v3::IPTagging& config,
-    const std::string& stat_prefix, Stats::Scope& scope, Runtime::Loader& runtime,
-    absl::Status& creation_status)
->>>>>>> beb11acd
+    ProtobufMessage::ValidationVisitor& validation_visitor, absl::Status& creation_status)
     : request_type_(requestTypeEnum(config.request_type())), scope_(scope), runtime_(runtime),
       stat_name_set_(scope.symbolTable().makeSet("IpTagging")),
       stats_prefix_(stat_name_set_->add(stat_prefix + "ip_tagging")),
@@ -174,48 +174,31 @@
   // to be implemented.
   // TODO(ccaraman): Remove size check once file system support is implemented.
   // Work is tracked by issue https://github.com/envoyproxy/envoy/issues/2695.
-<<<<<<< HEAD
   if (config.ip_tags().empty() && config.ip_tags_path().empty()) {
-    throw EnvoyException(
-        "HTTP IP Tagging Filter requires either ip_tags or ip_tags_path to be specified.");
-=======
-  if (config.ip_tags().empty()) {
-    creation_status =
-        absl::InvalidArgumentError("HTTP IP Tagging Filter requires ip_tags to be specified.");
-    return;
->>>>>>> beb11acd
+    creation_status = absl::InvalidArgumentError("HTTP IP Tagging Filter requires either ip_tags or ip_tags_path to be specified.");
   }
 
   if (!config.ip_tags().empty() && !config.ip_tags_path().empty()) {
-    throw EnvoyException("Only one of ip_tags or ip_tags_path can be configured.");
-  }
-
-<<<<<<< HEAD
-  if (!config.ip_tags().empty()) {
-    trie_ = tags_loader_.parseIpTags(config.ip_tags());
+    creation_status = absl::InvalidArgumentError("Only one of ip_tags or ip_tags_path can be configured.");
+  }
+
+  if (creation_status.ok()) {
+      if (!config.ip_tags().empty()) {
+    trie_ = tags_loader_.parseIpTags(config.ip_tags(), creation_status);
   } else {
     provider_ = ip_tags_registry_->get(
         ip_tags_path_, tags_loader_, [this]() { incIpTagsReloadSuccess(); },
-        [this]() { incIpTagsReloadError(); }, api, dispatcher, ip_tags_registry_);
+        [this]() { incIpTagsReloadError(); }, api, dispatcher, ip_tags_registry_, creation_status);
     if (provider_ && provider_->ipTags()) {
       trie_ = provider_->ipTags();
     } else {
-      throw EnvoyException("Failed to get ip tags from provider");
-=======
-      absl::StatusOr<Network::Address::CidrRange> cidr_or_error =
-          Network::Address::CidrRange::create(entry);
-      if (cidr_or_error.status().ok()) {
-        cidr_set.emplace_back(std::move(cidr_or_error.value()));
-      } else {
-        creation_status = absl::InvalidArgumentError(
-            fmt::format("invalid ip/mask combo '{}/{}' (format is <ip>/<# mask bits>)",
-                        entry.address_prefix(), entry.prefix_len().value()));
-        return;
+      if (creation_status.ok()) {
+        creation_status = absl::InvalidArgumentError("Failed to get ip tags from provider");
       }
->>>>>>> beb11acd
     }
     stat_name_set_->rememberBuiltin("ip_tags_reload_success");
     stat_name_set_->rememberBuiltin("ip_tags_reload_error");
+  }
   }
 }
 

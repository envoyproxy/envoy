#include "source/extensions/filters/http/ip_tagging/ip_tagging_filter.h"

#include "envoy/config/core/v3/address.pb.h"
#include "envoy/extensions/filters/http/ip_tagging/v3/ip_tagging.pb.h"

#include "source/common/config/datasource.h"
#include "source/common/http/header_map_impl.h"
#include "source/common/http/headers.h"

#include "absl/strings/str_join.h"

namespace Envoy {
namespace Extensions {
namespace HttpFilters {
namespace IpTagging {

IpTagsProvider::IpTagsProvider(const envoy::config::core::v3::DataSource& ip_tags_datasource,
                               IpTagsLoader& tags_loader, uint64_t ip_tags_refresh_interval_ms,
                               IpTagsReloadSuccessCb reload_success_cb,
                               IpTagsReloadErrorCb reload_error_cb,
                               Event::Dispatcher& main_dispatcher, Api::Api& api,
                               ProtobufMessage::ValidationVisitor& validation_visitor,
                               Stats::StatNameSetPtr stat_name_set, ThreadLocal::SlotAllocator& tls,
                               Singleton::InstanceSharedPtr owner, absl::Status& creation_status)
    : ip_tags_path_(ip_tags_datasource.filename()),
      ip_tags_datasource_(ip_tags_datasource),
      api_(api),
      validation_visitor_(validation_visitor),
      stat_name_set_(std::move(stat_name_set)),
      time_source_(api.timeSource()),
      ip_tags_refresh_interval_ms_(std::chrono::milliseconds(ip_tags_refresh_interval_ms)),
      needs_refresh_(ip_tags_refresh_interval_ms_ > std::chrono::milliseconds(0) &&
                             ip_tags_datasource.has_watched_directory()
                         ? true
                         : false),
      reload_success_cb_(reload_success_cb), reload_error_cb_(reload_error_cb), owner_(owner) {
  RETURN_ONLY_IF_NOT_OK_REF(creation_status);
  if (ip_tags_datasource.filename().empty()) {
    creation_status = absl::InvalidArgumentError("Cannot load tags from empty file path.");
    return;
  }

  // Load initial tags using the provided loader (only during construction)
  auto tags_or_error = tags_loader.loadTags(ip_tags_datasource, main_dispatcher, tls);
  creation_status = tags_or_error.status();
  if (tags_or_error.status().ok()) {
    tags_ = tags_or_error.value();
  }
<<<<<<< HEAD

  // Timer will be set up after construction via setupTimer() method
}

void IpTagsProvider::setupTimer(Event::Dispatcher& main_dispatcher) {
  ip_tags_reload_timer_ = main_dispatcher.createTimer([self = shared_from_this()]() -> void {
    // Early exit conditions
    if (self->is_destroying_.load() || !self->needs_refresh_ ||
        self->ip_tags_datasource_.filename().empty()) {
      if (!self->is_destroying_.load() && self->ip_tags_reload_timer_) {
        self->ip_tags_reload_timer_->enableTimer(self->ip_tags_refresh_interval_ms_);
      }
      return;
    }

    const std::string& file_path = self->ip_tags_datasource_.filename();
    auto reload_result = self->reloadFromFile(file_path);

    if (reload_result.ok()) {
      self->updateIpTags(reload_result.value());
      if (self->reload_success_cb_) self->reload_success_cb_();
=======
  ip_tags_reload_timer_ = main_dispatcher.createTimer([this]() -> void {
    ENVOY_LOG(debug, "Trying to update ip tags in background");
    auto new_tags_or_error = tags_loader_.refreshTags();
    if (new_tags_or_error.status().ok()) {
      updateIpTags(new_tags_or_error.value());
      reload_success_cb_();
>>>>>>> f3341c23
    } else {
      if (self->reload_error_cb_) self->reload_error_cb_();
    }

    if (!self->is_destroying_.load() && self->ip_tags_reload_timer_) {
      self->ip_tags_reload_timer_->enableTimer(self->ip_tags_refresh_interval_ms_);
    }
  });

  ip_tags_reload_timer_->enableTimer(ip_tags_refresh_interval_ms_);
}

IpTagsProvider::~IpTagsProvider() {
  is_destroying_.store(true);
  if (ip_tags_reload_timer_) {
    ip_tags_reload_timer_->disableTimer();
  }
}

LcTrieSharedPtr IpTagsProvider::ipTags() ABSL_LOCKS_EXCLUDED(ip_tags_mutex_) {
  absl::ReaderMutexLock lock(&ip_tags_mutex_);
  return tags_;
}

void IpTagsProvider::updateIpTags(LcTrieSharedPtr new_tags) ABSL_LOCKS_EXCLUDED(ip_tags_mutex_) {
  absl::MutexLock lock(&ip_tags_mutex_);
  tags_ = new_tags;
}

absl::StatusOr<std::shared_ptr<IpTagsProvider>> IpTagsRegistrySingleton::getOrCreateProvider(
    const envoy::config::core::v3::DataSource& ip_tags_datasource, IpTagsLoader& tags_loader,
    uint64_t ip_tags_refresh_interval_ms, IpTagsReloadSuccessCb reload_success_cb,
    IpTagsReloadErrorCb reload_error_cb, Api::Api& api,
    ProtobufMessage::ValidationVisitor& validation_visitor,
    Stats::StatNameSetPtr stat_name_set, ThreadLocal::SlotAllocator& tls,
    Event::Dispatcher& main_dispatcher, std::shared_ptr<IpTagsRegistrySingleton> singleton) {
  std::shared_ptr<IpTagsProvider> ip_tags_provider;
  absl::Status creation_status = absl::OkStatus();
  const uint64_t key = std::hash<std::string>()(ip_tags_datasource.filename());
  absl::MutexLock lock(&mu_);
  auto it = ip_tags_registry_.find(key);
  if (it != ip_tags_registry_.end()) {
    if (std::shared_ptr<IpTagsProvider> provider = it->second.lock()) {
      ip_tags_provider = provider;
    } else {
      ip_tags_provider = std::make_shared<IpTagsProvider>(
          ip_tags_datasource, tags_loader, ip_tags_refresh_interval_ms, reload_success_cb,
          reload_error_cb, main_dispatcher, api, validation_visitor, std::move(stat_name_set), tls, singleton, creation_status);
      if (creation_status.ok()) {
        ip_tags_provider->setupTimer(main_dispatcher);
      }
      ip_tags_registry_[key] = ip_tags_provider;
    }
  } else {
    ip_tags_provider = std::make_shared<IpTagsProvider>(
        ip_tags_datasource, tags_loader, ip_tags_refresh_interval_ms, reload_success_cb,
        reload_error_cb, main_dispatcher, api, validation_visitor, std::move(stat_name_set), tls, singleton, creation_status);
    if (creation_status.ok()) {
      ip_tags_provider->setupTimer(main_dispatcher);
    }
    ip_tags_registry_[key] = ip_tags_provider;
  }
  if (!creation_status.ok()) {
    return creation_status;
  }
  return ip_tags_provider;
}

<<<<<<< HEAD
const std::string& IpTagsLoader::getDataSourceData() {
  ENVOY_LOG(debug, "[ip_tagging] getDataSourceData() starting");
  if (!data_source_provider_) {
    ENVOY_LOG(debug, "[ip_tagging] data_source_provider_ is null, returning empty data");
    data_ = "";
    return data_;
  }

  ENVOY_LOG(debug, "[ip_tagging] Calling data_source_provider_->data()");
  // Check if the data source provider is still valid before calling data()
  // This can happen if the IpTagsLoader is destroyed while timer is still active
  if (data_source_provider_.get() == nullptr) {
    ENVOY_LOG(debug, "[ip_tagging] data_source_provider_ pointer is null, returning empty data");
    data_ = "";
    return data_;
  }

  data_ = data_source_provider_->data();
  ENVOY_LOG(debug, "[ip_tagging] Got data from provider, size: {} bytes", data_.size());

  return data_;
}

=======
>>>>>>> f3341c23
IpTagsLoader::IpTagsLoader(Api::Api& api, ProtobufMessage::ValidationVisitor& validation_visitor,
                           Stats::StatNameSetPtr& stat_name_set)
    : api_(api), validation_visitor_(validation_visitor), stat_name_set_(stat_name_set) {}

absl::StatusOr<LcTrieSharedPtr>
IpTagsLoader::loadTags(const envoy::config::core::v3::DataSource& ip_tags_datasource,
                       Event::Dispatcher& main_dispatcher, ThreadLocal::SlotAllocator& tls) {
  if (!ip_tags_datasource.filename().empty()) {
    if (!absl::EndsWith(ip_tags_datasource.filename(), MessageUtil::FileExtensions::get().Yaml) &&
        !absl::EndsWith(ip_tags_datasource.filename(), MessageUtil::FileExtensions::get().Json)) {
      return absl::InvalidArgumentError(
          "Unsupported file format, unable to parse ip tags from file " +
          ip_tags_datasource.filename());
    }
    auto provider_or_error = Config::DataSource::DataSourceProvider::create(
        ip_tags_datasource, main_dispatcher, tls, api_, false, 0);
    if (!provider_or_error.status().ok()) {
      return absl::InvalidArgumentError(
          fmt::format("unable to create data source '{}'", provider_or_error.status().message()));
    }
    data_source_provider_ = std::move(provider_or_error.value());
    ip_tags_path_ = ip_tags_datasource.filename();
    return refreshTags();
  }
  return absl::InvalidArgumentError("Cannot load tags from empty filename in datasource.");
}

absl::StatusOr<LcTrieSharedPtr> IpTagsLoader::refreshTags() {
  if (data_source_provider_) {
    IpTagFileProto ip_tags_proto;
    const auto new_data = data_source_provider_->data();
    if (absl::EndsWith(ip_tags_path_, MessageUtil::FileExtensions::get().Yaml)) {
      auto load_status =
          MessageUtil::loadFromYamlNoThrow(new_data, ip_tags_proto, validation_visitor_);
      if (!load_status.ok()) {
        return load_status;
      }
    } else if (absl::EndsWith(ip_tags_path_, MessageUtil::FileExtensions::get().Json)) {
      bool has_unknown_field;
      auto load_status =
          MessageUtil::loadFromJsonNoThrow(new_data, ip_tags_proto, has_unknown_field);
      if (!load_status.ok()) {
        return load_status;
      }
    }
    return parseIpTagsAsProto(ip_tags_proto.ip_tags());
  } else {
    return absl::InvalidArgumentError("Unable to load tags from empty datasource");
  }
}

absl::StatusOr<LcTrieSharedPtr> IpTagsLoader::parseIpTagsAsProto(
    const Protobuf::RepeatedPtrField<
        envoy::extensions::filters::http::ip_tagging::v3::IPTagging::IPTag>& ip_tags) {
  std::vector<std::pair<std::string, std::vector<Network::Address::CidrRange>>> tag_data;
  tag_data.reserve(ip_tags.size());
  for (const auto& ip_tag : ip_tags) {
    std::vector<Network::Address::CidrRange> cidr_set;
    cidr_set.reserve(ip_tag.ip_list().size());
    for (const envoy::config::core::v3::CidrRange& entry : ip_tag.ip_list()) {
      absl::StatusOr<Network::Address::CidrRange> cidr_or_error =
          Network::Address::CidrRange::create(entry);
      if (cidr_or_error.status().ok()) {
        cidr_set.emplace_back(std::move(cidr_or_error.value()));
      } else {
        return absl::InvalidArgumentError(
            fmt::format("invalid ip/mask combo '{}/{}' (format is <ip>/<# mask bits>)",
                        entry.address_prefix(), entry.prefix_len().value()));
      }
    }
    tag_data.emplace_back(ip_tag.ip_tag_name(), cidr_set);
    stat_name_set_->rememberBuiltin(absl::StrCat(ip_tag.ip_tag_name(), ".hit"));
  }
  return std::make_shared<Network::LcTrie::LcTrie<std::string>>(tag_data);
}

SINGLETON_MANAGER_REGISTRATION(ip_tags_registry);

absl::StatusOr<IpTaggingFilterConfigSharedPtr> IpTaggingFilterConfig::create(
    const envoy::extensions::filters::http::ip_tagging::v3::IPTagging& config,
    const std::string& stat_prefix, Singleton::Manager& singleton_manager, Stats::Scope& scope,
    Runtime::Loader& runtime, Api::Api& api, ThreadLocal::SlotAllocator& tls,
    Event::Dispatcher& dispatcher, ProtobufMessage::ValidationVisitor& validation_visitor) {
  absl::Status creation_status = absl::OkStatus();
  auto config_ptr = std::shared_ptr<IpTaggingFilterConfig>(
      new IpTaggingFilterConfig(config, stat_prefix, singleton_manager, scope, runtime, api, tls,
                                dispatcher, validation_visitor, creation_status));
  RETURN_IF_NOT_OK(creation_status);
  return config_ptr;
}

IpTaggingFilterConfig::IpTaggingFilterConfig(
    const envoy::extensions::filters::http::ip_tagging::v3::IPTagging& config,
    const std::string& stat_prefix, Singleton::Manager& singleton_manager, Stats::Scope& scope,
    Runtime::Loader& runtime, Api::Api& api, ThreadLocal::SlotAllocator& tls,
    Event::Dispatcher& dispatcher, ProtobufMessage::ValidationVisitor& validation_visitor,
    absl::Status& creation_status)
    : request_type_(requestTypeEnum(config.request_type())), scope_(scope), runtime_(runtime),
      stat_name_set_(scope.symbolTable().makeSet("IpTagging")),
      stats_prefix_(stat_name_set_->add(stat_prefix + "ip_tagging")),
      no_hit_(stat_name_set_->add("no_hit")), total_(stat_name_set_->add("total")),
      unknown_tag_(stat_name_set_->add("unknown_tag.hit")),
      ip_tag_header_(config.has_ip_tag_header() ? config.ip_tag_header().header() : ""),
      ip_tag_header_action_(config.has_ip_tag_header()
                                ? config.ip_tag_header().action()
                                : HeaderAction::IPTagging_IpTagHeader_HeaderAction_SANITIZE),
      ip_tags_registry_(singleton_manager.getTyped<IpTagsRegistrySingleton>(
          SINGLETON_MANAGER_REGISTERED_NAME(ip_tags_registry),
          [] { return std::make_shared<IpTagsRegistrySingleton>(); })),
      tags_loader_(api, validation_visitor, stat_name_set_) {

  // Once loading IP tags from a file system is supported, the restriction on the size
  // of the set should be removed and observability into what tags are loaded needs
  // to be implemented.
  // TODO(ccaraman): Remove size check once file system support is implemented.
  // Work is tracked by issue https://github.com/envoyproxy/envoy/issues/2695.
  if (config.ip_tags().empty() && !config.has_ip_tags_file_provider()) {
    creation_status = absl::InvalidArgumentError(
        "HTTP IP Tagging Filter requires either ip_tags or ip_tags_file_provider to be specified.");
  }

  if (!config.ip_tags().empty() && config.has_ip_tags_file_provider()) {
    creation_status = absl::InvalidArgumentError(
        "Only one of ip_tags or ip_tags_file_provider can be configured.");
  }

  RETURN_ONLY_IF_NOT_OK_REF(creation_status);
  if (!config.ip_tags().empty()) {
    auto trie_or_error = tags_loader_.parseIpTagsAsProto(config.ip_tags());
    if (trie_or_error.status().ok()) {
      trie_ = trie_or_error.value();
    } else {
      creation_status = trie_or_error.status();
      return;
    }
  } else {
    if (!config.ip_tags_file_provider().has_ip_tags_datasource()) {
      creation_status = absl::InvalidArgumentError(
          "ip_tags_file_provider requires a valid ip_tags_datasource to be configured.");
      return;
    }
    stat_name_set_->rememberBuiltin("ip_tags_reload_success");
    stat_name_set_->rememberBuiltin("ip_tags_reload_error");
    auto ip_tags_refresh_interval_ms =
        PROTOBUF_GET_MS_OR_DEFAULT(config.ip_tags_file_provider(), ip_tags_refresh_rate, 0);

    // Create simple no-op callbacks
    auto reload_success_cb = []() {
      ENVOY_LOG_MISC(debug, "[ip_tagging] reload_success_cb (no-op)");
    };

    auto reload_error_cb = []() {
      ENVOY_LOG_MISC(debug, "[ip_tagging] reload_error_cb (no-op)");
    };

    // Create a separate stat name set for the provider
    auto provider_stat_name_set = scope.symbolTable().makeSet("IpTagging");
    auto provider_or_error = ip_tags_registry_->getOrCreateProvider(
        config.ip_tags_file_provider().ip_tags_datasource(), tags_loader_,
        ip_tags_refresh_interval_ms, reload_success_cb, reload_error_cb, api, validation_visitor,
        std::move(provider_stat_name_set), tls, dispatcher, ip_tags_registry_);
    if (provider_or_error.status().ok()) {
      provider_ = provider_or_error.value();
    } else {
      creation_status = provider_or_error.status();
      return;
    }
    if (provider_ && provider_->ipTags()) {
      trie_ = provider_->ipTags();
    } else {
      creation_status = absl::InvalidArgumentError("Failed to get ip tags from provider");
    }
  }
}

void IpTaggingFilterConfig::incCounter(Stats::StatName name) {
  Stats::SymbolTable::StoragePtr storage = scope_.symbolTable().join({stats_prefix_, name});
  scope_.counterFromStatName(Stats::StatName(storage.get())).inc();
}

IpTaggingFilter::IpTaggingFilter(IpTaggingFilterConfigSharedPtr config) : config_(config) {}

IpTaggingFilter::~IpTaggingFilter() = default;

void IpTaggingFilter::onDestroy() {}

Http::FilterHeadersStatus IpTaggingFilter::decodeHeaders(Http::RequestHeaderMap& headers, bool) {

  const bool is_internal_request = headers.EnvoyInternalRequest() &&
                                   (headers.EnvoyInternalRequest()->value() ==
                                    Http::Headers::get().EnvoyInternalRequestValues.True.c_str());

  if ((is_internal_request && config_->requestType() == FilterRequestType::EXTERNAL) ||
      (!is_internal_request && config_->requestType() == FilterRequestType::INTERNAL) ||
      !config_->runtime().snapshot().featureEnabled("ip_tagging.http_filter_enabled", 100)) {
    return Http::FilterHeadersStatus::Continue;
  }

  std::vector<std::string> tags =
      config_->trie().getData(callbacks_->streamInfo().downstreamAddressProvider().remoteAddress());

  // Used for testing.
  synchronizer_.syncPoint("_trie_lookup_complete");
  applyTags(headers, tags);
  if (!tags.empty()) {
    // For a large number(ex > 1000) of tags, stats cardinality will be an issue.
    // If there are use cases with a large set of tags, a way to opt into these stats
    // should be exposed and other observability options like logging tags need to be implemented.
    for (const std::string& tag : tags) {
      config_->incHit(tag);
    }
  } else {
    config_->incNoHit();
  }
  config_->incTotal();
  return Http::FilterHeadersStatus::Continue;
}

Http::FilterDataStatus IpTaggingFilter::decodeData(Buffer::Instance&, bool) {
  return Http::FilterDataStatus::Continue;
}

Http::FilterTrailersStatus IpTaggingFilter::decodeTrailers(Http::RequestTrailerMap&) {
  return Http::FilterTrailersStatus::Continue;
}

void IpTaggingFilter::setDecoderFilterCallbacks(Http::StreamDecoderFilterCallbacks& callbacks) {
  callbacks_ = &callbacks;
}

void IpTaggingFilter::applyTags(Http::RequestHeaderMap& headers,
                                const std::vector<std::string>& tags) {
  using HeaderAction = IpTaggingFilterConfig::HeaderAction;

  OptRef<const Http::LowerCaseString> header_name = config_->ipTagHeader();

  if (tags.empty()) {
    bool maybe_sanitize =
        config_->ipTagHeaderAction() == HeaderAction::IPTagging_IpTagHeader_HeaderAction_SANITIZE;
    if (header_name.has_value() && maybe_sanitize) {
      if (headers.remove(header_name.value()) != 0) {
        // We must clear the route cache in case it held a decision based on the now-removed header.
        callbacks_->downstreamCallbacks()->clearRouteCache();
      }
    }
    return;
  }

  const std::string tags_join = absl::StrJoin(tags, ",");
  if (!header_name.has_value()) {
    // The x-envoy-ip-tags header was cleared at the start of the filter chain.
    // We only do append here, so that if multiple ip-tagging filters are run sequentially,
    // the behaviour will be backwards compatible.
    headers.appendEnvoyIpTags(tags_join, ",");
  } else {
    switch (config_->ipTagHeaderAction()) {
      PANIC_ON_PROTO_ENUM_SENTINEL_VALUES;
    case HeaderAction::IPTagging_IpTagHeader_HeaderAction_SANITIZE:
      headers.setCopy(header_name.value(), tags_join);
      break;
    case HeaderAction::IPTagging_IpTagHeader_HeaderAction_APPEND_IF_EXISTS_OR_ADD:
      headers.appendCopy(header_name.value(), tags_join);
      break;
    }
  }

  // We must clear the route cache so it can match on the updated value of the header.
  callbacks_->downstreamCallbacks()->clearRouteCache();
}

absl::StatusOr<LcTrieSharedPtr> IpTagsProvider::reloadFromFile(const std::string& file_path) {
  if (!api_.fileSystem().fileExists(file_path)) {
    return absl::NotFoundError(fmt::format("File {} does not exist", file_path));
  }

  auto file_result = api_.fileSystem().fileReadToEnd(file_path);
  if (!file_result.ok()) {
    return absl::Status(file_result.status().code(),
                       fmt::format("Failed to read file {}: {}", file_path, file_result.status().message()));
  }

  const std::string& file_content = file_result.value();
  if (file_content.empty()) {
    return absl::InvalidArgumentError(fmt::format("File {} is empty", file_path));
  }

  return parseFileContent(file_content, file_path);
}

absl::StatusOr<LcTrieSharedPtr> IpTagsProvider::parseFileContent(const std::string& content, const std::string& file_path) {
  IpTagFileProto ip_tags_proto;

  if (absl::EndsWith(file_path, MessageUtil::FileExtensions::get().Yaml)) {
    auto load_status = MessageUtil::loadFromYamlNoThrow(content, ip_tags_proto, validation_visitor_);
    if (!load_status.ok()) {
      return absl::Status(load_status.code(), fmt::format("Failed to parse YAML: {}", load_status.message()));
    }
  } else if (absl::EndsWith(file_path, MessageUtil::FileExtensions::get().Json)) {
    bool has_unknown_field;
    auto load_status = MessageUtil::loadFromJsonNoThrow(content, ip_tags_proto, has_unknown_field);
    if (!load_status.ok()) {
      return absl::Status(load_status.code(), fmt::format("Failed to parse JSON: {}", load_status.message()));
    }
  } else {
    return absl::InvalidArgumentError(fmt::format("Unsupported file format for {}", file_path));
  }

  return parseIpTagsAsProto(ip_tags_proto.ip_tags());
}

absl::StatusOr<LcTrieSharedPtr> IpTagsProvider::parseIpTagsAsProto(
    const Protobuf::RepeatedPtrField<envoy::extensions::filters::http::ip_tagging::v3::IPTagging::IPTag>& ip_tags) {

  if (ip_tags.empty()) {
    return absl::InvalidArgumentError("No IP tags found in file - ensure file contains 'ip_tags' array");
  }

  std::vector<std::pair<std::string, std::vector<Network::Address::CidrRange>>> tag_data;
  tag_data.reserve(ip_tags.size());

  for (const auto& ip_tag : ip_tags) {
    std::vector<Network::Address::CidrRange> cidr_set;
    cidr_set.reserve(ip_tag.ip_list().size());

    for (const envoy::config::core::v3::CidrRange& entry : ip_tag.ip_list()) {
      auto cidr_or_error = Network::Address::CidrRange::create(entry);
      if (!cidr_or_error.ok()) {
        return absl::InvalidArgumentError(
            fmt::format("Invalid IP/mask combo '{}/{}' (format is <ip>/<# mask bits>)",
                        entry.address_prefix(), entry.prefix_len().value()));
      }
      cidr_set.emplace_back(std::move(cidr_or_error.value()));
    }

    tag_data.emplace_back(ip_tag.ip_tag_name(), std::move(cidr_set));
    stat_name_set_->rememberBuiltin(absl::StrCat(ip_tag.ip_tag_name(), ".hit"));
  }

  return std::make_shared<Network::LcTrie::LcTrie<std::string>>(std::move(tag_data));
}

} // namespace IpTagging
} // namespace HttpFilters
} // namespace Extensions
} // namespace Envoy<|MERGE_RESOLUTION|>--- conflicted
+++ resolved
@@ -46,7 +46,6 @@
   if (tags_or_error.status().ok()) {
     tags_ = tags_or_error.value();
   }
-<<<<<<< HEAD
 
   // Timer will be set up after construction via setupTimer() method
 }
@@ -68,14 +67,6 @@
     if (reload_result.ok()) {
       self->updateIpTags(reload_result.value());
       if (self->reload_success_cb_) self->reload_success_cb_();
-=======
-  ip_tags_reload_timer_ = main_dispatcher.createTimer([this]() -> void {
-    ENVOY_LOG(debug, "Trying to update ip tags in background");
-    auto new_tags_or_error = tags_loader_.refreshTags();
-    if (new_tags_or_error.status().ok()) {
-      updateIpTags(new_tags_or_error.value());
-      reload_success_cb_();
->>>>>>> f3341c23
     } else {
       if (self->reload_error_cb_) self->reload_error_cb_();
     }
@@ -144,7 +135,6 @@
   return ip_tags_provider;
 }
 
-<<<<<<< HEAD
 const std::string& IpTagsLoader::getDataSourceData() {
   ENVOY_LOG(debug, "[ip_tagging] getDataSourceData() starting");
   if (!data_source_provider_) {
@@ -168,8 +158,6 @@
   return data_;
 }
 
-=======
->>>>>>> f3341c23
 IpTagsLoader::IpTagsLoader(Api::Api& api, ProtobufMessage::ValidationVisitor& validation_visitor,
                            Stats::StatNameSetPtr& stat_name_set)
     : api_(api), validation_visitor_(validation_visitor), stat_name_set_(stat_name_set) {}

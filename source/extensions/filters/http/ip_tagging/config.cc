#include "source/extensions/filters/http/ip_tagging/config.h"

#include "envoy/extensions/filters/http/ip_tagging/v3/ip_tagging.pb.h"
#include "envoy/extensions/filters/http/ip_tagging/v3/ip_tagging.pb.validate.h"
#include "envoy/registry/registry.h"

#include "source/common/protobuf/utility.h"
#include "source/extensions/filters/http/ip_tagging/ip_tagging_filter.h"

namespace Envoy {
namespace Extensions {
namespace HttpFilters {
namespace IpTagging {

absl::StatusOr<Http::FilterFactoryCb> IpTaggingFilterFactory::createFilterFactoryFromProtoTyped(
    const envoy::extensions::filters::http::ip_tagging::v3::IPTagging& proto_config,
    const std::string& stat_prefix, Server::Configuration::FactoryContext& context) {

<<<<<<< HEAD
  IpTaggingFilterConfigSharedPtr config(new IpTaggingFilterConfig(
      proto_config, stat_prefix, context.serverFactoryContext().singletonManager(), context.scope(),
      context.serverFactoryContext().runtime(), context.serverFactoryContext().api(),
      context.serverFactoryContext().mainThreadDispatcher(), context.messageValidationVisitor()));

  return [config](Http::FilterChainFactoryCallbacks& callbacks) -> void {
    callbacks.addStreamDecoderFilter(std::make_shared<IpTaggingFilter>(config));
  };
=======
  absl::StatusOr<IpTaggingFilterConfigSharedPtr> config = IpTaggingFilterConfig::create(
      proto_config, stat_prefix, context.scope(), context.serverFactoryContext().runtime());
  RETURN_IF_NOT_OK_REF(config.status());
  return
      [config = std::move(config.value())](Http::FilterChainFactoryCallbacks& callbacks) -> void {
        callbacks.addStreamDecoderFilter(std::make_shared<IpTaggingFilter>(config));
      };
>>>>>>> beb11acd
}

/**
 * Static registration for the ip tagging filter. @see RegisterFactory.
 */
LEGACY_REGISTER_FACTORY(IpTaggingFilterFactory, Server::Configuration::NamedHttpFilterConfigFactory,
                        "envoy.ip_tagging");

} // namespace IpTagging
} // namespace HttpFilters
} // namespace Extensions
} // namespace Envoy<|MERGE_RESOLUTION|>--- conflicted
+++ resolved
@@ -16,24 +16,15 @@
     const envoy::extensions::filters::http::ip_tagging::v3::IPTagging& proto_config,
     const std::string& stat_prefix, Server::Configuration::FactoryContext& context) {
 
-<<<<<<< HEAD
-  IpTaggingFilterConfigSharedPtr config(new IpTaggingFilterConfig(
-      proto_config, stat_prefix, context.serverFactoryContext().singletonManager(), context.scope(),
+  absl::StatusOr<IpTaggingFilterConfigSharedPtr> config = IpTaggingFilterConfig::create(
+            proto_config, stat_prefix, context.serverFactoryContext().singletonManager(), context.scope(),
       context.serverFactoryContext().runtime(), context.serverFactoryContext().api(),
-      context.serverFactoryContext().mainThreadDispatcher(), context.messageValidationVisitor()));
-
-  return [config](Http::FilterChainFactoryCallbacks& callbacks) -> void {
-    callbacks.addStreamDecoderFilter(std::make_shared<IpTaggingFilter>(config));
-  };
-=======
-  absl::StatusOr<IpTaggingFilterConfigSharedPtr> config = IpTaggingFilterConfig::create(
-      proto_config, stat_prefix, context.scope(), context.serverFactoryContext().runtime());
+      context.serverFactoryContext().mainThreadDispatcher(), context.messageValidationVisitor());
   RETURN_IF_NOT_OK_REF(config.status());
   return
       [config = std::move(config.value())](Http::FilterChainFactoryCallbacks& callbacks) -> void {
         callbacks.addStreamDecoderFilter(std::make_shared<IpTaggingFilter>(config));
       };
->>>>>>> beb11acd
 }
 
 /**

--- conflicted
+++ resolved
@@ -27,14 +27,7 @@
 /**
  * Static registration for the ip tagging filter. @see RegisterFactory.
  */
-<<<<<<< HEAD
-// NOLINTNEXTLINE(fuchsia-statically-constructed-objects)
-static Registry::RegisterFactory<IpTaggingFilterFactory,
-                                 Server::Configuration::NamedHttpFilterConfigFactory>
-    register_;
-=======
 REGISTER_FACTORY(IpTaggingFilterFactory, Server::Configuration::NamedHttpFilterConfigFactory);
->>>>>>> 7725a97a
 
 } // namespace IpTagging
 } // namespace HttpFilters

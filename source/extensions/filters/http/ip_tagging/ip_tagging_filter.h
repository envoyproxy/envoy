--- conflicted
+++ resolved
@@ -30,10 +30,10 @@
   IpTagsLoader(Api::Api& api, ProtobufMessage::ValidationVisitor& validation_visitor,
                Stats::StatNameSetPtr& stat_name_set);
 
-  LcTrieSharedPtr loadTags(const std::string& ip_tags_path);
+  LcTrieSharedPtr loadTags(const std::string& ip_tags_path, absl::Status& creation_status);
 
   LcTrieSharedPtr
-  parseIpTags(const Protobuf::RepeatedPtrField<envoy::data::ip_tagging::v3::IPTag>& ip_tags);
+  parseIpTags(const Protobuf::RepeatedPtrField<envoy::data::ip_tagging::v3::IPTag>& ip_tags, absl::Status& creation_status);
 
 private:
   Api::Api& api_;
@@ -48,14 +48,14 @@
 public:
   IpTagsProvider(const std::string& ip_tags_path, IpTagsLoader& tags_loader,
                  IpTagsReloadSuccessCb reload_success_cb, IpTagsReloadErrorCb reload_error_cb,
-                 Event::Dispatcher& dispatcher, Api::Api& api, Singleton::InstanceSharedPtr owner);
+                 Event::Dispatcher& dispatcher, Api::Api& api, Singleton::InstanceSharedPtr owner, absl::Status& creation_status);
 
   ~IpTagsProvider();
 
   LcTrieSharedPtr ipTags() const ABSL_LOCKS_EXCLUDED(ip_tags_mutex_);
 
   absl::Status onIpTagsFileUpdate();
-  absl::Status ipTagsReload(const LcTrieSharedPtr reloaded_tags);
+  absl::Status ipTagsReload(const LcTrieSharedPtr reloaded_tags, absl::Status& reload_status);
   void updateIpTags(const LcTrieSharedPtr reloaded_tags) ABSL_LOCKS_EXCLUDED(ip_tags_mutex_);
 
 private:
@@ -87,7 +87,7 @@
                                       IpTagsReloadSuccessCb reload_success_cb,
                                       IpTagsReloadErrorCb reload_error_cb, Api::Api& api,
                                       Event::Dispatcher& dispatcher,
-                                      std::shared_ptr<IpTagsRegistrySingleton> singleton) {
+                                      std::shared_ptr<IpTagsRegistrySingleton> singleton, absl::Status& creation_status) {
     std::shared_ptr<IpTagsProvider> ip_tags_provider;
     const uint64_t key = std::hash<std::string>()(ip_tags_path);
     absl::MutexLock lock(&mu_);
@@ -98,13 +98,13 @@
       } else {
         ip_tags_provider =
             std::make_shared<IpTagsProvider>(ip_tags_path, tags_loader, reload_success_cb,
-                                             reload_error_cb, dispatcher, api, singleton);
+                                             reload_error_cb, dispatcher, api, singleton, creation_status);
         ip_tags_registry_[key] = ip_tags_provider;
       }
     } else {
       ip_tags_provider =
           std::make_shared<IpTagsProvider>(ip_tags_path, tags_loader, reload_success_cb,
-                                           reload_error_cb, dispatcher, api, singleton);
+                                           reload_error_cb, dispatcher, api, singleton, creation_status);
       ip_tags_registry_[key] = ip_tags_provider;
     }
     return ip_tags_provider;
@@ -130,18 +130,13 @@
 public:
   using HeaderAction =
       envoy::extensions::filters::http::ip_tagging::v3::IPTagging::IpTagHeader::HeaderAction;
-<<<<<<< HEAD
-
-  IpTaggingFilterConfig(const envoy::extensions::filters::http::ip_tagging::v3::IPTagging& config,
-                        const std::string& stat_prefix, Singleton::Manager& singleton_manager,
+
+  static absl::StatusOr<std::shared_ptr<IpTaggingFilterConfig>>
+  create(const envoy::extensions::filters::http::ip_tagging::v3::IPTagging& config,
+         const std::string& stat_prefix, Singleton::Manager& singleton_manager,
                         Stats::Scope& scope, Runtime::Loader& runtime, Api::Api& api,
                         Event::Dispatcher& dispatcher,
                         ProtobufMessage::ValidationVisitor& validation_visitor);
-=======
-  static absl::StatusOr<std::shared_ptr<IpTaggingFilterConfig>>
-  create(const envoy::extensions::filters::http::ip_tagging::v3::IPTagging& config,
-         const std::string& stat_prefix, Stats::Scope& scope, Runtime::Loader& runtime);
->>>>>>> beb11acd
 
   Runtime::Loader& runtime() { return runtime_; }
   FilterRequestType requestType() const { return request_type_; }
@@ -176,9 +171,10 @@
   void incTotal() { incCounter(total_); }
 
 private:
-  IpTaggingFilterConfig(const envoy::extensions::filters::http::ip_tagging::v3::IPTagging& config,
-                        const std::string& stat_prefix, Stats::Scope& scope,
-                        Runtime::Loader& runtime, absl::Status& creation_status);
+  IpTaggingFilterConfig(    const envoy::extensions::filters::http::ip_tagging::v3::IPTagging& config,
+    const std::string& stat_prefix, Singleton::Manager& singleton_manager, Stats::Scope& scope,
+    Runtime::Loader& runtime, Api::Api& api, Event::Dispatcher& dispatcher,
+    ProtobufMessage::ValidationVisitor& validation_visitor, absl::Status& creation_status);
 
   static FilterRequestType requestTypeEnum(
       envoy::extensions::filters::http::ip_tagging::v3::IPTagging::RequestType request_type) {

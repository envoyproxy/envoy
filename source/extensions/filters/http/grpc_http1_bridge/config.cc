#include "source/extensions/filters/http/grpc_http1_bridge/config.h"

#include "envoy/registry/registry.h"

#include "source/extensions/filters/http/grpc_http1_bridge/http1_bridge_filter.h"

namespace Envoy {
namespace Extensions {
namespace HttpFilters {
namespace GrpcHttp1Bridge {

Http::FilterFactoryCb GrpcHttp1BridgeFilterConfig::createFilterFactoryFromProtoTyped(
    const envoy::extensions::filters::http::grpc_http1_bridge::v3::Config& proto_config,
    const std::string&, Server::Configuration::FactoryContext& factory_context) {
  return [&factory_context, proto_config](Http::FilterChainFactoryCallbacks& callbacks) {
    callbacks.addStreamFilter(
        std::make_shared<Http1BridgeFilter>(factory_context.grpcContext(), proto_config));
  };
}

/**
 * Static registration for the grpc HTTP1 bridge filter. @see RegisterFactory.
 */
<<<<<<< HEAD
REGISTER_FACTORY_D(GrpcHttp1BridgeFilterConfig, Server::Configuration::NamedHttpFilterConfigFactory,
                   "envoy.grpc_http1_bridge");
=======
LEGACY_REGISTER_FACTORY(GrpcHttp1BridgeFilterConfig,
                        Server::Configuration::NamedHttpFilterConfigFactory,
                        "envoy.grpc_http1_bridge");
>>>>>>> 2ce0bf39

} // namespace GrpcHttp1Bridge
} // namespace HttpFilters
} // namespace Extensions
} // namespace Envoy<|MERGE_RESOLUTION|>--- conflicted
+++ resolved
@@ -21,14 +21,9 @@
 /**
  * Static registration for the grpc HTTP1 bridge filter. @see RegisterFactory.
  */
-<<<<<<< HEAD
-REGISTER_FACTORY_D(GrpcHttp1BridgeFilterConfig, Server::Configuration::NamedHttpFilterConfigFactory,
-                   "envoy.grpc_http1_bridge");
-=======
 LEGACY_REGISTER_FACTORY(GrpcHttp1BridgeFilterConfig,
                         Server::Configuration::NamedHttpFilterConfigFactory,
                         "envoy.grpc_http1_bridge");
->>>>>>> 2ce0bf39
 
 } // namespace GrpcHttp1Bridge
 } // namespace HttpFilters

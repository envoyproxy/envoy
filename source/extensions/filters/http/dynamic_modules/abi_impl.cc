#include "source/extensions/dynamic_modules/abi.h"
#include "source/extensions/filters/http/dynamic_modules/filter.h"

namespace Envoy {
namespace Extensions {
namespace DynamicModules {
namespace HttpFilters {
extern "C" {

size_t getHeaderValueImpl(const Http::HeaderMap* map,
                          envoy_dynamic_module_type_buffer_module_ptr key, size_t key_length,
                          envoy_dynamic_module_type_buffer_envoy_ptr* result_buffer_ptr,
                          size_t* result_buffer_length_ptr, size_t index) {
  if (!map) {
    *result_buffer_ptr = nullptr;
    *result_buffer_length_ptr = 0;
    return 0;
  }
  absl::string_view key_view(key, key_length);
  // TODO: we might want to avoid copying the key here by trusting the key is already lower case.
  const auto values = map->get(Envoy::Http::LowerCaseString(key_view));
  if (index >= values.size()) {
    *result_buffer_ptr = nullptr;
    *result_buffer_length_ptr = 0;
    return values.size();
  }
  const auto& value = values[index]->value().getStringView();
  *result_buffer_ptr = const_cast<char*>(value.data());
  *result_buffer_length_ptr = value.size();
  return values.size();
}

size_t envoy_dynamic_module_callback_http_get_request_header(
    envoy_dynamic_module_type_http_filter_envoy_ptr filter_envoy_ptr,
    envoy_dynamic_module_type_buffer_module_ptr key, size_t key_length,
    envoy_dynamic_module_type_buffer_envoy_ptr* result_buffer_ptr, size_t* result_buffer_length_ptr,
    size_t index) {
  DynamicModuleHttpFilter* filter = static_cast<DynamicModuleHttpFilter*>(filter_envoy_ptr);
  return getHeaderValueImpl(filter->request_headers_, key, key_length, result_buffer_ptr,
                            result_buffer_length_ptr, index);
}

size_t envoy_dynamic_module_callback_http_get_request_trailer(
    envoy_dynamic_module_type_http_filter_envoy_ptr filter_envoy_ptr,
    envoy_dynamic_module_type_buffer_module_ptr key, size_t key_length,
    envoy_dynamic_module_type_buffer_envoy_ptr* result_buffer_ptr, size_t* result_buffer_length_ptr,
    size_t index) {
  DynamicModuleHttpFilter* filter = static_cast<DynamicModuleHttpFilter*>(filter_envoy_ptr);
  return getHeaderValueImpl(filter->request_trailers_, key, key_length, result_buffer_ptr,
                            result_buffer_length_ptr, index);
}

size_t envoy_dynamic_module_callback_http_get_response_header(
    envoy_dynamic_module_type_http_filter_envoy_ptr filter_envoy_ptr,
    envoy_dynamic_module_type_buffer_module_ptr key, size_t key_length,
    envoy_dynamic_module_type_buffer_envoy_ptr* result_buffer_ptr, size_t* result_buffer_length_ptr,
    size_t index) {
  DynamicModuleHttpFilter* filter = static_cast<DynamicModuleHttpFilter*>(filter_envoy_ptr);
  return getHeaderValueImpl(filter->response_headers_, key, key_length, result_buffer_ptr,
                            result_buffer_length_ptr, index);
}

size_t envoy_dynamic_module_callback_http_get_response_trailer(
    envoy_dynamic_module_type_http_filter_envoy_ptr filter_envoy_ptr,
    envoy_dynamic_module_type_buffer_module_ptr key, size_t key_length,
    envoy_dynamic_module_type_buffer_envoy_ptr* result_buffer_ptr, size_t* result_buffer_length_ptr,
    size_t index) {
  DynamicModuleHttpFilter* filter = static_cast<DynamicModuleHttpFilter*>(filter_envoy_ptr);
  return getHeaderValueImpl(filter->response_trailers_, key, key_length, result_buffer_ptr,
                            result_buffer_length_ptr, index);
}

bool setHeaderValueImpl(Http::HeaderMap* map, envoy_dynamic_module_type_buffer_module_ptr key,
                        size_t key_length, envoy_dynamic_module_type_buffer_module_ptr value,
                        size_t value_length) {
  if (!map) {
    return false;
  }
  absl::string_view key_view(key, key_length);
  absl::string_view value_view(value, value_length);
  // TODO: we might want to avoid copying the key here by trusting the key is already lower case.
  map->setCopy(Envoy::Http::LowerCaseString(key_view), value_view);
  return true;
}

bool envoy_dynamic_module_callback_http_set_request_header(
    envoy_dynamic_module_type_http_filter_envoy_ptr filter_envoy_ptr,
    envoy_dynamic_module_type_buffer_module_ptr key, size_t key_length,
    envoy_dynamic_module_type_buffer_module_ptr value, size_t value_length) {
  DynamicModuleHttpFilter* filter = static_cast<DynamicModuleHttpFilter*>(filter_envoy_ptr);
  return setHeaderValueImpl(filter->request_headers_, key, key_length, value, value_length);
}

bool envoy_dynamic_module_callback_http_set_request_trailer(
    envoy_dynamic_module_type_http_filter_envoy_ptr filter_envoy_ptr,
    envoy_dynamic_module_type_buffer_module_ptr key, size_t key_length,
    envoy_dynamic_module_type_buffer_module_ptr value, size_t value_length) {
  DynamicModuleHttpFilter* filter = static_cast<DynamicModuleHttpFilter*>(filter_envoy_ptr);
  return setHeaderValueImpl(filter->request_trailers_, key, key_length, value, value_length);
}

bool envoy_dynamic_module_callback_http_set_response_header(
    envoy_dynamic_module_type_http_filter_envoy_ptr filter_envoy_ptr,
    envoy_dynamic_module_type_buffer_module_ptr key, size_t key_length,
    envoy_dynamic_module_type_buffer_module_ptr value, size_t value_length) {
  DynamicModuleHttpFilter* filter = static_cast<DynamicModuleHttpFilter*>(filter_envoy_ptr);
  return setHeaderValueImpl(filter->response_headers_, key, key_length, value, value_length);
}

bool envoy_dynamic_module_callback_http_set_response_trailer(
    envoy_dynamic_module_type_http_filter_envoy_ptr filter_envoy_ptr,
    envoy_dynamic_module_type_buffer_module_ptr key, size_t key_length,
    envoy_dynamic_module_type_buffer_module_ptr value, size_t value_length) {
  DynamicModuleHttpFilter* filter = static_cast<DynamicModuleHttpFilter*>(filter_envoy_ptr);
  return setHeaderValueImpl(filter->response_trailers_, key, key_length, value, value_length);
}

size_t envoy_dynamic_module_callback_http_get_request_headers_count(
    envoy_dynamic_module_type_http_filter_envoy_ptr filter_envoy_ptr) {
  DynamicModuleHttpFilter* filter = static_cast<DynamicModuleHttpFilter*>(filter_envoy_ptr);
  if (!filter->request_headers_) {
    return 0;
  }
  return filter->request_headers_->size();
}

size_t envoy_dynamic_module_callback_http_get_request_trailers_count(
    envoy_dynamic_module_type_http_filter_envoy_ptr filter_envoy_ptr) {
  DynamicModuleHttpFilter* filter = static_cast<DynamicModuleHttpFilter*>(filter_envoy_ptr);
  if (!filter->request_trailers_) {
    return 0;
  }
  return filter->request_trailers_->size();
}

size_t envoy_dynamic_module_callback_http_get_response_headers_count(
    envoy_dynamic_module_type_http_filter_envoy_ptr filter_envoy_ptr) {
  DynamicModuleHttpFilter* filter = static_cast<DynamicModuleHttpFilter*>(filter_envoy_ptr);
  if (!filter->response_headers_) {
    return 0;
  }
  return filter->response_headers_->size();
}

size_t envoy_dynamic_module_callback_http_get_response_trailers_count(
    envoy_dynamic_module_type_http_filter_envoy_ptr filter_envoy_ptr) {
  DynamicModuleHttpFilter* filter = static_cast<DynamicModuleHttpFilter*>(filter_envoy_ptr);
  if (!filter->response_trailers_) {
    return 0;
  }
  return filter->response_trailers_->size();
}

bool getHeadersImpl(const Http::HeaderMap* map,
                    envoy_dynamic_module_type_http_header* result_headers) {
  if (!map) {
    return false;
  }
  size_t i = 0;
  map->iterate([&i, &result_headers](const Http::HeaderEntry& header) -> Http::HeaderMap::Iterate {
    auto& key = header.key();
    result_headers[i].key_ptr = const_cast<char*>(key.getStringView().data());
    result_headers[i].key_length = key.size();
    auto& value = header.value();
    result_headers[i].value_ptr = const_cast<char*>(value.getStringView().data());
    result_headers[i].value_length = value.size();
    i++;
    return Http::HeaderMap::Iterate::Continue;
  });
  return true;
}

bool envoy_dynamic_module_callback_http_get_request_headers(
    envoy_dynamic_module_type_http_filter_envoy_ptr filter_envoy_ptr,
    envoy_dynamic_module_type_http_header* result_headers) {
  DynamicModuleHttpFilter* filter = static_cast<DynamicModuleHttpFilter*>(filter_envoy_ptr);
  return getHeadersImpl(filter->request_headers_, result_headers);
}

bool envoy_dynamic_module_callback_http_get_request_trailers(
    envoy_dynamic_module_type_http_filter_envoy_ptr filter_envoy_ptr,
    envoy_dynamic_module_type_http_header* result_headers) {
  DynamicModuleHttpFilter* filter = static_cast<DynamicModuleHttpFilter*>(filter_envoy_ptr);
  return getHeadersImpl(filter->request_trailers_, result_headers);
}

bool envoy_dynamic_module_callback_http_get_response_headers(
    envoy_dynamic_module_type_http_filter_envoy_ptr filter_envoy_ptr,
    envoy_dynamic_module_type_http_header* result_headers) {
  DynamicModuleHttpFilter* filter = static_cast<DynamicModuleHttpFilter*>(filter_envoy_ptr);
  return getHeadersImpl(filter->response_headers_, result_headers);
}

bool envoy_dynamic_module_callback_http_get_response_trailers(
    envoy_dynamic_module_type_http_filter_envoy_ptr filter_envoy_ptr,
    envoy_dynamic_module_type_http_header* result_headers) {
  DynamicModuleHttpFilter* filter = static_cast<DynamicModuleHttpFilter*>(filter_envoy_ptr);
  return getHeadersImpl(filter->response_trailers_, result_headers);
}

<<<<<<< HEAD
void envoy_dynamic_module_callback_http_send_response(
    envoy_dynamic_module_type_http_filter_envoy_ptr filter_envoy_ptr, uint32_t status_code,
    envoy_dynamic_module_type_module_http_header* headers_vector, size_t headers_vector_size,
    envoy_dynamic_module_type_buffer_module_ptr body_ptr, size_t body_length) {
  DynamicModuleHttpFilter* filter = static_cast<DynamicModuleHttpFilter*>(filter_envoy_ptr);

  std::function<void(ResponseHeaderMap & headers)> modify_headers = nullptr;
  if (headers_vector != nullptr && headers_vector_size != 0) {
    modify_headers = [headers_vector, headers_vector_size](ResponseHeaderMap& headers) {
      for (size_t i = 0; i < headers_vector_size; i++) {
        const auto& header = &headers_vector[i];
        const absl::string_view key(static_cast<const char*>(header->key_ptr), header->key_length);
        const absl::string_view value(static_cast<const char*>(header->value_ptr),
                                      header->value_length);
        headers.addCopy(Http::LowerCaseString(key), value);
      }
    };
  }
  const absl::string_view body =
      body_ptr ? absl::string_view(static_cast<const char*>(body_ptr), body_length) : "";

  filter->sendLocalReply(static_cast<Http::Code>(status_code), body, modify_headers, 0,
                         "dynamic_module");
=======
/**
 * Helper to get the metadata namespace from the stream info.
 * @param filter_envoy_ptr is the pointer to the DynamicModuleHttpFilter object of the
 * corresponding HTTP filter.
 * @param namespace_ptr is the namespace of the dynamic metadata.
 * @param namespace_length is the length of the namespace.
 * @param create_if_not_exist is true if the namespace should be created if it does not exist,
 * assuming stream info is available.
 * @return the metadata namespace if it exists, nullptr otherwise.
 */
ProtobufWkt::Struct*
getDynamicMetadataNamespace(envoy_dynamic_module_type_http_filter_envoy_ptr filter_envoy_ptr,
                            envoy_dynamic_module_type_buffer_module_ptr namespace_ptr,
                            size_t namespace_length, bool create_if_not_exist) {
  auto filter = static_cast<DynamicModuleHttpFilter*>(filter_envoy_ptr);
  auto stream_info = filter->streamInfo();
  if (!stream_info) {
    ENVOY_LOG_TO_LOGGER(Envoy::Logger::Registry::getLog(Envoy::Logger::Id::dynamic_modules), debug,
                        "stream info is not available");
    return nullptr;
  }
  auto metadata = stream_info->dynamicMetadata().mutable_filter_metadata();
  absl::string_view namespace_view(static_cast<const char*>(namespace_ptr), namespace_length);
  auto metadata_namespace = metadata->find(namespace_view);
  if (metadata_namespace == metadata->end()) {
    if (!create_if_not_exist) {
      ENVOY_LOG_TO_LOGGER(
          Envoy::Logger::Registry::getLog(Envoy::Logger::Id::dynamic_modules), debug,
          fmt::format("namespace {} not found in dynamic metadata", namespace_view));
      return nullptr;
    }
    metadata_namespace = metadata->emplace(namespace_view, ProtobufWkt::Struct{}).first;
  }
  return &metadata_namespace->second;
}

/**
 * Helper to get the metadata value from the metadata namespace.
 *
 * @param filter_envoy_ptr is the pointer to the DynamicModuleHttpFilter object of the
 * corresponding HTTP filter.
 * @param namespace_ptr is the namespace of the dynamic metadata.
 * @param namespace_length is the length of the namespace.
 * @param key_ptr is the key of the dynamic metadata.
 * @param key_length is the length of the key.
 * @return the metadata value if it exists, nullptr otherwise.
 */
const ProtobufWkt::Value*
getDynamicMetadataValue(envoy_dynamic_module_type_http_filter_envoy_ptr filter_envoy_ptr,
                        envoy_dynamic_module_type_buffer_module_ptr namespace_ptr,
                        size_t namespace_length,
                        envoy_dynamic_module_type_buffer_module_ptr key_ptr, size_t key_length) {
  auto metadata_namespace =
      getDynamicMetadataNamespace(filter_envoy_ptr, namespace_ptr, namespace_length, false);
  if (!metadata_namespace) {
    return nullptr;
  }
  absl::string_view key_view(static_cast<const char*>(key_ptr), key_length);
  auto key_metadata = metadata_namespace->fields().find(key_view);
  if (key_metadata == metadata_namespace->fields().end()) {
    ENVOY_LOG_TO_LOGGER(Envoy::Logger::Registry::getLog(Envoy::Logger::Id::dynamic_modules), debug,
                        fmt::format("key {} not found in metadata namespace", key_view));
    return nullptr;
  }
  return &key_metadata->second;
}

bool envoy_dynamic_module_callback_http_set_dynamic_metadata_number(
    envoy_dynamic_module_type_http_filter_envoy_ptr filter_envoy_ptr,
    envoy_dynamic_module_type_buffer_module_ptr namespace_ptr, size_t namespace_length,
    envoy_dynamic_module_type_buffer_module_ptr key_ptr, size_t key_length, double value) {
  auto metadata_namespace =
      getDynamicMetadataNamespace(filter_envoy_ptr, namespace_ptr, namespace_length, true);
  if (!metadata_namespace) {
    // If stream info is not available, we cannot guarantee that the namespace is created.
    return false;
  }
  absl::string_view key_view(static_cast<const char*>(key_ptr), key_length);
  ProtobufWkt::Struct metadata_value;
  (*metadata_value.mutable_fields())[key_view].set_number_value(value);
  metadata_namespace->MergeFrom(metadata_value);
  return true;
}

bool envoy_dynamic_module_callback_http_get_dynamic_metadata_number(
    envoy_dynamic_module_type_http_filter_envoy_ptr filter_envoy_ptr,
    envoy_dynamic_module_type_buffer_module_ptr namespace_ptr, size_t namespace_length,
    envoy_dynamic_module_type_buffer_module_ptr key_ptr, size_t key_length, double* result) {
  const auto key_metadata = getDynamicMetadataValue(filter_envoy_ptr, namespace_ptr,
                                                    namespace_length, key_ptr, key_length);
  if (!key_metadata) {
    return false;
  }
  if (!key_metadata->has_number_value()) {
    ENVOY_LOG_TO_LOGGER(
        Envoy::Logger::Registry::getLog(Envoy::Logger::Id::dynamic_modules), error,
        fmt::format("key {} is not a number",
                    absl::string_view(static_cast<const char*>(key_ptr), key_length)));
    return false;
  }
  *result = key_metadata->number_value();
  return true;
}

bool envoy_dynamic_module_callback_http_set_dynamic_metadata_string(
    envoy_dynamic_module_type_http_filter_envoy_ptr filter_envoy_ptr,
    envoy_dynamic_module_type_buffer_module_ptr namespace_ptr, size_t namespace_length,
    envoy_dynamic_module_type_buffer_module_ptr key_ptr, size_t key_length,
    envoy_dynamic_module_type_buffer_module_ptr value_ptr, size_t value_length) {
  auto metadata_namespace =
      getDynamicMetadataNamespace(filter_envoy_ptr, namespace_ptr, namespace_length, true);
  if (!metadata_namespace) {
    // If stream info is not available, we cannot guarantee that the namespace is created.
    return false;
  }
  absl::string_view key_view(static_cast<const char*>(key_ptr), key_length);
  absl::string_view value_view(static_cast<const char*>(value_ptr), value_length);
  ProtobufWkt::Struct metadata_value;
  (*metadata_value.mutable_fields())[key_view].set_string_value(value_view);
  metadata_namespace->MergeFrom(metadata_value);
  return true;
}

bool envoy_dynamic_module_callback_http_get_dynamic_metadata_string(
    envoy_dynamic_module_type_http_filter_envoy_ptr filter_envoy_ptr,
    envoy_dynamic_module_type_buffer_module_ptr namespace_ptr, size_t namespace_length,
    envoy_dynamic_module_type_buffer_module_ptr key_ptr, size_t key_length,
    envoy_dynamic_module_type_buffer_envoy_ptr* result, size_t* result_length) {
  const auto key_metadata = getDynamicMetadataValue(filter_envoy_ptr, namespace_ptr,
                                                    namespace_length, key_ptr, key_length);
  if (!key_metadata) {
    return false;
  }
  if (!key_metadata->has_string_value()) {
    ENVOY_LOG_TO_LOGGER(
        Envoy::Logger::Registry::getLog(Envoy::Logger::Id::dynamic_modules), error,
        fmt::format("key {} is not a string",
                    absl::string_view(static_cast<const char*>(key_ptr), key_length)));
    return false;
  }
  const auto& value = key_metadata->string_value();
  *result = const_cast<char*>(value.data());
  *result_length = value.size();
  return true;
>>>>>>> 89351201
}
}
} // namespace HttpFilters
} // namespace DynamicModules
} // namespace Extensions
} // namespace Envoy<|MERGE_RESOLUTION|>--- conflicted
+++ resolved
@@ -198,7 +198,6 @@
   return getHeadersImpl(filter->response_trailers_, result_headers);
 }
 
-<<<<<<< HEAD
 void envoy_dynamic_module_callback_http_send_response(
     envoy_dynamic_module_type_http_filter_envoy_ptr filter_envoy_ptr, uint32_t status_code,
     envoy_dynamic_module_type_module_http_header* headers_vector, size_t headers_vector_size,
@@ -222,7 +221,8 @@
 
   filter->sendLocalReply(static_cast<Http::Code>(status_code), body, modify_headers, 0,
                          "dynamic_module");
-=======
+}
+
 /**
  * Helper to get the metadata namespace from the stream info.
  * @param filter_envoy_ptr is the pointer to the DynamicModuleHttpFilter object of the
@@ -367,7 +367,6 @@
   *result = const_cast<char*>(value.data());
   *result_length = value.size();
   return true;
->>>>>>> 89351201
 }
 }
 } // namespace HttpFilters

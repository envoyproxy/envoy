--- conflicted
+++ resolved
@@ -23,14 +23,7 @@
 /**
  * Static registration for the http dynamodb filter. @see RegisterFactory.
  */
-<<<<<<< HEAD
-// NOLINTNEXTLINE(fuchsia-statically-constructed-objects)
-static Registry::RegisterFactory<DynamoFilterConfig,
-                                 Server::Configuration::NamedHttpFilterConfigFactory>
-    register_;
-=======
 REGISTER_FACTORY(DynamoFilterConfig, Server::Configuration::NamedHttpFilterConfigFactory);
->>>>>>> 7725a97a
 
 } // namespace Dynamo
 } // namespace HttpFilters

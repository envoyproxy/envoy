--- conflicted
+++ resolved
@@ -52,14 +52,8 @@
         server_context, credential_file_config));
     return chain;
   }
-<<<<<<< HEAD
-  // TODO: @nbaws extend the API to support credential provider field
-  return std::make_shared<Extensions::Common::Aws::CommonCredentialsProviderChain>(
-      server_context, region, absl::nullopt);
-=======
   return Extensions::Common::Aws::CommonCredentialsProviderChain::defaultCredentialsProviderChain(
       server_context, region);
->>>>>>> 5955972a
 }
 
 absl::StatusOr<Http::FilterFactoryCb> AwsLambdaFilterFactory::createFilterFactoryFromProtoTyped(

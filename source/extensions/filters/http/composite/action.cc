#include "source/extensions/filters/http/composite/action.h"

namespace Envoy {
namespace Extensions {
namespace HttpFilters {
namespace Composite {

using HttpExtensionConfigProviderSharedPtr = std::shared_ptr<
    Config::DynamicExtensionConfigProvider<Envoy::Filter::NamedHttpFilterFactoryCb>>;

void ExecuteFilterAction::createFilters(Http::FilterChainFactoryCallbacks& callbacks) const {
  cb_(callbacks);
}

Matcher::ActionFactoryCb ExecuteFilterActionFactory::createActionFactoryCb(
    const Protobuf::Message& config, Http::Matching::HttpFilterActionContext& context,
    ProtobufMessage::ValidationVisitor& validation_visitor) {
  const auto& composite_action = MessageUtil::downcastAndValidate<
      const envoy::extensions::filters::http::composite::v3::ExecuteFilterAction&>(
      config, validation_visitor);

  if (composite_action.has_dynamic_config() && composite_action.has_typed_config()) {
    throw EnvoyException(
        fmt::format("Error: Only one of `dynamic_config` or `typed_config` can be set."));
  }

  if (composite_action.has_dynamic_config()) {
    if (!context.factory_context_.has_value() || !context.server_factory_context_.has_value()) {
      throw EnvoyException(fmt::format("Failed to get factory context or server factory context."));
    }
    std::string name = composite_action.dynamic_config().name();
    // Create a dynamic filter config provider and register it with the server factory context.
    auto config_discovery = composite_action.dynamic_config().config_discovery();
    Server::Configuration::FactoryContext& factory_context = context.factory_context_.value();
    Server::Configuration::ServerFactoryContext& server_factory_context =
        context.server_factory_context_.value();
<<<<<<< HEAD
    Server::Configuration::HttpExtensionConfigProviderSharedPtr provider =
        server_factory_context.downstreamHttpFilterConfigProviderManager()
            ->createDynamicFilterConfigProvider(
                config_discovery, composite_action.dynamic_config().name(), server_factory_context,
                factory_context, server_factory_context.clusterManager(), false, "http", nullptr);
    return [provider = std::move(provider), n = std::move(name)]() -> Matcher::ActionPtr {
=======
    auto provider_manager =
        Envoy::Http::FilterChainUtility::createSingletonDownstreamFilterConfigProviderManager(
            server_factory_context);
    HttpExtensionConfigProviderSharedPtr provider =
        provider_manager->createDynamicFilterConfigProvider(
            config_discovery, composite_action.dynamic_config().name(), server_factory_context,
            factory_context, server_factory_context.clusterManager(), false, "http", nullptr);
    return [provider = std::move(provider)]() -> Matcher::ActionPtr {
>>>>>>> becaf450
      auto config_value = provider->config();
      if (config_value.has_value()) {
        auto factory_cb = config_value.value().get().factory_cb;
        return std::make_unique<ExecuteFilterAction>(factory_cb, n);
      }
      // There is no dynamic config available. Apply missing config filter.
      auto factory_cb = Envoy::Http::MissingConfigFilterFactory;
      return std::make_unique<ExecuteFilterAction>(factory_cb, n);
    };
  }

  auto& factory =
      Config::Utility::getAndCheckFactory<Server::Configuration::NamedHttpFilterConfigFactory>(
          composite_action.typed_config());
  ProtobufTypes::MessagePtr message = Config::Utility::translateAnyToFactoryConfig(
      composite_action.typed_config().typed_config(), validation_visitor, factory);

  Envoy::Http::FilterFactoryCb callback = nullptr;

  // First, try to create the filter factory creation function from factory context (if exists).
  if (context.factory_context_.has_value()) {
    auto callback_or_status = factory.createFilterFactoryFromProto(
        *message, context.stat_prefix_, context.factory_context_.value());
    THROW_IF_STATUS_NOT_OK(callback_or_status, throw);
    callback = callback_or_status.value();
  }

  // If above failed, try to create the filter factory creation function from server factory
  // context (if exists).
  if (callback == nullptr && context.server_factory_context_.has_value()) {
    callback = factory.createFilterFactoryFromProtoWithServerContext(
        *message, context.stat_prefix_, context.server_factory_context_.value());
  }

  if (callback == nullptr) {
    throw EnvoyException("Failed to get filter factory creation function");
  }
  std::string name = composite_action.typed_config().name();

  return [cb = std::move(callback), n = std::move(name)]() -> Matcher::ActionPtr {
    return std::make_unique<ExecuteFilterAction>(cb, n);
  };
}

REGISTER_FACTORY(ExecuteFilterActionFactory,
                 Matcher::ActionFactory<Http::Matching::HttpFilterActionContext>);
} // namespace Composite
} // namespace HttpFilters
} // namespace Extensions
} // namespace Envoy<|MERGE_RESOLUTION|>--- conflicted
+++ resolved
@@ -34,14 +34,6 @@
     Server::Configuration::FactoryContext& factory_context = context.factory_context_.value();
     Server::Configuration::ServerFactoryContext& server_factory_context =
         context.server_factory_context_.value();
-<<<<<<< HEAD
-    Server::Configuration::HttpExtensionConfigProviderSharedPtr provider =
-        server_factory_context.downstreamHttpFilterConfigProviderManager()
-            ->createDynamicFilterConfigProvider(
-                config_discovery, composite_action.dynamic_config().name(), server_factory_context,
-                factory_context, server_factory_context.clusterManager(), false, "http", nullptr);
-    return [provider = std::move(provider), n = std::move(name)]() -> Matcher::ActionPtr {
-=======
     auto provider_manager =
         Envoy::Http::FilterChainUtility::createSingletonDownstreamFilterConfigProviderManager(
             server_factory_context);
@@ -49,8 +41,7 @@
         provider_manager->createDynamicFilterConfigProvider(
             config_discovery, composite_action.dynamic_config().name(), server_factory_context,
             factory_context, server_factory_context.clusterManager(), false, "http", nullptr);
-    return [provider = std::move(provider)]() -> Matcher::ActionPtr {
->>>>>>> becaf450
+    return [provider = std::move(provider), n = std::move(name)]() -> Matcher::ActionPtr {
       auto config_value = provider->config();
       if (config_value.has_value()) {
         auto factory_cb = config_value.value().get().factory_cb;

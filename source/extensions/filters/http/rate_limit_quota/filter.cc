--- conflicted
+++ resolved
@@ -79,29 +79,9 @@
   return Envoy::Http::FilterHeadersStatus::StopIteration;
 }
 
-<<<<<<< HEAD
 Http::FilterHeadersStatus RateLimitQuotaFilter::recordBucketUsage(Matcher::ActionPtr matched,
                                                                   bool is_preview_match) {
   // Generate the bucket id for this request based on match action when
-=======
-Http::FilterHeadersStatus RateLimitQuotaFilter::decodeHeaders(Http::RequestHeaderMap& headers,
-                                                              bool end_stream) {
-  ENVOY_LOG(trace, "decodeHeaders: end_stream = {}", end_stream);
-  // First, perform the request matching.
-  absl::StatusOr<Matcher::ActionConstSharedPtr> match_result = requestMatching(headers);
-  if (!match_result.ok()) {
-    // When the request is not matched by any matchers, it is ALLOWED by default
-    // (i.e., fail-open) and its quota usage will not be reported to RLQS
-    // server.
-    // TODO(tyxia) Add stats here and other places throughout the filter. e.g.
-    // request allowed/denied, matching succeed/fail and so on.
-    ENVOY_LOG(debug,
-              "The request is not matched by any matchers: ", match_result.status().message());
-    return Envoy::Http::FilterHeadersStatus::Continue;
-  }
-
-  // Second, generate the bucket id for this request based on match action when
->>>>>>> a9c654ec
   // the request matching succeeds.
   const RateLimitOnMatchAction& match_action = matched->getTyped<RateLimitOnMatchAction>();
   absl::StatusOr<BucketId> ret =

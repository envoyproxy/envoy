--- conflicted
+++ resolved
@@ -127,13 +127,8 @@
       // Need to buffer the body to check for JSON-RPC 2.0
       is_mcp_request_ = true;
 
-<<<<<<< HEAD
-      // Set the buffer limit.
-      const uint32_t max_size = config_->maxRequestBodySize();
-=======
       // Set the buffer limit - Envoy will automatically send 413 if exceeded
       const uint32_t max_size = getMaxRequestBodySize();
->>>>>>> dc9a0de0
       if (max_size > 0) {
         decoder_callbacks_->setDecoderBufferLimit(max_size);
         ENVOY_LOG(debug, "set decoder buffer limit to {} bytes", max_size);
@@ -161,31 +156,9 @@
     return Http::FilterDataStatus::Continue;
   }
 
-<<<<<<< HEAD
   if (!parser_) {
     parser_ = std::make_unique<JsonPathParser>(config_->parserConfig());
   }
-=======
-  if (end_stream) {
-    // Check if the complete request body exceeds the limit
-    const uint32_t max_size = getMaxRequestBodySize();
-    if (max_size > 0) {
-      decoder_callbacks_->addDecodedData(data, false);
-      const uint64_t total_size = decoder_callbacks_->decodingBuffer()->length();
-
-      if (total_size > max_size) {
-        ENVOY_LOG(debug, "request body size {} exceeds maximum {}", total_size, max_size);
-        config_->stats().body_too_large_.inc();
-        decoder_callbacks_->sendLocalReply(
-            Http::Code::PayloadTooLarge,
-            absl::StrCat("Request body size exceeds maximum allowed size of ", max_size, " bytes"),
-            nullptr, absl::nullopt, "mcp_filter_body_too_large");
-        return Http::FilterDataStatus::StopIterationNoBuffer;
-      }
-    } else {
-      decoder_callbacks_->addDecodedData(data, false);
-    }
->>>>>>> dc9a0de0
 
   if (parsing_complete_) {
     return Http::FilterDataStatus::Continue;

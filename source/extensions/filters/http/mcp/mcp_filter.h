#pragma once

#include <memory>
#include <string>

#include "envoy/extensions/filters/http/mcp/v3/mcp.pb.h"
#include "envoy/http/filter.h"
#include "envoy/server/filter_config.h"
#include "envoy/stats/scope.h"
#include "envoy/stats/stats_macros.h"

#include "source/common/common/logger.h"
#include "source/common/protobuf/protobuf.h"
#include "source/extensions/filters/http/common/pass_through_filter.h"
#include "source/extensions/filters/http/mcp/mcp_json_parser.h"

namespace Envoy {
namespace Extensions {
namespace HttpFilters {
namespace Mcp {

namespace MetadataKeys {
// Core MCP fields
constexpr absl::string_view FilterName = "mcp_proxy";
} // namespace MetadataKeys

/**
 * All MCP filter stats. @see stats_macros.h
 */
#define MCP_FILTER_STATS(COUNTER)                                                                  \
  COUNTER(requests_rejected)                                                                       \
  COUNTER(invalid_json)                                                                            \
  COUNTER(body_too_large)

/**
 * Struct definition for MCP filter stats. @see stats_macros.h
 */
struct McpFilterStats {
  MCP_FILTER_STATS(GENERATE_COUNTER_STRUCT)
};

/**
 * Configuration for the MCP filter.
 */
class McpFilterConfig {
public:
<<<<<<< HEAD
  explicit McpFilterConfig(const envoy::extensions::filters::http::mcp::v3::Mcp& proto_config)
      : traffic_mode_(proto_config.traffic_mode()),
        clear_route_cache_(proto_config.clear_route_cache()),
        max_request_body_size_(proto_config.has_max_request_body_size()
                                   ? proto_config.max_request_body_size().value()
                                   : 8192), // Default: 8KB
        parser_config_(ParserConfig::fromProto(proto_config.parser_config())) {}
=======
  McpFilterConfig(const envoy::extensions::filters::http::mcp::v3::Mcp& proto_config,
                  const std::string& stats_prefix, Stats::Scope& scope);
>>>>>>> c380f762

  envoy::extensions::filters::http::mcp::v3::Mcp::TrafficMode trafficMode() const {
    return traffic_mode_;
  }

  bool shouldRejectNonMcp() const {
    return traffic_mode_ == envoy::extensions::filters::http::mcp::v3::Mcp::REJECT_NO_MCP;
  }

  bool clearRouteCache() const { return clear_route_cache_; }

  uint32_t maxRequestBodySize() const { return max_request_body_size_; }
  const ParserConfig& parserConfig() const { return parser_config_; }

  McpFilterStats& stats() { return stats_; }

private:
  const envoy::extensions::filters::http::mcp::v3::Mcp::TrafficMode traffic_mode_;
  const bool clear_route_cache_;
  const uint32_t max_request_body_size_;
<<<<<<< HEAD
  ParserConfig parser_config_;
=======
  McpFilterStats stats_;
>>>>>>> c380f762
};

/**
 * Per-route configuration for the MCP filter.
 */
class McpOverrideConfig : public Router::RouteSpecificFilterConfig {
public:
  explicit McpOverrideConfig(
      const envoy::extensions::filters::http::mcp::v3::McpOverride& proto_config)
      : traffic_mode_(proto_config.traffic_mode()) {}

  envoy::extensions::filters::http::mcp::v3::Mcp::TrafficMode trafficMode() const {
    return traffic_mode_;
  }

private:
  const envoy::extensions::filters::http::mcp::v3::Mcp::TrafficMode traffic_mode_;
};

using McpFilterConfigSharedPtr = std::shared_ptr<McpFilterConfig>;

/**
 * MCP proxy implementation.
 */
class McpFilter : public Http::PassThroughFilter, public Logger::Loggable<Logger::Id::mcp> {
public:
  explicit McpFilter(McpFilterConfigSharedPtr config)
      : max_request_body_size_(config->maxRequestBodySize()), config_(config) {}

  // Http::StreamDecoderFilter
  Http::FilterHeadersStatus decodeHeaders(Http::RequestHeaderMap& headers,
                                          bool end_stream) override;
  Http::FilterDataStatus decodeData(Buffer::Instance& data, bool end_stream) override;

  // Http::StreamEncoderFilter
  Http::FilterHeadersStatus encodeHeaders(Http::ResponseHeaderMap&, bool) override {
    return Http::FilterHeadersStatus::Continue;
  };
  Http::FilterDataStatus encodeData(Buffer::Instance&, bool) override {
    return Http::FilterDataStatus::Continue;
  };

  void setDecoderFilterCallbacks(Http::StreamDecoderFilterCallbacks& callbacks) override {
    decoder_callbacks_ = &callbacks;
  }

private:
  bool isValidMcpSseRequest(const Http::RequestHeaderMap& headers) const;
  bool isValidMcpPostRequest(const Http::RequestHeaderMap& headers) const;
  bool shouldRejectRequest() const;

  void handleParseError(absl::string_view error_msg);
  Http::FilterDataStatus completeParsing();
  const ParserConfig& getParserConfig() const;

  const uint32_t max_request_body_size_{0};
  McpFilterConfigSharedPtr config_;
  Http::StreamDecoderFilterCallbacks* decoder_callbacks_{};
  uint32_t bytes_parsed_{0};
  bool parsing_complete_{false};
  std::unique_ptr<JsonPathParser> parser_;
  bool is_mcp_request_{false};
  bool is_json_post_request_{false};
  std::unique_ptr<Protobuf::Struct> metadata_;
};

} // namespace Mcp
} // namespace HttpFilters
} // namespace Extensions
} // namespace Envoy<|MERGE_RESOLUTION|>--- conflicted
+++ resolved
@@ -44,18 +44,8 @@
  */
 class McpFilterConfig {
 public:
-<<<<<<< HEAD
-  explicit McpFilterConfig(const envoy::extensions::filters::http::mcp::v3::Mcp& proto_config)
-      : traffic_mode_(proto_config.traffic_mode()),
-        clear_route_cache_(proto_config.clear_route_cache()),
-        max_request_body_size_(proto_config.has_max_request_body_size()
-                                   ? proto_config.max_request_body_size().value()
-                                   : 8192), // Default: 8KB
-        parser_config_(ParserConfig::fromProto(proto_config.parser_config())) {}
-=======
   McpFilterConfig(const envoy::extensions::filters::http::mcp::v3::Mcp& proto_config,
                   const std::string& stats_prefix, Stats::Scope& scope);
->>>>>>> c380f762
 
   envoy::extensions::filters::http::mcp::v3::Mcp::TrafficMode trafficMode() const {
     return traffic_mode_;
@@ -76,11 +66,8 @@
   const envoy::extensions::filters::http::mcp::v3::Mcp::TrafficMode traffic_mode_;
   const bool clear_route_cache_;
   const uint32_t max_request_body_size_;
-<<<<<<< HEAD
   ParserConfig parser_config_;
-=======
   McpFilterStats stats_;
->>>>>>> c380f762
 };
 
 /**

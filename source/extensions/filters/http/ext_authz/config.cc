--- conflicted
+++ resolved
@@ -67,14 +67,7 @@
 /**
  * Static registration for the external authorization filter. @see RegisterFactory.
  */
-<<<<<<< HEAD
-// NOLINTNEXTLINE(fuchsia-statically-constructed-objects)
-static Registry::RegisterFactory<ExtAuthzFilterConfig,
-                                 Server::Configuration::NamedHttpFilterConfigFactory>
-    register_;
-=======
 REGISTER_FACTORY(ExtAuthzFilterConfig, Server::Configuration::NamedHttpFilterConfigFactory);
->>>>>>> 7725a97a
 
 } // namespace ExtAuthz
 } // namespace HttpFilters

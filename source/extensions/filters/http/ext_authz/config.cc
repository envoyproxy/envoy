--- conflicted
+++ resolved
@@ -85,13 +85,8 @@
 /**
  * Static registration for the external authorization filter. @see RegisterFactory.
  */
-<<<<<<< HEAD
-REGISTER_FACTORY_D(ExtAuthzFilterConfig, Server::Configuration::NamedHttpFilterConfigFactory,
-                   "envoy.ext_authz");
-=======
 LEGACY_REGISTER_FACTORY(ExtAuthzFilterConfig, Server::Configuration::NamedHttpFilterConfigFactory,
                         "envoy.ext_authz");
->>>>>>> 2ce0bf39
 
 } // namespace ExtAuthz
 } // namespace HttpFilters

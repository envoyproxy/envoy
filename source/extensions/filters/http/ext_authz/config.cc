#include "extensions/filters/http/ext_authz/config.h"

#include <chrono>
#include <string>

#include "envoy/config/core/v3/grpc_service.pb.h"
#include "envoy/extensions/filters/http/ext_authz/v3/ext_authz.pb.h"
#include "envoy/extensions/filters/http/ext_authz/v3/ext_authz.pb.validate.h"
#include "envoy/registry/registry.h"

#include "common/protobuf/utility.h"
#include "common/runtime/runtime_features.h"

#include "extensions/filters/common/ext_authz/ext_authz_grpc_impl.h"
#include "extensions/filters/common/ext_authz/ext_authz_http_impl.h"
#include "extensions/filters/http/ext_authz/ext_authz.h"

namespace Envoy {
namespace Extensions {
namespace HttpFilters {
namespace ExtAuthz {

Http::FilterFactoryCb ExtAuthzFilterConfig::createFilterFactoryFromProtoTyped(
    const envoy::extensions::filters::http::ext_authz::v3::ExtAuthz& proto_config,
    const std::string& stats_prefix, Server::Configuration::FactoryContext& context) {
  const auto filter_config = std::make_shared<FilterConfig>(
      proto_config, context.scope(), context.runtime(), context.httpContext(), stats_prefix);
  Http::FilterFactoryCb callback;

  if (proto_config.has_http_service()) {
    // Raw HTTP client.
    const uint32_t timeout_ms = PROTOBUF_GET_MS_OR_DEFAULT(proto_config.http_service().server_uri(),
                                                           timeout, DefaultTimeout);
    const auto client_config =
        std::make_shared<Extensions::Filters::Common::ExtAuthz::ClientConfig>(
            proto_config, timeout_ms, proto_config.http_service().path_prefix());
    callback = [filter_config, client_config,
                &context](Http::FilterChainFactoryCallbacks& callbacks) {
      auto client = std::make_unique<Extensions::Filters::Common::ExtAuthz::RawHttpClientImpl>(
          context.clusterManager(), client_config);
      callbacks.addStreamDecoderFilter(Http::StreamDecoderFilterSharedPtr{
          std::make_shared<Filter>(filter_config, std::move(client))});
    };
  } else if (proto_config.grpc_service().has_google_grpc()) {
    // Google gRPC client.
    const uint32_t timeout_ms =
        PROTOBUF_GET_MS_OR_DEFAULT(proto_config.grpc_service(), timeout, DefaultTimeout);
    auto async_client_cache = getAsyncClientCacheSingleton(context);
    callback = [async_client_cache, filter_config, timeout_ms, proto_config,
                transport_api_version = proto_config.transport_api_version(),
                use_alpha = proto_config.hidden_envoy_deprecated_use_alpha()](
                   Http::FilterChainFactoryCallbacks& callbacks) {
      auto client = std::make_unique<Filters::Common::ExtAuthz::GrpcClientImpl>(
          async_client_cache->getOrCreateAsyncClient(proto_config),
          std::chrono::milliseconds(timeout_ms), transport_api_version, use_alpha);
      callbacks.addStreamDecoderFilter(Http::StreamDecoderFilterSharedPtr{
          std::make_shared<Filter>(filter_config, std::move(client))});
    };
  } else {
<<<<<<< HEAD
    // gRPC client.

    // The use_alpha field was there select the v2alpha api version, which is
    // long deprecated and should not be used anymore.
    if (proto_config.hidden_envoy_deprecated_use_alpha()) {
      throw EnvoyException("The use_alpha field is deprecated and is no longer supported.");
    }

=======
    // Envoy gRPC client.
>>>>>>> 8888ee7e
    const uint32_t timeout_ms =
        PROTOBUF_GET_MS_OR_DEFAULT(proto_config.grpc_service(), timeout, DefaultTimeout);
    callback = [grpc_service = proto_config.grpc_service(), &context, filter_config, timeout_ms,
                transport_api_version = proto_config.transport_api_version()](
                   Http::FilterChainFactoryCallbacks& callbacks) {
      const auto async_client_factory =
          context.clusterManager().grpcAsyncClientManager().factoryForGrpcService(
              grpc_service, context.scope(), true);
      auto client = std::make_unique<Filters::Common::ExtAuthz::GrpcClientImpl>(
          async_client_factory->create(), std::chrono::milliseconds(timeout_ms),
          transport_api_version);
      callbacks.addStreamDecoderFilter(Http::StreamDecoderFilterSharedPtr{
          std::make_shared<Filter>(filter_config, std::move(client))});
    };
  }

  return callback;
}

Router::RouteSpecificFilterConfigConstSharedPtr
ExtAuthzFilterConfig::createRouteSpecificFilterConfigTyped(
    const envoy::extensions::filters::http::ext_authz::v3::ExtAuthzPerRoute& proto_config,
    Server::Configuration::ServerFactoryContext&, ProtobufMessage::ValidationVisitor&) {
  return std::make_shared<FilterConfigPerRoute>(proto_config);
}

/**
 * Static registration for the external authorization filter. @see RegisterFactory.
 */
REGISTER_FACTORY(ExtAuthzFilterConfig,
                 Server::Configuration::NamedHttpFilterConfigFactory){"envoy.ext_authz"};

SINGLETON_MANAGER_REGISTRATION(google_grpc_async_client_cache);

Filters::Common::ExtAuthz::AsyncClientCacheSharedPtr
getAsyncClientCacheSingleton(Server::Configuration::FactoryContext& context) {
  return context.singletonManager().getTyped<Filters::Common::ExtAuthz::AsyncClientCache>(
      SINGLETON_MANAGER_REGISTERED_NAME(google_grpc_async_client_cache), [&context] {
        return std::make_shared<Filters::Common::ExtAuthz::AsyncClientCache>(
            context.clusterManager().grpcAsyncClientManager(), context.scope(),
            context.threadLocal());
      });
}

} // namespace ExtAuthz
} // namespace HttpFilters
} // namespace Extensions
} // namespace Envoy<|MERGE_RESOLUTION|>--- conflicted
+++ resolved
@@ -57,18 +57,7 @@
           std::make_shared<Filter>(filter_config, std::move(client))});
     };
   } else {
-<<<<<<< HEAD
-    // gRPC client.
-
-    // The use_alpha field was there select the v2alpha api version, which is
-    // long deprecated and should not be used anymore.
-    if (proto_config.hidden_envoy_deprecated_use_alpha()) {
-      throw EnvoyException("The use_alpha field is deprecated and is no longer supported.");
-    }
-
-=======
     // Envoy gRPC client.
->>>>>>> 8888ee7e
     const uint32_t timeout_ms =
         PROTOBUF_GET_MS_OR_DEFAULT(proto_config.grpc_service(), timeout, DefaultTimeout);
     callback = [grpc_service = proto_config.grpc_service(), &context, filter_config, timeout_ms,

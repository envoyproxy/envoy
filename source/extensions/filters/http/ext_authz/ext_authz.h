#pragma once

#include <cstdint>
#include <memory>
#include <string>
#include <vector>

#include "envoy/config/filter/http/ext_authz/v2alpha/ext_authz.pb.h"
#include "envoy/http/filter.h"
#include "envoy/local_info/local_info.h"
#include "envoy/runtime/runtime.h"
#include "envoy/stats/scope.h"
#include "envoy/upstream/cluster_manager.h"

#include "common/common/assert.h"
#include "common/common/logger.h"
#include "common/http/header_map_impl.h"

#include "extensions/filters/common/ext_authz/ext_authz.h"
#include "extensions/filters/common/ext_authz/ext_authz_grpc_impl.h"
#include "extensions/filters/common/ext_authz/ext_authz_http_impl.h"

namespace Envoy {
namespace Extensions {
namespace HttpFilters {
namespace ExtAuthz {

/**
 * Type of requests the filter should apply to.
 */
enum class FilterRequestType { Internal, External, Both };

/**
 * Global configuration for the HTTP authorization (ext_authz) filter.
 */
class FilterConfig {
public:
  FilterConfig(const envoy::config::filter::http::ext_authz::v2alpha::ExtAuthz& config,
               const LocalInfo::LocalInfo& local_info, Stats::Scope& scope,
<<<<<<< HEAD
               Runtime::Loader& runtime, Upstream::ClusterManager& cm, Http::CodeStats& code_stats)
=======
               Runtime::Loader& runtime, Upstream::ClusterManager& cm, Http::Context& http_context)
>>>>>>> b8fc8da3
      : local_info_(local_info), scope_(scope), runtime_(runtime), cm_(cm),
        cluster_name_(config.grpc_service().envoy_grpc().cluster_name()),
        allowed_authorization_headers_(
            toAuthorizationHeaders(config.http_service().allowed_authorization_headers())),
        allowed_request_headers_(toRequestHeaders(config.http_service().allowed_request_headers())),
        failure_mode_allow_(config.failure_mode_allow()),
        authorization_headers_to_add_(
            toAuthorizationHeadersToAdd(config.http_service().authorization_headers_to_add())),
<<<<<<< HEAD
        code_stats_(code_stats) {}
=======
        http_context_(http_context) {}
>>>>>>> b8fc8da3

  const LocalInfo::LocalInfo& localInfo() const { return local_info_; }
  Runtime::Loader& runtime() { return runtime_; }
  Stats::Scope& scope() { return scope_; }
  std::string cluster() { return cluster_name_; }
  Upstream::ClusterManager& cm() { return cm_; }
  const Http::LowerCaseStrUnorderedSet& allowedAuthorizationHeaders() {
    return allowed_authorization_headers_;
  }
  const Http::LowerCaseStrUnorderedSet& allowedRequestHeaders() { return allowed_request_headers_; }

  bool failureModeAllow() const { return failure_mode_allow_; }

  const Filters::Common::ExtAuthz::HeaderKeyValueVector& authorizationHeadersToAdd() const {
    return authorization_headers_to_add_;
  }

<<<<<<< HEAD
  Http::CodeStats& codeStats() { return code_stats_; }
=======
  Http::Context& httpContext() { return http_context_; }
>>>>>>> b8fc8da3

private:
  static Http::LowerCaseStrUnorderedSet toRequestHeaders(
      const Protobuf::RepeatedPtrField<Envoy::ProtobufTypes::String>& request_headers) {
    Http::LowerCaseStrUnorderedSet headers;
    headers.reserve(request_headers.size() + 3);
    headers.emplace(Http::Headers::get().Path);
    headers.emplace(Http::Headers::get().Method);
    headers.emplace(Http::Headers::get().Host);
    for (const auto& header : request_headers) {
      headers.emplace(header);
    }
    return headers;
  }

  static Http::LowerCaseStrUnorderedSet toAuthorizationHeaders(
      const Protobuf::RepeatedPtrField<Envoy::ProtobufTypes::String>& response_headers) {
    Http::LowerCaseStrUnorderedSet headers;
    headers.reserve(response_headers.size());
    for (const auto& header : response_headers) {
      headers.emplace(header);
    }
    return headers;
  }

  static Filters::Common::ExtAuthz::HeaderKeyValueVector toAuthorizationHeadersToAdd(
      const Protobuf::RepeatedPtrField<envoy::api::v2::core::HeaderValue>& to_add_headers) {
    Filters::Common::ExtAuthz::HeaderKeyValueVector headers;
    headers.reserve(to_add_headers.size());
    for (const auto& header : to_add_headers) {
      headers.emplace_back(
          std::make_pair(Http::LowerCaseString(header.key()), std::string(header.value())));
    }
    return headers;
  }

  const LocalInfo::LocalInfo& local_info_;
  Stats::Scope& scope_;
  Runtime::Loader& runtime_;
  Upstream::ClusterManager& cm_;
  std::string cluster_name_;
  Http::LowerCaseStrUnorderedSet allowed_authorization_headers_;
  Http::LowerCaseStrUnorderedSet allowed_request_headers_;
  bool failure_mode_allow_;
  const Filters::Common::ExtAuthz::HeaderKeyValueVector authorization_headers_to_add_;
<<<<<<< HEAD
  Http::CodeStats& code_stats_;
=======
  Http::Context& http_context_;
>>>>>>> b8fc8da3
};

typedef std::shared_ptr<FilterConfig> FilterConfigSharedPtr;

/**
 * Per route settings for ExtAuth. Allows customizing the CheckRequest on a
 * virtualhost\route\weighted cluster level.
 */
class FilterConfigPerRoute : public Router::RouteSpecificFilterConfig {
public:
  using ContextExtensionsMap = Protobuf::Map<ProtobufTypes::String, ProtobufTypes::String>;

  FilterConfigPerRoute(
      const envoy::config::filter::http::ext_authz::v2alpha::ExtAuthzPerRoute& config)
      : context_extensions_(config.has_check_settings()
                                ? config.check_settings().context_extensions()
                                : ContextExtensionsMap()),
        disabled_(config.disabled()) {}

  void merge(const FilterConfigPerRoute& other);

  /**
   * @return Context extensions to add to the CheckRequest.
   */
  const ContextExtensionsMap& contextExtensions() const { return context_extensions_; }
  // Allow moving the context extensions out of this object.
  ContextExtensionsMap&& takeContextExtensions() { return std::move(context_extensions_); }

  bool disabled() const { return disabled_; }

private:
  // We save the context extensions as a protobuf map instead of an std::map as this allows us to
  // move it to the CheckRequest, thus avoiding a copy that would incur by converting it.
  ContextExtensionsMap context_extensions_;
  bool disabled_;
};

/**
 * HTTP ext_authz filter. Depending on the route configuration, this filter calls the global
 * ext_authz service before allowing further filter iteration.
 */
class Filter : public Logger::Loggable<Logger::Id::filter>,
               public Http::StreamDecoderFilter,
               public Filters::Common::ExtAuthz::RequestCallbacks {
public:
  Filter(FilterConfigSharedPtr config, Filters::Common::ExtAuthz::ClientPtr&& client)
      : config_(config), client_(std::move(client)) {}

  // Http::StreamFilterBase
  void onDestroy() override;

  // Http::StreamDecoderFilter
  Http::FilterHeadersStatus decodeHeaders(Http::HeaderMap& headers, bool end_stream) override;
  Http::FilterDataStatus decodeData(Buffer::Instance& data, bool end_stream) override;
  Http::FilterTrailersStatus decodeTrailers(Http::HeaderMap& trailers) override;
  void setDecoderFilterCallbacks(Http::StreamDecoderFilterCallbacks& callbacks) override;

  // ExtAuthz::RequestCallbacks
  void onComplete(Filters::Common::ExtAuthz::ResponsePtr&&) override;

private:
  void addResponseHeaders(Http::HeaderMap& header_map, const Http::HeaderVector& headers);
  // State of this filter's communication with the external authorization service.
  // The filter has either not started calling the external service, in the middle of calling
  // it or has completed.
  enum class State { NotStarted, Calling, Complete };
  // FilterReturn is used to capture what the return code should be to the filter chain.
  // if this filter is either in the middle of calling the service or the result is denied then
  // the filter chain should stop. Otherwise the filter chain can continue to the next filter.
  enum class FilterReturn { ContinueDecoding, StopDecoding };
  void initiateCall(const Http::HeaderMap& headers);
  Http::HeaderMapPtr getHeaderMap(const Filters::Common::ExtAuthz::ResponsePtr& response);
  FilterConfigSharedPtr config_;
  Filters::Common::ExtAuthz::ClientPtr client_;
  Http::StreamDecoderFilterCallbacks* callbacks_{};
  Http::HeaderMap* request_headers_;
  State state_{State::NotStarted};
  FilterReturn filter_return_{FilterReturn::ContinueDecoding};
  Upstream::ClusterInfoConstSharedPtr cluster_;
  // Used to identify if the callback to onComplete() is synchronous (on the stack) or asynchronous.
  bool initiating_call_{};
  envoy::service::auth::v2alpha::CheckRequest check_request_{};
};

} // namespace ExtAuthz
} // namespace HttpFilters
} // namespace Extensions
} // namespace Envoy<|MERGE_RESOLUTION|>--- conflicted
+++ resolved
@@ -37,11 +37,7 @@
 public:
   FilterConfig(const envoy::config::filter::http::ext_authz::v2alpha::ExtAuthz& config,
                const LocalInfo::LocalInfo& local_info, Stats::Scope& scope,
-<<<<<<< HEAD
-               Runtime::Loader& runtime, Upstream::ClusterManager& cm, Http::CodeStats& code_stats)
-=======
                Runtime::Loader& runtime, Upstream::ClusterManager& cm, Http::Context& http_context)
->>>>>>> b8fc8da3
       : local_info_(local_info), scope_(scope), runtime_(runtime), cm_(cm),
         cluster_name_(config.grpc_service().envoy_grpc().cluster_name()),
         allowed_authorization_headers_(
@@ -50,11 +46,7 @@
         failure_mode_allow_(config.failure_mode_allow()),
         authorization_headers_to_add_(
             toAuthorizationHeadersToAdd(config.http_service().authorization_headers_to_add())),
-<<<<<<< HEAD
-        code_stats_(code_stats) {}
-=======
         http_context_(http_context) {}
->>>>>>> b8fc8da3
 
   const LocalInfo::LocalInfo& localInfo() const { return local_info_; }
   Runtime::Loader& runtime() { return runtime_; }
@@ -72,11 +64,7 @@
     return authorization_headers_to_add_;
   }
 
-<<<<<<< HEAD
-  Http::CodeStats& codeStats() { return code_stats_; }
-=======
   Http::Context& httpContext() { return http_context_; }
->>>>>>> b8fc8da3
 
 private:
   static Http::LowerCaseStrUnorderedSet toRequestHeaders(
@@ -122,11 +110,7 @@
   Http::LowerCaseStrUnorderedSet allowed_request_headers_;
   bool failure_mode_allow_;
   const Filters::Common::ExtAuthz::HeaderKeyValueVector authorization_headers_to_add_;
-<<<<<<< HEAD
-  Http::CodeStats& code_stats_;
-=======
   Http::Context& http_context_;
->>>>>>> b8fc8da3
 };
 
 typedef std::shared_ptr<FilterConfig> FilterConfigSharedPtr;

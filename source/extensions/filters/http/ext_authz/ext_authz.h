--- conflicted
+++ resolved
@@ -60,104 +60,7 @@
 public:
   FilterConfig(const envoy::extensions::filters::http::ext_authz::v3::ExtAuthz& config,
                Stats::Scope& scope, const std::string& stats_prefix,
-<<<<<<< HEAD
-               Server::Configuration::ServerFactoryContext& factory_context)
-      : allow_partial_message_(config.with_request_body().allow_partial_message()),
-        failure_mode_allow_(config.failure_mode_allow()),
-        failure_mode_allow_header_add_(config.failure_mode_allow_header_add()),
-        clear_route_cache_(config.clear_route_cache()),
-        max_request_bytes_(config.with_request_body().max_request_bytes()),
-
-        // `pack_as_bytes_` should be true when configured with the HTTP service because there is no
-        // difference to where the body is written in http requests, and a value of false here will
-        // cause non UTF-8 body content to be changed when it doesn't need to.
-        pack_as_bytes_(config.has_http_service() || config.with_request_body().pack_as_bytes()),
-
-        encode_raw_headers_(config.encode_raw_headers()),
-
-        status_on_error_(toErrorCode(config.status_on_error().code())),
-        validate_mutations_(config.validate_mutations()), scope_(scope),
-        decoder_header_mutation_checker_(
-            config.has_decoder_header_mutation_rules()
-                ? absl::optional<Filters::Common::MutationRules::Checker>(
-                      Filters::Common::MutationRules::Checker(
-                          config.decoder_header_mutation_rules(), factory_context.regexEngine()))
-                : absl::nullopt),
-        disable_dynamic_metadata_ingestion_(config.disable_dynamic_metadata_ingestion()),
-        runtime_(factory_context.runtime()), http_context_(factory_context.httpContext()),
-        filter_enabled_(config.has_filter_enabled()
-                            ? absl::optional<Runtime::FractionalPercent>(
-                                  Runtime::FractionalPercent(config.filter_enabled(), runtime_))
-                            : absl::nullopt),
-        filter_enabled_metadata_(
-            config.has_filter_enabled_metadata()
-                ? absl::optional<Matchers::MetadataMatcher>(
-                      Matchers::MetadataMatcher(config.filter_enabled_metadata(), factory_context))
-                : absl::nullopt),
-        deny_at_disable_(config.has_deny_at_disable()
-                             ? absl::optional<Runtime::FeatureFlag>(
-                                   Runtime::FeatureFlag(config.deny_at_disable(), runtime_))
-                             : absl::nullopt),
-        pool_(scope_.symbolTable()),
-        metadata_context_namespaces_(config.metadata_context_namespaces().begin(),
-                                     config.metadata_context_namespaces().end()),
-        typed_metadata_context_namespaces_(config.typed_metadata_context_namespaces().begin(),
-                                           config.typed_metadata_context_namespaces().end()),
-        route_metadata_context_namespaces_(config.route_metadata_context_namespaces().begin(),
-                                           config.route_metadata_context_namespaces().end()),
-        route_typed_metadata_context_namespaces_(
-            config.route_typed_metadata_context_namespaces().begin(),
-            config.route_typed_metadata_context_namespaces().end()),
-        include_peer_certificate_(config.include_peer_certificate()),
-        include_tls_session_(config.include_tls_session()),
-        charge_cluster_response_stats_(
-            PROTOBUF_GET_WRAPPED_OR_DEFAULT(config, charge_cluster_response_stats, true)),
-        stats_(generateStats(stats_prefix, config.stat_prefix(), scope)),
-        ext_authz_ok_(pool_.add(createPoolStatName(config.stat_prefix(), "ok"))),
-        ext_authz_denied_(pool_.add(createPoolStatName(config.stat_prefix(), "denied"))),
-        ext_authz_error_(pool_.add(createPoolStatName(config.stat_prefix(), "error"))),
-        ext_authz_invalid_(pool_.add(createPoolStatName(config.stat_prefix(), "invalid"))),
-        ext_authz_failure_mode_allowed_(
-            pool_.add(createPoolStatName(config.stat_prefix(), "failure_mode_allowed"))) {
-    auto bootstrap = factory_context.bootstrap();
-    auto labels_key_it =
-        bootstrap.node().metadata().fields().find(config.bootstrap_metadata_labels_key());
-    if (labels_key_it != bootstrap.node().metadata().fields().end()) {
-      for (const auto& labels_it : labels_key_it->second.struct_value().fields()) {
-        destination_labels_[labels_it.first] = labels_it.second.string_value();
-      }
-    }
-
-    if (config.has_allowed_headers() &&
-        config.http_service().authorization_request().has_allowed_headers()) {
-      ExceptionUtil::throwEnvoyException("Invalid duplicate configuration for allowed_headers.");
-    }
-
-    // An unset request_headers_matchers_ means that all client request headers are allowed through
-    // to the authz server; this is to preserve backwards compatibility when introducing
-    // allowlisting of request headers for gRPC authz servers. Pre-existing support is for
-    // HTTP authz servers only and defaults to blocking all but a few headers (i.e. Authorization,
-    // Method, Path and Host).
-    if (config.has_grpc_service() && config.has_allowed_headers()) {
-      allowed_headers_matcher_ = Filters::Common::ExtAuthz::CheckRequestUtils::toRequestMatchers(
-          config.allowed_headers(), false, factory_context);
-    } else if (config.has_http_service()) {
-      if (config.http_service().authorization_request().has_allowed_headers()) {
-        allowed_headers_matcher_ = Filters::Common::ExtAuthz::CheckRequestUtils::toRequestMatchers(
-            config.http_service().authorization_request().allowed_headers(), true, factory_context);
-      } else {
-        allowed_headers_matcher_ = Filters::Common::ExtAuthz::CheckRequestUtils::toRequestMatchers(
-            config.allowed_headers(), true, factory_context);
-      }
-    }
-    if (config.has_disallowed_headers()) {
-      disallowed_headers_matcher_ = Filters::Common::ExtAuthz::CheckRequestUtils::toRequestMatchers(
-          config.disallowed_headers(), false, factory_context);
-    }
-  }
-=======
                Server::Configuration::ServerFactoryContext& factory_context);
->>>>>>> bd5a73e0
 
   bool allowPartialMessage() const { return allow_partial_message_; }
 

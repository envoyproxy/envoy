--- conflicted
+++ resolved
@@ -134,13 +134,10 @@
   Stats::Scope& scope_;
   Runtime::Loader& runtime_;
   Http::Context& http_context_;
-<<<<<<< HEAD
 
   const absl::optional<Runtime::FractionalPercent> filter_enabled_;
 
-=======
   // TODO(nezdolik): stop using pool as part of deprecating cluster scope stats.
->>>>>>> da56bbcf
   Stats::StatNamePool pool_;
 
   const std::vector<std::string> metadata_context_namespaces_;

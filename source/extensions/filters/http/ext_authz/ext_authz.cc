--- conflicted
+++ resolved
@@ -12,9 +12,8 @@
 namespace HttpFilters {
 namespace ExtAuthz {
 
-<<<<<<< HEAD
 using Filters::Common::ExtAuthz::CheckStatus;
-=======
+
 struct RcDetailsValues {
   // The ext_authz filter denied the downstream request.
   const std::string AuthzDenied = "ext_authz_denied";
@@ -22,7 +21,6 @@
   const std::string AuthzError = "ext_authz_error";
 };
 typedef ConstSingleton<RcDetailsValues> RcDetails;
->>>>>>> 034b23e9
 
 void FilterConfigPerRoute::merge(const FilterConfigPerRoute& other) {
   disabled_ = other.disabled_;
@@ -185,23 +183,6 @@
                                            EMPTY_STRING,
                                            false};
     config_->httpContext().codeStats().chargeResponseStat(info);
-<<<<<<< HEAD
-=======
-    break;
-  }
-
-  ENVOY_STREAM_LOG(trace, "ext_authz filter received status code {}", *callbacks_,
-                   enumToInt(response->status_code));
-
-  // We fail open/fail close based of filter config
-  // if there is an error contacting the service.
-  if (response->status == CheckStatus::Denied ||
-      (response->status == CheckStatus::Error && !config_->failureModeAllow())) {
-    ENVOY_STREAM_LOG(debug, "ext_authz filter rejected the request", *callbacks_);
-    const std::string& details = response->status == CheckStatus::Denied
-                                     ? RcDetails::get().AuthzDenied
-                                     : RcDetails::get().AuthzError;
->>>>>>> 034b23e9
     callbacks_->sendLocalReply(
         response->status_code, response->body,
         [& headers = response->headers_to_add,
@@ -214,7 +195,7 @@
             response_headers.addCopy(header.first, header.second);
           }
         },
-        absl::nullopt, details);
+        absl::nullopt, RcDetails::get().AuthzDenied);
     callbacks_->streamInfo().setResponseFlag(StreamInfo::ResponseFlag::UnauthorizedExternalService);
     break;
   }
@@ -231,7 +212,8 @@
           *callbacks_, enumToInt(config_->statusOnError()));
       callbacks_->streamInfo().setResponseFlag(
           StreamInfo::ResponseFlag::UnauthorizedExternalService);
-      callbacks_->sendLocalReply(config_->statusOnError(), EMPTY_STRING, nullptr, absl::nullopt);
+      callbacks_->sendLocalReply(config_->statusOnError(), EMPTY_STRING, nullptr, absl::nullopt,
+                                 RcDetails::get().AuthzError);
     }
     break;
   }

--- conflicted
+++ resolved
@@ -177,7 +177,6 @@
     return;
   }
 
-<<<<<<< HEAD
   // Now that we'll definitely be making the request, add filter state stats if configured to do so.
   const Envoy::StreamInfo::FilterStateSharedPtr& filter_state =
       decoder_callbacks_->streamInfo().filterState();
@@ -192,12 +191,6 @@
         filter_state->getDataMutable<ExtAuthzLoggingInfo>(decoder_callbacks_->filterConfigName());
   }
 
-  auto&& maybe_merged_per_route_config =
-      Http::Utility::getMergedPerFilterConfig<FilterConfigPerRoute>(
-          decoder_callbacks_, [](FilterConfigPerRoute& cfg_base, const FilterConfigPerRoute& cfg) {
-            cfg_base.merge(cfg);
-          });
-=======
   absl::optional<FilterConfigPerRoute> maybe_merged_per_route_config;
   for (const auto* cfg :
        Http::Utility::getAllPerFilterConfig<FilterConfigPerRoute>(decoder_callbacks_)) {
@@ -208,7 +201,6 @@
       maybe_merged_per_route_config = *cfg;
     }
   }
->>>>>>> b3a107fd
 
   Protobuf::Map<std::string, std::string> context_extensions;
   if (maybe_merged_per_route_config) {

--- conflicted
+++ resolved
@@ -11,8 +11,6 @@
 namespace Extensions {
 namespace HttpFilters {
 namespace ExtAuthz {
-
-using Filters::Common::ExtAuthz::CheckStatus;
 
 struct RcDetailsValues {
   // The ext_authz filter denied the downstream request.
@@ -144,11 +142,8 @@
 void Filter::onComplete(Filters::Common::ExtAuthz::ResponsePtr&& response) {
   ASSERT(cluster_);
   state_ = State::Complete;
-<<<<<<< HEAD
-=======
   using Filters::Common::ExtAuthz::CheckStatus;
   Stats::StatName empty_stat_name;
->>>>>>> 244f1d46
 
   switch (response->status) {
   case CheckStatus::OK: {

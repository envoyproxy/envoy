#pragma once

#include <memory>
#include <string>
#include <utility>

#include "envoy/config/core/v3/base.pb.h"
#include "envoy/extensions/filters/http/proto_api_scrubber/v3/config.pb.h"
#include "envoy/extensions/filters/http/proto_api_scrubber/v3/matcher_actions.pb.h"
#include "envoy/matcher/matcher.h"
#include "envoy/server/factory_context.h"

#include "source/common/common/logger.h"
#include "source/common/http/utility.h"
#include "source/common/matcher/matcher.h"
#include "source/common/protobuf/utility.h"

<<<<<<< HEAD
#include "absl/container/flat_hash_map.h"
#include "absl/status/status.h"
#include "absl/status/statusor.h"
#include "absl/strings/string_view.h"
=======
#include "grpc_transcoding/type_helper.h"
>>>>>>> 3bde0cd3
#include "xds/type/matcher/v3/http_inputs.pb.h"

namespace Envoy {
namespace Extensions {
namespace HttpFilters {
namespace ProtoApiScrubber {
namespace {
using envoy::extensions::filters::http::proto_api_scrubber::v3::MessageRestrictions;
using envoy::extensions::filters::http::proto_api_scrubber::v3::MethodRestrictions;
using envoy::extensions::filters::http::proto_api_scrubber::v3::ProtoApiScrubberConfig;
using envoy::extensions::filters::http::proto_api_scrubber::v3::RestrictionConfig;
using google::grpc::transcoding::TypeHelper;
using Http::HttpMatchingData;
using Protobuf::Map;
using xds::type::matcher::v3::HttpAttributesCelMatchInput;
using ProtoApiScrubberRemoveFieldAction =
    envoy::extensions::filters::http::proto_api_scrubber::v3::RemoveFieldAction;
using FilteringMode = ProtoApiScrubberConfig::FilteringMode;
using MatchTreeHttpMatchingDataSharedPtr = Matcher::MatchTreeSharedPtr<HttpMatchingData>;
using StringPairToMatchTreeMap =
    absl::flat_hash_map<std::pair<std::string, std::string>, MatchTreeHttpMatchingDataSharedPtr>;
using TypeFinder = std::function<const Envoy::Protobuf::Type*(const std::string&)>;
} // namespace

// The config for Proto API Scrubber filter. As a thread-safe class, it should be constructed only
// once and shared among filters for better performance.
class ProtoApiScrubberFilterConfig : public Logger::Loggable<Logger::Id::filter> {
public:
  // Creates and returns an instance of ProtoApiScrubberConfig.
  static absl::StatusOr<std::shared_ptr<const ProtoApiScrubberFilterConfig>>
  create(const ProtoApiScrubberConfig& proto_config,
         Server::Configuration::FactoryContext& context);

  virtual ~ProtoApiScrubberFilterConfig() = default;

  /**
   * Returns the match tree associated with a specific field in a request message.
   *
   * This method is called to retrieve the CEL matcher configuration that determines
   * whether a given field (identified by `field_mask`) within a specific gRPC
   * request (identified by `method_name`) should be scrubbed.
   *
   * @param method_name The full gRPC method name (e.g., "package.service/Method").
   * @param field_mask The field mask of the field in the request payload to check (e.g.,
   * "user.address.street").
   * @return A MatchTreeHttpMatchingDataSharedPtr if a matcher is configured for
   * the specific method and field mask.
   * Returns `nullptr` if no restriction is configured for this combination.
   */
  virtual MatchTreeHttpMatchingDataSharedPtr
  getRequestFieldMatcher(const std::string& method_name, const std::string& field_mask) const;

  /**
   * Returns the match tree associated with a specific field in a response message.
   *
   * This method is called to retrieve the CEL matcher configuration that determines
   * whether a given field (identified by `field_mask`) within a specific gRPC
   * response (identified by `method_name`) should be scrubbed.
   *
   * @param method_name The full gRPC method name (e.g., "package.service/Method").
   * @param field_mask The field mask of the field in the response payload to check (e.g.,
   * "user.address.street").
   * @return A MatchTreeHttpMatchingDataSharedPtr if a matcher is configured for
   * the specific method and field mask.
   * Returns `nullptr` if no restriction is configured for this combination.
   */
  virtual MatchTreeHttpMatchingDataSharedPtr
  getResponseFieldMatcher(const std::string& method_name, const std::string& field_mask) const;

<<<<<<< HEAD
  /**
   * Returns the match tree associated with an entire method.
   * @param method_name The full gRPC method name (e.g., "/package.service.Method").
   * @return A MatchTreeHttpMatchingDataSharedPtr if a method-level matcher is configured.
   * Returns `nullptr` otherwise.
   */
  virtual MatchTreeHttpMatchingDataSharedPtr getMethodMatcher(const std::string& method_name) const;

  /**
   * Returns the match tree associated with a specific message type.
   * @param message_name The fully qualified message name (e.g., "package.MyMessage").
   * @return A MatchTreeHttpMatchingDataSharedPtr if a message-level matcher is configured.
   * Returns `nullptr` otherwise.
   */
  virtual MatchTreeHttpMatchingDataSharedPtr
  getMessageMatcher(const std::string& message_name) const;
=======
  // Returns a constant reference to the type finder which resolves type URL string to the
  // corresponding `Protobuf::Type*`.
  const TypeFinder& getTypeFinder() const { return *type_finder_; };

  // Returns the request type of the method.
  absl::StatusOr<const Protobuf::Type*> getRequestType(const std::string& method_name) const;
>>>>>>> 3bde0cd3

  FilteringMode filteringMode() const { return filtering_mode_; }

private:
  friend class MockProtoApiScrubberFilterConfig;
  // Private constructor to make sure that this class is used in a factory fashion using the
  // public `create` method.
  ProtoApiScrubberFilterConfig() = default;

  // Validates the filtering mode. Currently, only FilteringMode::OVERRIDE is supported.
  // For any unsupported FilteringMode, it returns absl::InvalidArgument.
  absl::Status validateFilteringMode(FilteringMode);

  // Validates the method name in the filter config.
  // The method should name should be of gRPC method name format i.e., '/package.service/method'
  // For any invalid method name, it returns absl::InvalidArgument with an appropriate error
  // message.
  absl::Status validateMethodName(absl::string_view);

  // Validates the fully qualified message name.
  absl::Status validateMessageName(absl::string_view message_name);

  // Validates the field mask in the filter config.
  // The currently supported field mask is of format 'a.b.c'
  // Wildcards (e.g., '*') are not supported.
  // For any invalid field mask, it returns absl::InvalidArgument with an appropriate error message.
  absl::Status validateFieldMask(absl::string_view);

  // Initializes the request and response field mask maps using the proto_config.
  absl::Status initialize(const ProtoApiScrubberConfig& proto_config,
                          Envoy::Server::Configuration::FactoryContext& context);

  // Initializes the descriptor pool from the provided 'data_source'.
  absl::Status initializeDescriptorPool(Api::Api& api,
                                        const ::envoy::config::core::v3::DataSource& data_source);

  // Initializes the type utilities (e.g., type helper, type finder, etc.).
  void initializeTypeUtils();

  // Initializes the method's request and response restrictions using the restrictions configured
  // in the proto config.
  absl::Status
  initializeMethodFieldRestrictions(absl::string_view method_name,
                                    StringPairToMatchTreeMap& field_restrictions,
                                    const Map<std::string, RestrictionConfig>& restrictions,
                                    Server::Configuration::FactoryContext& context);

  // Initializes the method-level restrictions.
  absl::Status
  initializeMethodLevelRestrictions(absl::string_view method_name,
                                    const MethodRestrictions& method_config,
                                    Envoy::Server::Configuration::FactoryContext& context);

  // Initializes the message-level restrictions.
  absl::Status
  initializeMessageRestrictions(const Map<std::string, MessageRestrictions>& message_configs,
                                Envoy::Server::Configuration::FactoryContext& context);

  FilteringMode filtering_mode_;

  std::unique_ptr<const Envoy::Protobuf::DescriptorPool> descriptor_pool_;

  // A map from {method_name, field_mask} to the respective match tree for request fields.
  StringPairToMatchTreeMap request_field_restrictions_;

  // A map from {method_name, field_mask} to the respective match tree for response fields.
  StringPairToMatchTreeMap response_field_restrictions_;

<<<<<<< HEAD
  // A map from method_name to the respective match tree for method-level restrictions.
  absl::flat_hash_map<std::string, MatchTreeHttpMatchingDataSharedPtr> method_level_restrictions_;

  // A map from message_name to the respective match tree for message-level restrictions.
  absl::flat_hash_map<std::string, MatchTreeHttpMatchingDataSharedPtr> message_level_restrictions_;
=======
  // An instance of `google::grpc::transcoding::TypeHelper` which can be used for type resolution.
  std::unique_ptr<const TypeHelper> type_helper_;

  // A lambda function which resolves type URL string to the corresponding `Protobuf::Type*`.
  // Internally, it uses `type_helper_` for type resolution.
  std::unique_ptr<const TypeFinder> type_finder_;
>>>>>>> 3bde0cd3
};

// A class to validate the input type specified for the unified matcher in the config.
class MatcherInputValidatorVisitor : public Matcher::MatchTreeValidationVisitor<HttpMatchingData> {
public:
  // Validates whether the input type for the matcher is in the list of supported input types.
  // Currently, only CEL input type (i.e., HttpAttributesCelMatchInput) is supported.
  absl::Status performDataInputValidation(const Matcher::DataInputFactory<HttpMatchingData>&,
                                          absl::string_view type_url) override {
    if (type_url == TypeUtil::descriptorFullNameToTypeUrl(
                        HttpAttributesCelMatchInput::descriptor()->full_name())) {
      return absl::OkStatus();
    }

    return absl::InvalidArgumentError(
        fmt::format("ProtoApiScrubber filter does not support matching on '{}'", type_url));
  }
};

// Action class for the RemoveFieldAction.
// RemoveFieldAction semantically denotes removing a field from request or response protobuf payload
// based on the field_mask and corresponding the restriction config provided.
class RemoveFieldAction : public Matcher::ActionBase<ProtoApiScrubberRemoveFieldAction> {};

// ActionFactory for the RemoveFieldAction.
class RemoveFilterActionFactory : public Matcher::ActionFactory<ProtoApiScrubberRemoveFieldAction> {
public:
  Matcher::ActionConstSharedPtr createAction(const Protobuf::Message&,
                                             ProtoApiScrubberRemoveFieldAction&,
                                             ProtobufMessage::ValidationVisitor&) override {
    return std::make_shared<RemoveFieldAction>();
  }

  ProtobufTypes::MessagePtr createEmptyConfigProto() override {
    return std::make_unique<ProtoApiScrubberRemoveFieldAction>();
  }

  std::string name() const override { return "removeFieldAction"; }
};

} // namespace ProtoApiScrubber
} // namespace HttpFilters
} // namespace Extensions
} // namespace Envoy<|MERGE_RESOLUTION|>--- conflicted
+++ resolved
@@ -15,14 +15,11 @@
 #include "source/common/matcher/matcher.h"
 #include "source/common/protobuf/utility.h"
 
-<<<<<<< HEAD
 #include "absl/container/flat_hash_map.h"
 #include "absl/status/status.h"
 #include "absl/status/statusor.h"
 #include "absl/strings/string_view.h"
-=======
 #include "grpc_transcoding/type_helper.h"
->>>>>>> 3bde0cd3
 #include "xds/type/matcher/v3/http_inputs.pb.h"
 
 namespace Envoy {
@@ -91,8 +88,7 @@
    */
   virtual MatchTreeHttpMatchingDataSharedPtr
   getResponseFieldMatcher(const std::string& method_name, const std::string& field_mask) const;
-
-<<<<<<< HEAD
+  
   /**
    * Returns the match tree associated with an entire method.
    * @param method_name The full gRPC method name (e.g., "/package.service.Method").
@@ -109,14 +105,13 @@
    */
   virtual MatchTreeHttpMatchingDataSharedPtr
   getMessageMatcher(const std::string& message_name) const;
-=======
+
   // Returns a constant reference to the type finder which resolves type URL string to the
   // corresponding `Protobuf::Type*`.
   const TypeFinder& getTypeFinder() const { return *type_finder_; };
 
   // Returns the request type of the method.
   absl::StatusOr<const Protobuf::Type*> getRequestType(const std::string& method_name) const;
->>>>>>> 3bde0cd3
 
   FilteringMode filteringMode() const { return filtering_mode_; }
 
@@ -184,21 +179,19 @@
 
   // A map from {method_name, field_mask} to the respective match tree for response fields.
   StringPairToMatchTreeMap response_field_restrictions_;
-
-<<<<<<< HEAD
+  
   // A map from method_name to the respective match tree for method-level restrictions.
   absl::flat_hash_map<std::string, MatchTreeHttpMatchingDataSharedPtr> method_level_restrictions_;
 
   // A map from message_name to the respective match tree for message-level restrictions.
   absl::flat_hash_map<std::string, MatchTreeHttpMatchingDataSharedPtr> message_level_restrictions_;
-=======
+
   // An instance of `google::grpc::transcoding::TypeHelper` which can be used for type resolution.
   std::unique_ptr<const TypeHelper> type_helper_;
 
   // A lambda function which resolves type URL string to the corresponding `Protobuf::Type*`.
   // Internally, it uses `type_helper_` for type resolution.
   std::unique_ptr<const TypeFinder> type_finder_;
->>>>>>> 3bde0cd3
 };
 
 // A class to validate the input type specified for the unified matcher in the config.

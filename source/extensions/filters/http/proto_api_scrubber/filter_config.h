--- conflicted
+++ resolved
@@ -344,15 +344,13 @@
   // Internally, it uses `type_helper_` for type resolution.
   std::unique_ptr<const TypeFinder> type_finder_;
 
-<<<<<<< HEAD
-  ProtoApiScrubberStats stats_;
-  TimeSource& time_source_;
-=======
   // Caches for request and response types to avoid repeated lookups and string manipulations.
   // These are populated during initialization and read-only afterwards, so no mutex is required.
   absl::flat_hash_map<std::string, const Protobuf::Type*> request_type_cache_;
   absl::flat_hash_map<std::string, const Protobuf::Type*> response_type_cache_;
->>>>>>> 8447a9fe
+
+  ProtoApiScrubberStats stats_;
+  TimeSource& time_source_;
 };
 
 // A class to validate the input type specified for the unified matcher in the config.

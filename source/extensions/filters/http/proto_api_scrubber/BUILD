load(
    "//bazel:envoy_build_system.bzl",
    "envoy_cc_extension",
    "envoy_cc_library",
    "envoy_extension_package",
)

licenses(["notice"])  # Apache 2

envoy_extension_package()

envoy_cc_extension(
    name = "filter_config",
    srcs = ["filter_config.cc"],
    hdrs = ["filter_config.h"],
    external_deps = ["grpc_transcoding"],
    deps = [
        "//source/common/common:minimal_logger_lib",
        "//source/common/grpc:common_lib",
        "//source/common/http:utility_lib",
        "//source/common/http/matching:data_impl_lib",
        "//source/common/matcher:matcher_lib",
        "//source/common/protobuf:utility_lib",
        "@com_github_cncf_xds//xds/type/matcher/v3:pkg_cc_proto",
<<<<<<< HEAD
        "@com_google_absl//absl/container:flat_hash_map",
        "@com_google_absl//absl/status",
        "@com_google_absl//absl/status:statusor",
        "@com_google_absl//absl/strings",
        "@envoy_api//envoy/config/core/v3:pkg_cc_proto",
=======
        "@com_google_absl//absl/strings",
>>>>>>> 3bde0cd3
        "@envoy_api//envoy/extensions/filters/http/proto_api_scrubber/v3:pkg_cc_proto",
    ],
)

envoy_cc_library(
    name = "filter",
    srcs = ["filter.cc"],
    hdrs = ["filter.h"],
    deps = [
        "filter_config",
        "//source/common/grpc:common_lib",
        "//source/common/http:codes_lib",
        "//source/extensions/filters/http/common:factory_base_lib",
        "//source/extensions/filters/http/common:pass_through_filter_lib",
        "//source/extensions/filters/http/grpc_field_extraction/message_converter:message_converter_lib",
        "//source/extensions/filters/http/proto_api_scrubber/scrubbing_util_lib",
        "@com_google_protoprocessinglib//proto_processing_lib/proto_scrubber",
        "@envoy_api//envoy/extensions/filters/http/proto_api_scrubber/v3:pkg_cc_proto",
    ],
)

envoy_cc_extension(
    name = "config",
    srcs = ["config.cc"],
    hdrs = ["config.h"],
    deps = [
        "filter",
        "filter_config",
        "@envoy_api//envoy/extensions/filters/http/proto_api_scrubber/v3:pkg_cc_proto",
    ],
)<|MERGE_RESOLUTION|>--- conflicted
+++ resolved
@@ -22,15 +22,11 @@
         "//source/common/matcher:matcher_lib",
         "//source/common/protobuf:utility_lib",
         "@com_github_cncf_xds//xds/type/matcher/v3:pkg_cc_proto",
-<<<<<<< HEAD
         "@com_google_absl//absl/container:flat_hash_map",
         "@com_google_absl//absl/status",
         "@com_google_absl//absl/status:statusor",
         "@com_google_absl//absl/strings",
         "@envoy_api//envoy/config/core/v3:pkg_cc_proto",
-=======
-        "@com_google_absl//absl/strings",
->>>>>>> 3bde0cd3
         "@envoy_api//envoy/extensions/filters/http/proto_api_scrubber/v3:pkg_cc_proto",
     ],
 )

--- conflicted
+++ resolved
@@ -164,24 +164,9 @@
 
   filter_config_.stats().total_requests_checked_.inc();
   is_valid_grpc_request_ = true;
-<<<<<<< HEAD
   absl::string_view path = headers.Path()->value().getStringView();
   if (absl::Status status = validateMethodName(path); !status.ok()) {
-=======
-  const auto* path_header = headers.Path();
-  // The :path pseudo-header is mandatory for HTTP/2 requests.
-  // gRPC runs over HTTP/2, so this header should always be present for valid gRPC requests.
-  if (path_header == nullptr) {
-    rejectRequest(Status::WellKnownGrpcStatus::InvalidArgument, kPathValidationError,
-                  formatError(kRcDetailFilterProtoApiScrubber, kRcDetailErrorTypeBadRequest,
-                              "PATH_HEADER_MISSING"));
-    return Envoy::Http::FilterHeadersStatus::StopIteration;
-  }
-  absl::string_view path_val = path_header->value().getStringView();
-
-  if (absl::Status status = validateMethodName(path_val); !status.ok()) {
     filter_config_.stats().invalid_method_name_.inc();
->>>>>>> 1227ab5c
     rejectRequest(static_cast<Envoy::Grpc::Status::GrpcStatus>(status.code()), status.message(),
                   formatError(kRcDetailFilterProtoApiScrubber,
                               absl::StatusCodeToString(status.code()), kPathValidationError));
@@ -288,23 +273,18 @@
       continue;
     }
 
-<<<<<<< HEAD
+    auto start_time = filter_config_.timeSource().monotonicTime();
     auto request_scrubber_or_status = request_scrubber_->Scrub(stream_message->message());
-    if (!request_scrubber_or_status.ok()) {
-=======
-    auto start_time = filter_config_.timeSource().monotonicTime();
-    auto status = request_scrubber_->Scrub(stream_message->message());
     auto end_time = filter_config_.timeSource().monotonicTime();
     auto latency_ms =
         std::chrono::duration_cast<std::chrono::milliseconds>(end_time - start_time).count();
     filter_config_.stats().request_scrubbing_latency_.recordValue(latency_ms);
 
-    if (!status.ok()) {
+    if (!request_scrubber_or_status.ok()) {
       filter_config_.stats().request_scrubbing_failed_.inc();
       decoder_callbacks_->activeSpan().setTag("proto_api_scrubber.request_error",
-                                              status.ToString());
-
->>>>>>> 1227ab5c
+                                              request_scrubber_or_status.ToString());
+
       ENVOY_STREAM_LOG(warn, "Scrubbing failed with error: {}. The request will not be modified.",
                        *decoder_callbacks_, request_scrubber_or_status.ToString());
     }

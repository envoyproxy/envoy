--- conflicted
+++ resolved
@@ -32,7 +32,8 @@
 }
 } // namespace
 
-<<<<<<< HEAD
+ProtoApiScrubberFilter::ProtoApiScrubberFilter(const ProtoApiScrubberFilterConfig&) {}
+
 Http::FilterHeadersStatus
 ProtoApiScrubberFilter::decodeHeaders(Envoy::Http::RequestHeaderMap& headers, bool) {
   ENVOY_STREAM_LOG(trace, "Called ProtoApiScrubber Filter : {}", *decoder_callbacks_, __func__);
@@ -49,19 +50,6 @@
 }
 
 Http::FilterDataStatus ProtoApiScrubberFilter::decodeData(Buffer::Instance& data, bool end_stream) {
-=======
-ProtoApiScrubberFilter::ProtoApiScrubberFilter(const ProtoApiScrubberFilterConfig&) {}
-
-Envoy::Http::FilterHeadersStatus
-ProtoApiScrubberFilter::decodeHeaders(Envoy::Http::RequestHeaderMap& headers, bool) {
-  ENVOY_STREAM_LOG(debug, "Called method {} with headers={}", *decoder_callbacks_, __func__,
-                   headers);
-  return Envoy::Http::FilterHeadersStatus::Continue;
-}
-
-Envoy::Http::FilterDataStatus ProtoApiScrubberFilter::decodeData(Envoy::Buffer::Instance& data,
-                                                                 bool end_stream) {
->>>>>>> 71e99579
   ENVOY_STREAM_LOG(debug, "Called ProtoApiScrubber::decodeData: data size={} end_stream={}",
                    *decoder_callbacks_, data.length(), end_stream);
 
@@ -119,7 +107,6 @@
   return Envoy::Http::FilterDataStatus::Continue;
 }
 
-<<<<<<< HEAD
 void ProtoApiScrubberFilter::rejectRequest(Envoy::Grpc::Status::GrpcStatus grpc_status,
                                            absl::string_view error_msg,
                                            absl::string_view rc_detail) {
@@ -130,21 +117,6 @@
       grpc_status, rc_detail);
 }
 
-=======
-Envoy::Http::FilterHeadersStatus
-ProtoApiScrubberFilter::encodeHeaders(Envoy::Http::ResponseHeaderMap& headers, bool end_stream) {
-  ENVOY_STREAM_LOG(debug, "Called method {} with headers={}. end_stream={}", *encoder_callbacks_,
-                   __func__, headers, end_stream);
-  return Envoy::Http::FilterHeadersStatus::Continue;
-}
-
-Envoy::Http::FilterDataStatus ProtoApiScrubberFilter::encodeData(Envoy::Buffer::Instance& data,
-                                                                 bool end_stream) {
-  ENVOY_STREAM_LOG(debug, "Called ProtoApiScrubber::encodeData: data size={} end_stream={}",
-                   *encoder_callbacks_, data.length(), end_stream);
-  return Envoy::Http::FilterDataStatus::Continue;
-}
->>>>>>> 71e99579
 } // namespace ProtoApiScrubber
 } // namespace HttpFilters
 } // namespace Extensions

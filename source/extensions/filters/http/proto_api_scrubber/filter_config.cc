--- conflicted
+++ resolved
@@ -85,17 +85,9 @@
   filtering_mode_ = filtering_mode;
 
   // Initialize proto descriptor pool.
-<<<<<<< HEAD
   absl::StatusOr<Envoy::Protobuf::FileDescriptorSet> descriptor_set_or_error = loadDescriptorSet(
       context.serverFactoryContext().api(), proto_config.descriptor_set().data_source());
   RETURN_IF_ERROR(descriptor_set_or_error.status());
-=======
-  auto descriptor_set_or_status = initializeDescriptorPool(
-      context.serverFactoryContext().api(), proto_config.descriptor_set().data_source());
-  RETURN_IF_ERROR(descriptor_set_or_status.status());
-
-  const Envoy::Protobuf::FileDescriptorSet& descriptor_set = descriptor_set_or_status.value();
->>>>>>> ca6b6ae1
 
   if (proto_config.has_restrictions()) {
     for (const auto& method_restriction_pair : proto_config.restrictions().method_restrictions()) {
@@ -116,7 +108,7 @@
   }
 
   initializeTypeUtils();
-  precomputeTypeCache(descriptor_set);
+  precomputeTypeCache(descriptor_set_or_error.value());
 
   // Pre-compute the Field* -> Type* map for O(1) lock-free lookup during request processing.
   buildFieldParentMap(descriptor_set_or_error.value());
@@ -160,12 +152,7 @@
   return absl::OkStatus();
 }
 
-<<<<<<< HEAD
 absl::StatusOr<Envoy::Protobuf::FileDescriptorSet> ProtoApiScrubberFilterConfig::loadDescriptorSet(
-=======
-absl::StatusOr<Envoy::Protobuf::FileDescriptorSet>
-ProtoApiScrubberFilterConfig::initializeDescriptorPool(
->>>>>>> ca6b6ae1
     Api::Api& api, const ::envoy::config::core::v3::DataSource& data_source) {
   Envoy::Protobuf::FileDescriptorSet descriptor_set;
 
@@ -198,7 +185,6 @@
                     kConfigInitializationError, static_cast<int>(data_source.specifier_case())));
   }
 
-  // Populate the descriptor pool member.
   auto pool = std::make_unique<Envoy::Protobuf::DescriptorPool>();
   for (const auto& file : descriptor_set.file()) {
     if (pool->BuildFile(file) == nullptr) {
@@ -208,10 +194,7 @@
     }
   }
   descriptor_pool_ = std::move(pool);
-<<<<<<< HEAD
-
-=======
->>>>>>> ca6b6ae1
+
   return descriptor_set;
 }
 
@@ -403,7 +386,6 @@
       });
 }
 
-<<<<<<< HEAD
 const Envoy::Protobuf::Type*
 ProtoApiScrubberFilterConfig::getParentType(const Envoy::Protobuf::Field* field) const {
   auto it = field_to_parent_type_map_.find(field);
@@ -440,18 +422,6 @@
   }
 }
 
-absl::StatusOr<const MethodDescriptor*>
-ProtoApiScrubberFilterConfig::getMethodDescriptor(const std::string& method_name) const {
-  // Covert grpc method name from `/package.service/method` format to `package.service.method` as
-  // the method `FindMethodByName` expects the method name to be in the latter format.
-  std::string dot_separated_method_name =
-      absl::StrReplaceAll(absl::StripPrefix(method_name, "/"), {{"/", "."}});
-  const MethodDescriptor* method = descriptor_pool_->FindMethodByName(dot_separated_method_name);
-  if (method == nullptr) {
-    return absl::InvalidArgumentError(absl::StrFormat(
-        "Unable to find method `%s` in the descriptor pool configured for this filter.",
-        dot_separated_method_name));
-=======
 void ProtoApiScrubberFilterConfig::resolveAndCacheType(
     const std::string& raw_type_name, const std::string& package_prefix,
     const std::string& method_key,
@@ -464,7 +434,6 @@
     type_name = type_name.substr(1);
   } else if (!package_prefix.empty()) {
     type_name = absl::StrCat(package_prefix, type_name);
->>>>>>> ca6b6ae1
   }
 
   std::string type_url = absl::StrCat(Envoy::Grpc::Common::typeUrlPrefix(), "/", type_name);

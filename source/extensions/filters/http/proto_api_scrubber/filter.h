#pragma once

#include "envoy/extensions/filters/http/proto_api_scrubber/v3/config.pb.h"
#include "envoy/http/filter.h"

#include "source/extensions/filters/http/common/factory_base.h"
#include "source/extensions/filters/http/common/pass_through_filter.h"
#include "source/extensions/filters/http/grpc_field_extraction/message_converter/message_converter.h"
#include "source/extensions/filters/http/proto_api_scrubber/filter_config.h"

#include "proto_processing_lib/proto_scrubber/proto_scrubber.h"
#include "proto_processing_lib/proto_scrubber/proto_scrubber_enums.h"

namespace Envoy {
namespace Extensions {
namespace HttpFilters {
namespace ProtoApiScrubber {

using proto_processing_lib::proto_scrubber::FieldCheckerInterface;
using proto_processing_lib::proto_scrubber::ProtoScrubber;
using proto_processing_lib::proto_scrubber::ScrubberContext;

inline constexpr const char kFilterName[] = "envoy.filters.http.proto_api_scrubber";

/**
 * A filter that supports scrubbing of request and response protobuf payloads based on configured
 * restrictions.
 */
class ProtoApiScrubberFilter : public Http::PassThroughFilter,
                               Logger::Loggable<Logger::Id::filter> {
public:
  explicit ProtoApiScrubberFilter(const ProtoApiScrubberFilterConfig& filter_config)
      : filter_config_(filter_config) {}

  Http::FilterHeadersStatus decodeHeaders(Envoy::Http::RequestHeaderMap& headers,
                                          bool end_stream) override;

  Http::FilterDataStatus decodeData(Buffer::Instance& data, bool end_stream) override;

private:
  // Rejects requests and sends local reply back to the client.
  void rejectRequest(Envoy::Grpc::Status::GrpcStatus grpc_status, absl::string_view error_msg,
                     absl::string_view rc_detail);

  bool is_valid_grpc_request_ = false;

  // Request message converter which converts Envoy Buffer data to StreamMessage (for scrubbing) and
  // vice-versa.
  GrpcFieldExtraction::MessageConverterPtr request_msg_converter_{nullptr};

  // Creates and returns an instance of `ProtoScrubber` which can be used for request scrubbing.
  absl::StatusOr<std::unique_ptr<ProtoScrubber>> createRequestProtoScrubber();

  const ProtoApiScrubberFilterConfig& filter_config_;

  // Stores the full gRPC method name e.g., `/package.service/method`.
  // It is populated while decoding the headers (i.e., in the `decodeHeaders()` method) and is used
  // during decoding and encoding of the data (i.e., decodeData(), encodeData(), respectively).
  std::string method_name_;

<<<<<<< HEAD
=======
  // The field checker which uses match tree configured in the filter config to determine whether a
  // field should be preserved or removed from the request protobuf payloads.
  // NOTE: This must outlive `request_scrubber_`, which holds a non-owning reference to this
  // instance.
  std::unique_ptr<FieldCheckerInterface> request_match_tree_field_checker_;

>>>>>>> af381512
  // The scrubber instance for the request path.
  // It is lazily initialized in decodeData() to ensure it is instantiated exactly
  // once per request, preserving state across multiple data frames (e.g., for
  // gRPC streaming or large payloads).
  std::unique_ptr<ProtoScrubber> request_scrubber_;
<<<<<<< HEAD

  // The field checker which uses match tree configured in the filter config to determine whether a
  // field should be preserved or removed from the request protobuf payloads.
  std::unique_ptr<FieldCheckerInterface> request_match_tree_field_checker_;
=======
>>>>>>> af381512
};

class FilterFactory : public Common::FactoryBase<ProtoApiScrubberConfig> {
private:
  Http::FilterFactoryCb
  createFilterFactoryFromProtoTyped(const ProtoApiScrubberConfig& proto_config, const std::string&,
                                    Server::Configuration::FactoryContext&) override;
};
} // namespace ProtoApiScrubber
} // namespace HttpFilters
} // namespace Extensions
} // namespace Envoy<|MERGE_RESOLUTION|>--- conflicted
+++ resolved
@@ -58,27 +58,17 @@
   // during decoding and encoding of the data (i.e., decodeData(), encodeData(), respectively).
   std::string method_name_;
 
-<<<<<<< HEAD
-=======
   // The field checker which uses match tree configured in the filter config to determine whether a
   // field should be preserved or removed from the request protobuf payloads.
   // NOTE: This must outlive `request_scrubber_`, which holds a non-owning reference to this
   // instance.
   std::unique_ptr<FieldCheckerInterface> request_match_tree_field_checker_;
 
->>>>>>> af381512
   // The scrubber instance for the request path.
   // It is lazily initialized in decodeData() to ensure it is instantiated exactly
   // once per request, preserving state across multiple data frames (e.g., for
   // gRPC streaming or large payloads).
   std::unique_ptr<ProtoScrubber> request_scrubber_;
-<<<<<<< HEAD
-
-  // The field checker which uses match tree configured in the filter config to determine whether a
-  // field should be preserved or removed from the request protobuf payloads.
-  std::unique_ptr<FieldCheckerInterface> request_match_tree_field_checker_;
-=======
->>>>>>> af381512
 };
 
 class FilterFactory : public Common::FactoryBase<ProtoApiScrubberConfig> {

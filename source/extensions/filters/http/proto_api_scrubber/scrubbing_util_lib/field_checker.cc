--- conflicted
+++ resolved
@@ -178,70 +178,12 @@
 
 FieldCheckResults FieldChecker::CheckField(const std::vector<std::string>& path,
                                            const Protobuf::Field* field, const int /*field_depth*/,
-<<<<<<< HEAD
-                                           const Protobuf::Type* /*parent_type*/) const {
-=======
                                            const Protobuf::Type* parent_type) const {
->>>>>>> 5c7d7790
   // If the field is unknown (i.e., not present in the descriptor), it should be preserved.
   if (field == nullptr) {
     return FieldCheckResults::kInclude;
   }
 
-<<<<<<< HEAD
-  const auto& norm = normalizePath(path);
-
-  // Explicitly preserve Map Keys.
-  // We identify if we are at a map key using the normalized path metadata.
-  if (norm.is_map_entry && field->number() == 1) {
-    return FieldCheckResults::kInclude;
-  }
-
-  // Optimized Mask Construction:
-  // If the field is NOT an Enum, we can avoid creating a new std::string copy.
-  // We use the cached string reference directly.
-  const std::string* field_mask_ptr = &norm.mask;
-  std::string modified_mask; // Storage for modified mask if needed (Enum case).
-
-  if (field->kind() == Protobuf::Field::TYPE_ENUM) {
-    // Enums require value translation (int -> name), so we must create a copy.
-    modified_mask = norm.mask;
-    absl::string_view last_segment = path.back();
-    if (auto name_or_status = resolveEnumName(last_segment, field);
-        name_or_status.ok() && !name_or_status.value().empty()) {
-      size_t last_dot = modified_mask.find_last_of('.');
-      if (last_dot != std::string::npos) {
-        modified_mask.replace(last_dot + 1, std::string::npos, name_or_status.value());
-      } else {
-        modified_mask = std::string(name_or_status.value());
-      }
-    } else {
-      ENVOY_LOG(warn, "Enum translation skipped for value '{}': {}", last_segment,
-                name_or_status.status().ToString());
-    }
-    field_mask_ptr = &modified_mask;
-  }
-
-  MatchTreeHttpMatchingDataSharedPtr match_tree;
-
-  switch (scrubber_context_) {
-  case ScrubberContext::kRequestScrubbing:
-    match_tree = filter_config_ptr_->getRequestFieldMatcher(method_name_, *field_mask_ptr);
-    break;
-  case ScrubberContext::kResponseScrubbing:
-    match_tree = filter_config_ptr_->getResponseFieldMatcher(method_name_, *field_mask_ptr);
-    break;
-  default:
-    ENVOY_LOG(
-        warn,
-        "Error encountered while matching the field `{}`. This field would be preserved. Internal "
-        "error details: Unsupported scrubber context enum value: `{}`. Supported values are: {{{}, "
-        "{}}}.",
-        *field_mask_ptr, static_cast<int>(scrubber_context_),
-        static_cast<int>(ScrubberContext::kRequestScrubbing),
-        static_cast<int>(ScrubberContext::kResponseScrubbing));
-    return FieldCheckResults::kInclude;
-=======
   // Recover the parent_type from the filter config if the caller didn't provide it
   // (e.g. ProtoScrubber library).
   const Protobuf::Type* type_context = parent_type;
@@ -312,18 +254,13 @@
                 static_cast<int>(ScrubberContext::kResponseScrubbing));
       return FieldCheckResults::kInclude;
     }
->>>>>>> 5c7d7790
   }
 
   // If there's a match tree configured for the field, evaluate the match, convert the match result
   // to FieldCheckResults and return it.
   if (match_tree != nullptr) {
     absl::StatusOr<Matcher::MatchResult> match_result = tryMatch(match_tree);
-<<<<<<< HEAD
-    return matchResultStatusToFieldCheckResult(match_result, *field_mask_ptr);
-=======
     return matchResultStatusToFieldCheckResult(match_result, field->name());
->>>>>>> 5c7d7790
   }
 
   // If there's no match tree configured for the field, check the field type to see if it needs to

licenses(["notice"])  # Apache 2

# HTTP L7 filter that performs gzip compression
# Public docs: docs/root/configuration/http_filters/gzip_filter.rst

load(
    "//bazel:envoy_build_system.bzl",
    "envoy_cc_extension",
    "envoy_cc_library",
    "envoy_package",
)

envoy_package()

envoy_cc_library(
    name = "gzip_filter_lib",
    srcs = ["gzip_filter.cc"],
    hdrs = ["gzip_filter.h"],
    deps = [
        "//source/common/compressor:compressor_lib",
        "//source/common/http:headers_lib",
        "//source/common/protobuf",
<<<<<<< HEAD
        "//source/extensions/filters/http/common/compressor:compressor_lib",
        "@envoy_api//envoy/config/filter/http/gzip/v2:pkg_cc_proto",
=======
        "@envoy_api//envoy/extensions/filters/http/gzip/v3:pkg_cc_proto",
>>>>>>> e4fc883b
    ],
)

envoy_cc_extension(
    name = "config",
    srcs = ["config.cc"],
    hdrs = ["config.h"],
    security_posture = "robust_to_untrusted_downstream",
    deps = [
        "//source/extensions/filters/http:well_known_names",
        "//source/extensions/filters/http/common:factory_base_lib",
        "//source/extensions/filters/http/gzip:gzip_filter_lib",
        "@envoy_api//envoy/extensions/filters/http/gzip/v3:pkg_cc_proto",
    ],
)<|MERGE_RESOLUTION|>--- conflicted
+++ resolved
@@ -20,12 +20,8 @@
         "//source/common/compressor:compressor_lib",
         "//source/common/http:headers_lib",
         "//source/common/protobuf",
-<<<<<<< HEAD
         "//source/extensions/filters/http/common/compressor:compressor_lib",
-        "@envoy_api//envoy/config/filter/http/gzip/v2:pkg_cc_proto",
-=======
         "@envoy_api//envoy/extensions/filters/http/gzip/v3:pkg_cc_proto",
->>>>>>> e4fc883b
     ],
 )
 

#include "extensions/filters/http/grpc_http1_reverse_bridge/filter.h"

#include "envoy/http/header_map.h"

#include "common/common/enum_to_int.h"
#include "common/grpc/codec.h"
#include "common/grpc/common.h"
#include "common/grpc/status.h"
#include "common/http/headers.h"
#include "common/http/utility.h"

#include "extensions/filters/http/well_known_names.h"

namespace Envoy {
namespace Extensions {
namespace HttpFilters {
namespace GrpcHttp1ReverseBridge {

struct RcDetailsValues {
  // The gRPC HTTP/1 reverse bridge failed because the body payload was too
  // small to be a gRPC frame.
  const std::string GrpcBridgeFailedTooSmall = "grpc_bridge_data_too_small";
  // The gRPC HTTP/1 bridge encountered an unsupported content type.
  const std::string GrpcBridgeFailedContentType = "grpc_bridge_content_type_wrong";
};
using RcDetails = ConstSingleton<RcDetailsValues>;

namespace {
Grpc::Status::GrpcStatus grpcStatusFromHeaders(Http::HeaderMap& headers) {
  const auto http_response_status = Http::Utility::getResponseStatus(headers);

  // Notably, we treat an upstream 200 as a successful response. This differs
  // from the standard but is key in being able to transform a successful
  // upstream HTTP response into a gRPC response.
  if (http_response_status == 200) {
    return Grpc::Status::WellKnownGrpcStatus::Ok;
  } else {
    return Grpc::Utility::httpToGrpcStatus(http_response_status);
  }
}

std::string badContentTypeMessage(const Http::HeaderMap& headers) {
  if (headers.ContentType() != nullptr) {
    return fmt::format(
        "envoy reverse bridge: upstream responded with unsupported content-type {}, status code {}",
        headers.ContentType()->value().getStringView(), headers.Status()->value().getStringView());
  } else {
    return fmt::format(
        "envoy reverse bridge: upstream responded with no content-type header, status code {}",
        headers.Status()->value().getStringView());
  }
}

void adjustContentLength(Http::HeaderMap& headers,
                         const std::function<uint64_t(uint64_t value)>& adjustment) {
  auto length_header = headers.ContentLength();
  if (length_header != nullptr) {
    uint64_t length;
    if (absl::SimpleAtoi(length_header->value().getStringView(), &length)) {
      length_header->value(adjustment(length));
    }
  }
}
} // namespace

Http::FilterHeadersStatus Filter::decodeHeaders(Http::HeaderMap& headers, bool end_stream) {
  // Short circuit if header only.
  if (end_stream) {
    return Http::FilterHeadersStatus::Continue;
  }

  // Disable filter per route config if applies
  if (decoder_callbacks_->route() != nullptr) {
    const auto* per_route_config =
        Http::Utility::resolveMostSpecificPerFilterConfig<FilterConfigPerRoute>(
            Extensions::HttpFilters::HttpFilterNames::get().GrpcHttp1ReverseBridge,
            decoder_callbacks_->route());
    if (per_route_config != nullptr && per_route_config->disabled()) {
      enabled_ = false;
      return Http::FilterHeadersStatus::Continue;
    }
  }

  // If this is a gRPC request we:
  //  - mark this request as being gRPC
  //  - change the content-type to application/x-protobuf
  if (Envoy::Grpc::Common::hasGrpcContentType(headers)) {
    enabled_ = true;

    // We keep track of the original content-type to ensure that we handle
    // gRPC content type variations such as application/grpc+proto.
    content_type_ = std::string(headers.ContentType()->value().getStringView());
    headers.setContentType(upstream_content_type_);
    headers.setAccept(upstream_content_type_);

    if (withhold_grpc_frames_) {
      // Adjust the content-length header to account for us removing the gRPC frame header.
      adjustContentLength(headers, [](auto size) { return size - Grpc::GRPC_FRAME_HEADER_SIZE; });
    }

    // Clear the route cache to recompute the cache. This provides additional
    // flexibility around request modification through the route table.
    decoder_callbacks_->clearRouteCache();
  }

  return Http::FilterHeadersStatus::Continue;
}

Http::FilterDataStatus Filter::decodeData(Buffer::Instance& buffer, bool) {
  if (enabled_ && withhold_grpc_frames_ && !prefix_stripped_) {
    // Fail the request if the body is too small to possibly contain a gRPC frame.
    if (buffer.length() < Grpc::GRPC_FRAME_HEADER_SIZE) {
      decoder_callbacks_->sendLocalReply(Http::Code::OK, "invalid request body", nullptr,
                                         Grpc::Status::WellKnownGrpcStatus::Unknown,
                                         RcDetails::get().GrpcBridgeFailedTooSmall);
      return Http::FilterDataStatus::StopIterationNoBuffer;
    }

    // Remove the gRPC frame header.
    buffer.drain(Grpc::GRPC_FRAME_HEADER_SIZE);
    prefix_stripped_ = true;
  }

  return Http::FilterDataStatus::Continue;
}

Http::FilterHeadersStatus Filter::encodeHeaders(Http::HeaderMap& headers, bool) {
  if (enabled_) {
    auto content_type = headers.ContentType();

    // If the response from upstream does not have the correct content-type,
    // perform an early return with a useful error message in grpc-message.
    if (content_type == nullptr ||
        content_type->value().getStringView() != upstream_content_type_) {
<<<<<<< HEAD
      headers.setGrpcMessage(badContentTypeMessage(headers));
      headers.setGrpcStatus(Envoy::Grpc::Status::GrpcStatus::Unknown);
      headers.setStatus(enumToInt(Http::Code::OK));
=======
      headers.insertGrpcMessage().value(badContentTypeMessage(headers));
      headers.insertGrpcStatus().value(Envoy::Grpc::Status::WellKnownGrpcStatus::Unknown);
      headers.insertStatus().value(enumToInt(Http::Code::OK));
>>>>>>> 33c52689

      if (content_type != nullptr) {
        content_type->value(content_type_);
      }

      decoder_callbacks_->streamInfo().setResponseCodeDetails(
          RcDetails::get().GrpcBridgeFailedContentType);
      return Http::FilterHeadersStatus::ContinueAndEndStream;
    }

    // Restore the content-type to match what the downstream sent.
    content_type->value(content_type_);

    if (withhold_grpc_frames_) {
      // Adjust content-length to account for the frame header that's added.
      adjustContentLength(headers,
                          [](auto length) { return length + Grpc::GRPC_FRAME_HEADER_SIZE; });
    }
    // We can only insert trailers at the end of data, so keep track of this value
    // until then.
    grpc_status_ = grpcStatusFromHeaders(headers);
  }

  return Http::FilterHeadersStatus::Continue;
}

Http::FilterDataStatus Filter::encodeData(Buffer::Instance& buffer, bool end_stream) {
  if (!enabled_) {
    return Http::FilterDataStatus::Continue;
  }

  if (end_stream) {
    // Insert grpc-status trailers to communicate the error code.
    auto& trailers = encoder_callbacks_->addEncodedTrailers();
    trailers.setGrpcStatus(grpc_status_);

    if (withhold_grpc_frames_) {
      // Compute the size of the payload and construct the length prefix.
      //
      // We do this even if the upstream failed: If the response returned non-200,
      // we'll respond with a grpc-status with an error, so clients will know that the request
      // was unsuccessful. Since we're guaranteed at this point to have a valid response
      // (unless upstream lied in content-type) we attempt to return a well-formed gRPC
      // response body.
      const auto length = buffer.length() + buffer_.length();

      std::array<uint8_t, Grpc::GRPC_FRAME_HEADER_SIZE> frame;
      Grpc::Encoder().newFrame(Grpc::GRPC_FH_DEFAULT, length, frame);

      buffer.prepend(buffer_);
      Buffer::OwnedImpl frame_buffer(frame.data(), frame.size());
      buffer.prepend(frame_buffer);
    }

    return Http::FilterDataStatus::Continue;
  }

  // We only need to buffer if we're responsible for injecting the gRPC frame header.
  if (withhold_grpc_frames_) {
    // Buffer the response in a mutable buffer: we need to determine the size of the response
    // and modify it later on.
    buffer_.move(buffer);
    return Http::FilterDataStatus::StopIterationAndBuffer;
  } else {
    return Http::FilterDataStatus::Continue;
  }
}

} // namespace GrpcHttp1ReverseBridge
} // namespace HttpFilters
} // namespace Extensions
} // namespace Envoy<|MERGE_RESOLUTION|>--- conflicted
+++ resolved
@@ -132,15 +132,9 @@
     // perform an early return with a useful error message in grpc-message.
     if (content_type == nullptr ||
         content_type->value().getStringView() != upstream_content_type_) {
-<<<<<<< HEAD
       headers.setGrpcMessage(badContentTypeMessage(headers));
-      headers.setGrpcStatus(Envoy::Grpc::Status::GrpcStatus::Unknown);
+      headers.setGrpcStatus(Envoy::Grpc::Status::WellKnownGrpcStatus::Unknown);
       headers.setStatus(enumToInt(Http::Code::OK));
-=======
-      headers.insertGrpcMessage().value(badContentTypeMessage(headers));
-      headers.insertGrpcStatus().value(Envoy::Grpc::Status::WellKnownGrpcStatus::Unknown);
-      headers.insertStatus().value(enumToInt(Http::Code::OK));
->>>>>>> 33c52689
 
       if (content_type != nullptr) {
         content_type->value(content_type_);

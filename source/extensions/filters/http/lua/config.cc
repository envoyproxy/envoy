#include "extensions/filters/http/lua/config.h"

#include "envoy/config/filter/http/lua/v2/lua.pb.validate.h"
#include "envoy/registry/registry.h"

#include "common/config/filter_json.h"

#include "extensions/filters/http/lua/lua_filter.h"

namespace Envoy {
namespace Extensions {
namespace HttpFilters {
namespace Lua {

Http::FilterFactoryCb LuaFilterConfig::createFilterFactoryFromProtoTyped(
    const envoy::config::filter::http::lua::v2::Lua& proto_config, const std::string&,
    Server::Configuration::FactoryContext& context) {
  FilterConfigConstSharedPtr filter_config(new FilterConfig{
      proto_config.inline_code(), context.threadLocal(), context.clusterManager()});
  return [filter_config](Http::FilterChainFactoryCallbacks& callbacks) -> void {
    callbacks.addStreamFilter(std::make_shared<Filter>(filter_config));
  };
}

Http::FilterFactoryCb
LuaFilterConfig::createFilterFactory(const Json::Object& json_config,
                                     const std::string& stat_prefix,
                                     Server::Configuration::FactoryContext& context) {
  envoy::config::filter::http::lua::v2::Lua proto_config;
  Config::FilterJson::translateLuaFilter(json_config, proto_config);
  return createFilterFactoryFromProtoTyped(proto_config, stat_prefix, context);
}

/**
 * Static registration for the Lua filter. @see RegisterFactory.
 */
<<<<<<< HEAD
// NOLINTNEXTLINE(fuchsia-statically-constructed-objects)
static Registry::RegisterFactory<LuaFilterConfig,
                                 Server::Configuration::NamedHttpFilterConfigFactory>
    register_;
=======
REGISTER_FACTORY(LuaFilterConfig, Server::Configuration::NamedHttpFilterConfigFactory);
>>>>>>> 7725a97a

} // namespace Lua
} // namespace HttpFilters
} // namespace Extensions
} // namespace Envoy<|MERGE_RESOLUTION|>--- conflicted
+++ resolved
@@ -34,14 +34,7 @@
 /**
  * Static registration for the Lua filter. @see RegisterFactory.
  */
-<<<<<<< HEAD
-// NOLINTNEXTLINE(fuchsia-statically-constructed-objects)
-static Registry::RegisterFactory<LuaFilterConfig,
-                                 Server::Configuration::NamedHttpFilterConfigFactory>
-    register_;
-=======
 REGISTER_FACTORY(LuaFilterConfig, Server::Configuration::NamedHttpFilterConfigFactory);
->>>>>>> 7725a97a
 
 } // namespace Lua
 } // namespace HttpFilters

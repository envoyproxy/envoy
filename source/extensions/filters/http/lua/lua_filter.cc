--- conflicted
+++ resolved
@@ -899,36 +899,6 @@
   response_stream_wrapper_.reset();
 }
 
-<<<<<<< HEAD
-=======
-void Filter::scriptLog(spdlog::level::level_enum level, absl::string_view message) {
-  switch (level) {
-  case spdlog::level::trace:
-    ENVOY_LOG(trace, "script log: {}", message);
-    return;
-  case spdlog::level::debug:
-    ENVOY_LOG(debug, "script log: {}", message);
-    return;
-  case spdlog::level::info:
-    ENVOY_LOG(info, "script log: {}", message);
-    return;
-  case spdlog::level::warn:
-    ENVOY_LOG(warn, "script log: {}", message);
-    return;
-  case spdlog::level::err:
-    ENVOY_LOG(error, "script log: {}", message);
-    return;
-  case spdlog::level::critical:
-    ENVOY_LOG(critical, "script log: {}", message);
-    return;
-  case spdlog::level::off:
-    PANIC("unsupported");
-    return;
-  case spdlog::level::n_levels:
-    PANIC("unsupported");
-  }
-}
-
 int StreamHandleWrapper::luaSetUpstreamOverrideHost(lua_State* state) {
   // Get the host address argument
   size_t len;
@@ -955,7 +925,6 @@
   return 0;
 }
 
->>>>>>> 16ac26d6
 void Filter::DecoderCallbacks::respond(Http::ResponseHeaderMapPtr&& headers, Buffer::Instance* body,
                                        lua_State*) {
   uint64_t status = Http::Utility::getResponseStatus(*headers);

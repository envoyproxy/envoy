load(
    "//bazel:envoy_build_system.bzl",
    "envoy_cc_extension",
    "envoy_cc_library",
    "envoy_extension_package",
)

licenses(["notice"])  # Apache 2

envoy_extension_package()

envoy_cc_library(
    name = "extractor_lib",
    srcs = ["extractor.cc"],
    hdrs = ["extractor.h"],
    deps = [
        "//source/common/http:header_utility_lib",
        "//source/common/http:utility_lib",
        "@envoy_api//envoy/extensions/filters/http/jwt_authn/v3:pkg_cc_proto",
    ],
)

envoy_cc_library(
    name = "stats_lib",
    hdrs = ["stats.h"],
    deps = [
        "//include/envoy/stats:stats_macros",
    ],
)

envoy_cc_library(
    name = "jwks_async_fetcher_lib",
    srcs = ["jwks_async_fetcher.cc"],
    hdrs = ["jwks_async_fetcher.h"],
    external_deps = [
        "jwt_verify_lib",
    ],
    deps = [
        ":stats_lib",
        "//include/envoy/server:factory_context_interface",
        "//source/common/common:minimal_logger_lib",
        "//source/common/init:target_lib",
        "//source/common/protobuf:utility_lib",
        "//source/common/tracing:http_tracer_lib",
        "//source/extensions/filters/http/common:jwks_fetcher_lib",
        "@envoy_api//envoy/extensions/filters/http/jwt_authn/v3:pkg_cc_proto",
    ],
)

envoy_cc_library(
    name = "jwks_cache_lib",
    srcs = ["jwks_cache.cc"],
    hdrs = ["jwks_cache.h"],
    external_deps = [
        "jwt_verify_lib",
    ],
    deps = [
<<<<<<< HEAD
        ":jwt_cache_lib",
        "//source/common/common:minimal_logger_lib",
=======
        "jwks_async_fetcher_lib",
>>>>>>> 4bb82362
        "//source/common/config:datasource_lib",
        "@envoy_api//envoy/extensions/filters/http/jwt_authn/v3:pkg_cc_proto",
    ],
)

envoy_cc_library(
    name = "authenticator_lib",
    srcs = ["authenticator.cc"],
    hdrs = ["authenticator.h"],
    deps = [
        ":extractor_lib",
        ":jwks_cache_lib",
        "//include/envoy/server:filter_config_interface",
        "//include/envoy/stats:stats_macros",
        "//source/common/http:message_lib",
        "//source/common/tracing:http_tracer_lib",
        "//source/extensions/filters/http/common:jwks_fetcher_lib",
    ],
)

envoy_cc_library(
    name = "filter_lib",
    srcs = ["filter.cc"],
    hdrs = ["filter.h"],
    external_deps = [
        "jwt_verify_lib",
    ],
    deps = [
        ":filter_config_lib",
        ":matchers_lib",
        "//include/envoy/http:filter_interface",
        "//source/common/http:headers_lib",
        "//source/extensions/filters/http:well_known_names",
    ],
)

envoy_cc_extension(
    name = "config",
    srcs = ["filter_factory.cc"],
    hdrs = ["filter_factory.h"],
    deps = [
        ":filter_lib",
        "//include/envoy/registry",
        "//source/extensions/filters/http:well_known_names",
        "//source/extensions/filters/http/common:factory_base_lib",
        "@envoy_api//envoy/extensions/filters/http/jwt_authn/v3:pkg_cc_proto",
    ],
)

envoy_cc_library(
    name = "matchers_lib",
    srcs = ["matcher.cc"],
    hdrs = ["matcher.h"],
    deps = [
        ":verifier_lib",
        "//source/common/common:matchers_lib",
        "//source/common/http:header_utility_lib",
        "//source/common/router:config_lib",
        "@envoy_api//envoy/config/route/v3:pkg_cc_proto",
        "@envoy_api//envoy/extensions/filters/http/jwt_authn/v3:pkg_cc_proto",
    ],
)

envoy_cc_library(
    name = "verifier_lib",
    srcs = ["verifier.cc"],
    hdrs = ["verifier.h"],
    deps = [
        ":authenticator_lib",
        ":extractor_lib",
        "//include/envoy/http:header_map_interface",
        "@envoy_api//envoy/extensions/filters/http/jwt_authn/v3:pkg_cc_proto",
    ],
)

envoy_cc_library(
    name = "filter_config_lib",
    srcs = ["filter_config.cc"],
    hdrs = ["filter_config.h"],
    deps = [
        ":jwks_cache_lib",
        ":matchers_lib",
        "//include/envoy/router:string_accessor_interface",
        "//include/envoy/server:filter_config_interface",
        "//include/envoy/stats:stats_macros",
        "//include/envoy/thread_local:thread_local_interface",
        "@envoy_api//envoy/extensions/filters/http/jwt_authn/v3:pkg_cc_proto",
    ],
)

envoy_cc_library(
    name = "jwt_cache_lib",
    srcs = ["jwt_cache.cc"],
    hdrs = ["jwt_cache.h"],
    external_deps = [
        "jwt_verify_lib",
        "simple_lru_cache_lib",
    ],
    deps = [
        "//source/common/protobuf:utility_lib",
    ],
)<|MERGE_RESOLUTION|>--- conflicted
+++ resolved
@@ -55,12 +55,8 @@
         "jwt_verify_lib",
     ],
     deps = [
-<<<<<<< HEAD
+        "jwks_async_fetcher_lib",
         ":jwt_cache_lib",
-        "//source/common/common:minimal_logger_lib",
-=======
-        "jwks_async_fetcher_lib",
->>>>>>> 4bb82362
         "//source/common/config:datasource_lib",
         "@envoy_api//envoy/extensions/filters/http/jwt_authn/v3:pkg_cc_proto",
     ],

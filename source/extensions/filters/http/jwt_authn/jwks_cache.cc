--- conflicted
+++ resolved
@@ -99,8 +99,7 @@
   JwksCacheImpl(const JwtAuthentication& config, TimeSource& time_source) {
     for (const auto& it : config.providers()) {
       const auto& provider = it.second;
-<<<<<<< HEAD
-      jwks_data_map_.emplace(it.first, provider);
+      jwks_data_map_.emplace(it.first, JwksDataImpl(provider, time_source));
       if (issuer_ptr_map_.find(provider.issuer()) == issuer_ptr_map_.end()) {
         issuer_ptr_map_.emplace(provider.issuer(), findByProvider(it.first));
       }
@@ -111,9 +110,6 @@
     const auto it = issuer_ptr_map_.find(issuer);
     if (it == issuer_ptr_map_.end()) {
       return nullptr;
-=======
-      jwks_data_map_.emplace(provider.issuer(), JwksDataImpl(provider, time_source));
->>>>>>> 480ad1a0
     }
     return it->second;
   }

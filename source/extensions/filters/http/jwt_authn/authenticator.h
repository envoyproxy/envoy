#pragma once
#include <functional>

<<<<<<< HEAD
#include "envoy/server/filter_config.h"
=======
#include "extensions/filters/http/common/jwks_fetcher.h"
#include "extensions/filters/http/jwt_authn/filter_config.h"
>>>>>>> b0ff4814

#include "extensions/filters/http/jwt_authn/extractor.h"
#include "extensions/filters/http/jwt_authn/jwks_cache.h"

#include "jwt_verify_lib/check_audience.h"
#include "jwt_verify_lib/status.h"

namespace Envoy {
namespace Extensions {
namespace HttpFilters {
namespace JwtAuthn {

class Authenticator;
typedef std::unique_ptr<Authenticator> AuthenticatorPtr;

typedef std::function<void(const ::google::jwt_verify::Status& status)> AuthenticatorCallback;

/**
 *  CreateJwksFetcherCb is a callback interface for creating a JwksFetcher instance.
 */
typedef std::function<Common::JwksFetcherPtr(Upstream::ClusterManager&)> CreateJwksFetcherCb;

/**
 *  Authenticator object to handle all JWT authentication flow.
 */
class Authenticator {
public:
  virtual ~Authenticator() {}

  // Verify if headers satisfyies the JWT requirements. Can be limited to single provider with
  // extract_param.
  virtual void verify(Http::HeaderMap& headers, std::vector<JwtLocationConstPtr>&& tokens,
                      AuthenticatorCallback callback) PURE;

  // Called when the object is about to be destroyed.
  virtual void onDestroy() PURE;

  // Authenticator factory function.
<<<<<<< HEAD
  static AuthenticatorPtr create(const ::google::jwt_verify::CheckAudience* check_audience,
                                 const absl::optional<std::string>& provider, bool allow_failed,
                                 JwksCache& jwks_cache, Upstream::ClusterManager& cluster_manager);
};

/**
 * Interface for authenticator factory.
 */
class AuthFactory {
public:
  virtual ~AuthFactory() {}

  // Factory method for creating authenticator, and populate it with provider config.
  virtual AuthenticatorPtr create(const ::google::jwt_verify::CheckAudience* check_audience,
                                  const absl::optional<std::string>& provider) const PURE;
=======
  static AuthenticatorPtr create(FilterConfigSharedPtr config,
                                 CreateJwksFetcherCb createJwksFetcherCb);
>>>>>>> b0ff4814
};

} // namespace JwtAuthn
} // namespace HttpFilters
} // namespace Extensions
} // namespace Envoy<|MERGE_RESOLUTION|>--- conflicted
+++ resolved
@@ -1,13 +1,8 @@
 #pragma once
-#include <functional>
 
-<<<<<<< HEAD
 #include "envoy/server/filter_config.h"
-=======
+
 #include "extensions/filters/http/common/jwks_fetcher.h"
-#include "extensions/filters/http/jwt_authn/filter_config.h"
->>>>>>> b0ff4814
-
 #include "extensions/filters/http/jwt_authn/extractor.h"
 #include "extensions/filters/http/jwt_authn/jwks_cache.h"
 
@@ -45,10 +40,10 @@
   virtual void onDestroy() PURE;
 
   // Authenticator factory function.
-<<<<<<< HEAD
   static AuthenticatorPtr create(const ::google::jwt_verify::CheckAudience* check_audience,
                                  const absl::optional<std::string>& provider, bool allow_failed,
-                                 JwksCache& jwks_cache, Upstream::ClusterManager& cluster_manager);
+                                 JwksCache& jwks_cache, Upstream::ClusterManager& cluster_manager,
+                                 CreateJwksFetcherCb createJwksFetcherCb);
 };
 
 /**
@@ -61,10 +56,6 @@
   // Factory method for creating authenticator, and populate it with provider config.
   virtual AuthenticatorPtr create(const ::google::jwt_verify::CheckAudience* check_audience,
                                   const absl::optional<std::string>& provider) const PURE;
-=======
-  static AuthenticatorPtr create(FilterConfigSharedPtr config,
-                                 CreateJwksFetcherCb createJwksFetcherCb);
->>>>>>> b0ff4814
 };
 
 } // namespace JwtAuthn

--- conflicted
+++ resolved
@@ -23,11 +23,7 @@
 
   auto credentials_provider =
       std::make_shared<Extensions::Common::Aws::DefaultCredentialsProviderChain>(
-<<<<<<< HEAD
-          context.api(), makeOptRef(context.getServerFactoryContext()), config.region(),
-=======
-          server_context.api(), makeOptRef(server_context),
->>>>>>> 1835042f
+          server_context.api(), makeOptRef(server_context), config.region(),
           Extensions::Common::Aws::Utility::fetchMetadata);
   const auto matcher_config = Extensions::Common::Aws::AwsSigV4HeaderExclusionVector(
       config.match_excluded_headers().begin(), config.match_excluded_headers().end());

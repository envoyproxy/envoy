#include "source/extensions/filters/http/aws_request_signing/config.h"

#include "envoy/extensions/filters/http/aws_request_signing/v3/aws_request_signing.pb.h"
#include "envoy/extensions/filters/http/aws_request_signing/v3/aws_request_signing.pb.validate.h"

#include "source/extensions/common/aws/credential_provider_chains.h"
#include "source/extensions/common/aws/credential_providers/inline_credentials_provider.h"
#include "source/extensions/common/aws/region_provider_impl.h"
#include "source/extensions/common/aws/signers/sigv4_signer_impl.h"
#include "source/extensions/common/aws/signers/sigv4a_signer_impl.h"
#include "source/extensions/filters/http/aws_request_signing/aws_request_signing_filter.h"

namespace Envoy {
namespace Extensions {
namespace HttpFilters {
namespace AwsRequestSigningFilter {

using namespace envoy::extensions::filters::http::aws_request_signing::v3;

bool isARegionSet(std::string region) {
  for (const char& c : "*,") {
    if (region.find(c) != std::string::npos) {
      return true;
    }
  }
  return false;
}

absl::StatusOr<Http::FilterFactoryCb>
AwsRequestSigningFilterFactory::createFilterFactoryFromProtoTyped(
    const AwsRequestSigningProtoConfig& config, const std::string& stats_prefix, DualInfo dual_info,
    Server::Configuration::ServerFactoryContext& server_context) {

  auto signer = createSigner(config, server_context);
  if (!signer.ok()) {
    return absl::InvalidArgumentError(std::string(signer.status().message()));
  }
  auto filter_config =
      std::make_shared<FilterConfigImpl>(std::move(signer.value()), stats_prefix, dual_info.scope,
                                         config.host_rewrite(), config.use_unsigned_payload());
  return [filter_config](Http::FilterChainFactoryCallbacks& callbacks) -> void {
    auto filter = std::make_shared<Filter>(filter_config);
    callbacks.addStreamDecoderFilter(filter);
  };
}

absl::StatusOr<Router::RouteSpecificFilterConfigConstSharedPtr>
AwsRequestSigningFilterFactory::createRouteSpecificFilterConfigTyped(
    const AwsRequestSigningProtoPerRouteConfig& per_route_config,
    Server::Configuration::ServerFactoryContext& server_context,
    ProtobufMessage::ValidationVisitor&) {

  auto signer = createSigner(per_route_config.aws_request_signing(), server_context);
  if (!signer.ok()) {
    return absl::InvalidArgumentError(std::string(signer.status().message()));
  }

  return std::make_shared<const FilterConfigImpl>(
      std::move(signer.value()), per_route_config.stat_prefix(), server_context.scope(),
      per_route_config.aws_request_signing().host_rewrite(),
      per_route_config.aws_request_signing().use_unsigned_payload());
}

absl::StatusOr<Envoy::Extensions::Common::Aws::SignerPtr>
AwsRequestSigningFilterFactory::createSigner(
    const AwsRequestSigningProtoConfig& config,
    Server::Configuration::ServerFactoryContext& server_context) {

  std::string region = config.region();

  envoy::extensions::common::aws::v3::AwsCredentialProvider credential_provider_config = {};

  // If we have an overriding credential provider configuration, read it here as it may contain
  // references to the region
  envoy::extensions::common::aws::v3::CredentialsFileCredentialProvider credential_file_config = {};
  if (config.has_credential_provider()) {
    if (config.credential_provider().has_credentials_file_provider()) {
      credential_file_config = config.credential_provider().credentials_file_provider();
    }
  }

  if (region.empty()) {
    auto region_provider =
        std::make_shared<Extensions::Common::Aws::RegionProviderChain>(credential_file_config);
    absl::optional<std::string> regionOpt;
    if (config.signing_algorithm() == AwsRequestSigning_SigningAlgorithm_AWS_SIGV4A) {
      regionOpt = region_provider->getRegionSet();
    } else {
      regionOpt = region_provider->getRegion();
    }
    if (!regionOpt.has_value()) {
      return absl::InvalidArgumentError(
          "AWS region is not set in xDS configuration and failed to retrieve from "
          "environment variable or AWS profile/config files.");
    }
    region = regionOpt.value();
  }

  absl::StatusOr<Envoy::Extensions::Common::Aws::CredentialsProviderChainSharedPtr>
      credentials_provider_chain =
          absl::InvalidArgumentError("No credentials provider settings configured.");

<<<<<<< HEAD
  if (config.has_credential_provider() && config.credential_provider().has_inline_credential()) {
    // If inline credential provider is set, use it instead of a credentials chain
    const auto& inline_credential = config.credential_provider().inline_credential();
    credentials_provider_chain =
        std::make_shared<Extensions::Common::Aws::CredentialsProviderChain>();
    auto inline_provider = std::make_shared<Extensions::Common::Aws::InlineCredentialProvider>(
        inline_credential.access_key_id(), inline_credential.secret_access_key(),
        inline_credential.session_token());
    credentials_provider_chain.value()->add(inline_provider);
  } else if (config.has_credential_provider() &&
             config.credential_provider().custom_credential_provider_chain()) {
    // Custom credential provider chain is true, so use configuration that has been provided
       // Custom credential provider chain must have at least one configured provider
        if (
          config.credential_provider().has_assume_role_credential_provider() ||
          config.credential_provider().has_config_credential_provider() ||
config.credential_provider().has_container_credential_provider() ||
config.credential_provider().has_credentials_file_provider() ||
config.credential_provider().has_environment_credential_provider() ||
  config.credential_provider().has_iam_roles_anywhere_credential_provider() ||
  config.credential_provider().has_inline_credential() ||
config.credential_provider().has_instance_profile_credential_provider() ||
    config.credential_provider().has_assume_role_with_web_identity_provider()) {
    credentials_provider_chain =
        std::make_shared<Extensions::Common::Aws::CommonCredentialsProviderChain>(
            server_context, region, config.credential_provider());
        }
  } else {
    credentials_provider_chain =
        std::make_shared<Extensions::Common::Aws::CommonCredentialsProviderChain>(
            server_context, region, absl::nullopt);
=======
  if (config.has_credential_provider()) {
    if (config.credential_provider().has_inline_credential()) {
      // If inline credential provider is set, use it instead of the default or custom credentials
      // chain
      const auto& inline_credential = config.credential_provider().inline_credential();
      credentials_provider = std::make_shared<Extensions::Common::Aws::CredentialsProviderChain>();
      auto inline_provider = std::make_shared<Extensions::Common::Aws::InlineCredentialProvider>(
          inline_credential.access_key_id(), inline_credential.secret_access_key(),
          inline_credential.session_token());
      credentials_provider.value()->add(inline_provider);

    } else {
      credentials_provider =
          Extensions::Common::Aws::CommonCredentialsProviderChain::customCredentialsProviderChain(
              server_context, region, config.credential_provider());
    }
  } else {
    credentials_provider =
        Extensions::Common::Aws::CommonCredentialsProviderChain::defaultCredentialsProviderChain(
            server_context, region);
>>>>>>> 5955972a
  }

  if (!credentials_provider_chain.ok()) {
    return absl::InvalidArgumentError(std::string(credentials_provider_chain.status().message()));
  }

  const auto matcher_config = Extensions::Common::Aws::AwsSigningHeaderExclusionVector(
      config.match_excluded_headers().begin(), config.match_excluded_headers().end());

  const bool query_string = config.has_query_string();

  const uint16_t expiration_time = PROTOBUF_GET_SECONDS_OR_DEFAULT(
      config.query_string(), expiration_time,
      Extensions::Common::Aws::SignatureQueryParameterValues::DefaultExpiration);

  std::unique_ptr<Extensions::Common::Aws::Signer> signer;

  if (config.signing_algorithm() == AwsRequestSigning_SigningAlgorithm_AWS_SIGV4A) {
    return std::make_unique<Extensions::Common::Aws::SigV4ASignerImpl>(
        config.service_name(), region, credentials_provider_chain.value(), server_context,
        matcher_config, query_string, expiration_time);
  } else {
    // Verify that we have not specified a region set when using sigv4 algorithm
    if (isARegionSet(region)) {
      return absl::InvalidArgumentError(
          "SigV4 region string cannot contain wildcards or commas. Region sets "
          "can be specified when using signing_algorithm: AWS_SIGV4A.");
    }
    return std::make_unique<Extensions::Common::Aws::SigV4SignerImpl>(
        config.service_name(), region, credentials_provider_chain.value(), server_context,
        matcher_config, query_string, expiration_time);
  }
}

/**
 * Static registration for the AWS request signing filter. @see RegisterFactory.
 */
REGISTER_FACTORY(AwsRequestSigningFilterFactory,
                 Server::Configuration::NamedHttpFilterConfigFactory);
REGISTER_FACTORY(UpstreamAwsRequestSigningFilterFactory,
                 Server::Configuration::UpstreamHttpFilterConfigFactory);

} // namespace AwsRequestSigningFilter
} // namespace HttpFilters
} // namespace Extensions
} // namespace Envoy<|MERGE_RESOLUTION|>--- conflicted
+++ resolved
@@ -100,39 +100,6 @@
       credentials_provider_chain =
           absl::InvalidArgumentError("No credentials provider settings configured.");
 
-<<<<<<< HEAD
-  if (config.has_credential_provider() && config.credential_provider().has_inline_credential()) {
-    // If inline credential provider is set, use it instead of a credentials chain
-    const auto& inline_credential = config.credential_provider().inline_credential();
-    credentials_provider_chain =
-        std::make_shared<Extensions::Common::Aws::CredentialsProviderChain>();
-    auto inline_provider = std::make_shared<Extensions::Common::Aws::InlineCredentialProvider>(
-        inline_credential.access_key_id(), inline_credential.secret_access_key(),
-        inline_credential.session_token());
-    credentials_provider_chain.value()->add(inline_provider);
-  } else if (config.has_credential_provider() &&
-             config.credential_provider().custom_credential_provider_chain()) {
-    // Custom credential provider chain is true, so use configuration that has been provided
-       // Custom credential provider chain must have at least one configured provider
-        if (
-          config.credential_provider().has_assume_role_credential_provider() ||
-          config.credential_provider().has_config_credential_provider() ||
-config.credential_provider().has_container_credential_provider() ||
-config.credential_provider().has_credentials_file_provider() ||
-config.credential_provider().has_environment_credential_provider() ||
-  config.credential_provider().has_iam_roles_anywhere_credential_provider() ||
-  config.credential_provider().has_inline_credential() ||
-config.credential_provider().has_instance_profile_credential_provider() ||
-    config.credential_provider().has_assume_role_with_web_identity_provider()) {
-    credentials_provider_chain =
-        std::make_shared<Extensions::Common::Aws::CommonCredentialsProviderChain>(
-            server_context, region, config.credential_provider());
-        }
-  } else {
-    credentials_provider_chain =
-        std::make_shared<Extensions::Common::Aws::CommonCredentialsProviderChain>(
-            server_context, region, absl::nullopt);
-=======
   if (config.has_credential_provider()) {
     if (config.credential_provider().has_inline_credential()) {
       // If inline credential provider is set, use it instead of the default or custom credentials
@@ -153,7 +120,6 @@
     credentials_provider =
         Extensions::Common::Aws::CommonCredentialsProviderChain::defaultCredentialsProviderChain(
             server_context, region);
->>>>>>> 5955972a
   }
 
   if (!credentials_provider_chain.ok()) {

--- conflicted
+++ resolved
@@ -60,25 +60,18 @@
       config.query_string(), expiration_time,
       Extensions::Common::Aws::SignatureQueryParameterValues::DefaultExpiration);
 
-<<<<<<< HEAD
-  auto credentials_provider =
-      std::make_shared<Extensions::Common::Aws::DefaultCredentialsProviderChain>(
-          server_context.api(), makeOptRef(server_context), server_context.singletonManager(),
-          region, Extensions::Common::Aws::Utility::fetchMetadata);
-=======
   absl::StatusOr<Envoy::Extensions::Common::Aws::CredentialsProviderSharedPtr>
       credentials_provider =
           config.has_credential_provider()
               ? Extensions::Common::Aws::createCredentialsProviderFromConfig(
                     server_context, region, config.credential_provider())
               : std::make_shared<Extensions::Common::Aws::DefaultCredentialsProviderChain>(
-                    server_context.api(), makeOptRef(server_context), region,
+                    server_context.api(), makeOptRef(server_context), server_context.singletonManager(), region,
                     Extensions::Common::Aws::Utility::fetchMetadata);
   if (!credentials_provider.ok()) {
     return credentials_provider.status();
   }
 
->>>>>>> 8226e539
   const auto matcher_config = Extensions::Common::Aws::AwsSigningHeaderExclusionVector(
       config.match_excluded_headers().begin(), config.match_excluded_headers().end());
 
@@ -136,24 +129,17 @@
   uint16_t expiration_time = PROTOBUF_GET_SECONDS_OR_DEFAULT(
       per_route_config.aws_request_signing().query_string(), expiration_time, 5);
 
-<<<<<<< HEAD
-  auto credentials_provider =
-      std::make_shared<Extensions::Common::Aws::DefaultCredentialsProviderChain>(
-          context.api(), makeOptRef(context), context.singletonManager(), region,
-          Extensions::Common::Aws::Utility::fetchMetadata);
-=======
   absl::StatusOr<Envoy::Extensions::Common::Aws::CredentialsProviderSharedPtr>
       credentials_provider =
           per_route_config.aws_request_signing().has_credential_provider()
               ? Extensions::Common::Aws::createCredentialsProviderFromConfig(
-                    context, region, per_route_config.aws_request_signing().credential_provider())
+                    context, server_context.singletonManager(), region, per_route_config.aws_request_signing().credential_provider())
               : std::make_shared<Extensions::Common::Aws::DefaultCredentialsProviderChain>(
                     context.api(), makeOptRef(context), region,
                     Extensions::Common::Aws::Utility::fetchMetadata);
   if (!credentials_provider.ok()) {
     throw EnvoyException(std::string(credentials_provider.status().message()));
   }
->>>>>>> 8226e539
 
   const auto matcher_config = Extensions::Common::Aws::AwsSigningHeaderExclusionVector(
       per_route_config.aws_request_signing().match_excluded_headers().begin(),

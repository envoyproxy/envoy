#include "source/extensions/filters/http/aws_request_signing/config.h"

#include <iterator>
#include <string>

namespace Envoy {
namespace Extensions {
namespace HttpFilters {
namespace AwsRequestSigningFilter {

using namespace envoy::extensions::filters::http::aws_request_signing::v3;

bool isARegionSet(std::string region) {
  for (const char& c : "*,") {
    if (region.find(c) != std::string::npos) {
      return true;
    }
  }
  return false;
}

absl::StatusOr<Http::FilterFactoryCb>
AwsRequestSigningFilterFactory::createFilterFactoryFromProtoTyped(
    const AwsRequestSigningProtoConfig& config, const std::string& stats_prefix, DualInfo dual_info,
    Server::Configuration::ServerFactoryContext& server_context) {

<<<<<<< HEAD
  auto credentials_provider = createCredentialsProvider(config, server_context);
  if (!credentials_provider.ok()) {
    return absl::InvalidArgumentError(std::string(credentials_provider.status().message()));
  }
=======
>>>>>>> 4d96cc2f
  auto signer = createSigner(config, server_context);
  if (!signer.ok()) {
    return absl::InvalidArgumentError(std::string(signer.status().message()));
  }
<<<<<<< HEAD
  auto filter_config = std::make_shared<FilterConfigImpl>(
      std::move(signer.value()), credentials_provider.value(), stats_prefix, dual_info.scope,
      config.host_rewrite(), config.use_unsigned_payload());
=======
  auto filter_config =
      std::make_shared<FilterConfigImpl>(std::move(signer.value()), stats_prefix, dual_info.scope,
                                         config.host_rewrite(), config.use_unsigned_payload());
>>>>>>> 4d96cc2f
  return [filter_config](Http::FilterChainFactoryCallbacks& callbacks) -> void {
    auto filter = std::make_shared<Filter>(filter_config);
    callbacks.addStreamDecoderFilter(filter);
  };
<<<<<<< HEAD
}

absl::StatusOr<Router::RouteSpecificFilterConfigConstSharedPtr>
AwsRequestSigningFilterFactory::createRouteSpecificFilterConfigTyped(
    const AwsRequestSigningProtoPerRouteConfig& per_route_config,
    Server::Configuration::ServerFactoryContext& server_context,
    ProtobufMessage::ValidationVisitor&) {

  auto credentials_provider =
      createCredentialsProvider(per_route_config.aws_request_signing(), server_context);
  if (!credentials_provider.ok()) {
    return absl::InvalidArgumentError(std::string(credentials_provider.status().message()));
  }

  auto signer = createSigner(per_route_config.aws_request_signing(), server_context);
  if (!signer.ok()) {
    return absl::InvalidArgumentError(std::string(signer.status().message()));
  }

  return std::make_shared<const FilterConfigImpl>(
      std::move(signer.value()), credentials_provider.value(), per_route_config.stat_prefix(),
      server_context.scope(), per_route_config.aws_request_signing().host_rewrite(),
      per_route_config.aws_request_signing().use_unsigned_payload());
}

absl::StatusOr<Envoy::Extensions::Common::Aws::CredentialsProviderSharedPtr>
AwsRequestSigningFilterFactory::createCredentialsProvider(
    const AwsRequestSigningProtoConfig& config,
    Server::Configuration::ServerFactoryContext& server_context) {
  std::string region = config.region();

  envoy::extensions::common::aws::v3::AwsCredentialProvider credential_provider_config = {};

  // If we have an overriding credential provider configuration, read it here as it may contain
  // references to the region
  envoy::extensions::common::aws::v3::CredentialsFileCredentialProvider credential_file_config = {};
  if (config.has_credential_provider()) {
    if (config.credential_provider().has_credentials_file_provider()) {
      credential_file_config = config.credential_provider().credentials_file_provider();
    }
  }

  if (region.empty()) {
    auto region_provider =
        std::make_shared<Extensions::Common::Aws::RegionProviderChain>(credential_file_config);
    absl::optional<std::string> regionOpt;
    if (config.signing_algorithm() == AwsRequestSigning_SigningAlgorithm_AWS_SIGV4A) {
      regionOpt = region_provider->getRegionSet();
    } else {
      regionOpt = region_provider->getRegion();
    }
    if (!regionOpt.has_value()) {
      return absl::InvalidArgumentError(
          "AWS region is not set in xDS configuration and failed to retrieve from "
          "environment variable or AWS profile/config files.");
    }
    region = regionOpt.value();
  }

  absl::StatusOr<Envoy::Extensions::Common::Aws::CredentialsProviderSharedPtr>
      credentials_provider =
          absl::InvalidArgumentError("No credentials provider settings configured.");

  const bool has_credential_provider_settings =
      config.has_credential_provider() &&
      (config.credential_provider().has_assume_role_with_web_identity_provider() ||
       config.credential_provider().has_credentials_file_provider());

  if (config.has_credential_provider()) {
    if (config.credential_provider().has_inline_credential()) {
      // If inline credential provider is set, use it instead of the default or custom credentials
      // chain
      const auto& inline_credential = config.credential_provider().inline_credential();
      credentials_provider = std::make_shared<Extensions::Common::Aws::InlineCredentialProvider>(
          inline_credential.access_key_id(), inline_credential.secret_access_key(),
          inline_credential.session_token());
    } else if (config.credential_provider().custom_credential_provider_chain()) {
      // Custom credential provider chain
      if (has_credential_provider_settings) {
        return std::make_shared<Extensions::Common::Aws::CustomCredentialsProviderChain>(
            server_context, region, config.credential_provider());
      }
    } else {
      // Override default credential provider chain settings with any provided settings
      if (has_credential_provider_settings) {
        credential_provider_config = config.credential_provider();
      }
      return std::make_shared<Extensions::Common::Aws::DefaultCredentialsProviderChain>(
          server_context.api(), makeOptRef(server_context), server_context.singletonManager(),
          region, nullptr, credential_provider_config);
    }
  } else {
    // No credential provider settings provided, so make the default credentials provider chain
    return std::make_shared<Extensions::Common::Aws::DefaultCredentialsProviderChain>(
        server_context.api(), makeOptRef(server_context), server_context.singletonManager(), region,
        nullptr, credential_provider_config);
  }

  return absl::InvalidArgumentError(std::string(credentials_provider.status().message()));
}

absl::StatusOr<Envoy::Extensions::Common::Aws::SignerPtr>
AwsRequestSigningFilterFactory::createSigner(
    const AwsRequestSigningProtoConfig& config,
    Server::Configuration::ServerFactoryContext& server_context) {

  std::string region = config.region();

=======
}

absl::StatusOr<Router::RouteSpecificFilterConfigConstSharedPtr>
AwsRequestSigningFilterFactory::createRouteSpecificFilterConfigTyped(
    const AwsRequestSigningProtoPerRouteConfig& per_route_config,
    Server::Configuration::ServerFactoryContext& server_context,
    ProtobufMessage::ValidationVisitor&) {

  auto signer = createSigner(per_route_config.aws_request_signing(), server_context);
  if (!signer.ok()) {
    return absl::InvalidArgumentError(std::string(signer.status().message()));
  }

  return std::make_shared<const FilterConfigImpl>(
      std::move(signer.value()), per_route_config.stat_prefix(), server_context.scope(),
      per_route_config.aws_request_signing().host_rewrite(),
      per_route_config.aws_request_signing().use_unsigned_payload());
}

absl::StatusOr<Envoy::Extensions::Common::Aws::SignerPtr>
AwsRequestSigningFilterFactory::createSigner(
    const AwsRequestSigningProtoConfig& config,
    Server::Configuration::ServerFactoryContext& server_context) {

  std::string region = config.region();

>>>>>>> 4d96cc2f
  envoy::extensions::common::aws::v3::AwsCredentialProvider credential_provider_config = {};

  // If we have an overriding credential provider configuration, read it here as it may contain
  // references to the region
  envoy::extensions::common::aws::v3::CredentialsFileCredentialProvider credential_file_config = {};
  if (config.has_credential_provider()) {
    if (config.credential_provider().has_credentials_file_provider()) {
      credential_file_config = config.credential_provider().credentials_file_provider();
    }
  }

  if (region.empty()) {
    auto region_provider =
        std::make_shared<Extensions::Common::Aws::RegionProviderChain>(credential_file_config);
    absl::optional<std::string> regionOpt;
    if (config.signing_algorithm() == AwsRequestSigning_SigningAlgorithm_AWS_SIGV4A) {
      regionOpt = region_provider->getRegionSet();
    } else {
      regionOpt = region_provider->getRegion();
    }
    if (!regionOpt.has_value()) {
      return absl::InvalidArgumentError(
          "AWS region is not set in xDS configuration and failed to retrieve from "
          "environment variable or AWS profile/config files.");
    }
    region = regionOpt.value();
  }

<<<<<<< HEAD
  const auto matcher_config = Extensions::Common::Aws::AwsSigningHeaderExclusionVector(
      config.match_excluded_headers().begin(), config.match_excluded_headers().end());

  const bool query_string = config.has_query_string();

  const uint16_t expiration_time = PROTOBUF_GET_SECONDS_OR_DEFAULT(
      config.query_string(), expiration_time,
      Extensions::Common::Aws::SignatureQueryParameterValues::DefaultExpiration);

=======
  absl::StatusOr<Envoy::Extensions::Common::Aws::CredentialsProviderSharedPtr>
      credentials_provider =
          absl::InvalidArgumentError("No credentials provider settings configured.");

  const bool has_credential_provider_settings =
      config.has_credential_provider() &&
      (config.credential_provider().has_assume_role_with_web_identity_provider() ||
       config.credential_provider().has_credentials_file_provider());

  if (config.has_credential_provider()) {
    if (config.credential_provider().has_inline_credential()) {
      // If inline credential provider is set, use it instead of the default or custom credentials
      // chain
      const auto& inline_credential = config.credential_provider().inline_credential();
      credentials_provider = std::make_shared<Extensions::Common::Aws::InlineCredentialProvider>(
          inline_credential.access_key_id(), inline_credential.secret_access_key(),
          inline_credential.session_token());
    } else if (config.credential_provider().custom_credential_provider_chain()) {
      // Custom credential provider chain
      if (has_credential_provider_settings) {
        credentials_provider =
            std::make_shared<Extensions::Common::Aws::CustomCredentialsProviderChain>(
                server_context, region, config.credential_provider());
      }
    } else {
      // Override default credential provider chain settings with any provided settings
      if (has_credential_provider_settings) {
        credential_provider_config = config.credential_provider();
      }
      credentials_provider =
          std::make_shared<Extensions::Common::Aws::DefaultCredentialsProviderChain>(
              server_context.api(), makeOptRef(server_context), server_context.singletonManager(),
              region, nullptr, credential_provider_config);
    }
  } else {
    // No credential provider settings provided, so make the default credentials provider chain
    credentials_provider =
        std::make_shared<Extensions::Common::Aws::DefaultCredentialsProviderChain>(
            server_context.api(), makeOptRef(server_context), server_context.singletonManager(),
            region, nullptr, credential_provider_config);
  }

  if (!credentials_provider.ok()) {
    return absl::InvalidArgumentError(std::string(credentials_provider.status().message()));
  }

  const auto matcher_config = Extensions::Common::Aws::AwsSigningHeaderExclusionVector(
      config.match_excluded_headers().begin(), config.match_excluded_headers().end());

  const bool query_string = config.has_query_string();

  const uint16_t expiration_time = PROTOBUF_GET_SECONDS_OR_DEFAULT(
      config.query_string(), expiration_time,
      Extensions::Common::Aws::SignatureQueryParameterValues::DefaultExpiration);

>>>>>>> 4d96cc2f
  std::unique_ptr<Extensions::Common::Aws::Signer> signer;

  if (config.signing_algorithm() == AwsRequestSigning_SigningAlgorithm_AWS_SIGV4A) {
    return std::make_unique<Extensions::Common::Aws::SigV4ASignerImpl>(
<<<<<<< HEAD
        config.service_name(), region, server_context, matcher_config, query_string,
        expiration_time);
=======
        config.service_name(), region, credentials_provider.value(), server_context, matcher_config,
        query_string, expiration_time);
>>>>>>> 4d96cc2f
  } else {
    // Verify that we have not specified a region set when using sigv4 algorithm
    if (isARegionSet(region)) {
      return absl::InvalidArgumentError(
          "SigV4 region string cannot contain wildcards or commas. Region sets "
          "can be specified when using signing_algorithm: AWS_SIGV4A.");
    }
    return std::make_unique<Extensions::Common::Aws::SigV4SignerImpl>(
<<<<<<< HEAD
        config.service_name(), region, server_context, matcher_config, query_string,
        expiration_time);
=======
        config.service_name(), region, credentials_provider.value(), server_context, matcher_config,
        query_string, expiration_time);
>>>>>>> 4d96cc2f
  }
}

/**
 * Static registration for the AWS request signing filter. @see RegisterFactory.
 */
REGISTER_FACTORY(AwsRequestSigningFilterFactory,
                 Server::Configuration::NamedHttpFilterConfigFactory);
REGISTER_FACTORY(UpstreamAwsRequestSigningFilterFactory,
                 Server::Configuration::UpstreamHttpFilterConfigFactory);

} // namespace AwsRequestSigningFilter
} // namespace HttpFilters
} // namespace Extensions
} // namespace Envoy<|MERGE_RESOLUTION|>--- conflicted
+++ resolved
@@ -24,31 +24,21 @@
     const AwsRequestSigningProtoConfig& config, const std::string& stats_prefix, DualInfo dual_info,
     Server::Configuration::ServerFactoryContext& server_context) {
 
-<<<<<<< HEAD
   auto credentials_provider = createCredentialsProvider(config, server_context);
   if (!credentials_provider.ok()) {
     return absl::InvalidArgumentError(std::string(credentials_provider.status().message()));
   }
-=======
->>>>>>> 4d96cc2f
   auto signer = createSigner(config, server_context);
   if (!signer.ok()) {
     return absl::InvalidArgumentError(std::string(signer.status().message()));
   }
-<<<<<<< HEAD
   auto filter_config = std::make_shared<FilterConfigImpl>(
       std::move(signer.value()), credentials_provider.value(), stats_prefix, dual_info.scope,
       config.host_rewrite(), config.use_unsigned_payload());
-=======
-  auto filter_config =
-      std::make_shared<FilterConfigImpl>(std::move(signer.value()), stats_prefix, dual_info.scope,
-                                         config.host_rewrite(), config.use_unsigned_payload());
->>>>>>> 4d96cc2f
   return [filter_config](Http::FilterChainFactoryCallbacks& callbacks) -> void {
     auto filter = std::make_shared<Filter>(filter_config);
     callbacks.addStreamDecoderFilter(filter);
   };
-<<<<<<< HEAD
 }
 
 absl::StatusOr<Router::RouteSpecificFilterConfigConstSharedPtr>
@@ -157,34 +147,6 @@
 
   std::string region = config.region();
 
-=======
-}
-
-absl::StatusOr<Router::RouteSpecificFilterConfigConstSharedPtr>
-AwsRequestSigningFilterFactory::createRouteSpecificFilterConfigTyped(
-    const AwsRequestSigningProtoPerRouteConfig& per_route_config,
-    Server::Configuration::ServerFactoryContext& server_context,
-    ProtobufMessage::ValidationVisitor&) {
-
-  auto signer = createSigner(per_route_config.aws_request_signing(), server_context);
-  if (!signer.ok()) {
-    return absl::InvalidArgumentError(std::string(signer.status().message()));
-  }
-
-  return std::make_shared<const FilterConfigImpl>(
-      std::move(signer.value()), per_route_config.stat_prefix(), server_context.scope(),
-      per_route_config.aws_request_signing().host_rewrite(),
-      per_route_config.aws_request_signing().use_unsigned_payload());
-}
-
-absl::StatusOr<Envoy::Extensions::Common::Aws::SignerPtr>
-AwsRequestSigningFilterFactory::createSigner(
-    const AwsRequestSigningProtoConfig& config,
-    Server::Configuration::ServerFactoryContext& server_context) {
-
-  std::string region = config.region();
-
->>>>>>> 4d96cc2f
   envoy::extensions::common::aws::v3::AwsCredentialProvider credential_provider_config = {};
 
   // If we have an overriding credential provider configuration, read it here as it may contain
@@ -213,17 +175,6 @@
     region = regionOpt.value();
   }
 
-<<<<<<< HEAD
-  const auto matcher_config = Extensions::Common::Aws::AwsSigningHeaderExclusionVector(
-      config.match_excluded_headers().begin(), config.match_excluded_headers().end());
-
-  const bool query_string = config.has_query_string();
-
-  const uint16_t expiration_time = PROTOBUF_GET_SECONDS_OR_DEFAULT(
-      config.query_string(), expiration_time,
-      Extensions::Common::Aws::SignatureQueryParameterValues::DefaultExpiration);
-
-=======
   absl::StatusOr<Envoy::Extensions::Common::Aws::CredentialsProviderSharedPtr>
       credentials_provider =
           absl::InvalidArgumentError("No credentials provider settings configured.");
@@ -244,10 +195,52 @@
     } else if (config.credential_provider().custom_credential_provider_chain()) {
       // Custom credential provider chain
       if (has_credential_provider_settings) {
-        credentials_provider =
-            std::make_shared<Extensions::Common::Aws::CustomCredentialsProviderChain>(
-                server_context, region, config.credential_provider());
-      }
+        return std::make_shared<Extensions::Common::Aws::CustomCredentialsProviderChain>(
+            server_context, region, config.credential_provider());
+      }
+    } else {
+      // Override default credential provider chain settings with any provided settings
+      if (has_credential_provider_settings) {
+        credential_provider_config = config.credential_provider();
+      }
+      return std::make_shared<Extensions::Common::Aws::DefaultCredentialsProviderChain>(
+          server_context.api(), makeOptRef(server_context), server_context.singletonManager(),
+          region, nullptr, credential_provider_config);
+    }
+  } else {
+    // No credential provider settings provided, so make the default credentials provider chain
+    return std::make_shared<Extensions::Common::Aws::DefaultCredentialsProviderChain>(
+        server_context.api(), makeOptRef(server_context), server_context.singletonManager(), region,
+        nullptr, credential_provider_config);
+  }
+
+  return absl::InvalidArgumentError(std::string(credentials_provider.status().message()));
+}
+
+absl::StatusOr<Envoy::Extensions::Common::Aws::SignerPtr>
+AwsRequestSigningFilterFactory::createSigner(
+    const AwsRequestSigningProtoConfig& config,
+    Server::Configuration::ServerFactoryContext& server_context) {
+
+  std::string region = config.region();
+
+  envoy::extensions::common::aws::v3::AwsCredentialProvider credential_provider_config = {};
+
+  // If we have an overriding credential provider configuration, read it here as it may contain
+  // references to the region
+  envoy::extensions::common::aws::v3::CredentialsFileCredentialProvider credential_file_config = {};
+  if (config.has_credential_provider()) {
+    if (config.credential_provider().has_credentials_file_provider()) {
+      credential_file_config = config.credential_provider().credentials_file_provider();
+    }
+  }
+
+  if (region.empty()) {
+    auto region_provider =
+        std::make_shared<Extensions::Common::Aws::RegionProviderChain>(credential_file_config);
+    absl::optional<std::string> regionOpt;
+    if (config.signing_algorithm() == AwsRequestSigning_SigningAlgorithm_AWS_SIGV4A) {
+      regionOpt = region_provider->getRegionSet();
     } else {
       // Override default credential provider chain settings with any provided settings
       if (has_credential_provider_settings) {
@@ -266,10 +259,6 @@
             region, nullptr, credential_provider_config);
   }
 
-  if (!credentials_provider.ok()) {
-    return absl::InvalidArgumentError(std::string(credentials_provider.status().message()));
-  }
-
   const auto matcher_config = Extensions::Common::Aws::AwsSigningHeaderExclusionVector(
       config.match_excluded_headers().begin(), config.match_excluded_headers().end());
 
@@ -279,18 +268,12 @@
       config.query_string(), expiration_time,
       Extensions::Common::Aws::SignatureQueryParameterValues::DefaultExpiration);
 
->>>>>>> 4d96cc2f
   std::unique_ptr<Extensions::Common::Aws::Signer> signer;
 
   if (config.signing_algorithm() == AwsRequestSigning_SigningAlgorithm_AWS_SIGV4A) {
     return std::make_unique<Extensions::Common::Aws::SigV4ASignerImpl>(
-<<<<<<< HEAD
         config.service_name(), region, server_context, matcher_config, query_string,
         expiration_time);
-=======
-        config.service_name(), region, credentials_provider.value(), server_context, matcher_config,
-        query_string, expiration_time);
->>>>>>> 4d96cc2f
   } else {
     // Verify that we have not specified a region set when using sigv4 algorithm
     if (isARegionSet(region)) {
@@ -299,13 +282,8 @@
           "can be specified when using signing_algorithm: AWS_SIGV4A.");
     }
     return std::make_unique<Extensions::Common::Aws::SigV4SignerImpl>(
-<<<<<<< HEAD
         config.service_name(), region, server_context, matcher_config, query_string,
         expiration_time);
-=======
-        config.service_name(), region, credentials_provider.value(), server_context, matcher_config,
-        query_string, expiration_time);
->>>>>>> 4d96cc2f
   }
 }
 

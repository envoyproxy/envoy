#include "extensions/filters/http/cache/http_cache.h"

#include <algorithm>
#include <ostream>
#include <vector>

#include "envoy/http/codes.h"
#include "envoy/http/header_map.h"

#include "common/http/header_utility.h"
#include "common/http/headers.h"
#include "common/protobuf/utility.h"

#include "extensions/filters/http/cache/inline_headers_handles.h"

#include "absl/strings/str_split.h"
#include "absl/strings/string_view.h"
#include "absl/time/time.h"

namespace Envoy {
namespace Extensions {
namespace HttpFilters {
namespace Cache {

<<<<<<< HEAD
Http::RegisterCustomInlineHeader<Http::CustomInlineHeaderRegistry::Type::RequestHeaders>
    request_cache_control_handle(Http::CustomHeaders::get().CacheControl);
Http::RegisterCustomInlineHeader<Http::CustomInlineHeaderRegistry::Type::ResponseHeaders>
    response_cache_control_handle(Http::CustomHeaders::get().CacheControl);
Http::RegisterCustomInlineHeader<Http::CustomInlineHeaderRegistry::Type::RequestHeaders>
    pragma_handler(Http::CustomHeaders::get().Pragma);
=======
std::ostream& operator<<(std::ostream& os, CacheEntryStatus status) {
  switch (status) {
  case CacheEntryStatus::Ok:
    return os << "Ok";
  case CacheEntryStatus::Unusable:
    return os << "Unusable";
  case CacheEntryStatus::RequiresValidation:
    return os << "RequiresValidation";
  case CacheEntryStatus::FoundNotModified:
    return os << "FoundNotModified";
  case CacheEntryStatus::NotSatisfiableRange:
    return os << "NotSatisfiableRange";
  case CacheEntryStatus::SatisfiableRange:
    return os << "SatisfiableRange";
  }
  NOT_REACHED_GCOVR_EXCL_LINE;
}

std::ostream& operator<<(std::ostream& os, const AdjustedByteRange& range) {
  return os << "[" << range.begin() << "," << range.end() << ")";
}
>>>>>>> e319b7c2

LookupRequest::LookupRequest(const Http::RequestHeaderMap& request_headers, SystemTime timestamp)
    : timestamp_(timestamp) {
  // These ASSERTs check prerequisites. A request without these headers can't be looked up in cache;
  // CacheFilter doesn't create LookupRequests for such requests.
  ASSERT(request_headers.Path(), "Can't form cache lookup key for malformed Http::RequestHeaderMap "
                                 "with null Path.");
  ASSERT(
      request_headers.ForwardedProto(),
      "Can't form cache lookup key for malformed Http::RequestHeaderMap with null ForwardedProto.");
  ASSERT(request_headers.Host(), "Can't form cache lookup key for malformed Http::RequestHeaderMap "
                                 "with null Host.");
  const Http::HeaderString& forwarded_proto = request_headers.ForwardedProto()->value();
  const auto& scheme_values = Http::Headers::get().SchemeValues;
  ASSERT(forwarded_proto == scheme_values.Http || forwarded_proto == scheme_values.Https);

  initializeRequestCacheControl(request_headers);
  // TODO(toddmgreer): Let config determine whether to include forwarded_proto, host, and
  // query params.
  // TODO(toddmgreer): get cluster name.
  // TODO(toddmgreer): handle the resultant vector<AdjustedByteRange> in CacheFilter::onOkHeaders.
  // Range Requests are only valid for GET requests
  if (request_headers.getMethodValue() == Http::Headers::get().MethodValues.Get) {
    // TODO(cbdm): using a constant limit of 10 ranges, could make this into a parameter.
    const int RangeSpecifierLimit = 10;
    request_range_spec_ = RangeRequests::parseRanges(request_headers, RangeSpecifierLimit);
  }
  key_.set_cluster_name("cluster_name_goes_here");
  key_.set_host(std::string(request_headers.getHostValue()));
  key_.set_path(std::string(request_headers.getPathValue()));
  key_.set_clear_http(forwarded_proto == scheme_values.Http);
}

// Unless this API is still alpha, calls to stableHashKey() must always return
// the same result, or a way must be provided to deal with a complete cache
// flush. localHashKey however, can be changed at will.
size_t stableHashKey(const Key& key) { return MessageUtil::hash(key); }
size_t localHashKey(const Key& key) { return stableHashKey(key); }

void LookupRequest::initializeRequestCacheControl(const Http::RequestHeaderMap& request_headers) {
  const absl::string_view cache_control =
      request_headers.getInlineValue(request_cache_control_handle.handle());
  const absl::string_view pragma = request_headers.getInlineValue(pragma_handle.handle());

  if (!cache_control.empty()) {
    request_cache_control_ = RequestCacheControl(cache_control);
  } else {
    // According to: https://httpwg.org/specs/rfc7234.html#header.pragma,
    // when Cache-Control header is missing, "Pragma:no-cache" is equivalent to
    // "Cache-Control:no-cache". Any other directives are ignored.
    request_cache_control_.must_validate_ = RequestCacheControl(pragma).must_validate_;
  }
}

bool LookupRequest::requiresValidation(const Http::ResponseHeaderMap& response_headers) const {
  // TODO(yosrym93): Store parsed response cache-control in cache instead of parsing it on every
  // lookup.
  const absl::string_view cache_control =
      response_headers.getInlineValue(response_cache_control_handle.handle());
  const ResponseCacheControl response_cache_control(cache_control);

  const SystemTime response_time = CacheHeadersUtils::httpTime(response_headers.Date());

  if (timestamp_ < response_time) {
    // Response time is in the future, validate response.
    return true;
  }

  const SystemTime::duration response_age = timestamp_ - response_time;
  const bool request_max_age_exceeded = request_cache_control_.max_age_.has_value() &&
                                        request_cache_control_.max_age_.value() < response_age;
  if (response_cache_control.must_validate_ || request_cache_control_.must_validate_ ||
      request_max_age_exceeded) {
    // Either the request or response explicitly require validation, or a request max-age
    // requirement is not satisfied.
    return true;
  }

  // CacheabilityUtils::isCacheableResponse(..) guarantees that any cached response satisfies this.
  // When date metadata injection for responses with no date
  // is implemented, this ASSERT will need to be updated.
  ASSERT((response_headers.Date() && response_cache_control.max_age_.has_value()) ||
             response_headers.get(Http::Headers::get().Expires),
         "Cache entry does not have valid expiration data.");

  const SystemTime expiration_time =
      response_cache_control.max_age_.has_value()
          ? response_time + response_cache_control.max_age_.value()
          : CacheHeadersUtils::httpTime(response_headers.get(Http::Headers::get().Expires));

  if (timestamp_ > expiration_time) {
    // Response is stale, requires validation if
    // the response does not allow being served stale,
    // or the request max-stale directive does not allow it.
    const bool allowed_by_max_stale =
        request_cache_control_.max_stale_.has_value() &&
        request_cache_control_.max_stale_.value() > timestamp_ - expiration_time;
    return response_cache_control.no_stale_ || !allowed_by_max_stale;
  } else {
    // Response is fresh, requires validation only if there is an unsatisfied min-fresh requirement.
    const bool min_fresh_unsatisfied =
        request_cache_control_.min_fresh_.has_value() &&
        request_cache_control_.min_fresh_.value() > expiration_time - timestamp_;
    return min_fresh_unsatisfied;
  }
}

LookupResult LookupRequest::makeLookupResult(Http::ResponseHeaderMapPtr&& response_headers,
                                             uint64_t content_length) const {
  // TODO(toddmgreer): Implement all HTTP caching semantics.
  ASSERT(response_headers);
  LookupResult result;
  result.cache_entry_status_ = requiresValidation(*response_headers)
                                   ? CacheEntryStatus::RequiresValidation
                                   : CacheEntryStatus::Ok;
  result.headers_ = std::move(response_headers);
  result.content_length_ = content_length;
  if (!adjustByteRangeSet(result.response_ranges_, request_range_spec_, content_length)) {
    result.headers_->setStatus(static_cast<uint64_t>(Http::Code::RangeNotSatisfiable));
    result.cache_entry_status_ = CacheEntryStatus::NotSatisfiableRange;
  } else if (!result.response_ranges_.empty()) {
    result.cache_entry_status_ = CacheEntryStatus::SatisfiableRange;
  }
  result.has_trailers_ = false;
  return result;
}

bool adjustByteRangeSet(std::vector<AdjustedByteRange>& response_ranges,
                        const std::vector<RawByteRange>& request_range_spec,
                        uint64_t content_length) {
  if (request_range_spec.empty()) {
    // No range header, so the request can proceed.
    return true;
  }

  if (content_length == 0) {
    // There is a range header, but it's unsatisfiable.
    return false;
  }

  for (const RawByteRange& spec : request_range_spec) {
    if (spec.isSuffix()) {
      // spec is a suffix-byte-range-spec.
      if (spec.suffixLength() == 0) {
        // This range is unsatisfiable, so skip it.
        continue;
      }
      if (spec.suffixLength() >= content_length) {
        // All bytes are being requested, so we may as well send a '200
        // OK' response.
        response_ranges.clear();
        return true;
      }
      response_ranges.emplace_back(content_length - spec.suffixLength(), content_length);
    } else {
      // spec is a byte-range-spec
      if (spec.firstBytePos() >= content_length) {
        // This range is unsatisfiable, so skip it.
        continue;
      }
      if (spec.lastBytePos() >= content_length - 1) {
        if (spec.firstBytePos() == 0) {
          // All bytes are being requested, so we may as well send a '200
          // OK' response.
          response_ranges.clear();
          return true;
        }
        response_ranges.emplace_back(spec.firstBytePos(), content_length);
      } else {
        response_ranges.emplace_back(spec.firstBytePos(), spec.lastBytePos() + 1);
      }
    }
  }
  if (response_ranges.empty()) {
    // All ranges were unsatisfiable.
    return false;
  }
  return true;
}

std::vector<RawByteRange> RangeRequests::parseRanges(const Http::RequestHeaderMap& request_headers,
                                                     uint64_t max_byte_range_specs) {
  // Makes sure we have a GET request, as Range headers are only valid with this type of request.
  const absl::string_view method = request_headers.getMethodValue();
  ASSERT(method == Http::Headers::get().MethodValues.Get);

  // Multiple instances of range headers are invalid.
  // https://tools.ietf.org/html/rfc7230#section-3.2.2
  std::vector<absl::string_view> range_headers;
  Http::HeaderUtility::getAllOfHeader(request_headers, Http::Headers::get().Range.get(),
                                      range_headers);

  absl::string_view header_value;
  if (range_headers.size() == 1) {
    header_value = range_headers.front();
  } else {
    if (range_headers.size() > 1) {
      ENVOY_LOG(debug, "Multiple range headers provided in request. Ignoring all range headers.");
    }
    return {};
  }

  if (!absl::ConsumePrefix(&header_value, "bytes=")) {
    ENVOY_LOG(debug, "Invalid range header. range-unit not correctly specified, only 'bytes' "
                     "supported. Ignoring range header.");
    return {};
  }

  std::vector<absl::string_view> ranges =
      absl::StrSplit(header_value, absl::MaxSplits(',', max_byte_range_specs));
  if (ranges.size() > max_byte_range_specs) {
    ENVOY_LOG(debug,
              "There are more ranges than allowed by the byte range parse limit ({}). Ignoring "
              "range header.",
              max_byte_range_specs);
    return {};
  }

  std::vector<RawByteRange> parsed_ranges;
  for (absl::string_view cur_range : ranges) {
    absl::optional<uint64_t> first = CacheHeadersUtils::readAndRemoveLeadingDigits(cur_range);

    if (!absl::ConsumePrefix(&cur_range, "-")) {
      ENVOY_LOG(debug,
                "Invalid format for range header: missing range-end. Ignoring range header.");
      return {};
    }

    absl::optional<uint64_t> last = CacheHeadersUtils::readAndRemoveLeadingDigits(cur_range);

    if (!cur_range.empty()) {
      ENVOY_LOG(debug,
                "Unexpected characters after byte range in range header. Ignoring range header.");
      return {};
    }

    if (!first && !last) {
      ENVOY_LOG(debug, "Invalid format for range header: missing first-byte-pos AND last-byte-pos; "
                       "at least one of them is required. Ignoring range header.");
      return {};
    }

    // Handle suffix range (e.g., -123).
    if (!first) {
      first = std::numeric_limits<uint64_t>::max();
    }

    // Handle optional range-end (e.g., 123-).
    if (!last) {
      last = std::numeric_limits<uint64_t>::max();
    }

    if (first != std::numeric_limits<uint64_t>::max() && first > last) {
      ENVOY_LOG(debug, "Invalid format for range header: range-start and range-end out of order. "
                       "Ignoring range header.");
      return {};
    }

    parsed_ranges.push_back(RawByteRange(first.value(), last.value()));
  }

  return parsed_ranges;
}
} // namespace Cache
} // namespace HttpFilters
} // namespace Extensions
} // namespace Envoy<|MERGE_RESOLUTION|>--- conflicted
+++ resolved
@@ -21,37 +21,6 @@
 namespace Extensions {
 namespace HttpFilters {
 namespace Cache {
-
-<<<<<<< HEAD
-Http::RegisterCustomInlineHeader<Http::CustomInlineHeaderRegistry::Type::RequestHeaders>
-    request_cache_control_handle(Http::CustomHeaders::get().CacheControl);
-Http::RegisterCustomInlineHeader<Http::CustomInlineHeaderRegistry::Type::ResponseHeaders>
-    response_cache_control_handle(Http::CustomHeaders::get().CacheControl);
-Http::RegisterCustomInlineHeader<Http::CustomInlineHeaderRegistry::Type::RequestHeaders>
-    pragma_handler(Http::CustomHeaders::get().Pragma);
-=======
-std::ostream& operator<<(std::ostream& os, CacheEntryStatus status) {
-  switch (status) {
-  case CacheEntryStatus::Ok:
-    return os << "Ok";
-  case CacheEntryStatus::Unusable:
-    return os << "Unusable";
-  case CacheEntryStatus::RequiresValidation:
-    return os << "RequiresValidation";
-  case CacheEntryStatus::FoundNotModified:
-    return os << "FoundNotModified";
-  case CacheEntryStatus::NotSatisfiableRange:
-    return os << "NotSatisfiableRange";
-  case CacheEntryStatus::SatisfiableRange:
-    return os << "SatisfiableRange";
-  }
-  NOT_REACHED_GCOVR_EXCL_LINE;
-}
-
-std::ostream& operator<<(std::ostream& os, const AdjustedByteRange& range) {
-  return os << "[" << range.begin() << "," << range.end() << ")";
-}
->>>>>>> e319b7c2
 
 LookupRequest::LookupRequest(const Http::RequestHeaderMap& request_headers, SystemTime timestamp)
     : timestamp_(timestamp) {

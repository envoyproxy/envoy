#include "source/extensions/filters/http/cache/simple_http_cache/simple_http_cache.h"

#include "envoy/extensions/cache/simple_http_cache/v3alpha/config.pb.h"
#include "envoy/registry/registry.h"

#include "source/common/buffer/buffer_impl.h"
#include "source/common/http/header_map_impl.h"

namespace Envoy {
namespace Extensions {
namespace HttpFilters {
namespace Cache {
namespace {

class SimpleLookupContext : public LookupContext {
public:
  SimpleLookupContext(SimpleHttpCache& cache, LookupRequest&& request)
      : cache_(cache), request_(std::move(request)) {}

  void getHeaders(LookupHeadersCallback&& cb) override {
    auto entry = cache_.lookup(request_);
    body_ = std::move(entry.body_);
    trailers_ = std::move(entry.trailers_);
    cb(entry.response_headers_ ? request_.makeLookupResult(std::move(entry.response_headers_),
                                                           std::move(entry.metadata_), body_.size(),
                                                           trailers_ != nullptr)
                               : LookupResult{});
  }

  void getBody(const AdjustedByteRange& range, LookupBodyCallback&& cb) override {
    ASSERT(range.end() <= body_.length(), "Attempt to read past end of body.");
    cb(std::make_unique<Buffer::OwnedImpl>(&body_[range.begin()], range.length()));
  }

  // The cache must call cb with the cached trailers.
  void getTrailers(LookupTrailersCallback&& cb) override {
    ASSERT(trailers_);
    cb(std::move(trailers_));
  }

  const LookupRequest& request() const { return request_; }
  void onDestroy() override {}

private:
  SimpleHttpCache& cache_;
  const LookupRequest request_;
  std::string body_;
  Http::ResponseTrailerMapPtr trailers_;
};

class SimpleInsertContext : public InsertContext {
public:
  SimpleInsertContext(LookupContext& lookup_context, SimpleHttpCache& cache)
      : key_(dynamic_cast<SimpleLookupContext&>(lookup_context).request().key()),
        request_headers_(
            dynamic_cast<SimpleLookupContext&>(lookup_context).request().requestHeaders()),
        vary_allow_list_(
            dynamic_cast<SimpleLookupContext&>(lookup_context).request().varyAllowList()),
        cache_(cache) {}

  void insertHeaders(const Http::ResponseHeaderMap& response_headers,
                     const ResponseMetadata& metadata, bool end_stream) override {
    ASSERT(!committed_);
    response_headers_ = Http::createHeaderMap<Http::ResponseHeaderMapImpl>(response_headers);
    metadata_ = metadata;
    if (end_stream) {
      commit();
    }
  }

  void insertBody(const Buffer::Instance& chunk, InsertCallback ready_for_next_chunk,
                  bool end_stream) override {
    ASSERT(!committed_);
    ASSERT(ready_for_next_chunk || end_stream);

    body_.add(chunk);
    if (end_stream) {
      commit();
    } else {
      ready_for_next_chunk(true);
    }
  }

  void insertTrailers(const Http::ResponseTrailerMap& trailers) override {
    ASSERT(!committed_);
    trailers_ = Http::createHeaderMap<Http::ResponseTrailerMapImpl>(trailers);
    commit();
  }

  void onDestroy() override {}

private:
  void commit() {
    committed_ = true;
    if (VaryHeaderUtils::hasVary(*response_headers_)) {
      cache_.varyInsert(key_, std::move(response_headers_), std::move(metadata_), body_.toString(),
<<<<<<< HEAD
                        std::move(trailers_), entry_vary_headers_);
=======
                        request_headers_, vary_allow_list_);
>>>>>>> 4a287413
    } else {
      cache_.insert(key_, std::move(response_headers_), std::move(metadata_), body_.toString(),
                    std::move(trailers_));
    }
  }

  Key key_;
  const Http::RequestHeaderMap& request_headers_;
  const VaryAllowList& vary_allow_list_;
  Http::ResponseHeaderMapPtr response_headers_;
  ResponseMetadata metadata_;
  SimpleHttpCache& cache_;
  Buffer::OwnedImpl body_;
  bool committed_ = false;
  Http::ResponseTrailerMapPtr trailers_;
};
} // namespace

LookupContextPtr SimpleHttpCache::makeLookupContext(LookupRequest&& request) {
  return std::make_unique<SimpleLookupContext>(*this, std::move(request));
}

void SimpleHttpCache::updateHeaders(const LookupContext& lookup_context,
                                    const Http::ResponseHeaderMap& response_headers,
                                    const ResponseMetadata& metadata) {
  const auto& simple_lookup_context = static_cast<const SimpleLookupContext&>(lookup_context);
  const Key& key = simple_lookup_context.request().key();
  absl::WriterMutexLock lock(&mutex_);

  auto iter = map_.find(key);
  if (iter == map_.end() || !iter->second.response_headers_) {
    return;
  }
  auto& entry = iter->second;

  // TODO(tangsaidi) handle Vary header updates properly
  if (VaryHeaderUtils::hasVary(*(entry.response_headers_))) {
    return;
  }

  // https://www.rfc-editor.org/rfc/pdfrfc/rfc7234.txt.pdf
  // 4.3.4 Freshening Stored Responses upon Validation
  // use other header fields provided in the 304 (Not Modified)
  // response to replace all instances of the corresponding header
  // fields in the stored response.
  //
  // Assumptions:
  // 1. The internet is fast, i.e. we get the result as soon as the server sends it.
  // Race conditions would not be possible because we are always processing up-to-date data.
  // 2. No key collision for etag. Therefore, if etag matches it's the same resource.
  // 3. Backend is correct. etag is being used as a unique identifier to the resource
  // TODO(tangsaidi) merge the header map instead of replacing it according to rfc7234
  entry.response_headers_ = Http::createHeaderMap<Http::ResponseHeaderMapImpl>(response_headers);
  entry.metadata_ = metadata;
}

SimpleHttpCache::Entry SimpleHttpCache::lookup(const LookupRequest& request) {
  absl::ReaderMutexLock lock(&mutex_);
  auto iter = map_.find(request.key());
  if (iter == map_.end()) {
    return Entry{};
  }
  ASSERT(iter->second.response_headers_);

  if (VaryHeaderUtils::hasVary(*iter->second.response_headers_)) {
    return varyLookup(request, iter->second.response_headers_);
  } else {
    Http::ResponseTrailerMapPtr trailers_map;
    if (iter->second.trailers_) {
      trailers_map = Http::createHeaderMap<Http::ResponseTrailerMapImpl>(*iter->second.trailers_);
    }
    return SimpleHttpCache::Entry{
        Http::createHeaderMap<Http::ResponseHeaderMapImpl>(*iter->second.response_headers_),
        iter->second.metadata_, iter->second.body_, std::move(trailers_map)};
  }
}

void SimpleHttpCache::insert(const Key& key, Http::ResponseHeaderMapPtr&& response_headers,
                             ResponseMetadata&& metadata, std::string&& body,
                             Http::ResponseTrailerMapPtr&& trailers) {
  absl::WriterMutexLock lock(&mutex_);
  map_[key] = SimpleHttpCache::Entry{std::move(response_headers), std::move(metadata),
                                     std::move(body), std::move(trailers)};
}

SimpleHttpCache::Entry
SimpleHttpCache::varyLookup(const LookupRequest& request,
                            const Http::ResponseHeaderMapPtr& response_headers) {
  // This method should be called from lookup, which holds the mutex for reading.
  mutex_.AssertReaderHeld();

  absl::btree_set<absl::string_view> vary_header_values =
      VaryHeaderUtils::getVaryValues(*response_headers);
  ASSERT(!vary_header_values.empty());

  Key varied_request_key = request.key();
  const absl::optional<std::string> vary_identifier = VaryHeaderUtils::createVaryIdentifier(
      request.varyAllowList(), vary_header_values, request.requestHeaders());
  if (!vary_identifier.has_value()) {
    // The vary allow list has changed and has made the vary header of this
    // cached value not cacheable.
    return SimpleHttpCache::Entry{};
  }
  varied_request_key.add_custom_fields(vary_identifier.value());

  auto iter = map_.find(varied_request_key);
  if (iter == map_.end()) {
    return SimpleHttpCache::Entry{};
  }
  ASSERT(iter->second.response_headers_);
  Http::ResponseTrailerMapPtr trailers_map;
  if (iter->second.trailers_) {
    trailers_map = Http::createHeaderMap<Http::ResponseTrailerMapImpl>(*iter->second.trailers_);
  }

  return SimpleHttpCache::Entry{
      Http::createHeaderMap<Http::ResponseHeaderMapImpl>(*iter->second.response_headers_),
      iter->second.metadata_, iter->second.body_, std::move(trailers_map)};
}

void SimpleHttpCache::varyInsert(const Key& request_key,
                                 Http::ResponseHeaderMapPtr&& response_headers,
                                 ResponseMetadata&& metadata, std::string&& body,
<<<<<<< HEAD
                                 Http::ResponseTrailerMapPtr&& trailers,
                                 const Http::RequestHeaderMap& request_vary_headers) {
=======
                                 const Http::RequestHeaderMap& request_headers,
                                 const VaryAllowList& vary_allow_list) {
>>>>>>> 4a287413
  absl::WriterMutexLock lock(&mutex_);

  absl::btree_set<absl::string_view> vary_header_values =
      VaryHeaderUtils::getVaryValues(*response_headers);
  ASSERT(!vary_header_values.empty());

  // Insert the varied response.
  Key varied_request_key = request_key;
<<<<<<< HEAD
  const std::string vary_key = VaryHeader::createVaryKey(vary_header, request_vary_headers);
  varied_request_key.add_custom_fields(vary_key);
  map_[varied_request_key] = SimpleHttpCache::Entry{
      std::move(response_headers), std::move(metadata), std::move(body), std::move(trailers)};
=======
  const absl::optional<std::string> vary_identifier =
      VaryHeaderUtils::createVaryIdentifier(vary_allow_list, vary_header_values, request_headers);
  if (!vary_identifier.has_value()) {
    // Skip the insert if we are unable to create a vary key.
    return;
  }

  varied_request_key.add_custom_fields(vary_identifier.value());
  map_[varied_request_key] =
      SimpleHttpCache::Entry{std::move(response_headers), std::move(metadata), std::move(body)};
>>>>>>> 4a287413

  // Add a special entry to flag that this request generates varied responses.
  auto iter = map_.find(request_key);
  if (iter == map_.end()) {
    Envoy::Http::ResponseHeaderMapPtr vary_only_map =
        Envoy::Http::createHeaderMap<Envoy::Http::ResponseHeaderMapImpl>({});
    vary_only_map->setCopy(Envoy::Http::CustomHeaders::get().Vary,
                           absl::StrJoin(vary_header_values, ","));
    // TODO(cbdm): In a cache that evicts entries, we could maintain a list of the "varykey"s that
    // we have inserted as the body for this first lookup. This way, we would know which keys we
    // have inserted for that resource. For the first entry simply use vary_identifier as the
    // entry_list; for future entries append vary_identifier to existing list.
    std::string entry_list;
    map_[request_key] =
        SimpleHttpCache::Entry{std::move(vary_only_map), {}, std::move(entry_list), {}};
  }
}

InsertContextPtr SimpleHttpCache::makeInsertContext(LookupContextPtr&& lookup_context) {
  ASSERT(lookup_context != nullptr);
  return std::make_unique<SimpleInsertContext>(*lookup_context, *this);
}

constexpr absl::string_view Name = "envoy.extensions.http.cache.simple";

CacheInfo SimpleHttpCache::cacheInfo() const {
  CacheInfo cache_info;
  cache_info.name_ = Name;
  return cache_info;
}

class SimpleHttpCacheFactory : public HttpCacheFactory {
public:
  // From UntypedFactory
  std::string name() const override { return std::string(Name); }
  // From TypedFactory
  ProtobufTypes::MessagePtr createEmptyConfigProto() override {
    return std::make_unique<
        envoy::extensions::cache::simple_http_cache::v3alpha::SimpleHttpCacheConfig>();
  }
  // From HttpCacheFactory
  HttpCache&
  getCache(const envoy::extensions::filters::http::cache::v3alpha::CacheConfig&) override {
    return cache_;
  }

private:
  SimpleHttpCache cache_;
};

static Registry::RegisterFactory<SimpleHttpCacheFactory, HttpCacheFactory> register_;

} // namespace Cache
} // namespace HttpFilters
} // namespace Extensions
} // namespace Envoy<|MERGE_RESOLUTION|>--- conflicted
+++ resolved
@@ -94,11 +94,7 @@
     committed_ = true;
     if (VaryHeaderUtils::hasVary(*response_headers_)) {
       cache_.varyInsert(key_, std::move(response_headers_), std::move(metadata_), body_.toString(),
-<<<<<<< HEAD
-                        std::move(trailers_), entry_vary_headers_);
-=======
-                        request_headers_, vary_allow_list_);
->>>>>>> 4a287413
+                        request_headers_, vary_allow_list_, std::move(trailers_));
     } else {
       cache_.insert(key_, std::move(response_headers_), std::move(metadata_), body_.toString(),
                     std::move(trailers_));
@@ -222,13 +218,9 @@
 void SimpleHttpCache::varyInsert(const Key& request_key,
                                  Http::ResponseHeaderMapPtr&& response_headers,
                                  ResponseMetadata&& metadata, std::string&& body,
-<<<<<<< HEAD
-                                 Http::ResponseTrailerMapPtr&& trailers,
-                                 const Http::RequestHeaderMap& request_vary_headers) {
-=======
                                  const Http::RequestHeaderMap& request_headers,
-                                 const VaryAllowList& vary_allow_list) {
->>>>>>> 4a287413
+                                 const VaryAllowList& vary_allow_list,
+                                 Http::ResponseTrailerMapPtr&& trailers) {
   absl::WriterMutexLock lock(&mutex_);
 
   absl::btree_set<absl::string_view> vary_header_values =
@@ -237,12 +229,6 @@
 
   // Insert the varied response.
   Key varied_request_key = request_key;
-<<<<<<< HEAD
-  const std::string vary_key = VaryHeader::createVaryKey(vary_header, request_vary_headers);
-  varied_request_key.add_custom_fields(vary_key);
-  map_[varied_request_key] = SimpleHttpCache::Entry{
-      std::move(response_headers), std::move(metadata), std::move(body), std::move(trailers)};
-=======
   const absl::optional<std::string> vary_identifier =
       VaryHeaderUtils::createVaryIdentifier(vary_allow_list, vary_header_values, request_headers);
   if (!vary_identifier.has_value()) {
@@ -251,9 +237,8 @@
   }
 
   varied_request_key.add_custom_fields(vary_identifier.value());
-  map_[varied_request_key] =
-      SimpleHttpCache::Entry{std::move(response_headers), std::move(metadata), std::move(body)};
->>>>>>> 4a287413
+  map_[varied_request_key] = SimpleHttpCache::Entry{
+      std::move(response_headers), std::move(metadata), std::move(body), std::move(trailers)};
 
   // Add a special entry to flag that this request generates varied responses.
   auto iter = map_.find(request_key);

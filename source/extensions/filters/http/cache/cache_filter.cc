--- conflicted
+++ resolved
@@ -7,11 +7,8 @@
 #include "extensions/filters/http/cache/cacheability_utils.h"
 #include "extensions/filters/http/cache/inline_headers_handles.h"
 
-<<<<<<< HEAD
 #include "absl/memory/memory.h"
-=======
 #include "absl/strings/str_cat.h"
->>>>>>> edefff73
 #include "absl/strings/string_view.h"
 
 namespace Envoy {
@@ -165,8 +162,7 @@
 
 void CacheFilter::getBody() {
   ASSERT(lookup_, "CacheFilter is trying to call getBody with no LookupContext");
-<<<<<<< HEAD
-  ASSERT(!remaining_body_.empty(), "No reason to call getBody when there's no body to get.");
+  ASSERT(!remaining_ranges_.empty(), "No reason to call getBody when there's no body to get.");
   // If the cache posts a callback to the dispatcher then the CacheFilter is destroyed for any
   // reason (e.g client disconnected and HTTP stream terminated), then there is no guarantee that
   // the posted callback will run before the filter is deleted. Hence, a weak_ptr to the CacheFilter
@@ -176,8 +172,8 @@
 
   // The dispatcher needs to be captured because there's no guarantee that
   // decoder_callbacks_->dispatcher() is thread-safe.
-  lookup_->getBody(remaining_body_[0], [self, &dispatcher = decoder_callbacks_->dispatcher()](
-                                           Buffer::InstancePtr&& body) {
+  lookup_->getBody(remaining_ranges_[0], [self, &dispatcher = decoder_callbacks_->dispatcher()](
+                                             Buffer::InstancePtr&& body) {
     // The callback is posted to the dispatcher to make sure it is called on the worker thread.
     // The lambda passed to dispatcher.post() needs to be copyable as it will be used to
     // initialize a std::function. Therefore, it cannot capture anything non-copyable.
@@ -191,11 +187,6 @@
       }
     });
   });
-=======
-  ASSERT(!remaining_ranges_.empty(), "No reason to call getBody when there's no body to get.");
-  lookup_->getBody(remaining_ranges_[0],
-                   [this](Buffer::InstancePtr&& body) { onBody(std::move(body)); });
->>>>>>> edefff73
 }
 
 void CacheFilter::getTrailers() {
@@ -297,15 +288,11 @@
 void CacheFilter::onBody(Buffer::InstancePtr&& body) {
   // Can be called during decoding if a valid cache hit is found,
   // or during encoding if a cache entry was being validated.
-<<<<<<< HEAD
   if (filter_state_ == FilterState::Destroyed) {
     // The filter is being destroyed, any callbacks should be ignored.
     return;
   }
-  ASSERT(!remaining_body_.empty(),
-=======
   ASSERT(!remaining_ranges_.empty(),
->>>>>>> edefff73
          "CacheFilter doesn't call getBody unless there's more body to get, so this is a "
          "bogus callback.");
   ASSERT(body, "Cache said it had a body, but isn't giving it to us.");

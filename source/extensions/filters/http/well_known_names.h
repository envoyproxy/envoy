--- conflicted
+++ resolved
@@ -13,13 +13,9 @@
 class HttpFilterNameValues {
 public:
   // Buffer filter
-<<<<<<< HEAD
   const std::string Buffer = "envoy.filters.http.buffer";
-=======
-  const std::string Buffer = "envoy.buffer";
   // Cache filter
   const std::string Cache = "envoy.filters.http.cache";
->>>>>>> f6b00e99
   // CORS filter
   const std::string Cors = "envoy.filters.http.cors";
   // CSRF filter

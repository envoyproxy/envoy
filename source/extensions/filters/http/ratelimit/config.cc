--- conflicted
+++ resolved
@@ -22,14 +22,9 @@
     const envoy::config::filter::http::rate_limit::v2::RateLimit& proto_config, const std::string&,
     Server::Configuration::FactoryContext& context) {
   ASSERT(!proto_config.domain().empty());
-<<<<<<< HEAD
-  FilterConfigSharedPtr filter_config(new FilterConfig(
-      proto_config, context.localInfo(), context.scope(), context.runtime(), context.codeStats()));
-=======
   FilterConfigSharedPtr filter_config(new FilterConfig(proto_config, context.localInfo(),
                                                        context.scope(), context.runtime(),
                                                        context.httpContext()));
->>>>>>> 43fc7790
   const uint32_t timeout_ms = PROTOBUF_GET_MS_OR_DEFAULT(proto_config, timeout, 20);
   Filters::Common::RateLimit::ClientFactoryPtr client_factory =
       Filters::Common::RateLimit::rateLimitClientFactory(context);

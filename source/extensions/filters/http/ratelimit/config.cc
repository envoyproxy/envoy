#include "source/extensions/filters/http/ratelimit/config.h"

#include <chrono>
#include <string>

#include "envoy/extensions/filters/http/ratelimit/v3/rate_limit.pb.h"
#include "envoy/extensions/filters/http/ratelimit/v3/rate_limit.pb.validate.h"
#include "envoy/registry/registry.h"

#include "source/common/config/utility.h"
#include "source/common/protobuf/utility.h"
#include "source/extensions/filters/common/ratelimit/ratelimit_impl.h"
#include "source/extensions/filters/http/ratelimit/ratelimit.h"

namespace Envoy {
namespace Extensions {
namespace HttpFilters {
namespace RateLimitFilter {

Http::FilterFactoryCb RateLimitFilterConfig::createFilterFactoryFromProtoTyped(
    const envoy::extensions::filters::http::ratelimit::v3::RateLimit& proto_config,
    const std::string&, Server::Configuration::FactoryContext& context) {
  ASSERT(!proto_config.domain().empty());
  FilterConfigSharedPtr filter_config(new FilterConfig(proto_config, context.localInfo(),
                                                       context.scope(), context.runtime(),
                                                       context.httpContext()));
  const std::chrono::milliseconds timeout =
      std::chrono::milliseconds(PROTOBUF_GET_MS_OR_DEFAULT(proto_config, timeout, 20));

  Config::Utility::checkTransportVersion(proto_config.rate_limit_service());
  return [proto_config, &context, timeout,
          filter_config](Http::FilterChainFactoryCallbacks& callbacks) -> void {
    callbacks.addStreamFilter(std::make_shared<Filter>(
        filter_config, Filters::Common::RateLimit::rateLimitClient(
                           context, proto_config.rate_limit_service().grpc_service(), timeout)));
  };
}

Router::RouteSpecificFilterConfigConstSharedPtr
RateLimitFilterConfig::createRouteSpecificFilterConfigTyped(
    const envoy::extensions::filters::http::ratelimit::v3::RateLimitPerRoute& proto_config,
    Server::Configuration::ServerFactoryContext&, ProtobufMessage::ValidationVisitor&) {
  return std::make_shared<FilterConfigPerRoute>(proto_config);
}

/**
 * Static registration for the rate limit filter. @see RegisterFactory.
 */
<<<<<<< HEAD
REGISTER_FACTORY_D(RateLimitFilterConfig, Server::Configuration::NamedHttpFilterConfigFactory,
                   "envoy.rate_limit");
=======
LEGACY_REGISTER_FACTORY(RateLimitFilterConfig, Server::Configuration::NamedHttpFilterConfigFactory,
                        "envoy.rate_limit");
>>>>>>> 2ce0bf39

} // namespace RateLimitFilter
} // namespace HttpFilters
} // namespace Extensions
} // namespace Envoy<|MERGE_RESOLUTION|>--- conflicted
+++ resolved
@@ -46,13 +46,8 @@
 /**
  * Static registration for the rate limit filter. @see RegisterFactory.
  */
-<<<<<<< HEAD
-REGISTER_FACTORY_D(RateLimitFilterConfig, Server::Configuration::NamedHttpFilterConfigFactory,
-                   "envoy.rate_limit");
-=======
 LEGACY_REGISTER_FACTORY(RateLimitFilterConfig, Server::Configuration::NamedHttpFilterConfigFactory,
                         "envoy.rate_limit");
->>>>>>> 2ce0bf39
 
 } // namespace RateLimitFilter
 } // namespace HttpFilters

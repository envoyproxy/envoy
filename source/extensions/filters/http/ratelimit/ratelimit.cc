#include "extensions/filters/http/ratelimit/ratelimit.h"

#include <string>
#include <vector>

#include "envoy/http/codes.h"

#include "common/common/assert.h"
#include "common/common/enum_to_int.h"
#include "common/common/fmt.h"
#include "common/http/codes.h"
#include "common/http/header_utility.h"
#include "common/router/config_impl.h"

namespace Envoy {
namespace Extensions {
namespace HttpFilters {
namespace RateLimitFilter {

void Filter::initiateCall(const Http::HeaderMap& headers) {
  bool is_internal_request =
      headers.EnvoyInternalRequest() && (headers.EnvoyInternalRequest()->value() == "true");

  if ((is_internal_request && config_->requestType() == FilterRequestType::External) ||
      (!is_internal_request && config_->requestType() == FilterRequestType::Internal)) {
    return;
  }

  Router::RouteConstSharedPtr route = callbacks_->route();
  if (!route || !route->routeEntry()) {
    return;
  }

  cluster_ = callbacks_->clusterInfo();
  if (!cluster_) {
    return;
  }

  std::vector<RateLimit::Descriptor> descriptors;

  const Router::RouteEntry* route_entry = route->routeEntry();
  // Get all applicable rate limit policy entries for the route.
  populateRateLimitDescriptors(route_entry->rateLimitPolicy(), descriptors, route_entry, headers);

  // Get all applicable rate limit policy entries for the virtual host if the route opted to
  // include the virtual host rate limits.
  if (route_entry->includeVirtualHostRateLimits()) {
    populateRateLimitDescriptors(route_entry->virtualHost().rateLimitPolicy(), descriptors,
                                 route_entry, headers);
  }

  if (!descriptors.empty()) {
    state_ = State::Calling;
    initiating_call_ = true;
    client_->limit(*this, config_->domain(), descriptors, callbacks_->activeSpan());
    initiating_call_ = false;
  }
}

Http::FilterHeadersStatus Filter::decodeHeaders(Http::HeaderMap& headers, bool) {
  if (!config_->runtime().snapshot().featureEnabled("ratelimit.http_filter_enabled", 100)) {
    return Http::FilterHeadersStatus::Continue;
  }

  initiateCall(headers);
  return (state_ == State::Calling || state_ == State::Responded)
             ? Http::FilterHeadersStatus::StopIteration
             : Http::FilterHeadersStatus::Continue;
}

Http::FilterDataStatus Filter::decodeData(Buffer::Instance&, bool) {
  ASSERT(state_ != State::Responded);
  if (state_ != State::Calling) {
    return Http::FilterDataStatus::Continue;
  }
  // If the request is too large, stop reading new data until the buffer drains.
  return Http::FilterDataStatus::StopIterationAndWatermark;
}

Http::FilterTrailersStatus Filter::decodeTrailers(Http::HeaderMap&) {
  ASSERT(state_ != State::Responded);
  return state_ == State::Calling ? Http::FilterTrailersStatus::StopIteration
                                  : Http::FilterTrailersStatus::Continue;
}

void Filter::setDecoderFilterCallbacks(Http::StreamDecoderFilterCallbacks& callbacks) {
  callbacks_ = &callbacks;
}

Http::FilterHeadersStatus Filter::encode100ContinueHeaders(Http::HeaderMap&) {
  return Http::FilterHeadersStatus::Continue;
}

Http::FilterHeadersStatus Filter::encodeHeaders(Http::HeaderMap& headers, bool) {
  addHeaders(headers);
  return Http::FilterHeadersStatus::Continue;
}

Http::FilterDataStatus Filter::encodeData(Buffer::Instance&, bool) {
  return Http::FilterDataStatus::Continue;
}

Http::FilterTrailersStatus Filter::encodeTrailers(Http::HeaderMap&) {
  return Http::FilterTrailersStatus::Continue;
}

void Filter::setEncoderFilterCallbacks(Http::StreamEncoderFilterCallbacks&) {}

void Filter::onDestroy() {
  if (state_ == State::Calling) {
    state_ = State::Complete;
    client_->cancel();
  }
}

void Filter::complete(RateLimit::LimitStatus status, Http::HeaderMapPtr&& headers) {
  state_ = State::Complete;
  headers_to_add_ = std::move(headers);

  switch (status) {
  case RateLimit::LimitStatus::OK:
    cluster_->statsScope().counter("ratelimit.ok").inc();
    break;
  case RateLimit::LimitStatus::Error:
    cluster_->statsScope().counter("ratelimit.error").inc();
    break;
  case RateLimit::LimitStatus::OverLimit:
    cluster_->statsScope().counter("ratelimit.over_limit").inc();
    Http::CodeStats::ResponseStatInfo info{config_->scope(),
                                           cluster_->statsScope(),
                                           EMPTY_STRING,
                                           enumToInt(Http::Code::TooManyRequests),
                                           true,
                                           EMPTY_STRING,
                                           EMPTY_STRING,
                                           EMPTY_STRING,
                                           EMPTY_STRING,
                                           false};
<<<<<<< HEAD
    codeStats().chargeResponseStat(info);
=======
    httpContext().codeStats().chargeResponseStat(info);
>>>>>>> b8fc8da3
    headers_to_add_->insertEnvoyRateLimited().value(
        Http::Headers::get().EnvoyRateLimitedValues.True);
    break;
  }

  if (status == RateLimit::LimitStatus::OverLimit &&
      config_->runtime().snapshot().featureEnabled("ratelimit.http_filter_enforcing", 100)) {
    state_ = State::Responded;
    callbacks_->sendLocalReply(Http::Code::TooManyRequests, "",
                               [this](Http::HeaderMap& headers) { addHeaders(headers); },
                               config_->rateLimitedGrpcStatus());
    callbacks_->streamInfo().setResponseFlag(StreamInfo::ResponseFlag::RateLimited);
  } else if (status == RateLimit::LimitStatus::Error) {
    if (config_->failureModeAllow()) {
      cluster_->statsScope().counter("ratelimit.failure_mode_allowed").inc();
      if (!initiating_call_) {
        callbacks_->continueDecoding();
      }
    } else {
      state_ = State::Responded;
      callbacks_->sendLocalReply(Http::Code::InternalServerError, "", nullptr, absl::nullopt);
      callbacks_->streamInfo().setResponseFlag(StreamInfo::ResponseFlag::RateLimitServiceError);
    }
  } else if (!initiating_call_) {
    callbacks_->continueDecoding();
  }
}

void Filter::populateRateLimitDescriptors(const Router::RateLimitPolicy& rate_limit_policy,
                                          std::vector<RateLimit::Descriptor>& descriptors,
                                          const Router::RouteEntry* route_entry,
                                          const Http::HeaderMap& headers) const {
  for (const Router::RateLimitPolicyEntry& rate_limit :
       rate_limit_policy.getApplicableRateLimit(config_->stage())) {
    const std::string& disable_key = rate_limit.disableKey();
    if (!disable_key.empty() &&
        !config_->runtime().snapshot().featureEnabled(
            fmt::format("ratelimit.{}.http_filter_enabled", disable_key), 100)) {
      continue;
    }
    rate_limit.populateDescriptors(*route_entry, descriptors, config_->localInfo().clusterName(),
                                   headers, *callbacks_->streamInfo().downstreamRemoteAddress());
  }
}

void Filter::addHeaders(Http::HeaderMap& headers) {
  if (headers_to_add_) {
    Http::HeaderUtility::addHeaders(headers, *headers_to_add_);
    headers_to_add_ = nullptr;
  }
}

} // namespace RateLimitFilter
} // namespace HttpFilters
} // namespace Extensions
} // namespace Envoy<|MERGE_RESOLUTION|>--- conflicted
+++ resolved
@@ -136,11 +136,7 @@
                                            EMPTY_STRING,
                                            EMPTY_STRING,
                                            false};
-<<<<<<< HEAD
-    codeStats().chargeResponseStat(info);
-=======
     httpContext().codeStats().chargeResponseStat(info);
->>>>>>> b8fc8da3
     headers_to_add_->insertEnvoyRateLimited().value(
         Http::Headers::get().EnvoyRateLimitedValues.True);
     break;

--- conflicted
+++ resolved
@@ -55,14 +55,6 @@
     return;
   }
 
-<<<<<<< HEAD
-  // Initialize route config if not already done.
-  maybeInitializeRouteConfig(callbacks_);
-
-  Router::RouteConstSharedPtr route = callbacks_->route();
-  if (!route || !route->routeEntry()) {
-    return;
-=======
   std::vector<Envoy::RateLimit::Descriptor> descriptors;
   populateRateLimitDescriptors(descriptors, headers, false);
   if (!descriptors.empty()) {
@@ -71,7 +63,6 @@
     client_->limit(*this, getDomain(), descriptors, callbacks_->activeSpan(),
                    callbacks_->streamInfo(), getHitAddend());
     initiating_call_ = false;
->>>>>>> b76e3d7a
   }
 }
 
@@ -88,32 +79,6 @@
     return;
   }
 
-<<<<<<< HEAD
-  std::vector<Envoy::RateLimit::Descriptor> descriptors;
-
-  if (route_config_ != nullptr && route_config_->hasRateLimitConfigs()) {
-    // TODO(wbpcode): may support merge the rate limit descriptors from the virtual host level
-    // configuration.
-    route_config_->populateDescriptors(headers, callbacks_->streamInfo(), descriptors);
-  } else {
-    const Router::RouteEntry* route_entry = route->routeEntry();
-    // Get all applicable rate limit policy entries for the route.
-    populateRateLimitDescriptors(route_entry->rateLimitPolicy(), descriptors, headers);
-
-    VhRateLimitOptions vh_rate_limit_option = getVirtualHostRateLimitOption(route);
-
-    switch (vh_rate_limit_option) {
-    case VhRateLimitOptions::Ignore:
-      break;
-    case VhRateLimitOptions::Include:
-      populateRateLimitDescriptors(route->virtualHost().rateLimitPolicy(), descriptors, headers);
-      break;
-    case VhRateLimitOptions::Override:
-      if (route_entry->rateLimitPolicy().empty()) {
-        populateRateLimitDescriptors(route->virtualHost().rateLimitPolicy(), descriptors, headers);
-      }
-      break;
-=======
   const Router::RouteEntry* route_entry = route_->routeEntry();
   if (!route_entry) {
     return;
@@ -136,7 +101,6 @@
     if (route_entry->rateLimitPolicy().empty()) {
       populateRateLimitDescriptorsForPolicy(route_->virtualHost().rateLimitPolicy(), descriptors,
                                             headers, on_stream_done);
->>>>>>> b76e3d7a
     }
   }
 }
@@ -388,22 +352,12 @@
   return config_->domain();
 }
 
-<<<<<<< HEAD
-void Filter::maybeInitializeRouteConfig(Http::StreamFilterCallbacks* callbacks) {
-  if (route_config_initialized_) {
-    return;
-  }
-  route_config_initialized_ = true;
-  route_config_ =
-      Http::Utility::resolveMostSpecificPerFilterConfig<FilterConfigPerRoute>(callbacks);
-=======
 void OnStreamDoneCallBack::complete(Filters::Common::RateLimit::LimitStatus,
                                     Filters::Common::RateLimit::DescriptorStatusListPtr&&,
                                     Http::ResponseHeaderMapPtr&&, Http::RequestHeaderMapPtr&&,
                                     const std::string&,
                                     Filters::Common::RateLimit::DynamicMetadataPtr&&) {
   delete this;
->>>>>>> b76e3d7a
 }
 
 } // namespace RateLimitFilter

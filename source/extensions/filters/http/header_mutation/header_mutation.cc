#include "source/extensions/filters/http/header_mutation/header_mutation.h"

#include <cstdint>
#include <memory>

#include "source/common/config/utility.h"
#include "source/common/http/header_map_impl.h"
#include "source/common/http/utility.h"

namespace Envoy {
namespace Extensions {
namespace HttpFilters {
namespace HeaderMutation {

void Mutations::mutateRequestHeaders(Http::RequestHeaderMap& headers,
                                     const Formatter::HttpFormatterContext& ctx,
                                     const StreamInfo::StreamInfo& stream_info) const {
<<<<<<< HEAD
  request_mutations_.evaluateHeaders(headers, ctx, stream_info);
  query_params_evaluator_->evaluateQueryParams(headers, stream_info);
=======
  request_mutations_->evaluateHeaders(headers, ctx, stream_info);
>>>>>>> 39093be6
}

void Mutations::mutateResponseHeaders(Http::HeaderMap& headers,
                                      const Formatter::HttpFormatterContext& ctx,
                                      const StreamInfo::StreamInfo& stream_info) const {
  response_mutations_->evaluateHeaders(headers, ctx, stream_info);
}

PerRouteHeaderMutation::PerRouteHeaderMutation(const PerRouteProtoConfig& config)
    : mutations_(config.mutations()) {}

HeaderMutationConfig::HeaderMutationConfig(const ProtoConfig& config)
    : mutations_(config.mutations()),
      most_specific_header_mutations_wins_(config.most_specific_header_mutations_wins()) {}

Http::FilterHeadersStatus HeaderMutation::decodeHeaders(Http::RequestHeaderMap& headers, bool) {
  Formatter::HttpFormatterContext ctx{&headers};
  config_->mutations().mutateRequestHeaders(headers, ctx, decoder_callbacks_->streamInfo());

  // Traverse through all route configs to retrieve all available header mutations.
  // `getAllPerFilterConfig` returns in ascending order of specificity (i.e., route table
  // first, then virtual host, then per route).
  route_configs_ = Http::Utility::getAllPerFilterConfig<PerRouteHeaderMutation>(decoder_callbacks_);

  if (!config_->mostSpecificHeaderMutationsWins()) {
    // most_specific_wins means that most specific level per filter config is evaluated last. In
    // other words, header mutations are evaluated in ascending order of specificity (same order as
    // `getAllPerFilterConfig` above returns).
    // Thus, here we reverse iterate the vector when `most_specific_wins` is false.
    for (auto it = route_configs_.rbegin(); it != route_configs_.rend(); ++it) {
      (*it)->mutations().mutateRequestHeaders(headers, ctx, decoder_callbacks_->streamInfo());
    }
  } else {
    for (const auto* route_config : route_configs_) {
      route_config->mutations().mutateRequestHeaders(headers, ctx,
                                                     decoder_callbacks_->streamInfo());
    }
  }

  return Http::FilterHeadersStatus::Continue;
}

Http::FilterHeadersStatus HeaderMutation::encodeHeaders(Http::ResponseHeaderMap& headers, bool) {
  Formatter::HttpFormatterContext ctx{encoder_callbacks_->requestHeaders().ptr(), &headers};
  config_->mutations().mutateResponseHeaders(headers, ctx, encoder_callbacks_->streamInfo());

  // If we haven't already traversed the route configs, do so now.
  if (route_configs_.empty()) {
    route_configs_ =
        Http::Utility::getAllPerFilterConfig<PerRouteHeaderMutation>(encoder_callbacks_);
  }

  if (!config_->mostSpecificHeaderMutationsWins()) {
    for (auto it = route_configs_.rbegin(); it != route_configs_.rend(); ++it) {
      (*it)->mutations().mutateResponseHeaders(headers, ctx, encoder_callbacks_->streamInfo());
    }
  } else {
    for (const auto* route_config : route_configs_) {
      route_config->mutations().mutateResponseHeaders(headers, ctx,
                                                      encoder_callbacks_->streamInfo());
    }
  }

  return Http::FilterHeadersStatus::Continue;
}

} // namespace HeaderMutation
} // namespace HttpFilters
} // namespace Extensions
} // namespace Envoy<|MERGE_RESOLUTION|>--- conflicted
+++ resolved
@@ -15,12 +15,8 @@
 void Mutations::mutateRequestHeaders(Http::RequestHeaderMap& headers,
                                      const Formatter::HttpFormatterContext& ctx,
                                      const StreamInfo::StreamInfo& stream_info) const {
-<<<<<<< HEAD
-  request_mutations_.evaluateHeaders(headers, ctx, stream_info);
+  request_mutations_->evaluateHeaders(headers, ctx, stream_info);
   query_params_evaluator_->evaluateQueryParams(headers, stream_info);
-=======
-  request_mutations_->evaluateHeaders(headers, ctx, stream_info);
->>>>>>> 39093be6
 }
 
 void Mutations::mutateResponseHeaders(Http::HeaderMap& headers,

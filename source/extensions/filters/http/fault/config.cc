#include "source/extensions/filters/http/fault/config.h"

#include "envoy/extensions/filters/http/fault/v3/fault.pb.h"
#include "envoy/extensions/filters/http/fault/v3/fault.pb.validate.h"
#include "envoy/registry/registry.h"

#include "source/extensions/filters/http/fault/fault_filter.h"

namespace Envoy {
namespace Extensions {
namespace HttpFilters {
namespace Fault {

Http::FilterFactoryCb FaultFilterFactory::createFilterFactoryFromProtoTyped(
    const envoy::extensions::filters::http::fault::v3::HTTPFault& config,
    const std::string& stats_prefix, Server::Configuration::FactoryContext& context) {
  FaultFilterConfigSharedPtr filter_config(new FaultFilterConfig(
      config, context.runtime(), stats_prefix, context.scope(), context.timeSource()));
  return [filter_config](Http::FilterChainFactoryCallbacks& callbacks) -> void {
    callbacks.addStreamFilter(std::make_shared<FaultFilter>(filter_config));
  };
}

Router::RouteSpecificFilterConfigConstSharedPtr
FaultFilterFactory::createRouteSpecificFilterConfigTyped(
    const envoy::extensions::filters::http::fault::v3::HTTPFault& config,
    Server::Configuration::ServerFactoryContext&, ProtobufMessage::ValidationVisitor&) {
  return std::make_shared<const Fault::FaultSettings>(config);
}

/**
 * Static registration for the fault filter. @see RegisterFactory.
 */
<<<<<<< HEAD
REGISTER_FACTORY_D(FaultFilterFactory, Server::Configuration::NamedHttpFilterConfigFactory,
                   "envoy.fault");
=======
LEGACY_REGISTER_FACTORY(FaultFilterFactory, Server::Configuration::NamedHttpFilterConfigFactory,
                        "envoy.fault");
>>>>>>> 2ce0bf39

} // namespace Fault
} // namespace HttpFilters
} // namespace Extensions
} // namespace Envoy<|MERGE_RESOLUTION|>--- conflicted
+++ resolved
@@ -31,13 +31,8 @@
 /**
  * Static registration for the fault filter. @see RegisterFactory.
  */
-<<<<<<< HEAD
-REGISTER_FACTORY_D(FaultFilterFactory, Server::Configuration::NamedHttpFilterConfigFactory,
-                   "envoy.fault");
-=======
 LEGACY_REGISTER_FACTORY(FaultFilterFactory, Server::Configuration::NamedHttpFilterConfigFactory,
                         "envoy.fault");
->>>>>>> 2ce0bf39
 
 } // namespace Fault
 } // namespace HttpFilters

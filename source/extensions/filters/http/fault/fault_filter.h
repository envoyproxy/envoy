--- conflicted
+++ resolved
@@ -171,12 +171,9 @@
   Http::FilterHeadersStatus decodeHeaders(Http::HeaderMap& headers, bool end_stream) override;
   Http::FilterDataStatus decodeData(Buffer::Instance& data, bool end_stream) override;
   Http::FilterTrailersStatus decodeTrailers(Http::HeaderMap& trailers) override;
-<<<<<<< HEAD
   Http::FilterMetadataStatus decodeMetadata(Http::MetadataMap&) override {
     return Http::FilterMetadataStatus::Continue;
   }
-  void setDecoderFilterCallbacks(Http::StreamDecoderFilterCallbacks& callbacks) override;
-=======
   void setDecoderFilterCallbacks(Http::StreamDecoderFilterCallbacks& callbacks) override {
     decoder_callbacks_ = &callbacks;
   }
@@ -196,7 +193,6 @@
   void setEncoderFilterCallbacks(Http::StreamEncoderFilterCallbacks& callbacks) override {
     encoder_callbacks_ = &callbacks;
   }
->>>>>>> 22a9b8c5
 
 private:
   class RuntimeKeyValues {

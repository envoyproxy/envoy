--- conflicted
+++ resolved
@@ -156,13 +156,9 @@
       ENVOY_LOG_PERIODIC(error, std::chrono::seconds(10),
                          "remove_headers contain invalid character, may not be removed.");
       rejected_mutations.inc();
-<<<<<<< HEAD
       effect = ProcessingEffect::Effect::InvalidMutationRejected;
       std::cout << "mutation invalid\n";
-      return absl::InvalidArgumentError("Invalid character in remove_headers mutation.");
-=======
       return absl::InvalidArgumentError(kInvalidCharacterInRemoveMsg);
->>>>>>> ca1200b8
     }
     const LowerCaseString remove_header(hdr);
     switch (checker.check(CheckOperation::REMOVE, remove_header, "")) {
@@ -186,14 +182,9 @@
       ENVOY_LOG_PERIODIC(error, std::chrono::seconds(10),
                          "Header {} may not be removed. Returning error", remove_header);
       rejected_mutations.inc();
-<<<<<<< HEAD
       effect = ProcessingEffect::Effect::MutationFailed;
       std::cout << "mutation failed\n";
-      return absl::InvalidArgumentError(
-          absl::StrCat("Invalid attempt to remove ", remove_header.get()));
-=======
       return absl::InvalidArgumentError(kRemoveFailedMsg);
->>>>>>> ca1200b8
     }
   }
 
@@ -221,13 +212,9 @@
       invalid_character = true;
     }
     if (invalid_character) {
-      rejected_mutations.inc();
-<<<<<<< HEAD
       effect = ProcessingEffect::Effect::InvalidMutationRejected;
-      return absl::InvalidArgumentError("Invalid character in set_headers mutation.");
-=======
+      rejected_mutations.inc();
       return absl::InvalidArgumentError(kInvalidCharacterInSetMsg);
->>>>>>> ca1200b8
     }
 
     const LowerCaseString header_name(sh.header().key());
@@ -260,14 +247,9 @@
       ENVOY_LOG_PERIODIC(error, std::chrono::seconds(10),
                          "Header {} may not be modified. Returning error", header_name);
       rejected_mutations.inc();
-<<<<<<< HEAD
       effect = ProcessingEffect::Effect::MutationFailed;
       std::cout << "mutation failed\n";
-      return absl::InvalidArgumentError(
-          absl::StrCat("Invalid attempt to modify ", static_cast<absl::string_view>(header_name)));
-=======
       return absl::InvalidArgumentError(kSetFailedMsg);
->>>>>>> ca1200b8
     }
   }
 

--- conflicted
+++ resolved
@@ -17,15 +17,10 @@
 ExternalProcessorClientImpl::start(ExternalProcessorCallbacks& callbacks,
                                    const StreamInfo::StreamInfo& stream_info) {
   Grpc::AsyncClient<ProcessingRequest, ProcessingResponse> grpcClient(
-<<<<<<< HEAD
-      factory_->createUncachedRawAsyncClient());
+      client_manager_.getOrCreateRawAsyncClient(grpc_service_, scope_, true,
+                                                Grpc::CacheOption::AlwaysCache));
   return std::make_unique<ExternalProcessorStreamImpl>(std::move(grpcClient), callbacks,
                                                        stream_info);
-=======
-      client_manager_.getOrCreateRawAsyncClient(grpc_service_, scope_, true,
-                                                Grpc::CacheOption::AlwaysCache));
-  return std::make_unique<ExternalProcessorStreamImpl>(std::move(grpcClient), callbacks);
->>>>>>> 46ab9133
 }
 
 ExternalProcessorStreamImpl::ExternalProcessorStreamImpl(

#include "source/extensions/filters/http/ext_proc/client_impl.h"

namespace Envoy {
namespace Extensions {
namespace HttpFilters {
namespace ExternalProcessing {

static constexpr char kExternalMethod[] = "envoy.service.ext_proc.v3.ExternalProcessor.Process";

ExternalProcessorClientImpl::ExternalProcessorClientImpl(Grpc::AsyncClientManager& client_manager,
                                                         Stats::Scope& scope)
    : client_manager_(client_manager), scope_(scope) {}

ExternalProcessorStreamPtr ExternalProcessorClientImpl::start(
    ExternalProcessorCallbacks& callbacks,
    const Grpc::GrpcServiceConfigWithHashKey& config_with_hash_key,
    Http::AsyncClient::StreamOptions& options,
    Http::StreamFilterSidestreamWatermarkCallbacks& sidestream_watermark_callbacks) {
  auto client_or_error =
      client_manager_.getOrCreateRawAsyncClientWithHashKey(config_with_hash_key, scope_, true);
  THROW_IF_NOT_OK_REF(client_or_error.status());
  Grpc::AsyncClient<ProcessingRequest, ProcessingResponse> grpcClient(client_or_error.value());
  return ExternalProcessorStreamImpl::create(std::move(grpcClient), callbacks, options,
                                             sidestream_watermark_callbacks);
}

void ExternalProcessorClientImpl::sendRequest(
    envoy::service::ext_proc::v3::ProcessingRequest&& request, bool end_stream, const uint64_t,
    RequestCallbacks*, StreamBase* stream) {
  ExternalProcessorStream* grpc_stream = dynamic_cast<ExternalProcessorStream*>(stream);
  grpc_stream->send(std::move(request), end_stream);
}

ExternalProcessorStreamPtr ExternalProcessorStreamImpl::create(
    Grpc::AsyncClient<ProcessingRequest, ProcessingResponse>&& client,
    ExternalProcessorCallbacks& callbacks, Http::AsyncClient::StreamOptions& options,
    Http::StreamFilterSidestreamWatermarkCallbacks& sidestream_watermark_callbacks) {
  auto stream =
      std::unique_ptr<ExternalProcessorStreamImpl>(new ExternalProcessorStreamImpl(callbacks));

  if (stream->grpcSidestreamFlowControl()) {
    options.setSidestreamWatermarkCallbacks(&sidestream_watermark_callbacks);
  }

  if (stream->startStream(std::move(client), options)) {
    return stream;
  }
  // Return nullptr on the start failure.
  return nullptr;
}

bool ExternalProcessorStreamImpl::startStream(
    Grpc::AsyncClient<ProcessingRequest, ProcessingResponse>&& client,
    const Http::AsyncClient::StreamOptions& options) {
  client_ = std::move(client);
  auto descriptor = Protobuf::DescriptorPool::generated_pool()->FindMethodByName(kExternalMethod);
  grpc_context_ = options.parent_context;
  stream_ = client_.start(*descriptor, *this, options);
  // Returns true if the start succeeded and returns false on start failure.
  return stream_ != nullptr;
}

void ExternalProcessorStreamImpl::send(envoy::service::ext_proc::v3::ProcessingRequest&& request,
                                       bool end_stream) {
  stream_.sendMessage(std::move(request), end_stream);
}

<<<<<<< HEAD
// TODO(tyxia) Refactor the logic of close() function. Invoking it when stream is already closed
// is redundant.
bool ExternalProcessorStreamImpl::closeLocalStream() {
  if (!local_closed_) {
=======
bool ExternalProcessorStreamImpl::close() {
  if (!stream_closed_) {
>>>>>>> 8ef1ecc4
    ENVOY_LOG(debug, "Closing gRPC stream");
    // Unregister the watermark callbacks, if any exist (e.g., filter is not destroyed yet)
    if (grpc_side_stream_flow_control_ && callbacks_.has_value()) {
      stream_.removeWatermarkCallbacks();
    }
    stream_.closeStream();
    local_closed_ = true;
    return true;
  }
  return false;
}

void ExternalProcessorStreamImpl::onReceiveMessage(ProcessingResponsePtr&& response) {
  if (!callbacks_.has_value()) {
    ENVOY_LOG(debug, "Underlying filter object has been destroyed.");
    return;
  }
  callbacks_->onReceiveMessage(std::move(response));
}

void ExternalProcessorStreamImpl::onCreateInitialMetadata(Http::RequestHeaderMap&) {}
void ExternalProcessorStreamImpl::onReceiveInitialMetadata(Http::ResponseHeaderMapPtr&&) {}

void ExternalProcessorStreamImpl::onReceiveTrailingMetadata(Http::ResponseTrailerMapPtr&&) {}

void ExternalProcessorStreamImpl::onRemoteClose(Grpc::Status::GrpcStatus status,
                                                const std::string& message) {
  ENVOY_LOG(debug, "gRPC stream closed remotely with status {}: {}", status, message);
  // Also mark the client stream as closed: the underlying http async stream is
  // closed and cleaned up already after processing trailers.
  local_closed_ = true;
  remote_closed_ = true;

  if (!callbacks_.has_value()) {
    ENVOY_LOG(debug, "Underlying filter object has been destroyed.");
    return;
  }

  callbacks_->logGrpcStreamInfo();
  if (status == Grpc::Status::Ok) {
    callbacks_->onGrpcClose();
  } else {
    callbacks_->onGrpcError(status);
  }
}

} // namespace ExternalProcessing
} // namespace HttpFilters
} // namespace Extensions
} // namespace Envoy<|MERGE_RESOLUTION|>--- conflicted
+++ resolved
@@ -65,15 +65,10 @@
   stream_.sendMessage(std::move(request), end_stream);
 }
 
-<<<<<<< HEAD
 // TODO(tyxia) Refactor the logic of close() function. Invoking it when stream is already closed
 // is redundant.
 bool ExternalProcessorStreamImpl::closeLocalStream() {
   if (!local_closed_) {
-=======
-bool ExternalProcessorStreamImpl::close() {
-  if (!stream_closed_) {
->>>>>>> 8ef1ecc4
     ENVOY_LOG(debug, "Closing gRPC stream");
     // Unregister the watermark callbacks, if any exist (e.g., filter is not destroyed yet)
     if (grpc_side_stream_flow_control_ && callbacks_.has_value()) {

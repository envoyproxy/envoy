--- conflicted
+++ resolved
@@ -73,11 +73,6 @@
 constexpr absl::string_view ResponseTrailerCallStatusField = "response_trailer_call_status";
 constexpr absl::string_view BytesSentField = "bytes_sent";
 constexpr absl::string_view BytesReceivedField = "bytes_received";
-constexpr absl::string_view ImmediateResponseField = "immediate_response";
-constexpr absl::string_view RequestHeaderContinueAndReplaceField =
-    "request_header_continue_and_replace";
-constexpr absl::string_view ResponseHeaderContinueAndReplaceField =
-    "response_header_continue_and_replace";
 constexpr absl::string_view FailedOpenField = "failed_open";
 constexpr absl::string_view ServerHalfClosedField = "server_half_closed";
 
@@ -309,20 +304,16 @@
       [](Envoy::Event::Dispatcher&) { return std::make_shared<ThreadLocalStreamManager>(); });
 }
 
-void ExtProcLoggingInfo::recordGrpcCall(std::chrono::microseconds latency,
-                                        Grpc::Status::GrpcStatus call_status,
-                                        ProcessorState::CallbackState callback_state,
-                                        envoy::config::core::v3::TrafficDirection traffic_direction,
-                                        bool continue_and_replace) {
+void ExtProcLoggingInfo::recordGrpcCall(
+    std::chrono::microseconds latency, Grpc::Status::GrpcStatus call_status,
+    ProcessorState::CallbackState callback_state,
+    envoy::config::core::v3::TrafficDirection traffic_direction) {
   ASSERT(callback_state != ProcessorState::CallbackState::Idle);
 
   // Record the gRPC call stats for the header.
   if (callback_state == ProcessorState::CallbackState::HeadersCallback) {
     if (grpcCalls(traffic_direction).header_stats_ == nullptr) {
       grpcCalls(traffic_direction).header_stats_ = std::make_unique<GrpcCall>(latency, call_status);
-    }
-    if (continue_and_replace) {
-      grpcCalls(traffic_direction).continue_and_replace_ = true;
     }
     return;
   }
@@ -427,11 +418,6 @@
       static_cast<double>(bytes_sent_));
   (*struct_msg->mutable_fields())[BytesReceivedField].set_number_value(
       static_cast<double>(bytes_received_));
-  (*struct_msg->mutable_fields())[ImmediateResponseField].set_bool_value(immediate_response_);
-  (*struct_msg->mutable_fields())[RequestHeaderContinueAndReplaceField].set_bool_value(
-      decoding_processor_grpc_calls_.continue_and_replace_);
-  (*struct_msg->mutable_fields())[ResponseHeaderContinueAndReplaceField].set_bool_value(
-      encoding_processor_grpc_calls_.continue_and_replace_);
   (*struct_msg->mutable_fields())[FailedOpenField].set_bool_value(failed_open_);
   (*struct_msg->mutable_fields())[ServerHalfClosedField].set_bool_value(server_half_closed_);
   return struct_msg;
@@ -537,15 +523,6 @@
   }
   if (field_name == BytesReceivedField) {
     return static_cast<int64_t>(bytes_received_);
-  }
-  if (field_name == ImmediateResponseField) {
-    return bool(immediate_response_);
-  }
-  if (field_name == RequestHeaderContinueAndReplaceField) {
-    return bool(decoding_processor_grpc_calls_.continue_and_replace_);
-  }
-  if (field_name == ResponseHeaderContinueAndReplaceField) {
-    return bool(encoding_processor_grpc_calls_.continue_and_replace_);
   }
   if (field_name == FailedOpenField) {
     return bool(failed_open_);
@@ -1995,13 +1972,7 @@
   };
 
   sent_immediate_response_ = true;
-<<<<<<< HEAD
-  if (logging_info_ != nullptr) {
-    logging_info_->setImmediateResponse();
-  }
-=======
   stats_.immediate_responses_sent_.inc();
->>>>>>> 5ceb0278
   ENVOY_STREAM_LOG(debug, "Sending local reply with status code {}", *decoder_callbacks_,
                    status_code);
   const auto details = StringUtil::replaceAllEmptySpace(response.details());

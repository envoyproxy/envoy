--- conflicted
+++ resolved
@@ -97,66 +97,6 @@
   return absl::nullopt;
 }
 
-<<<<<<< HEAD
-=======
-std::vector<std::string> initNamespaces(const Protobuf::RepeatedPtrField<std::string>& ns) {
-  std::vector<std::string> namespaces;
-  for (const auto& single_ns : ns) {
-    namespaces.emplace_back(single_ns);
-  }
-  return namespaces;
-}
-
-absl::optional<std::vector<std::string>>
-initUntypedForwardingNamespaces(const ExtProcPerRoute& config) {
-  if (!config.has_overrides() || !config.overrides().has_metadata_options() ||
-      !config.overrides().metadata_options().has_forwarding_namespaces()) {
-    return absl::nullopt;
-  }
-
-  return {initNamespaces(config.overrides().metadata_options().forwarding_namespaces().untyped())};
-}
-
-absl::optional<std::vector<std::string>>
-initTypedForwardingNamespaces(const ExtProcPerRoute& config) {
-  if (!config.has_overrides() || !config.overrides().has_metadata_options() ||
-      !config.overrides().metadata_options().has_forwarding_namespaces()) {
-    return absl::nullopt;
-  }
-
-  return {initNamespaces(config.overrides().metadata_options().forwarding_namespaces().typed())};
-}
-
-absl::optional<std::vector<std::string>>
-initUntypedReceivingNamespaces(const ExtProcPerRoute& config) {
-  if (!config.has_overrides() || !config.overrides().has_metadata_options() ||
-      !config.overrides().metadata_options().has_receiving_namespaces()) {
-    return absl::nullopt;
-  }
-
-  return {initNamespaces(config.overrides().metadata_options().receiving_namespaces().untyped())};
-}
-absl::optional<std::vector<std::string>>
-initUntypedClusterMetadataForwardingNamespaces(const ExtProcPerRoute& config) {
-  if (!config.has_overrides() || !config.overrides().has_metadata_options() ||
-      !config.overrides().metadata_options().has_cluster_metadata_forwarding_namespaces()) {
-    return absl::nullopt;
-  }
-  return {initNamespaces(
-      config.overrides().metadata_options().cluster_metadata_forwarding_namespaces().untyped())};
-}
-
-absl::optional<std::vector<std::string>>
-initTypedClusterMetadataForwardingNamespaces(const ExtProcPerRoute& config) {
-  if (!config.has_overrides() || !config.overrides().has_metadata_options() ||
-      !config.overrides().metadata_options().has_cluster_metadata_forwarding_namespaces()) {
-    return absl::nullopt;
-  }
-  return {initNamespaces(
-      config.overrides().metadata_options().cluster_metadata_forwarding_namespaces().typed())};
-}
-
->>>>>>> 5e7e8a9c
 absl::optional<ProcessingMode> mergeProcessingMode(const FilterConfigPerRoute& less_specific,
                                                    const FilterConfigPerRoute& more_specific) {
   if (more_specific.disabled()) {
@@ -270,24 +210,6 @@
       disallowed_headers_(initHeaderMatchers(config.forward_rules().disallowed_headers(), context)),
       is_upstream_(is_upstream), graceful_grpc_close_(Runtime::runtimeFeatureEnabled(
                                      "envoy.reloadable_features.ext_proc_graceful_grpc_close")),
-<<<<<<< HEAD
-=======
-      untyped_forwarding_namespaces_(
-          config.metadata_options().forwarding_namespaces().untyped().begin(),
-          config.metadata_options().forwarding_namespaces().untyped().end()),
-      typed_forwarding_namespaces_(
-          config.metadata_options().forwarding_namespaces().typed().begin(),
-          config.metadata_options().forwarding_namespaces().typed().end()),
-      untyped_receiving_namespaces_(
-          config.metadata_options().receiving_namespaces().untyped().begin(),
-          config.metadata_options().receiving_namespaces().untyped().end()),
-      untyped_cluster_metadata_forwarding_namespaces_(
-          config.metadata_options().cluster_metadata_forwarding_namespaces().untyped().begin(),
-          config.metadata_options().cluster_metadata_forwarding_namespaces().untyped().end()),
-      typed_cluster_metadata_forwarding_namespaces_(
-          config.metadata_options().cluster_metadata_forwarding_namespaces().typed().begin(),
-          config.metadata_options().cluster_metadata_forwarding_namespaces().typed().end()),
->>>>>>> 5e7e8a9c
       allowed_override_modes_(config.allowed_override_modes().begin(),
                               config.allowed_override_modes().end()),
       expression_manager_(builder, context.localInfo(), config.request_attributes(),
@@ -537,31 +459,34 @@
       grpc_service_(initGrpcService(config)),
       grpc_initial_metadata_(config.overrides().grpc_initial_metadata().begin(),
                              config.overrides().grpc_initial_metadata().end()),
-<<<<<<< HEAD
       untyped_forwarding_namespaces_(
-          (!config.has_overrides() || !config.overrides().has_metadata_options() ||
-           !config.overrides().metadata_options().has_forwarding_namespaces())
+
+          !config.overrides().metadata_options().has_forwarding_namespaces()
               ? nullptr
               : &config.overrides().metadata_options().forwarding_namespaces().untyped()),
       typed_forwarding_namespaces_(
-          (!config.has_overrides() || !config.overrides().has_metadata_options() ||
-           !config.overrides().metadata_options().has_forwarding_namespaces())
+          !config.overrides().metadata_options().has_forwarding_namespaces()
               ? nullptr
               : &config.overrides().metadata_options().forwarding_namespaces().typed()),
       untyped_receiving_namespaces_(
-          (!config.has_overrides() || !config.overrides().has_metadata_options() ||
-           !config.overrides().metadata_options().has_receiving_namespaces())
+
+          !config.overrides().metadata_options().has_receiving_namespaces()
               ? nullptr
               : &config.overrides().metadata_options().receiving_namespaces().untyped()),
-=======
-      untyped_forwarding_namespaces_(initUntypedForwardingNamespaces(config)),
-      typed_forwarding_namespaces_(initTypedForwardingNamespaces(config)),
-      untyped_receiving_namespaces_(initUntypedReceivingNamespaces(config)),
       untyped_cluster_metadata_forwarding_namespaces_(
-          initUntypedClusterMetadataForwardingNamespaces(config)),
+          !config.overrides().metadata_options().has_cluster_metadata_forwarding_namespaces()
+              ? nullptr
+              : &config.overrides()
+                     .metadata_options()
+                     .cluster_metadata_forwarding_namespaces()
+                     .untyped()),
       typed_cluster_metadata_forwarding_namespaces_(
-          initTypedClusterMetadataForwardingNamespaces(config)),
->>>>>>> 5e7e8a9c
+          !config.overrides().metadata_options().has_cluster_metadata_forwarding_namespaces()
+              ? nullptr
+              : &config.overrides()
+                     .metadata_options()
+                     .cluster_metadata_forwarding_namespaces()
+                     .typed()),
       failure_mode_allow_(
           config.overrides().has_failure_mode_allow()
               ? absl::optional<bool>(config.overrides().failure_mode_allow().value())
@@ -2072,32 +1997,28 @@
         *merged_config->untypedReceivingMetadataNamespaces());
   }
 
-  if (merged_config->untypedClusterMetadataForwardingNamespaces().has_value()) {
-    untyped_cluster_metadata_forwarding_namespaces_ =
-        merged_config->untypedClusterMetadataForwardingNamespaces().value();
+  if (merged_config->untypedClusterMetadataForwardingNamespaces() != nullptr) {
     ENVOY_STREAM_LOG(trace,
                      "Setting new untyped cluster metadata forwarding "
                      "namespaces from per-route "
                      "configuration",
                      *decoder_callbacks_);
     decoding_state_.setUntypedClusterMetadataForwardingNamespaces(
-        untyped_cluster_metadata_forwarding_namespaces_);
+        *merged_config->untypedClusterMetadataForwardingNamespaces());
     encoding_state_.setUntypedClusterMetadataForwardingNamespaces(
-        untyped_cluster_metadata_forwarding_namespaces_);
-  }
-
-  if (merged_config->typedClusterMetadataForwardingNamespaces().has_value()) {
-    typed_cluster_metadata_forwarding_namespaces_ =
-        merged_config->typedClusterMetadataForwardingNamespaces().value();
+        *merged_config->untypedClusterMetadataForwardingNamespaces());
+  }
+
+  if (merged_config->typedClusterMetadataForwardingNamespaces() != nullptr) {
     ENVOY_STREAM_LOG(trace,
                      "Setting new typed cluster metadata forwarding namespaces "
                      "from per-route "
                      "configuration",
                      *decoder_callbacks_);
     decoding_state_.setTypedClusterMetadataForwardingNamespaces(
-        typed_cluster_metadata_forwarding_namespaces_);
+        *merged_config->typedClusterMetadataForwardingNamespaces());
     encoding_state_.setTypedClusterMetadataForwardingNamespaces(
-        typed_cluster_metadata_forwarding_namespaces_);
+        *merged_config->typedClusterMetadataForwardingNamespaces());
   }
 
   if (merged_config->failureModeAllow().has_value()) {

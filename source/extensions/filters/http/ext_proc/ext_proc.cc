--- conflicted
+++ resolved
@@ -183,16 +183,12 @@
     Extensions::Filters::Common::Expr::BuilderInstanceSharedPtr builder,
     Server::Configuration::CommonFactoryContext& context)
     : failure_mode_allow_(config.failure_mode_allow()),
-<<<<<<< HEAD
-      route_cache_action_(config.route_cache_action()), message_timeout_(message_timeout),
-      max_message_timeout_ms_(max_message_timeout_ms), max_more_chunks_(config.max_more_chunks()),
-=======
       observability_mode_(config.observability_mode()),
       route_cache_action_(config.route_cache_action()),
       deferred_close_timeout_(PROTOBUF_GET_MS_OR_DEFAULT(config, deferred_close_timeout,
                                                          DEFAULT_DEFERRED_CLOSE_TIMEOUT_MS)),
       message_timeout_(message_timeout), max_message_timeout_ms_(max_message_timeout_ms),
->>>>>>> 56021dbf
+      max_more_chunks_(config.max_more_chunks()),
       stats_(generateStats(stats_prefix, config.stat_prefix(), scope)),
       processing_mode_(config.processing_mode()),
       mutation_checker_(config.mutation_rules(), context.regexEngine()),

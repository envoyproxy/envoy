--- conflicted
+++ resolved
@@ -574,10 +574,6 @@
   return status;
 }
 
-<<<<<<< HEAD
-// TODO(#36970): Restructure the code. Adding methods like handleDataBuffered(),
-// handleDataStreamed(), handleDataBufferedPartial() to handle each case.
-=======
 FilterDataStatus Filter::handleDataBufferedMode(ProcessorState& state, Buffer::Instance& data,
                                                 bool end_stream) {
   if (end_stream) {
@@ -587,7 +583,6 @@
     case StreamOpenState::IgnoreError:
       return FilterDataStatus::Continue;
     case StreamOpenState::Ok:
-      // Fall through
       break;
     }
 
@@ -604,6 +599,36 @@
   ENVOY_LOG(trace, "onData: Buffering");
   state.setPaused(true);
   return FilterDataStatus::StopIterationAndBuffer;
+}
+
+FilterDataStatus Filter::handleDataStreamedModeBase(ProcessorState& state, Buffer::Instance& data,
+                                                    bool end_stream) {
+  switch (openStream()) {
+  case StreamOpenState::Error:
+    return FilterDataStatus::StopIterationNoBuffer;
+  case StreamOpenState::IgnoreError:
+    return FilterDataStatus::Continue;
+  case StreamOpenState::Ok:
+    break;
+  }
+
+  ProcessingRequest req = setupBodyChunk(state, data, end_stream);
+  // For STREAMED mode, insert the data into the internal queue.
+  // For FULL_DUPLEX_STREAMED mode, just drain the data.
+  state.enqueueStreamingChunk(data, end_stream);
+
+  // If the current state is HeadersCallback, stays in that state.
+  if (state.callbackState() == ProcessorState::CallbackState::HeadersCallback) {
+    sendBodyChunk(state, ProcessorState::CallbackState::HeadersCallback, req);
+  } else {
+    sendBodyChunk(state, ProcessorState::CallbackState::StreamedBodyCallback, req);
+  }
+  if (end_stream || state.callbackState() == ProcessorState::CallbackState::HeadersCallback) {
+    state.setPaused(true);
+    return FilterDataStatus::StopIterationNoBuffer;
+  } else {
+    return FilterDataStatus::Continue;
+  }
 }
 
 FilterDataStatus Filter::handleDataStreamedMode(ProcessorState& state, Buffer::Instance& data,
@@ -624,31 +649,15 @@
   // the ability to modify each chunk, in order. Doing this any other way would have required
   // substantial changes to the filter manager. See
   // https://github.com/envoyproxy/envoy/issues/16760 for a discussion.
-  switch (openStream()) {
-  case StreamOpenState::Error:
-    return FilterDataStatus::StopIterationNoBuffer;
-  case StreamOpenState::IgnoreError:
-    return FilterDataStatus::Continue;
-  case StreamOpenState::Ok:
-    // Fall through
-    break;
-  }
-
-  // Need to first enqueue the data into the chunk queue before sending.
-  ProcessingRequest req = setupBodyChunk(state, data, end_stream);
-  state.enqueueStreamingChunk(data, end_stream);
-  // If the current state is HeadersCallback, stays in that state.
-  if (state.callbackState() == ProcessorState::CallbackState::HeadersCallback) {
-    sendBodyChunk(state, ProcessorState::CallbackState::HeadersCallback, req);
-  } else {
-    sendBodyChunk(state, ProcessorState::CallbackState::StreamedBodyCallback, req);
-  }
-  if (end_stream || state.callbackState() == ProcessorState::CallbackState::HeadersCallback) {
-    state.setPaused(true);
-    return FilterDataStatus::StopIterationNoBuffer;
-  } else {
-    return FilterDataStatus::Continue;
-  }
+  return handleDataStreamedModeBase(state, data, end_stream);
+}
+
+FilterDataStatus Filter::handleDataFullDuplexStreamedMode(ProcessorState& state,
+                                                          Buffer::Instance& data, bool end_stream) {
+  // FULL_DUPLEX_STREAMED body mode works similar to STREAMED except it does not put the data
+  // into the internal queue. And there is no internal queue based flow control. A copy of the
+  // data is dispatched to the external processor and the original data is drained.
+  return handleDataStreamedModeBase(state, data, end_stream);
 }
 
 FilterDataStatus Filter::handleDataBufferedPartialMode(ProcessorState& state,
@@ -696,7 +705,6 @@
   }
 }
 
->>>>>>> 1c907082
 FilterDataStatus Filter::onData(ProcessorState& state, Buffer::Instance& data, bool end_stream) {
   state.setBodyReceived(true);
 
@@ -742,57 +750,11 @@
   case ProcessingMode::BUFFERED:
     result = handleDataBufferedMode(state, data, end_stream);
     break;
-<<<<<<< HEAD
-  case ProcessingMode::FULL_DUPLEX_STREAMED:
-    // FULL_DUPLEX_STREAMED body mode works similar to STREAMED except it does not put the data
-    // into the internal queue. And there is no internal queue based flow control. A copy of the
-    // data is dispatched to the external processor and the original data is drained.
-    ABSL_FALLTHROUGH_INTENDED;
-  case ProcessingMode::STREAMED: {
-    // STREAMED body mode works as follows:
-    //
-    // 1) As data callbacks come in to the filter, it "moves" the data into a new buffer, which it
-    // dispatches via gRPC message to the external processor, and then keeps in a queue. It
-    // may request a watermark if the queue is higher than the buffer limit to prevent running
-    // out of memory.
-    // 2) As a result, filters farther down the chain see empty buffers in some data callbacks.
-    // 3) When a response comes back from the external processor, it injects the processor's result
-    // into the filter chain using "inject**codedData". (The processor may respond indicating that
-    // there is no change, which means that the original buffer stored in the queue is what gets
-    // injected.)
-    //
-    // This way, we pipeline data from the proxy to the external processor, and give the processor
-    // the ability to modify each chunk, in order. Doing this any other way would have required
-    // substantial changes to the filter manager. See
-    // https://github.com/envoyproxy/envoy/issues/16760 for a discussion.
-    switch (openStream()) {
-    case StreamOpenState::Error:
-      return FilterDataStatus::StopIterationNoBuffer;
-    case StreamOpenState::IgnoreError:
-      return FilterDataStatus::Continue;
-    case StreamOpenState::Ok:
-      // Fall through
-      break;
-    }
-
-    auto req = setupBodyChunk(state, data, end_stream);
-    state.enqueueStreamingChunk(data, end_stream);
-    // If the current state is HeadersCallback, stays in that state.
-    if (state.callbackState() == ProcessorState::CallbackState::HeadersCallback) {
-      sendBodyChunk(state, ProcessorState::CallbackState::HeadersCallback, req);
-    } else {
-      sendBodyChunk(state, ProcessorState::CallbackState::StreamedBodyCallback, req);
-    }
-    if (end_stream || state.callbackState() == ProcessorState::CallbackState::HeadersCallback) {
-      state.setPaused(true);
-      result = FilterDataStatus::StopIterationNoBuffer;
-    } else {
-      result = FilterDataStatus::Continue;
-    }
-=======
   case ProcessingMode::STREAMED:
     result = handleDataStreamedMode(state, data, end_stream);
->>>>>>> 1c907082
+    break;
+  case ProcessingMode::FULL_DUPLEX_STREAMED:
+    result = handleDataFullDuplexStreamedMode(state, data, end_stream);
     break;
   case ProcessingMode::BUFFERED_PARTIAL:
     result = handleDataBufferedPartialMode(state, data, end_stream);
@@ -803,7 +765,6 @@
     result = FilterDataStatus::Continue;
     break;
   }
-
   return result;
 }
 

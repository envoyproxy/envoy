#include "source/extensions/filters/http/ext_proc/ext_proc.h"

#include <memory>

#include "envoy/config/common/mutation_rules/v3/mutation_rules.pb.h"
#include "envoy/config/core/v3/grpc_service.pb.h"
#include "envoy/extensions/filters/http/ext_proc/v3/processing_mode.pb.h"

#include "source/common/http/utility.h"
#include "source/common/runtime/runtime_features.h"
#include "source/extensions/filters/http/ext_proc/mutation_utils.h"

#include "absl/strings/str_format.h"
#include "absl/strings/string_view.h"

namespace Envoy {
namespace Extensions {
namespace HttpFilters {
namespace ExternalProcessing {
namespace {

using envoy::config::common::mutation_rules::v3::HeaderMutationRules;
using envoy::extensions::filters::http::ext_proc::v3::ExtProcPerRoute;
using envoy::extensions::filters::http::ext_proc::v3::ProcessingMode;
using envoy::type::v3::StatusCode;

using envoy::service::ext_proc::v3::ImmediateResponse;
using envoy::service::ext_proc::v3::ProcessingRequest;
using envoy::service::ext_proc::v3::ProcessingResponse;

using Filters::Common::MutationRules::Checker;
using Http::FilterDataStatus;
using Http::FilterHeadersStatus;
using Http::FilterTrailersStatus;
using Http::RequestHeaderMap;
using Http::RequestTrailerMap;
using Http::ResponseHeaderMap;
using Http::ResponseTrailerMap;

constexpr absl::string_view ErrorPrefix = "ext_proc_error";
constexpr int DefaultImmediateStatus = 200;
constexpr absl::string_view FilterName = "envoy.filters.http.ext_proc";

absl::optional<ProcessingMode> initProcessingMode(const ExtProcPerRoute& config) {
  if (!config.disabled() && config.has_overrides() && config.overrides().has_processing_mode()) {
    return config.overrides().processing_mode();
  }
  return absl::nullopt;
}

absl::optional<envoy::config::core::v3::GrpcService>
initGrpcService(const ExtProcPerRoute& config) {
  if (config.has_overrides() && config.overrides().has_grpc_service()) {
    return config.overrides().grpc_service();
  }
  return absl::nullopt;
}

std::vector<std::string> initNamespaces(const Protobuf::RepeatedPtrField<std::string>& ns) {
  std::vector<std::string> namespaces;
  for (const auto& single_ns : ns) {
    namespaces.emplace_back(single_ns);
  }
  return namespaces;
}

absl::optional<std::vector<std::string>>
initUntypedForwardingNamespaces(const ExtProcPerRoute& config) {
  if (!config.has_overrides() || !config.overrides().has_metadata_options() ||
      !config.overrides().metadata_options().has_forwarding_namespaces()) {
    return absl::nullopt;
  }

  return {initNamespaces(config.overrides().metadata_options().forwarding_namespaces().untyped())};
}

absl::optional<std::vector<std::string>>
initTypedForwardingNamespaces(const ExtProcPerRoute& config) {
  if (!config.has_overrides() || !config.overrides().has_metadata_options() ||
      !config.overrides().metadata_options().has_forwarding_namespaces()) {
    return absl::nullopt;
  }

  return {initNamespaces(config.overrides().metadata_options().forwarding_namespaces().typed())};
}

absl::optional<std::vector<std::string>>
initUntypedReceivingNamespaces(const ExtProcPerRoute& config) {
  if (!config.has_overrides() || !config.overrides().has_metadata_options() ||
      !config.overrides().metadata_options().has_receiving_namespaces()) {
    return absl::nullopt;
  }

  return {initNamespaces(config.overrides().metadata_options().receiving_namespaces().untyped())};
}

absl::optional<ProcessingMode> mergeProcessingMode(const FilterConfigPerRoute& less_specific,
                                                   const FilterConfigPerRoute& more_specific) {
  if (more_specific.disabled()) {
    return absl::nullopt;
  }
  return more_specific.processingMode().has_value() ? more_specific.processingMode()
                                                    : less_specific.processingMode();
}

// Replaces all entries with the same name or append one.
void mergeHeaderValues(std::vector<envoy::config::core::v3::HeaderValue>& metadata,
                       const envoy::config::core::v3::HeaderValue& header) {
  bool has_key = false;
  for (auto& dest : metadata) {
    if (dest.key() == header.key()) {
      dest.CopyFrom(header);
      has_key = true;
    }
  }
  if (!has_key) {
    metadata.emplace_back(header);
  }
}

std::vector<envoy::config::core::v3::HeaderValue>
mergeGrpcInitialMetadata(const FilterConfigPerRoute& less_specific,
                         const FilterConfigPerRoute& more_specific) {
  std::vector<envoy::config::core::v3::HeaderValue> metadata(less_specific.grpcInitialMetadata());

  for (const auto& header : more_specific.grpcInitialMetadata()) {
    mergeHeaderValues(metadata, header);
  }

  return metadata;
}

// Replaces all entries with the same name or append one.
void mergeHeaderValuesField(
    Protobuf::RepeatedPtrField<::envoy::config::core::v3::HeaderValue>& metadata,
    const envoy::config::core::v3::HeaderValue& header) {
  bool has_key = false;
  for (auto& dest : metadata) {
    if (dest.key() == header.key()) {
      dest.CopyFrom(header);
      has_key = true;
    }
  }
  if (!has_key) {
    metadata.Add()->CopyFrom(header);
  }
}

// Changes to headers are normally tested against the MutationRules supplied
// with configuration. When writing an immediate response message, however,
// we want to support a more liberal set of rules so that filters can create
// custom error messages, and we want to prevent the MutationRules in the
// configuration from making that impossible. This is a fixed, permissive
// set of rules for that purpose.
class ImmediateMutationChecker {
public:
  ImmediateMutationChecker(Regex::Engine& regex_engine) {
    HeaderMutationRules rules;
    rules.mutable_allow_all_routing()->set_value(true);
    rules.mutable_allow_envoy()->set_value(true);
    rule_checker_ = std::make_unique<Checker>(rules, regex_engine);
  }

  const Checker& checker() const { return *rule_checker_; }

private:
  std::unique_ptr<Checker> rule_checker_;
};

ProcessingMode allDisabledMode() {
  ProcessingMode pm;
  pm.set_request_header_mode(ProcessingMode::SKIP);
  pm.set_response_header_mode(ProcessingMode::SKIP);
  return pm;
}

} // namespace

FilterConfig::FilterConfig(
    const envoy::extensions::filters::http::ext_proc::v3::ExternalProcessor& config,
    const std::chrono::milliseconds message_timeout, const uint32_t max_message_timeout_ms,
    Stats::Scope& scope, const std::string& stats_prefix, bool is_upstream,
    Extensions::Filters::Common::Expr::BuilderInstanceSharedPtr builder,
    Server::Configuration::CommonFactoryContext& context)
    : failure_mode_allow_(config.failure_mode_allow()),
      observability_mode_(config.observability_mode()),
      route_cache_action_(config.route_cache_action()),
      deferred_close_timeout_(PROTOBUF_GET_MS_OR_DEFAULT(config, deferred_close_timeout,
                                                         DEFAULT_DEFERRED_CLOSE_TIMEOUT_MS)),
      message_timeout_(message_timeout), max_message_timeout_ms_(max_message_timeout_ms),
      stats_(generateStats(stats_prefix, config.stat_prefix(), scope)),
      processing_mode_(config.processing_mode()),
      mutation_checker_(config.mutation_rules(), context.regexEngine()),
      filter_metadata_(config.filter_metadata()),
      allow_mode_override_(config.allow_mode_override()),
      disable_immediate_response_(config.disable_immediate_response()),
      allowed_headers_(initHeaderMatchers(config.forward_rules().allowed_headers(), context)),
      disallowed_headers_(initHeaderMatchers(config.forward_rules().disallowed_headers(), context)),
      is_upstream_(is_upstream),
      untyped_forwarding_namespaces_(
          config.metadata_options().forwarding_namespaces().untyped().begin(),
          config.metadata_options().forwarding_namespaces().untyped().end()),
      typed_forwarding_namespaces_(
          config.metadata_options().forwarding_namespaces().typed().begin(),
          config.metadata_options().forwarding_namespaces().typed().end()),
      untyped_receiving_namespaces_(
          config.metadata_options().receiving_namespaces().untyped().begin(),
          config.metadata_options().receiving_namespaces().untyped().end()),
      expression_manager_(builder, context.localInfo(), config.request_attributes(),
                          config.response_attributes()),
      immediate_mutation_checker_(context.regexEngine()),
      thread_local_stream_manager_slot_(context.threadLocal().allocateSlot()) {
  if (config.disable_clear_route_cache() &&
      (route_cache_action_ !=
       envoy::extensions::filters::http::ext_proc::v3::ExternalProcessor::DEFAULT)) {
    throw EnvoyException("disable_clear_route_cache and route_cache_action can not "
                         "be set to none-default at the same time.");
  }
  if (config.disable_clear_route_cache()) {
    route_cache_action_ = envoy::extensions::filters::http::ext_proc::v3::ExternalProcessor::RETAIN;
  }
  thread_local_stream_manager_slot_->set(
      [](Envoy::Event::Dispatcher&) { return std::make_shared<ThreadLocalStreamManager>(); });
}

void ExtProcLoggingInfo::recordGrpcCall(
    std::chrono::microseconds latency, Grpc::Status::GrpcStatus call_status,
    ProcessorState::CallbackState callback_state,
    envoy::config::core::v3::TrafficDirection traffic_direction) {
  ASSERT(callback_state != ProcessorState::CallbackState::Idle);

  // Record the gRPC call stats for the header.
  if (callback_state == ProcessorState::CallbackState::HeadersCallback) {
    if (grpcCalls(traffic_direction).header_stats_ == nullptr) {
      grpcCalls(traffic_direction).header_stats_ = std::make_unique<GrpcCall>(latency, call_status);
    }
    return;
  }

  // Record the gRPC call stats for the trailer.
  if (callback_state == ProcessorState::CallbackState::TrailersCallback) {
    if (grpcCalls(traffic_direction).trailer_stats_ == nullptr) {
      grpcCalls(traffic_direction).trailer_stats_ =
          std::make_unique<GrpcCall>(latency, call_status);
    }
    return;
  }

  // Record the gRPC call stats for the bodies.
  if (grpcCalls(traffic_direction).body_stats_ == nullptr) {
    grpcCalls(traffic_direction).body_stats_ =
        std::make_unique<GrpcCallBody>(1, call_status, latency, latency, latency);
  } else {
    auto& body_stats = grpcCalls(traffic_direction).body_stats_;
    body_stats->call_count_++;
    body_stats->total_latency_ += latency;
    body_stats->last_call_status_ = call_status;
    if (latency > body_stats->max_latency_) {
      body_stats->max_latency_ = latency;
    }
    if (latency < body_stats->min_latency_) {
      body_stats->min_latency_ = latency;
    }
  }
}

ExtProcLoggingInfo::GrpcCalls&
ExtProcLoggingInfo::grpcCalls(envoy::config::core::v3::TrafficDirection traffic_direction) {
  ASSERT(traffic_direction != envoy::config::core::v3::TrafficDirection::UNSPECIFIED);
  return traffic_direction == envoy::config::core::v3::TrafficDirection::INBOUND
             ? decoding_processor_grpc_calls_
             : encoding_processor_grpc_calls_;
}

const ExtProcLoggingInfo::GrpcCalls&
ExtProcLoggingInfo::grpcCalls(envoy::config::core::v3::TrafficDirection traffic_direction) const {
  ASSERT(traffic_direction != envoy::config::core::v3::TrafficDirection::UNSPECIFIED);
  return traffic_direction == envoy::config::core::v3::TrafficDirection::INBOUND
             ? decoding_processor_grpc_calls_
             : encoding_processor_grpc_calls_;
}

FilterConfigPerRoute::FilterConfigPerRoute(const ExtProcPerRoute& config)
    : disabled_(config.disabled()), processing_mode_(initProcessingMode(config)),
      grpc_service_(initGrpcService(config)),
      grpc_initial_metadata_(config.overrides().grpc_initial_metadata().begin(),
                             config.overrides().grpc_initial_metadata().end()),
      untyped_forwarding_namespaces_(initUntypedForwardingNamespaces(config)),
      typed_forwarding_namespaces_(initTypedForwardingNamespaces(config)),
      untyped_receiving_namespaces_(initUntypedReceivingNamespaces(config)) {}

FilterConfigPerRoute::FilterConfigPerRoute(const FilterConfigPerRoute& less_specific,
                                           const FilterConfigPerRoute& more_specific)
    : disabled_(more_specific.disabled()),
      processing_mode_(mergeProcessingMode(less_specific, more_specific)),
      grpc_service_(more_specific.grpcService().has_value() ? more_specific.grpcService()
                                                            : less_specific.grpcService()),
      grpc_initial_metadata_(mergeGrpcInitialMetadata(less_specific, more_specific)),
      untyped_forwarding_namespaces_(more_specific.untypedForwardingMetadataNamespaces().has_value()
                                         ? more_specific.untypedForwardingMetadataNamespaces()
                                         : less_specific.untypedForwardingMetadataNamespaces()),
      typed_forwarding_namespaces_(more_specific.typedForwardingMetadataNamespaces().has_value()
                                       ? more_specific.typedForwardingMetadataNamespaces()
                                       : less_specific.typedForwardingMetadataNamespaces()),
      untyped_receiving_namespaces_(more_specific.untypedReceivingMetadataNamespaces().has_value()
                                        ? more_specific.untypedReceivingMetadataNamespaces()
                                        : less_specific.untypedReceivingMetadataNamespaces()) {}

void Filter::setDecoderFilterCallbacks(Http::StreamDecoderFilterCallbacks& callbacks) {
  Http::PassThroughFilter::setDecoderFilterCallbacks(callbacks);
  filter_callbacks_ = &callbacks;
  watermark_callbacks_.setDecoderFilterCallbacks(&callbacks);
  decoding_state_.setDecoderFilterCallbacks(callbacks);
  const Envoy::StreamInfo::FilterStateSharedPtr& filter_state =
      callbacks.streamInfo().filterState();
  if (!filter_state->hasData<ExtProcLoggingInfo>(callbacks.filterConfigName())) {
    filter_state->setData(callbacks.filterConfigName(),
                          std::make_shared<ExtProcLoggingInfo>(config_->filterMetadata()),
                          Envoy::StreamInfo::FilterState::StateType::Mutable,
                          Envoy::StreamInfo::FilterState::LifeSpan::Request);
  }
  logging_info_ = filter_state->getDataMutable<ExtProcLoggingInfo>(callbacks.filterConfigName());
}

void Filter::setEncoderFilterCallbacks(Http::StreamEncoderFilterCallbacks& callbacks) {
  Http::PassThroughFilter::setEncoderFilterCallbacks(callbacks);
  encoding_state_.setEncoderFilterCallbacks(callbacks);
  watermark_callbacks_.setEncoderFilterCallbacks(&callbacks);
}

Filter::StreamOpenState Filter::openStream() {
  // External processing is completed. This means there is no need to send any further
  // message to the server for processing. Just return IgnoreError so the filter
  // will return FilterHeadersStatus::Continue.
  if (processing_complete_) {
    ENVOY_LOG(debug, "External processing is completed when trying to open the gRPC stream");
    return StreamOpenState::IgnoreError;
  }
  if (!stream_) {
    ENVOY_LOG(debug, "Opening gRPC stream to external processor");

    Http::AsyncClient::ParentContext grpc_context;
    grpc_context.stream_info = &decoder_callbacks_->streamInfo();
    auto options = Http::AsyncClient::StreamOptions()
                       .setParentSpan(decoder_callbacks_->activeSpan())
                       .setParentContext(grpc_context)
                       .setBufferBodyForRetry(grpc_service_.has_retry_policy());

    ExternalProcessorStreamPtr stream_object =
        client_->start(*this, config_with_hash_key_, options, watermark_callbacks_);

    if (processing_complete_) {
      // Stream failed while starting and either onGrpcError or onGrpcClose was already called
      // Asserts that `stream_` is nullptr since it is not valid to be used any further
      // beyond this point.
      ASSERT(stream_object == nullptr);
      return sent_immediate_response_ ? StreamOpenState::Error : StreamOpenState::IgnoreError;
    }
    stats_.streams_started_.inc();

<<<<<<< HEAD
    stream_ = config_->threadLocalStreamManager().store(std::move(stream_object), config_->stats());
=======
    // TODO(tyxia) Switch to address of stream
    stream_ = config_->threadLocalStreamManager().store(decoder_callbacks_->streamId(),
                                                        std::move(stream_object), config_->stats(),
                                                        config_->deferredCloseTimeout());
>>>>>>> d283802b
    // For custom access logging purposes. Applicable only for Envoy gRPC as Google gRPC does not
    // have a proper implementation of streamInfo.
    if (grpc_service_.has_envoy_grpc() && logging_info_ != nullptr) {
      logging_info_->setClusterInfo(stream_->streamInfo().upstreamClusterInfo());
    }
  }
  return StreamOpenState::Ok;
}

void Filter::closeStream() {
  if (stream_) {
    ENVOY_LOG(debug, "Calling close on stream");
    if (stream_->close()) {
      stats_.streams_closed_.inc();
    }
    config_->threadLocalStreamManager().erase(stream_);
    stream_ = nullptr;
    // config_->threadLocalStreamManager().erase(decoder_callbacks_->streamId());

  } else {
    ENVOY_LOG(debug, "Stream already closed");
  }
}

void Filter::deferredCloseStream() {
  ENVOY_LOG(debug, "Calling deferred close on stream");
  config_->threadLocalStreamManager().deferredErase(stream_, filter_callbacks_->dispatcher());
}

void Filter::onDestroy() {
  ENVOY_LOG(debug, "onDestroy");
  // Make doubly-sure we no longer use the stream, as
  // per the filter contract.
  processing_complete_ = true;
  decoding_state_.stopMessageTimer();
  encoding_state_.stopMessageTimer();

  if (config_->observabilityMode()) {
    // In observability mode where the main stream processing and side stream processing are
    // asynchronous, it is possible that filter instance is destroyed before the side stream request
    // arrives at ext_proc server. In order to prevent the data loss in this case, side stream
    // closure is deferred upon filter destruction with a timer.

    // First, release the referenced filter resource.
    if (stream_ != nullptr) {
      stream_->notifyFilterDestroy();
    }

    // Second, perform stream deferred closure.
    deferredCloseStream();
  } else {
    // Perform immediate close on the stream otherwise.
    closeStream();
  }
}

FilterHeadersStatus Filter::onHeaders(ProcessorState& state,
                                      Http::RequestOrResponseHeaderMap& headers, bool end_stream) {
  switch (openStream()) {
  case StreamOpenState::Error:
    return FilterHeadersStatus::StopIteration;
  case StreamOpenState::IgnoreError:
    return FilterHeadersStatus::Continue;
  case StreamOpenState::Ok:
    // Fall through
    break;
  }

  state.setHeaders(&headers);
  state.setHasNoBody(end_stream);
  ProcessingRequest req =
      buildHeaderRequest(state, headers, end_stream, /*observability_mode=*/false);
  state.onStartProcessorCall(std::bind(&Filter::onMessageTimeout, this), config_->messageTimeout(),
                             ProcessorState::CallbackState::HeadersCallback);
  ENVOY_LOG(debug, "Sending headers message");
  stream_->send(std::move(req), false);
  stats_.stream_msgs_sent_.inc();
  state.setPaused(true);
  return FilterHeadersStatus::StopIteration;
}

FilterHeadersStatus Filter::decodeHeaders(RequestHeaderMap& headers, bool end_stream) {
  ENVOY_LOG(trace, "decodeHeaders: end_stream = {}", end_stream);
  mergePerRouteConfig();

  // Send headers in observability mode.
  if (decoding_state_.sendHeaders() && config_->observabilityMode()) {
    return sendHeadersInObservabilityMode(headers, decoding_state_, end_stream);
  }

  if (end_stream) {
    decoding_state_.setCompleteBodyAvailable(true);
  }

  // Set the request headers on decoding and encoding state in case they are
  // needed later.
  decoding_state_.setRequestHeaders(&headers);
  encoding_state_.setRequestHeaders(&headers);

  FilterHeadersStatus status = FilterHeadersStatus::Continue;
  if (decoding_state_.sendHeaders()) {
    status = onHeaders(decoding_state_, headers, end_stream);
    ENVOY_LOG(trace, "onHeaders returning {}", static_cast<int>(status));
  } else {
    ENVOY_LOG(trace, "decodeHeaders: Skipped header processing");
  }

  if (!processing_complete_ && decoding_state_.shouldRemoveContentLength()) {
    headers.removeContentLength();
  }
  return status;
}

FilterDataStatus Filter::onData(ProcessorState& state, Buffer::Instance& data, bool end_stream) {
  if (config_->observabilityMode()) {
    return sendDataInObservabilityMode(data, state, end_stream);
  }

  if (end_stream) {
    state.setCompleteBodyAvailable(true);
  }
  if (state.bodyReplaced()) {
    ENVOY_LOG(trace, "Clearing body chunk because CONTINUE_AND_REPLACE was returned");
    data.drain(data.length());
    return FilterDataStatus::Continue;
  }
  if (processing_complete_) {
    ENVOY_LOG(trace, "Continuing (processing complete)");
    return FilterDataStatus::Continue;
  }

  if (state.callbackState() == ProcessorState::CallbackState::HeadersCallback) {
    ENVOY_LOG(trace, "Header processing still in progress -- holding body data");
    // We don't know what to do with the body until the response comes back.
    // We must buffer it in case we need it when that happens.
    // Raise a watermark to prevent a buffer overflow until the response comes back.
    // When end_stream is true, we need to StopIterationAndWatermark as well to stop the
    // ActiveStream from returning error when the last chunk added to stream buffer exceeds the
    // buffer limit.
    state.setPaused(true);
    state.requestWatermark();
    return FilterDataStatus::StopIterationAndWatermark;
  }

  FilterDataStatus result;
  switch (state.bodyMode()) {
  case ProcessingMode::BUFFERED:
    if (end_stream) {
      switch (openStream()) {
      case StreamOpenState::Error:
        return FilterDataStatus::StopIterationNoBuffer;
      case StreamOpenState::IgnoreError:
        return FilterDataStatus::Continue;
      case StreamOpenState::Ok:
        // Fall through
        break;
      }

      // The body has been buffered and we need to send the buffer
      ENVOY_LOG(debug, "Sending request body message");
      state.addBufferedData(data);
      auto req = setupBodyChunk(state, *state.bufferedData(), end_stream);
      sendBodyChunk(state, ProcessorState::CallbackState::BufferedBodyCallback, req);
      // Since we just just moved the data into the buffer, return NoBuffer
      // so that we do not buffer this chunk twice.
      state.setPaused(true);
      result = FilterDataStatus::StopIterationNoBuffer;
      break;
    }
    ENVOY_LOG(trace, "onData: Buffering");
    state.setPaused(true);
    result = FilterDataStatus::StopIterationAndBuffer;
    break;
  case ProcessingMode::STREAMED: {
    // STREAMED body mode works as follows:
    //
    // 1) As data callbacks come in to the filter, it "moves" the data into a new buffer, which it
    // dispatches via gRPC message to the external processor, and then keeps in a queue. It
    // may request a watermark if the queue is higher than the buffer limit to prevent running
    // out of memory.
    // 2) As a result, filters farther down the chain see empty buffers in some data callbacks.
    // 3) When a response comes back from the external processor, it injects the processor's result
    // into the filter chain using "inject**codedData". (The processor may respond indicating that
    // there is no change, which means that the original buffer stored in the queue is what gets
    // injected.)
    //
    // This way, we pipeline data from the proxy to the external processor, and give the processor
    // the ability to modify each chunk, in order. Doing this any other way would have required
    // substantial changes to the filter manager. See
    // https://github.com/envoyproxy/envoy/issues/16760 for a discussion.
    switch (openStream()) {
    case StreamOpenState::Error:
      return FilterDataStatus::StopIterationNoBuffer;
    case StreamOpenState::IgnoreError:
      return FilterDataStatus::Continue;
    case StreamOpenState::Ok:
      // Fall through
      break;
    }

    // Need to first enqueue the data into the chunk queue before sending.
    auto req = setupBodyChunk(state, data, end_stream);
    state.enqueueStreamingChunk(data, end_stream);
    sendBodyChunk(state, ProcessorState::CallbackState::StreamedBodyCallback, req);

    // At this point we will continue, but with no data, because that will come later
    if (end_stream) {
      // But we need to stop iteration for the last chunk because it's our last chance to do stuff
      state.setPaused(true);
      result = FilterDataStatus::StopIterationNoBuffer;
    } else {
      result = FilterDataStatus::Continue;
    }
    break;
  }
  case ProcessingMode::BUFFERED_PARTIAL:
    // BUFFERED_PARTIAL mode works as follows:
    //
    // 1) As data chunks arrive, we move the data into a new buffer, which we store
    // in the buffer queue, and continue the filter stream with an empty buffer. This
    // is the same thing that we do in STREAMING mode.
    // 2) If end of stream is reached before the queue reaches the buffer limit, we
    // send the buffered data to the server and essentially behave as if we are in
    // buffered mode.
    // 3) If instead the buffer limit is reached before end of stream, then we also
    // send the buffered data to the server, and raise the watermark to prevent Envoy
    // from running out of memory while we wait.
    // 4) It is possible that Envoy will keep sending us data even in that case, so
    // we must continue to queue data and prepare to re-inject it later.
    if (state.partialBodyProcessed()) {
      // We already sent and received the buffer, so everything else just falls through.
      ENVOY_LOG(trace, "Partial buffer limit reached");
      // Make sure that we do not accidentally try to modify the headers before
      // we continue, which will result in them possibly being sent.
      state.setHeaders(nullptr);
      result = FilterDataStatus::Continue;
    } else if (state.callbackState() ==
               ProcessorState::CallbackState::BufferedPartialBodyCallback) {
      // More data came in while we were waiting for a callback result. We need
      // to queue it and deliver it later in case the callback changes the data.
      state.enqueueStreamingChunk(data, end_stream);
      ENVOY_LOG(trace, "Call in progress for partial mode");
      state.setPaused(true);
      result = FilterDataStatus::StopIterationNoBuffer;
    } else {
      state.enqueueStreamingChunk(data, end_stream);
      if (end_stream || state.queueOverHighLimit()) {
        // At either end of stream or when the buffer is full, it's time to send what we have
        // to the processor.
        bool terminate;
        FilterDataStatus chunk_result;
        std::tie(terminate, chunk_result) = sendStreamChunk(state);
        if (terminate) {
          return chunk_result;
        }
      }
      result = FilterDataStatus::StopIterationNoBuffer;
    }
    break;
  case ProcessingMode::NONE:
  default:
    result = FilterDataStatus::Continue;
    break;
  }

  return result;
}

ProcessingRequest Filter::buildHeaderRequest(ProcessorState& state,
                                             Http::RequestOrResponseHeaderMap& headers,
                                             bool end_stream, bool observability_mode) {
  ProcessingRequest req;
  if (observability_mode) {
    req.set_observability_mode(true);
  }
  addAttributes(state, req);
  addDynamicMetadata(state, req);
  auto* headers_req = state.mutableHeaders(req);
  MutationUtils::headersToProto(headers, config_->allowedHeaders(), config_->disallowedHeaders(),
                                *headers_req->mutable_headers());
  headers_req->set_end_of_stream(end_stream);
  return req;
}

FilterHeadersStatus
Filter::sendHeadersInObservabilityMode(Http::RequestOrResponseHeaderMap& headers,
                                       ProcessorState& state, bool end_stream) {
  switch (openStream()) {
  case StreamOpenState::Error:
    return FilterHeadersStatus::StopIteration;
  case StreamOpenState::IgnoreError:
    return FilterHeadersStatus::Continue;
  case StreamOpenState::Ok:
    // Fall through
    break;
  }

  ProcessingRequest req =
      buildHeaderRequest(state, headers, end_stream, /*observability_mode=*/true);
  ENVOY_LOG(debug, "Sending headers message in observability mode");
  stream_->send(std::move(req), false);
  stats_.stream_msgs_sent_.inc();

  return FilterHeadersStatus::Continue;
}

Http::FilterDataStatus Filter::sendDataInObservabilityMode(Buffer::Instance& data,
                                                           ProcessorState& state, bool end_stream) {
  // For the body processing mode in observability mode, only STREAMED body processing mode is
  // supported and any other body processing modes will be ignored. NONE mode(i.e., skip body
  // processing) will still work as expected.
  if (state.bodyMode() == ProcessingMode::STREAMED) {
    // Try to open the stream if the connection has not been established.
    switch (openStream()) {
    case StreamOpenState::Error:
      return FilterDataStatus::StopIterationNoBuffer;
    case StreamOpenState::IgnoreError:
      return FilterDataStatus::Continue;
    case StreamOpenState::Ok:
      // Fall through
      break;
    }
    // Set up the the body chunk and send.
    auto req = setupBodyChunk(state, data, end_stream);
    req.set_observability_mode(true);
    stream_->send(std::move(req), false);
    stats_.stream_msgs_sent_.inc();
    ENVOY_LOG(debug, "Sending body message in ObservabilityMode");
  } else if (state.bodyMode() != ProcessingMode::NONE) {
    ENVOY_LOG(error, "Wrong body mode for observability mode, no data is sent.");
  }

  return FilterDataStatus::Continue;
}

std::pair<bool, Http::FilterDataStatus> Filter::sendStreamChunk(ProcessorState& state) {
  switch (openStream()) {
  case StreamOpenState::Error:
    return {true, FilterDataStatus::StopIterationNoBuffer};
  case StreamOpenState::IgnoreError:
    return {true, FilterDataStatus::Continue};
  case StreamOpenState::Ok:
    // Fall through
    break;
  }

  const auto& all_data = state.consolidateStreamedChunks();
  ENVOY_LOG(debug, "Sending {} bytes of data in buffered partial mode. end_stream = {}",
            state.chunkQueue().receivedData().length(), all_data.end_stream);
  auto req = setupBodyChunk(state, state.chunkQueue().receivedData(), all_data.end_stream);
  sendBodyChunk(state, ProcessorState::CallbackState::BufferedPartialBodyCallback, req);
  state.setPaused(true);
  return {false, FilterDataStatus::StopIterationNoBuffer};
}

FilterDataStatus Filter::decodeData(Buffer::Instance& data, bool end_stream) {
  ENVOY_LOG(trace, "decodeData({}): end_stream = {}", data.length(), end_stream);
  const auto status = onData(decoding_state_, data, end_stream);
  ENVOY_LOG(trace, "decodeData returning {}", static_cast<int>(status));
  return status;
}

FilterTrailersStatus Filter::onTrailers(ProcessorState& state, Http::HeaderMap& trailers) {
  if (processing_complete_) {
    ENVOY_LOG(trace, "trailers: Continue");
    return FilterTrailersStatus::Continue;
  }

  // Send trailer in observability mode.
  if (state.sendTrailers() && config_->observabilityMode()) {
    switch (openStream()) {
    case StreamOpenState::Error:
      return FilterTrailersStatus::StopIteration;
    case StreamOpenState::IgnoreError:
      return FilterTrailersStatus::Continue;
    case StreamOpenState::Ok:
      // Fall through
      break;
    }
    sendTrailers(state, trailers, /*observability_mode=*/true);
    return FilterTrailersStatus::Continue;
  }

  bool body_delivered = state.completeBodyAvailable();
  state.setCompleteBodyAvailable(true);
  state.setTrailersAvailable(true);
  state.setTrailers(&trailers);

  if (state.callbackState() != ProcessorState::CallbackState::Idle) {
    ENVOY_LOG(trace, "Previous callback still executing -- holding header iteration");
    state.setPaused(true);
    return FilterTrailersStatus::StopIteration;
  }

  if (!body_delivered &&
      ((state.bufferedData() && state.bodyMode() == ProcessingMode::BUFFERED) ||
       (!state.chunkQueue().empty() && state.bodyMode() == ProcessingMode::BUFFERED_PARTIAL))) {
    // If no gRPC stream yet, opens it before sending data.
    switch (openStream()) {
    case StreamOpenState::Error:
      return FilterTrailersStatus::StopIteration;
    case StreamOpenState::IgnoreError:
      return FilterTrailersStatus::Continue;
    case StreamOpenState::Ok:
      // Fall through
      break;
    }

    // We would like to process the body in a buffered way, but until now the complete
    // body has not arrived. With the arrival of trailers, we now know that the body
    // has arrived.
    if (state.bodyMode() == ProcessingMode::BUFFERED) {
      // Sending data left over in the buffer.
      auto req = setupBodyChunk(state, *state.bufferedData(), false);
      sendBodyChunk(state, ProcessorState::CallbackState::BufferedBodyCallback, req);
    } else {
      // Sending data left over in the queue.
      const auto& all_data = state.consolidateStreamedChunks();
      auto req = setupBodyChunk(state, state.chunkQueue().receivedData(), false);
      ENVOY_LOG(debug, "Sending {} bytes of data in buffered partial mode. end_stream = {}",
                state.chunkQueue().receivedData().length(), all_data.end_stream);
      sendBodyChunk(state, ProcessorState::CallbackState::BufferedPartialBodyCallback, req);
    }
    state.setPaused(true);
    return FilterTrailersStatus::StopIteration;
  }

  if (!state.sendTrailers()) {
    ENVOY_LOG(trace, "Skipped trailer processing");
    return FilterTrailersStatus::Continue;
  }

  switch (openStream()) {
  case StreamOpenState::Error:
    return FilterTrailersStatus::StopIteration;
  case StreamOpenState::IgnoreError:
    return FilterTrailersStatus::Continue;
  case StreamOpenState::Ok:
    // Fall through
    break;
  }

  sendTrailers(state, trailers);
  state.setPaused(true);
  return FilterTrailersStatus::StopIteration;
}

FilterTrailersStatus Filter::decodeTrailers(RequestTrailerMap& trailers) {
  ENVOY_LOG(trace, "decodeTrailers");
  const auto status = onTrailers(decoding_state_, trailers);
  ENVOY_LOG(trace, "decodeTrailers returning {}", static_cast<int>(status));
  return status;
}

FilterHeadersStatus Filter::encodeHeaders(ResponseHeaderMap& headers, bool end_stream) {
  ENVOY_LOG(trace, "encodeHeaders end_stream = {}", end_stream);
  // Try to merge the route config again in case the decodeHeaders() is not called when processing
  // local reply.
  mergePerRouteConfig();

  if (encoding_state_.sendHeaders() && config_->observabilityMode()) {
    return sendHeadersInObservabilityMode(headers, encoding_state_, end_stream);
  }

  if (end_stream) {
    encoding_state_.setCompleteBodyAvailable(true);
  }

  FilterHeadersStatus status = FilterHeadersStatus::Continue;
  if (!processing_complete_ && encoding_state_.sendHeaders()) {
    status = onHeaders(encoding_state_, headers, end_stream);
    ENVOY_LOG(trace, "onHeaders returns {}", static_cast<int>(status));
  } else {
    ENVOY_LOG(trace, "encodeHeaders: Skipped header processing");
  }

  // The content-length header will be kept when either one of the following conditions is met:
  // (1) `shouldRemoveContentLength` returns false.
  // (2) side stream processing has been completed. For example, it could be caused by stream error
  // that triggers the local reply or due to spurious message that skips the side stream
  // mutation.
  if (!processing_complete_ && encoding_state_.shouldRemoveContentLength()) {
    headers.removeContentLength();
  }
  return status;
}

FilterDataStatus Filter::encodeData(Buffer::Instance& data, bool end_stream) {
  ENVOY_LOG(trace, "encodeData({}): end_stream = {}", data.length(), end_stream);
  const auto status = onData(encoding_state_, data, end_stream);
  ENVOY_LOG(trace, "encodeData returning {}", static_cast<int>(status));
  return status;
}

FilterTrailersStatus Filter::encodeTrailers(ResponseTrailerMap& trailers) {
  ENVOY_LOG(trace, "encodeTrailers");
  const auto status = onTrailers(encoding_state_, trailers);
  ENVOY_LOG(trace, "encodeTrailers returning {}", static_cast<int>(status));
  return status;
}

ProcessingRequest Filter::setupBodyChunk(ProcessorState& state, const Buffer::Instance& data,
                                         bool end_stream) {
  ENVOY_LOG(debug, "Sending a body chunk of {} bytes, end_stream {}", data.length(), end_stream);
  ProcessingRequest req;
  addAttributes(state, req);
  addDynamicMetadata(state, req);
  auto* body_req = state.mutableBody(req);
  body_req->set_end_of_stream(end_stream);
  body_req->set_body(data.toString());
  return req;
}

void Filter::sendBodyChunk(ProcessorState& state, ProcessorState::CallbackState new_state,
                           ProcessingRequest& req) {
  state.onStartProcessorCall(std::bind(&Filter::onMessageTimeout, this), config_->messageTimeout(),
                             new_state);
  stream_->send(std::move(req), false);
  stats_.stream_msgs_sent_.inc();
}

void Filter::sendTrailers(ProcessorState& state, const Http::HeaderMap& trailers,
                          bool observability_mode) {
  ProcessingRequest req;
  req.set_observability_mode(observability_mode);
  addAttributes(state, req);
  addDynamicMetadata(state, req);
  auto* trailers_req = state.mutableTrailers(req);
  MutationUtils::headersToProto(trailers, config_->allowedHeaders(), config_->disallowedHeaders(),
                                *trailers_req->mutable_trailers());
  state.onStartProcessorCall(std::bind(&Filter::onMessageTimeout, this), config_->messageTimeout(),
                             ProcessorState::CallbackState::TrailersCallback);
  ENVOY_LOG(debug, "Sending trailers message");
  stream_->send(std::move(req), false);
  stats_.stream_msgs_sent_.inc();
}

void Filter::logGrpcStreamInfo() {
  if (stream_ != nullptr && logging_info_ != nullptr && grpc_service_.has_envoy_grpc()) {
    const auto& upstream_meter = stream_->streamInfo().getUpstreamBytesMeter();
    if (upstream_meter != nullptr) {
      logging_info_->setBytesSent(upstream_meter->wireBytesSent());
      logging_info_->setBytesReceived(upstream_meter->wireBytesReceived());
    }
    // Only set upstream host in logging info once.
    if (logging_info_->upstreamHost() == nullptr) {
      logging_info_->setUpstreamHost(stream_->streamInfo().upstreamInfo()->upstreamHost());
    }
  }
}

void Filter::onNewTimeout(const ProtobufWkt::Duration& override_message_timeout) {
  const auto result = DurationUtil::durationToMillisecondsNoThrow(override_message_timeout);
  if (!result.ok()) {
    ENVOY_LOG(warn, "Ext_proc server new timeout setting is out of duration range. "
                    "Ignoring the message.");
    stats_.override_message_timeout_ignored_.inc();
    return;
  }
  const auto message_timeout_ms = result.value();
  // The new timeout has to be >=1ms and <= max_message_timeout configured in filter.
  const uint64_t min_timeout_ms = 1;
  const uint64_t max_timeout_ms = config_->maxMessageTimeout();
  if (message_timeout_ms < min_timeout_ms || message_timeout_ms > max_timeout_ms) {
    ENVOY_LOG(warn, "Ext_proc server new timeout setting is out of config range. "
                    "Ignoring the message.");
    stats_.override_message_timeout_ignored_.inc();
    return;
  }
  // One of the below function call is non-op since the ext_proc filter can
  // only be in one of the below state, and just one timer is enabled.
  auto decoder_timer_restarted = decoding_state_.restartMessageTimer(message_timeout_ms);
  auto encoder_timer_restarted = encoding_state_.restartMessageTimer(message_timeout_ms);
  if (!decoder_timer_restarted && !encoder_timer_restarted) {
    stats_.override_message_timeout_ignored_.inc();
    return;
  }
  stats_.override_message_timeout_received_.inc();
}

void Filter::addDynamicMetadata(const ProcessorState& state, ProcessingRequest& req) {
  // get the callbacks from the ProcessorState. This will be the appropriate
  // callbacks for the current state of the filter
  auto* cb = state.callbacks();
  envoy::config::core::v3::Metadata forwarding_metadata;

  // If metadata_context_namespaces is specified, pass matching filter metadata to the ext_proc
  // service. If metadata key is set in both the connection and request metadata then the value
  // will be the request metadata value. The metadata will only be searched for the callbacks
  // corresponding to the traffic direction at the time of the external processing request.
  const auto& request_metadata = cb->streamInfo().dynamicMetadata().filter_metadata();
  for (const auto& context_key : state.untypedForwardingMetadataNamespaces()) {
    if (const auto metadata_it = request_metadata.find(context_key);
        metadata_it != request_metadata.end()) {
      (*forwarding_metadata.mutable_filter_metadata())[metadata_it->first] = metadata_it->second;
    } else if (cb->connection().has_value()) {
      const auto& connection_metadata =
          cb->connection().value().get().streamInfo().dynamicMetadata().filter_metadata();
      if (const auto metadata_it = connection_metadata.find(context_key);
          metadata_it != connection_metadata.end()) {
        (*forwarding_metadata.mutable_filter_metadata())[metadata_it->first] = metadata_it->second;
      }
    }
  }

  // If typed_metadata_context_namespaces is specified, pass matching typed filter metadata to the
  // ext_proc service. If metadata key is set in both the connection and request metadata then
  // the value will be the request metadata value. The metadata will only be searched for the
  // callbacks corresponding to the traffic direction at the time of the external processing
  // request.
  const auto& request_typed_metadata = cb->streamInfo().dynamicMetadata().typed_filter_metadata();
  for (const auto& context_key : state.typedForwardingMetadataNamespaces()) {
    if (const auto metadata_it = request_typed_metadata.find(context_key);
        metadata_it != request_typed_metadata.end()) {
      (*forwarding_metadata.mutable_typed_filter_metadata())[metadata_it->first] =
          metadata_it->second;
    } else if (cb->connection().has_value()) {
      const auto& connection_typed_metadata =
          cb->connection().value().get().streamInfo().dynamicMetadata().typed_filter_metadata();
      if (const auto metadata_it = connection_typed_metadata.find(context_key);
          metadata_it != connection_typed_metadata.end()) {
        (*forwarding_metadata.mutable_typed_filter_metadata())[metadata_it->first] =
            metadata_it->second;
      }
    }
  }

  *req.mutable_metadata_context() = forwarding_metadata;
}

void Filter::addAttributes(ProcessorState& state, ProcessingRequest& req) {
  if (!state.sendAttributes(config_->expressionManager())) {
    return;
  }

  auto activation_ptr = Filters::Common::Expr::createActivation(
      &config_->expressionManager().localInfo(), state.callbacks()->streamInfo(),
      state.requestHeaders(), dynamic_cast<const Http::ResponseHeaderMap*>(state.responseHeaders()),
      dynamic_cast<const Http::ResponseTrailerMap*>(state.responseTrailers()));
  auto attributes = state.evaluateAttributes(config_->expressionManager(), *activation_ptr);

  state.setSentAttributes(true);
  (*req.mutable_attributes())[FilterName] = attributes;
}

void Filter::setDynamicMetadata(Http::StreamFilterCallbacks* cb, const ProcessorState& state,
                                const ProcessingResponse& response) {
  if (state.untypedReceivingMetadataNamespaces().empty() || !response.has_dynamic_metadata()) {
    if (response.has_dynamic_metadata()) {
      ENVOY_LOG(debug, "processing response included dynamic metadata, but no receiving "
                       "namespaces are configured.");
    }
    return;
  }

  auto response_metadata = response.dynamic_metadata().fields();
  auto receiving_namespaces = state.untypedReceivingMetadataNamespaces();
  for (const auto& context_key : response_metadata) {
    bool found_allowed_namespace = false;
    if (auto metadata_it =
            std::find(receiving_namespaces.begin(), receiving_namespaces.end(), context_key.first);
        metadata_it != receiving_namespaces.end()) {
      cb->streamInfo().setDynamicMetadata(context_key.first,
                                          response_metadata.at(context_key.first).struct_value());
      found_allowed_namespace = true;
    }
    if (!found_allowed_namespace) {
      ENVOY_LOG(debug,
                "processing response included dynamic metadata for namespace not "
                "configured for receiving: {}",
                context_key.first);
    }
  }
}

void Filter::setEncoderDynamicMetadata(const ProcessingResponse& response) {
  setDynamicMetadata(encoder_callbacks_, encoding_state_, response);
}
void Filter::setDecoderDynamicMetadata(const ProcessingResponse& response) {
  setDynamicMetadata(decoder_callbacks_, decoding_state_, response);
}

void Filter::onReceiveMessage(std::unique_ptr<ProcessingResponse>&& r) {

  if (config_->observabilityMode()) {
    ENVOY_LOG(trace, "Ignoring received message when observability mode is enabled");
    // Ignore response messages in the observability mode.
    return;
  }

  if (processing_complete_) {
    ENVOY_LOG(debug, "Ignoring stream message received after processing complete");
    // Ignore additional messages after we decided we were done with the stream
    return;
  }

  auto response = std::move(r);

  // Check whether the server is asking to extend the timer.
  if (response->has_override_message_timeout()) {
    onNewTimeout(response->override_message_timeout());
    return;
  }

  // Update processing mode now because filter callbacks check it
  // and the various "handle" methods below may result in callbacks
  // being invoked in line. This only happens when filter has allow_mode_override
  // set to true and filter is waiting for header processing response.
  // Otherwise, the response mode_override proto field is ignored.
  if (config_->allowModeOverride() && inHeaderProcessState() && response->has_mode_override()) {
    ENVOY_LOG(debug, "Processing mode overridden by server for this request");
    decoding_state_.setProcessingMode(response->mode_override());
    encoding_state_.setProcessingMode(response->mode_override());
  }

  ENVOY_LOG(debug, "Received {} response", responseCaseToString(response->response_case()));
  absl::Status processing_status;
  switch (response->response_case()) {
  case ProcessingResponse::ResponseCase::kRequestHeaders:
    setDecoderDynamicMetadata(*response);
    processing_status = decoding_state_.handleHeadersResponse(response->request_headers());
    break;
  case ProcessingResponse::ResponseCase::kResponseHeaders:
    setEncoderDynamicMetadata(*response);
    processing_status = encoding_state_.handleHeadersResponse(response->response_headers());
    break;
  case ProcessingResponse::ResponseCase::kRequestBody:
    setDecoderDynamicMetadata(*response);
    processing_status = decoding_state_.handleBodyResponse(response->request_body());
    break;
  case ProcessingResponse::ResponseCase::kResponseBody:
    setEncoderDynamicMetadata(*response);
    processing_status = encoding_state_.handleBodyResponse(response->response_body());
    break;
  case ProcessingResponse::ResponseCase::kRequestTrailers:
    setDecoderDynamicMetadata(*response);
    processing_status = decoding_state_.handleTrailersResponse(response->request_trailers());
    break;
  case ProcessingResponse::ResponseCase::kResponseTrailers:
    setEncoderDynamicMetadata(*response);
    processing_status = encoding_state_.handleTrailersResponse(response->response_trailers());
    break;
  case ProcessingResponse::ResponseCase::kImmediateResponse:
    if (config_->disableImmediateResponse()) {
      ENVOY_LOG(debug, "Filter has disable_immediate_response configured. "
                       "Treat the immediate response message as spurious response.");
      processing_status =
          absl::FailedPreconditionError("unhandled immediate response due to config disabled it");
    } else {
      setDecoderDynamicMetadata(*response);
      // We won't be sending anything more to the stream after we
      // receive this message.
      ENVOY_LOG(debug, "Sending immediate response");
      processing_complete_ = true;
      onFinishProcessorCalls(Grpc::Status::Ok);
      closeStream();
      sendImmediateResponse(response->immediate_response());
      processing_status = absl::OkStatus();
    }
    break;
  default:
    // Any other message is considered spurious
    ENVOY_LOG(debug, "Received unknown stream message {} -- ignoring and marking spurious",
              response->response_case());
    processing_status = absl::FailedPreconditionError("unhandled message");
    break;
  }

  if (processing_status.ok()) {
    stats_.stream_msgs_received_.inc();
  } else if (absl::IsFailedPrecondition(processing_status)) {
    // Processing code uses this specific error code in the case that a
    // message was received out of order.
    stats_.spurious_msgs_received_.inc();
    // When a message is received out of order, ignore it and also
    // ignore the stream for the rest of this filter instance's lifetime
    // to protect us from a malformed server.
    ENVOY_LOG(warn, "Spurious response message {} received on gRPC stream",
              response->response_case());
    closeStream();
    clearAsyncState();
    processing_complete_ = true;
  } else {
    // Any other error results in an immediate response with an error message.
    // This could happen, for example, after a header mutation is rejected.
    ENVOY_LOG(debug, "Sending immediate response: {}", processing_status.message());
    stats_.stream_msgs_received_.inc();
    processing_complete_ = true;
    onFinishProcessorCalls(processing_status.raw_code());
    closeStream();
    ImmediateResponse invalid_mutation_response;
    invalid_mutation_response.mutable_status()->set_code(StatusCode::InternalServerError);
    invalid_mutation_response.set_details(std::string(processing_status.message()));
    sendImmediateResponse(invalid_mutation_response);
  }
}

void Filter::onGrpcError(Grpc::Status::GrpcStatus status) {
  ENVOY_LOG(debug, "Received gRPC error on stream: {}", status);
  stats_.streams_failed_.inc();

  if (processing_complete_) {
    return;
  }

  if (config_->failureModeAllow()) {
    // Ignore this and treat as a successful close
    onGrpcClose();
    stats_.failure_mode_allowed_.inc();

  } else {
    processing_complete_ = true;
    // Since the stream failed, there is no need to handle timeouts, so
    // make sure that they do not fire now.
    onFinishProcessorCalls(status);
    closeStream();
    ImmediateResponse errorResponse;
    errorResponse.mutable_status()->set_code(StatusCode::InternalServerError);
    errorResponse.set_details(absl::StrFormat("%s_gRPC_error_%i", ErrorPrefix, status));
    sendImmediateResponse(errorResponse);
  }
}

void Filter::onGrpcClose() {
  ENVOY_LOG(debug, "Received gRPC stream close");

  processing_complete_ = true;
  stats_.streams_closed_.inc();
  // Successful close. We can ignore the stream for the rest of our request
  // and response processing.
  closeStream();
  clearAsyncState();
}

void Filter::onMessageTimeout() {
  ENVOY_LOG(debug, "message timeout reached");
  logGrpcStreamInfo();
  stats_.message_timeouts_.inc();
  if (config_->failureModeAllow()) {
    // The user would like a timeout to not cause message processing to fail.
    // However, we don't know if the external processor will send a response later,
    // and we can't wait any more. So, as we do for a spurious message, ignore
    // the external processor for the rest of the request.
    processing_complete_ = true;
    closeStream();
    stats_.failure_mode_allowed_.inc();
    clearAsyncState();

  } else {
    // Return an error and stop processing the current stream.
    processing_complete_ = true;
    closeStream();
    decoding_state_.onFinishProcessorCall(Grpc::Status::DeadlineExceeded);
    encoding_state_.onFinishProcessorCall(Grpc::Status::DeadlineExceeded);
    ImmediateResponse errorResponse;

    errorResponse.mutable_status()->set_code(
        Runtime::runtimeFeatureEnabled("envoy.reloadable_features.ext_proc_timeout_error")
            ? StatusCode::GatewayTimeout
            : StatusCode::InternalServerError);
    errorResponse.set_details(absl::StrFormat("%s_per-message_timeout_exceeded", ErrorPrefix));
    sendImmediateResponse(errorResponse);
  }
}

// Regardless of the current filter state, reset it to "IDLE", continue
// the current callback, and reset timers. This is used in a few error-handling situations.
void Filter::clearAsyncState() {
  decoding_state_.clearAsyncState();
  encoding_state_.clearAsyncState();
}

// Regardless of the current state, ensure that the timers won't fire
// again.
void Filter::onFinishProcessorCalls(Grpc::Status::GrpcStatus call_status) {
  decoding_state_.onFinishProcessorCall(call_status);
  encoding_state_.onFinishProcessorCall(call_status);
}

void Filter::sendImmediateResponse(const ImmediateResponse& response) {
  if (config_->isUpstream()) {
    stats_.send_immediate_resp_upstream_ignored_.inc();
    ENVOY_LOG(debug, "Ignoring send immediate response when ext_proc filter is in upstream");
    return;
  }
  auto status_code = response.has_status() ? response.status().code() : DefaultImmediateStatus;
  if (!MutationUtils::isValidHttpStatus(status_code)) {
    ENVOY_LOG(debug, "Ignoring attempt to set invalid HTTP status {}", status_code);
    status_code = DefaultImmediateStatus;
  }
  const auto grpc_status =
      response.has_grpc_status()
          ? absl::optional<Grpc::Status::GrpcStatus>(response.grpc_status().status())
          : absl::nullopt;
  const auto mutate_headers = [this, &response](Http::ResponseHeaderMap& headers) {
    if (response.has_headers()) {
      const absl::Status mut_status = MutationUtils::applyHeaderMutations(
          response.headers(), headers, false, config().mutationChecker(),
          stats_.rejected_header_mutations_);
      if (!mut_status.ok()) {
        ENVOY_LOG_EVERY_POW_2(error, "Immediate response mutations failed with {}",
                              mut_status.message());
      }
    }
  };

  sent_immediate_response_ = true;
  ENVOY_LOG(debug, "Sending local reply with status code {}", status_code);
  const auto details = StringUtil::replaceAllEmptySpace(response.details());
  encoder_callbacks_->sendLocalReply(static_cast<Http::Code>(status_code), response.body(),
                                     mutate_headers, grpc_status, details);
}

void Filter::mergePerRouteConfig() {
  if (route_config_merged_) {
    return;
  }

  route_config_merged_ = true;

  absl::optional<FilterConfigPerRoute> merged_config;

  decoder_callbacks_->traversePerFilterConfig([&merged_config](
                                                  const Router::RouteSpecificFilterConfig& cfg) {
    const FilterConfigPerRoute* typed_cfg = dynamic_cast<const FilterConfigPerRoute*>(&cfg);
    if (typed_cfg == nullptr) {
      ENVOY_LOG_MISC(debug, "Failed to retrieve the correct type of route specific filter config");
      return;
    }
    if (!merged_config.has_value()) {
      merged_config.emplace(*typed_cfg);
    } else {
      merged_config.emplace(FilterConfigPerRoute(merged_config.value(), *typed_cfg));
    }
  });

  if (!merged_config.has_value()) {
    return;
  }

  if (merged_config->disabled()) {
    // Rather than introduce yet another flag, use the processing mode
    // structure to disable all the callbacks.
    ENVOY_LOG(trace, "Disabling filter due to per-route configuration");
    const auto all_disabled = allDisabledMode();
    decoding_state_.setProcessingMode(all_disabled);
    encoding_state_.setProcessingMode(all_disabled);
    return;
  }
  if (merged_config->processingMode().has_value()) {
    ENVOY_LOG(trace, "Setting new processing mode from per-route configuration");
    decoding_state_.setProcessingMode(*(merged_config->processingMode()));
    encoding_state_.setProcessingMode(*(merged_config->processingMode()));
  }
  if (merged_config->grpcService().has_value()) {
    ENVOY_LOG(trace, "Setting new GrpcService from per-route configuration");
    grpc_service_ = *merged_config->grpcService();
    config_with_hash_key_.setConfig(*merged_config->grpcService());
  }
  if (!merged_config->grpcInitialMetadata().empty()) {
    ENVOY_LOG(trace, "Overriding grpc initial metadata from per-route configuration");
    envoy::config::core::v3::GrpcService config = config_with_hash_key_.config();
    auto ptr = config.mutable_initial_metadata();
    for (const auto& header : merged_config->grpcInitialMetadata()) {
      ENVOY_LOG(trace, "Setting grpc initial metadata {} = {}", header.key(), header.value());
      mergeHeaderValuesField(*ptr, header);
    }
    config_with_hash_key_.setConfig(config);
  }

  // For metadata namespaces, we only override the existing value if we have a
  // value from our merged config. We indicate a lack of value from the merged
  // config with absl::nullopt

  if (merged_config->untypedForwardingMetadataNamespaces().has_value()) {
    untyped_forwarding_namespaces_ = merged_config->untypedForwardingMetadataNamespaces().value();
    ENVOY_LOG(trace,
              "Setting new untyped forwarding metadata namespaces from per-route configuration");
    decoding_state_.setUntypedForwardingMetadataNamespaces(untyped_forwarding_namespaces_);
    encoding_state_.setUntypedForwardingMetadataNamespaces(untyped_forwarding_namespaces_);
  }

  if (merged_config->typedForwardingMetadataNamespaces().has_value()) {
    typed_forwarding_namespaces_ = merged_config->typedForwardingMetadataNamespaces().value();
    ENVOY_LOG(trace,
              "Setting new typed forwarding metadata namespaces from per-route configuration");
    decoding_state_.setTypedForwardingMetadataNamespaces(typed_forwarding_namespaces_);
    encoding_state_.setTypedForwardingMetadataNamespaces(typed_forwarding_namespaces_);
  }

  if (merged_config->untypedReceivingMetadataNamespaces().has_value()) {
    untyped_receiving_namespaces_ = merged_config->untypedReceivingMetadataNamespaces().value();
    ENVOY_LOG(trace,
              "Setting new untyped receiving metadata namespaces from per-route configuration");
    decoding_state_.setUntypedReceivingMetadataNamespaces(untyped_receiving_namespaces_);
    encoding_state_.setUntypedReceivingMetadataNamespaces(untyped_receiving_namespaces_);
  }
}

void DeferredDeletableStream::closeStreamOnTimer() {
  // Close the stream.
  // ExternalProcessorStream* raw_stream = nullptr;
  if (stream_) {
    ENVOY_LOG(debug, "Closing the stream");
    if (stream_->close()) {
      stats.streams_closed_.inc();
    }
    parent.erase(stream_.get());
    // stream_.reset();

  } else {
    ENVOY_LOG(debug, "Stream already closed");
  }

  // Erase this entry from the map.
  // parent.erase(raw_stream);
}

// In the deferred closure mode, stream closure is deferred upon filter destruction, with a timer
// to prevent unbounded resource usage growth.
<<<<<<< HEAD
void DeferredDeletableStream::deferredClose(Envoy::Event::Dispatcher& dispatcher) {
  derferred_close_timer = dispatcher.createTimer([this] { closeStreamOnTimer(); });
  derferred_close_timer->enableTimer(std::chrono::milliseconds(DEFAULT_CLOSE_TIMEOUT_MS));
=======
void DeferredDeletableStream::deferredClose(Envoy::Event::Dispatcher& dispatcher,
                                            uint64_t stream_id) {
  derferred_close_timer =
      dispatcher.createTimer([this, stream_id] { closeStreamOnTimer(stream_id); });
  derferred_close_timer->enableTimer(std::chrono::milliseconds(deferred_close_timeout));
>>>>>>> d283802b
}

std::string responseCaseToString(const ProcessingResponse::ResponseCase response_case) {
  switch (response_case) {
  case ProcessingResponse::ResponseCase::kRequestHeaders:
    return "request headers";
  case ProcessingResponse::ResponseCase::kResponseHeaders:
    return "response headers";
  case ProcessingResponse::ResponseCase::kRequestBody:
    return "request body";
  case ProcessingResponse::ResponseCase::kResponseBody:
    return "response body";
  case ProcessingResponse::ResponseCase::kRequestTrailers:
    return "request trailers";
  case ProcessingResponse::ResponseCase::kResponseTrailers:
    return "response trailers";
  case ProcessingResponse::ResponseCase::kImmediateResponse:
    return "immediate response";
  default:
    return "unknown";
  }
}

} // namespace ExternalProcessing
} // namespace HttpFilters
} // namespace Extensions
} // namespace Envoy<|MERGE_RESOLUTION|>--- conflicted
+++ resolved
@@ -358,14 +358,7 @@
     }
     stats_.streams_started_.inc();
 
-<<<<<<< HEAD
-    stream_ = config_->threadLocalStreamManager().store(std::move(stream_object), config_->stats());
-=======
-    // TODO(tyxia) Switch to address of stream
-    stream_ = config_->threadLocalStreamManager().store(decoder_callbacks_->streamId(),
-                                                        std::move(stream_object), config_->stats(),
-                                                        config_->deferredCloseTimeout());
->>>>>>> d283802b
+    stream_ = config_->threadLocalStreamManager().store(std::move(stream_object), config_->stats(), config_->deferredCloseTimeout());
     // For custom access logging purposes. Applicable only for Envoy gRPC as Google gRPC does not
     // have a proper implementation of streamInfo.
     if (grpc_service_.has_envoy_grpc() && logging_info_ != nullptr) {
@@ -1386,17 +1379,10 @@
 
 // In the deferred closure mode, stream closure is deferred upon filter destruction, with a timer
 // to prevent unbounded resource usage growth.
-<<<<<<< HEAD
 void DeferredDeletableStream::deferredClose(Envoy::Event::Dispatcher& dispatcher) {
-  derferred_close_timer = dispatcher.createTimer([this] { closeStreamOnTimer(); });
-  derferred_close_timer->enableTimer(std::chrono::milliseconds(DEFAULT_CLOSE_TIMEOUT_MS));
-=======
-void DeferredDeletableStream::deferredClose(Envoy::Event::Dispatcher& dispatcher,
-                                            uint64_t stream_id) {
   derferred_close_timer =
-      dispatcher.createTimer([this, stream_id] { closeStreamOnTimer(stream_id); });
+      dispatcher.createTimer([this] { closeStreamOnTimer(); });
   derferred_close_timer->enableTimer(std::chrono::milliseconds(deferred_close_timeout));
->>>>>>> d283802b
 }
 
 std::string responseCaseToString(const ProcessingResponse::ResponseCase response_case) {

--- conflicted
+++ resolved
@@ -193,28 +193,8 @@
         // let the doData callback handle body chunks until the end is reached.
         clearWatermark();
         return absl::OkStatus();
-<<<<<<< HEAD
       } else if (body_mode_ == ProcessingMode::STREAMED || body_mode_ == ProcessingMode::MXN) {
-        if (hasBufferedData()) {
-          // We now know that we need to process what we have buffered in streaming mode.
-          // Move the current buffer into the queue for remote processing and clear the
-          // buffered data.
-          Buffer::OwnedImpl buffered_chunk;
-          modifyBufferedData(
-              [&buffered_chunk](Buffer::Instance& data) { buffered_chunk.move(data); });
-          ENVOY_LOG(debug, "Sending first chunk using buffered data ({})", buffered_chunk.length());
-          // Need to first enqueue the data into the chunk queue before sending.
-          auto req = filter_.setupBodyChunk(*this, buffered_chunk, false);
-          enqueueStreamingChunk(buffered_chunk, false);
-          filter_.sendBodyChunk(*this, ProcessorState::CallbackState::StreamedBodyCallback, req);
-        }
-        if (queueBelowLowLimit()) {
-          clearWatermark();
-        }
-=======
-      } else if (body_mode_ == ProcessingMode::STREAMED) {
         sendBufferedDataInStreamedMode(false);
->>>>>>> 364e45c6
         continueIfNecessary();
         return absl::OkStatus();
       } else if (body_mode_ == ProcessingMode::BUFFERED_PARTIAL) {

--- conflicted
+++ resolved
@@ -149,7 +149,7 @@
   FilterConfig(const envoy::extensions::filters::http::ext_proc::v3::ExternalProcessor& config,
                const std::chrono::milliseconds message_timeout,
                const uint32_t max_message_timeout_ms, Stats::Scope& scope,
-               const std::string& stats_prefix, bool is_upstream_filter,
+               const std::string& stats_prefix, bool is_upstream,
                Extensions::Filters::Common::Expr::BuilderInstanceSharedPtr builder,
                Server::Configuration::CommonFactoryContext& context)
       : failure_mode_allow_(config.failure_mode_allow()),
@@ -161,15 +161,9 @@
         filter_metadata_(config.filter_metadata()),
         allow_mode_override_(config.allow_mode_override()),
         disable_immediate_response_(config.disable_immediate_response()),
-<<<<<<< HEAD
-        allowed_headers_(initHeaderMatchers(config.forward_rules().allowed_headers())),
-        disallowed_headers_(initHeaderMatchers(config.forward_rules().disallowed_headers())),
-        is_upstream_filter_(is_upstream_filter),
-=======
         allowed_headers_(initHeaderMatchers(config.forward_rules().allowed_headers(), context)),
-        disallowed_headers_(
-            initHeaderMatchers(config.forward_rules().disallowed_headers(), context)),
->>>>>>> 82c0c7f1
+        disallowed_headers_(initHeaderMatchers(config.forward_rules().disallowed_headers(), context)),
+        is_upstream_(is_upstream),
         untyped_forwarding_namespaces_(
             config.metadata_options().forwarding_namespaces().untyped().begin(),
             config.metadata_options().forwarding_namespaces().untyped().end()),
@@ -213,7 +207,7 @@
 
   const ExpressionManager& expressionManager() const { return expression_manager_; }
 
-  bool isUpstreamFilter() const { return is_upstream_filter_; }
+  bool isUpstream() const { return is_upstream_; }
 
   const std::vector<std::string>& untypedForwardingMetadataNamespaces() const {
     return untyped_forwarding_namespaces_;
@@ -255,8 +249,8 @@
   const std::vector<Matchers::StringMatcherPtr> allowed_headers_;
   // Empty disallowed_header_ means disallow nothing, i.e, allow all.
   const std::vector<Matchers::StringMatcherPtr> disallowed_headers_;
-  // is_upstream_filter_ is true if ext_proc filter is in the upstream filter chain.
-  const bool is_upstream_filter_;
+  // is_upstream_ is true if ext_proc filter is in the upstream filter chain.
+  const bool is_upstream_;
   const std::vector<std::string> untyped_forwarding_namespaces_;
   const std::vector<std::string> typed_forwarding_namespaces_;
   const std::vector<std::string> untyped_receiving_namespaces_;

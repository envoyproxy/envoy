--- conflicted
+++ resolved
@@ -15,11 +15,8 @@
 #include "envoy/stats/stats_macros.h"
 
 #include "source/common/common/logger.h"
-<<<<<<< HEAD
 #include "source/common/common/matchers.h"
-=======
 #include "source/common/protobuf/protobuf.h"
->>>>>>> c2ae2211
 #include "source/extensions/filters/common/mutation_rules/mutation_rules.h"
 #include "source/extensions/filters/http/common/pass_through_filter.h"
 #include "source/extensions/filters/http/ext_proc/client.h"
@@ -88,17 +85,14 @@
         disable_clear_route_cache_(config.disable_clear_route_cache()),
         message_timeout_(message_timeout), max_message_timeout_ms_(max_message_timeout_ms),
         stats_(generateStats(stats_prefix, config.stat_prefix(), scope)),
-<<<<<<< HEAD
-        processing_mode_(config.processing_mode()), mutation_checker_(config.mutation_rules()) {
+        processing_mode_(config.processing_mode()), mutation_checker_(config.mutation_rules()),
+        filter_metadata_(config.filter_metadata()) {
     for (const auto& matcher : config.forward_rules().allowed_headers().patterns()) {
       header_matchers_.push_back(
           std::make_unique<Matchers::StringMatcherImpl<envoy::type::matcher::v3::StringMatcher>>(
               matcher));
-  }
-=======
-        processing_mode_(config.processing_mode()), mutation_checker_(config.mutation_rules()),
-        filter_metadata_(config.filter_metadata()) {}
->>>>>>> c2ae2211
+    }
+  }
 
   bool failureModeAllow() const { return failure_mode_allow_; }
 
@@ -118,13 +112,11 @@
 
   bool disableClearRouteCache() const { return disable_clear_route_cache_; }
 
-<<<<<<< HEAD
   const std::vector<Matchers::StringMatcherPtr>& headerMatchers() const {
     return header_matchers_;
   }
-=======
+
   const Envoy::ProtobufWkt::Struct& filterMetadata() const { return filter_metadata_; }
->>>>>>> c2ae2211
 
 private:
   ExtProcFilterStats generateStats(const std::string& prefix,
@@ -141,12 +133,9 @@
   ExtProcFilterStats stats_;
   const envoy::extensions::filters::http::ext_proc::v3::ProcessingMode processing_mode_;
   const Filters::Common::MutationRules::Checker mutation_checker_;
-<<<<<<< HEAD
   // Empty header_matchers_ means allow all.
   std::vector<Matchers::StringMatcherPtr> header_matchers_;
-=======
   const Envoy::ProtobufWkt::Struct filter_metadata_;
->>>>>>> c2ae2211
 };
 
 using FilterConfigSharedPtr = std::shared_ptr<FilterConfig>;

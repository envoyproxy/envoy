--- conflicted
+++ resolved
@@ -293,11 +293,8 @@
   const std::chrono::milliseconds deferred_close_timeout_;
   const std::chrono::milliseconds message_timeout_;
   const uint32_t max_message_timeout_ms_;
-<<<<<<< HEAD
   const absl::optional<const envoy::config::core::v3::GrpcService> grpc_service_;
-=======
   const bool send_body_without_waiting_for_header_response_;
->>>>>>> b203e3e8
 
   ExtProcFilterStats stats_;
   const envoy::extensions::filters::http::ext_proc::v3::ProcessingMode processing_mode_;
@@ -506,6 +503,10 @@
   DecodingProcessorState decoding_state_;
   EncodingProcessorState encoding_state_;
 
+  // The gRPC stream to the external processor, which will be opened
+  // when it's time to send the first message.
+  ExternalProcessorStream* stream_ = nullptr;
+
   // Set to true when no more messages need to be sent to the processor.
   // This happens when the processor has closed the stream, or when it has
   // failed.

#pragma once

#include <chrono>
#include <cstdint>
#include <memory>
#include <string>

#include "envoy/config/core/v3/base.pb.h"
#include "envoy/config/core/v3/grpc_service.pb.h"
#include "envoy/event/timer.h"
#include "envoy/extensions/filters/http/ext_proc/v3/ext_proc.pb.h"
#include "envoy/grpc/async_client.h"
#include "envoy/http/filter.h"
#include "envoy/service/ext_proc/v3/external_processor.pb.h"
#include "envoy/stats/scope.h"
#include "envoy/stats/stats_macros.h"
#include "envoy/stream_info/stream_info.h"
#include "envoy/upstream/host_description.h"
#include "envoy/upstream/upstream.h"

#include "source/common/common/logger.h"
#include "source/common/common/matchers.h"
#include "source/common/protobuf/protobuf.h"
#include "source/extensions/filters/common/mutation_rules/mutation_rules.h"
#include "source/extensions/filters/http/common/pass_through_filter.h"
#include "source/extensions/filters/http/ext_proc/client.h"
#include "source/extensions/filters/http/ext_proc/matching_utils.h"
#include "source/extensions/filters/http/ext_proc/processor_state.h"

namespace Envoy {
namespace Extensions {
namespace HttpFilters {
namespace ExternalProcessing {

#define ALL_EXT_PROC_FILTER_STATS(COUNTER)                                                         \
  COUNTER(streams_started)                                                                         \
  COUNTER(stream_msgs_sent)                                                                        \
  COUNTER(stream_msgs_received)                                                                    \
  COUNTER(spurious_msgs_received)                                                                  \
  COUNTER(streams_closed)                                                                          \
  COUNTER(streams_failed)                                                                          \
  COUNTER(failure_mode_allowed)                                                                    \
  COUNTER(message_timeouts)                                                                        \
  COUNTER(rejected_header_mutations)                                                               \
  COUNTER(override_message_timeout_received)                                                       \
  COUNTER(override_message_timeout_ignored)                                                        \
  COUNTER(clear_route_cache_ignored)                                                               \
  COUNTER(clear_route_cache_disabled)

struct ExtProcFilterStats {
  ALL_EXT_PROC_FILTER_STATS(GENERATE_COUNTER_STRUCT)
};

class ExtProcLoggingInfo : public Envoy::StreamInfo::FilterState::Object {
public:
  explicit ExtProcLoggingInfo(const Envoy::ProtobufWkt::Struct& filter_metadata)
      : filter_metadata_(filter_metadata) {}

  // gRPC call stats for headers and trailers.
  struct GrpcCall {
    GrpcCall(const std::chrono::microseconds latency, const Grpc::Status::GrpcStatus call_status)
        : latency_(latency), call_status_(call_status) {}
    const std::chrono::microseconds latency_;
    const Grpc::Status::GrpcStatus call_status_;
  };

  // gRPC call stats for body.
  struct GrpcCallBody {
    GrpcCallBody(const uint32_t call_count, const Grpc::Status::GrpcStatus call_status,
                 const std::chrono::microseconds total_latency,
                 const std::chrono::microseconds max_latency,
                 const std::chrono::microseconds min_latency)
        : call_count_(call_count), last_call_status_(call_status), total_latency_(total_latency),
          max_latency_(max_latency), min_latency_(min_latency) {}
    uint32_t call_count_;
    Grpc::Status::GrpcStatus last_call_status_;
    std::chrono::microseconds total_latency_;
    std::chrono::microseconds max_latency_;
    std::chrono::microseconds min_latency_;
  };

  struct GrpcCallStats {
    std::unique_ptr<GrpcCall> header_stats_;
    std::unique_ptr<GrpcCall> trailer_stats_;
    std::unique_ptr<GrpcCallBody> body_stats_;
  };

  using GrpcCalls = struct GrpcCallStats;

  void recordGrpcCall(std::chrono::microseconds latency, Grpc::Status::GrpcStatus call_status,
                      ProcessorState::CallbackState callback_state,
                      envoy::config::core::v3::TrafficDirection traffic_direction);
  void setBytesSent(uint64_t bytes_sent) { bytes_sent_ = bytes_sent; }
  void setBytesReceived(uint64_t bytes_received) { bytes_received_ = bytes_received; }
  void setClusterInfo(absl::optional<Upstream::ClusterInfoConstSharedPtr> cluster_info) {
    if (cluster_info) {
      cluster_info_ = cluster_info.value();
    }
  }
  void setUpstreamHost(absl::optional<Upstream::HostDescriptionConstSharedPtr> upstream_host) {
    if (upstream_host) {
      upstream_host_ = upstream_host.value();
    }
  }

  uint64_t bytesSent() const { return bytes_sent_; }
  uint64_t bytesReceived() const { return bytes_received_; }
  Upstream::ClusterInfoConstSharedPtr clusterInfo() const { return cluster_info_; }
  Upstream::HostDescriptionConstSharedPtr upstreamHost() const { return upstream_host_; }
  const GrpcCalls& grpcCalls(envoy::config::core::v3::TrafficDirection traffic_direction) const;
  const Envoy::ProtobufWkt::Struct& filterMetadata() const { return filter_metadata_; }

private:
  GrpcCalls& grpcCalls(envoy::config::core::v3::TrafficDirection traffic_direction);
  GrpcCalls decoding_processor_grpc_calls_;
  GrpcCalls encoding_processor_grpc_calls_;
  const Envoy::ProtobufWkt::Struct filter_metadata_;
  // The following stats are populated for ext_proc filters using Envoy gRPC only.
  // The bytes sent and received are for the entire stream.
  uint64_t bytes_sent_{0}, bytes_received_{0};
  Upstream::ClusterInfoConstSharedPtr cluster_info_;
  Upstream::HostDescriptionConstSharedPtr upstream_host_;
};

class FilterConfig {
public:
  FilterConfig(const envoy::extensions::filters::http::ext_proc::v3::ExternalProcessor& config,
               const std::chrono::milliseconds message_timeout,
               const uint32_t max_message_timeout_ms, Stats::Scope& scope,
               const std::string& stats_prefix,
               Extensions::Filters::Common::Expr::BuilderInstanceSharedPtr builder,
               const LocalInfo::LocalInfo& local_info)
      : failure_mode_allow_(config.failure_mode_allow()),
        disable_clear_route_cache_(config.disable_clear_route_cache()),
        message_timeout_(message_timeout), max_message_timeout_ms_(max_message_timeout_ms),
        stats_(generateStats(stats_prefix, config.stat_prefix(), scope)),
        processing_mode_(config.processing_mode()), mutation_checker_(config.mutation_rules()),
        filter_metadata_(config.filter_metadata()),
        allow_mode_override_(config.allow_mode_override()),
        disable_immediate_response_(config.disable_immediate_response()),
        allowed_headers_(initHeaderMatchers(config.forward_rules().allowed_headers())),
        disallowed_headers_(initHeaderMatchers(config.forward_rules().disallowed_headers())),
<<<<<<< HEAD
        untyped_forwarding_namespaces_(
            config.metadata_options().forwarding_namespaces().untyped().begin(),
            config.metadata_options().forwarding_namespaces().untyped().end()),
        typed_forwarding_namespaces_(
            config.metadata_options().forwarding_namespaces().typed().begin(),
            config.metadata_options().forwarding_namespaces().typed().end()),
        untyped_receiving_namespaces_(
            config.metadata_options().receiving_namespaces().untyped().begin(),
            config.metadata_options().receiving_namespaces().untyped().end()) {}
=======
        expression_manager_(builder, local_info, config.request_attributes(),
                            config.response_attributes()) {}
>>>>>>> 29956947

  bool failureModeAllow() const { return failure_mode_allow_; }

  const std::chrono::milliseconds& messageTimeout() const { return message_timeout_; }

  uint32_t maxMessageTimeout() const { return max_message_timeout_ms_; }

  const ExtProcFilterStats& stats() const { return stats_; }

  const envoy::extensions::filters::http::ext_proc::v3::ProcessingMode& processingMode() const {
    return processing_mode_;
  }

  bool allowModeOverride() const { return allow_mode_override_; }
  bool disableImmediateResponse() const { return disable_immediate_response_; }

  const Filters::Common::MutationRules::Checker& mutationChecker() const {
    return mutation_checker_;
  }

  bool disableClearRouteCache() const { return disable_clear_route_cache_; }

  const std::vector<Matchers::StringMatcherPtr>& allowedHeaders() const { return allowed_headers_; }
  const std::vector<Matchers::StringMatcherPtr>& disallowedHeaders() const {
    return disallowed_headers_;
  }

  const ProtobufWkt::Struct& filterMetadata() const { return filter_metadata_; }

  const ExpressionManager& expressionManager() const { return expression_manager_; }

  const std::vector<std::string>& untypedForwardingMetadataNamespaces() const {
    return untyped_forwarding_namespaces_;
  }

  const std::vector<std::string>& typedForwardingMetadataNamespaces() const {
    return typed_forwarding_namespaces_;
  }

  const std::vector<std::string>& untypedReceivingMetadataNamespaces() const {
    return untyped_receiving_namespaces_;
  }

private:
  ExtProcFilterStats generateStats(const std::string& prefix,
                                   const std::string& filter_stats_prefix, Stats::Scope& scope) {
    const std::string final_prefix = absl::StrCat(prefix, "ext_proc.", filter_stats_prefix);
    return {ALL_EXT_PROC_FILTER_STATS(POOL_COUNTER_PREFIX(scope, final_prefix))};
  }
  const bool failure_mode_allow_;
  const bool disable_clear_route_cache_;
  const std::chrono::milliseconds message_timeout_;
  const uint32_t max_message_timeout_ms_;

  ExtProcFilterStats stats_;
  const envoy::extensions::filters::http::ext_proc::v3::ProcessingMode processing_mode_;
  const Filters::Common::MutationRules::Checker mutation_checker_;
  const ProtobufWkt::Struct filter_metadata_;
  // If set to true, allow the processing mode to be modified by the ext_proc response.
  const bool allow_mode_override_;
  // If set to true, disable the immediate response from the ext_proc server, which means
  // closing the stream to the ext_proc server, and no more external processing.
  const bool disable_immediate_response_;
  // Empty allowed_header_ means allow all.
  const std::vector<Matchers::StringMatcherPtr> allowed_headers_;
  // Empty disallowed_header_ means disallow nothing, i.e, allow all.
  const std::vector<Matchers::StringMatcherPtr> disallowed_headers_;

<<<<<<< HEAD
  const std::vector<std::string> untyped_forwarding_namespaces_;
  const std::vector<std::string> typed_forwarding_namespaces_;
  const std::vector<std::string> untyped_receiving_namespaces_;
=======
  const ExpressionManager expression_manager_;
>>>>>>> 29956947
};

using FilterConfigSharedPtr = std::shared_ptr<FilterConfig>;

class FilterConfigPerRoute : public Router::RouteSpecificFilterConfig {
public:
  explicit FilterConfigPerRoute(
      const envoy::extensions::filters::http::ext_proc::v3::ExtProcPerRoute& config);

  // This constructor is used as a way to merge more-specific config into less-specific config in a
  // clearly defined way (e.g. route config into vh config). All fields on this class must be const
  // and thus must be initialized in the ctor initialization list.
  FilterConfigPerRoute(const FilterConfigPerRoute& less_specific,
                       const FilterConfigPerRoute& more_specific);

  bool disabled() const { return disabled_; }
  const absl::optional<const envoy::extensions::filters::http::ext_proc::v3::ProcessingMode>&
  processingMode() const {
    return processing_mode_;
  }
  const absl::optional<const envoy::config::core::v3::GrpcService>& grpcService() const {
    return grpc_service_;
  }

  const absl::optional<const std::vector<std::string>>&
  untypedForwardingMetadataNamespaces() const {
    return untyped_forwarding_namespaces_;
  }
  const absl::optional<const std::vector<std::string>>& typedForwardingMetadataNamespaces() const {
    return typed_forwarding_namespaces_;
  }
  const absl::optional<const std::vector<std::string>>& untypedReceivingMetadataNamespaces() const {
    return untyped_receiving_namespaces_;
  }

private:
  absl::optional<envoy::extensions::filters::http::ext_proc::v3::ProcessingMode>
  initProcessingMode(const envoy::extensions::filters::http::ext_proc::v3::ExtProcPerRoute& config);

  absl::optional<envoy::config::core::v3::GrpcService>
  initGrpcService(const envoy::extensions::filters::http::ext_proc::v3::ExtProcPerRoute& config);

  std::vector<std::string> initNamespaces(const Protobuf::RepeatedPtrField<std::string>& ns);

  absl::optional<std::vector<std::string>> initUntypedForwardingNamespaces(
      const envoy::extensions::filters::http::ext_proc::v3::ExtProcPerRoute& config);

  absl::optional<std::vector<std::string>> initTypedForwardingNamespaces(
      const envoy::extensions::filters::http::ext_proc::v3::ExtProcPerRoute& config);

  absl::optional<std::vector<std::string>> initUntypedReceivingNamespaces(
      const envoy::extensions::filters::http::ext_proc::v3::ExtProcPerRoute& config);

  absl::optional<envoy::extensions::filters::http::ext_proc::v3::ProcessingMode>
  mergeProcessingMode(const FilterConfigPerRoute& less_specific,
                      const FilterConfigPerRoute& more_specific);

  const bool disabled_;
  const absl::optional<const envoy::extensions::filters::http::ext_proc::v3::ProcessingMode>
      processing_mode_;
  const absl::optional<const envoy::config::core::v3::GrpcService> grpc_service_;

  const absl::optional<const std::vector<std::string>> untyped_forwarding_namespaces_;
  const absl::optional<const std::vector<std::string>> typed_forwarding_namespaces_;
  const absl::optional<const std::vector<std::string>> untyped_receiving_namespaces_;
};

class Filter : public Logger::Loggable<Logger::Id::ext_proc>,
               public Http::PassThroughFilter,
               public ExternalProcessorCallbacks {
  // The result of an attempt to open the stream
  enum class StreamOpenState {
    // The stream was opened successfully
    Ok,
    // The stream was not opened successfully and an error was delivered
    // downstream -- processing should stop
    Error,
    // The stream was not opened successfully but processing should
    // continue as if the stream was already closed.
    IgnoreError,
  };

public:
  Filter(const FilterConfigSharedPtr& config, ExternalProcessorClientPtr&& client,
         const envoy::config::core::v3::GrpcService& grpc_service)
      : config_(config), client_(std::move(client)), stats_(config->stats()),
        grpc_service_(grpc_service), config_with_hash_key_(grpc_service),
        decoding_state_(*this, config->processingMode(),
                        config->untypedForwardingMetadataNamespaces(),
                        config->typedForwardingMetadataNamespaces(),
                        config->untypedReceivingMetadataNamespaces()),
        encoding_state_(*this, config->processingMode(),
                        config->untypedForwardingMetadataNamespaces(),
                        config->typedForwardingMetadataNamespaces(),
                        config->untypedReceivingMetadataNamespaces()) {}

  const FilterConfig& config() const { return *config_; }

  ExtProcFilterStats& stats() { return stats_; }
  ExtProcLoggingInfo* loggingInfo() { return logging_info_; }

  void onDestroy() override;
  void setDecoderFilterCallbacks(Http::StreamDecoderFilterCallbacks& callbacks) override;
  void setEncoderFilterCallbacks(Http::StreamEncoderFilterCallbacks& callbacks) override;

  Http::FilterHeadersStatus decodeHeaders(Http::RequestHeaderMap& headers,
                                          bool end_stream) override;
  Http::FilterDataStatus decodeData(Buffer::Instance& data, bool end_stream) override;
  Http::FilterTrailersStatus decodeTrailers(Http::RequestTrailerMap& trailers) override;

  Http::FilterHeadersStatus encodeHeaders(Http::ResponseHeaderMap& headers,
                                          bool end_stream) override;
  Http::FilterDataStatus encodeData(Buffer::Instance& data, bool end_stream) override;
  Http::FilterTrailersStatus encodeTrailers(Http::ResponseTrailerMap& trailers) override;

  // ExternalProcessorCallbacks
  void onReceiveMessage(
      std::unique_ptr<envoy::service::ext_proc::v3::ProcessingResponse>&& response) override;
  void onGrpcError(Grpc::Status::GrpcStatus error) override;
  void onGrpcClose() override;
  void logGrpcStreamInfo() override;

  void onMessageTimeout();
  void onNewTimeout(const ProtobufWkt::Duration& override_message_timeout);

  envoy::service::ext_proc::v3::ProcessingRequest
  setupBodyChunk(ProcessorState& state, const Buffer::Instance& data, bool end_stream);
  void sendBodyChunk(ProcessorState& state, ProcessorState::CallbackState new_state,
                     envoy::service::ext_proc::v3::ProcessingRequest& req);

  void sendTrailers(ProcessorState& state, const Http::HeaderMap& trailers);
  bool inHeaderProcessState() {
    return (decoding_state_.callbackState() == ProcessorState::CallbackState::HeadersCallback ||
            encoding_state_.callbackState() == ProcessorState::CallbackState::HeadersCallback);
  }

  const ProcessorState& encodingState() { return encoding_state_; }
  const ProcessorState& decodingState() { return decoding_state_; }

private:
  void mergePerRouteConfig();
  StreamOpenState openStream();
  void closeStream();

  void onFinishProcessorCalls(Grpc::Status::GrpcStatus call_status);
  void clearAsyncState();
  void sendImmediateResponse(const envoy::service::ext_proc::v3::ImmediateResponse& response);

  Http::FilterHeadersStatus onHeaders(ProcessorState& state,
                                      Http::RequestOrResponseHeaderMap& headers, bool end_stream,
                                      ProtobufWkt::Struct* proto);

  // Return a pair of whether to terminate returning the current result.
  std::pair<bool, Http::FilterDataStatus> sendStreamChunk(ProcessorState& state);
  Http::FilterDataStatus onData(ProcessorState& state, Buffer::Instance& data, bool end_stream);
  Http::FilterTrailersStatus onTrailers(ProcessorState& state, Http::HeaderMap& trailers);
  void setDynamicMetadata(Http::StreamFilterCallbacks* cb, const ProcessorState& state,
                          const envoy::service::ext_proc::v3::ProcessingResponse& response);
  void setEncoderDynamicMetadata(const envoy::service::ext_proc::v3::ProcessingResponse& response);
  void setDecoderDynamicMetadata(const envoy::service::ext_proc::v3::ProcessingResponse& response);
  void addDynamicMetadata(const ProcessorState& state,
                          envoy::service::ext_proc::v3::ProcessingRequest& req);

  const FilterConfigSharedPtr config_;
  const ExternalProcessorClientPtr client_;
  ExtProcFilterStats stats_;
  ExtProcLoggingInfo* logging_info_;
  envoy::config::core::v3::GrpcService grpc_service_;
  Grpc::GrpcServiceConfigWithHashKey config_with_hash_key_;

  // The state of the filter on both the encoding and decoding side.
  DecodingProcessorState decoding_state_;
  EncodingProcessorState encoding_state_;

  // The gRPC stream to the external processor, which will be opened
  // when it's time to send the first message.
  ExternalProcessorStreamPtr stream_;

  // Set to true when no more messages need to be sent to the processor.
  // This happens when the processor has closed the stream, or when it has
  // failed.
  bool processing_complete_ = false;

  // Set to true when an "immediate response" has been delivered. This helps us
  // know what response to return from certain failures.
  bool sent_immediate_response_ = false;

  // Set to true when the mergePerRouteConfig() method has been called.
  bool route_config_merged_ = false;

  std::vector<std::string> untyped_forwarding_namespaces_{};
  std::vector<std::string> typed_forwarding_namespaces_{};
  std::vector<std::string> untyped_receiving_namespaces_{};
};

extern std::string responseCaseToString(
    const envoy::service::ext_proc::v3::ProcessingResponse::ResponseCase response_case);

} // namespace ExternalProcessing
} // namespace HttpFilters
} // namespace Extensions
} // namespace Envoy<|MERGE_RESOLUTION|>--- conflicted
+++ resolved
@@ -140,7 +140,6 @@
         disable_immediate_response_(config.disable_immediate_response()),
         allowed_headers_(initHeaderMatchers(config.forward_rules().allowed_headers())),
         disallowed_headers_(initHeaderMatchers(config.forward_rules().disallowed_headers())),
-<<<<<<< HEAD
         untyped_forwarding_namespaces_(
             config.metadata_options().forwarding_namespaces().untyped().begin(),
             config.metadata_options().forwarding_namespaces().untyped().end()),
@@ -149,11 +148,9 @@
             config.metadata_options().forwarding_namespaces().typed().end()),
         untyped_receiving_namespaces_(
             config.metadata_options().receiving_namespaces().untyped().begin(),
-            config.metadata_options().receiving_namespaces().untyped().end()) {}
-=======
+            config.metadata_options().receiving_namespaces().untyped().end()),
         expression_manager_(builder, local_info, config.request_attributes(),
                             config.response_attributes()) {}
->>>>>>> 29956947
 
   bool failureModeAllow() const { return failure_mode_allow_; }
 
@@ -222,13 +219,11 @@
   // Empty disallowed_header_ means disallow nothing, i.e, allow all.
   const std::vector<Matchers::StringMatcherPtr> disallowed_headers_;
 
-<<<<<<< HEAD
   const std::vector<std::string> untyped_forwarding_namespaces_;
   const std::vector<std::string> typed_forwarding_namespaces_;
   const std::vector<std::string> untyped_receiving_namespaces_;
-=======
+
   const ExpressionManager expression_manager_;
->>>>>>> 29956947
 };
 
 using FilterConfigSharedPtr = std::shared_ptr<FilterConfig>;

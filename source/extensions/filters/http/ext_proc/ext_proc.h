--- conflicted
+++ resolved
@@ -136,10 +136,7 @@
         allow_mode_override_(config.allow_mode_override()),
         disable_immediate_response_(config.disable_immediate_response()),
         allowed_headers_(initHeaderMatchers(config.forward_rules().allowed_headers())),
-<<<<<<< HEAD
         disallowed_headers_(initHeaderMatchers(config.forward_rules().disallowed_headers())),
-        builder_(builder), request_expr_(initExpressions(config.request_attributes())),
-        response_expr_(initExpressions(config.response_attributes())),
         untyped_forwarding_namespaces_(
             config.metadata_options().forwarding_namespaces().untyped().begin(),
             config.metadata_options().forwarding_namespaces().untyped().end()),
@@ -149,9 +146,6 @@
         untyped_receiving_namespaces_(
             config.metadata_options().receiving_namespaces().untyped().begin(),
             config.metadata_options().receiving_namespaces().untyped().end()) {}
-=======
-        disallowed_headers_(initHeaderMatchers(config.forward_rules().disallowed_headers())) {}
->>>>>>> 652b65aa
 
   bool failureModeAllow() const { return failure_mode_allow_; }
 
@@ -181,17 +175,6 @@
 
   const Envoy::ProtobufWkt::Struct& filterMetadata() const { return filter_metadata_; }
 
-<<<<<<< HEAD
-  const absl::flat_hash_map<std::string, Extensions::Filters::Common::Expr::ExpressionPtr>&
-  requestExpr() const {
-    return request_expr_;
-  }
-
-  const absl::flat_hash_map<std::string, Extensions::Filters::Common::Expr::ExpressionPtr>&
-  responseExpr() const {
-    return response_expr_;
-  }
-
   const std::vector<std::string>& untypedForwardingMetadataNamespaces() const {
     return untyped_forwarding_namespaces_;
   }
@@ -204,8 +187,6 @@
     return untyped_receiving_namespaces_;
   }
 
-=======
->>>>>>> 652b65aa
 private:
   ExtProcFilterStats generateStats(const std::string& prefix,
                                    const std::string& filter_stats_prefix, Stats::Scope& scope) {
@@ -241,20 +222,10 @@
   const std::vector<Matchers::StringMatcherPtr> allowed_headers_;
   // Empty disallowed_header_ means disallow nothing, i.e, allow all.
   const std::vector<Matchers::StringMatcherPtr> disallowed_headers_;
-<<<<<<< HEAD
-
-  Extensions::Filters::Common::Expr::BuilderInstanceSharedPtr builder_;
-
-  const absl::flat_hash_map<std::string, Extensions::Filters::Common::Expr::ExpressionPtr>
-      request_expr_;
-  const absl::flat_hash_map<std::string, Extensions::Filters::Common::Expr::ExpressionPtr>
-      response_expr_;
 
   const std::vector<std::string> untyped_forwarding_namespaces_;
   const std::vector<std::string> typed_forwarding_namespaces_;
   const std::vector<std::string> untyped_receiving_namespaces_;
-=======
->>>>>>> 652b65aa
 };
 
 using FilterConfigSharedPtr = std::shared_ptr<FilterConfig>;

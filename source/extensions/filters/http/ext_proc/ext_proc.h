#pragma once

#include <chrono>
#include <cstdint>
#include <memory>
#include <string>

#include "envoy/config/core/v3/base.pb.h"
#include "envoy/config/core/v3/grpc_service.pb.h"
#include "envoy/event/timer.h"
#include "envoy/extensions/filters/http/ext_proc/v3/ext_proc.pb.h"
#include "envoy/grpc/async_client.h"
#include "envoy/http/codes.h"
#include "envoy/http/filter.h"
#include "envoy/service/ext_proc/v3/external_processor.pb.h"
#include "envoy/stats/scope.h"
#include "envoy/stats/stats_macros.h"
#include "envoy/stream_info/stream_info.h"
#include "envoy/upstream/host_description.h"
#include "envoy/upstream/upstream.h"

#include "source/common/common/logger.h"
#include "source/common/common/matchers.h"
#include "source/common/protobuf/protobuf.h"
#include "source/extensions/filters/common/ext_proc/client_base.h"
#include "source/extensions/filters/common/mutation_rules/mutation_rules.h"
#include "source/extensions/filters/http/common/pass_through_filter.h"
#include "source/extensions/filters/http/ext_proc/client_impl.h"
#include "source/extensions/filters/http/ext_proc/matching_utils.h"
#include "source/extensions/filters/http/ext_proc/on_processing_response.h"
#include "source/extensions/filters/http/ext_proc/processing_request_modifier.h"
#include "source/extensions/filters/http/ext_proc/processor_state.h"

namespace Envoy {
namespace Extensions {
namespace HttpFilters {
namespace ExternalProcessing {

#define ALL_EXT_PROC_FILTER_STATS(COUNTER)                                                         \
  COUNTER(streams_started)                                                                         \
  COUNTER(stream_msgs_sent)                                                                        \
  COUNTER(stream_msgs_received)                                                                    \
  COUNTER(spurious_msgs_received)                                                                  \
  COUNTER(streams_closed)                                                                          \
  COUNTER(streams_failed)                                                                          \
  COUNTER(failure_mode_allowed)                                                                    \
  COUNTER(message_timeouts)                                                                        \
  COUNTER(rejected_header_mutations)                                                               \
  COUNTER(override_message_timeout_received)                                                       \
  COUNTER(override_message_timeout_ignored)                                                        \
  COUNTER(clear_route_cache_ignored)                                                               \
  COUNTER(clear_route_cache_disabled)                                                              \
  COUNTER(clear_route_cache_upstream_ignored)                                                      \
  COUNTER(send_immediate_resp_upstream_ignored)                                                    \
  COUNTER(http_not_ok_resp_received)

struct ExtProcFilterStats {
  ALL_EXT_PROC_FILTER_STATS(GENERATE_COUNTER_STRUCT)
};

class ExtProcLoggingInfo : public Envoy::StreamInfo::FilterState::Object {
public:
  explicit ExtProcLoggingInfo(const Envoy::Protobuf::Struct& filter_metadata)
      : filter_metadata_(filter_metadata) {}

  // gRPC call stats for headers and trailers.
  struct GrpcCall {
    GrpcCall(const std::chrono::microseconds latency, const Grpc::Status::GrpcStatus call_status)
        : latency_(latency), call_status_(call_status) {}
    const std::chrono::microseconds latency_;
    const Grpc::Status::GrpcStatus call_status_;
  };

  // gRPC call stats for body.
  struct GrpcCallBody {
    GrpcCallBody(const uint32_t call_count, const Grpc::Status::GrpcStatus call_status,
                 const std::chrono::microseconds total_latency,
                 const std::chrono::microseconds max_latency,
                 const std::chrono::microseconds min_latency)
        : call_count_(call_count), last_call_status_(call_status), total_latency_(total_latency),
          max_latency_(max_latency), min_latency_(min_latency) {}
    uint32_t call_count_;
    Grpc::Status::GrpcStatus last_call_status_;
    std::chrono::microseconds total_latency_;
    std::chrono::microseconds max_latency_;
    std::chrono::microseconds min_latency_;
  };

  struct GrpcCallStats {
    std::unique_ptr<GrpcCall> header_stats_;
    std::unique_ptr<GrpcCall> trailer_stats_;
    std::unique_ptr<GrpcCallBody> body_stats_;
  };

  using GrpcCalls = struct GrpcCallStats;

  void recordGrpcCall(std::chrono::microseconds latency, Grpc::Status::GrpcStatus call_status,
                      ProcessorState::CallbackState callback_state,
                      envoy::config::core::v3::TrafficDirection traffic_direction);
  void setBytesSent(uint64_t bytes_sent) { bytes_sent_ = bytes_sent; }
  void setBytesReceived(uint64_t bytes_received) { bytes_received_ = bytes_received; }
  void setClusterInfo(absl::optional<Upstream::ClusterInfoConstSharedPtr> cluster_info) {
    if (cluster_info) {
      cluster_info_ = cluster_info.value();
    }
  }
  void setUpstreamHost(absl::optional<Upstream::HostDescriptionConstSharedPtr> upstream_host) {
    if (upstream_host) {
      upstream_host_ = upstream_host.value();
    }
  }

  // Only sets if not-null.
  void setHttpResponseCodeDetails(const absl::optional<std::string>& http_response_code_details) {
    if (http_response_code_details) {
      http_response_code_details_ = http_response_code_details.value();
    }
  }

  uint64_t bytesSent() const { return bytes_sent_; }
  uint64_t bytesReceived() const { return bytes_received_; }
  Upstream::ClusterInfoConstSharedPtr clusterInfo() const { return cluster_info_; }
  Upstream::HostDescriptionConstSharedPtr upstreamHost() const { return upstream_host_; }
  const GrpcCalls& grpcCalls(envoy::config::core::v3::TrafficDirection traffic_direction) const;
  const Envoy::Protobuf::Struct& filterMetadata() const { return filter_metadata_; }
  const std::string& httpResponseCodeDetails() const { return http_response_code_details_; }

  ProtobufTypes::MessagePtr serializeAsProto() const override;

  absl::optional<std::string> serializeAsString() const override;

  bool hasFieldSupport() const override { return true; }

  FieldType getField(absl::string_view field_name) const override;

private:
  GrpcCalls& grpcCalls(envoy::config::core::v3::TrafficDirection traffic_direction);
  GrpcCalls decoding_processor_grpc_calls_;
  GrpcCalls encoding_processor_grpc_calls_;
  const Envoy::Protobuf::Struct filter_metadata_;
  // The following stats are populated for ext_proc filters using Envoy gRPC only.
  // The bytes sent and received are for the entire stream.
  uint64_t bytes_sent_{0}, bytes_received_{0};
  Upstream::ClusterInfoConstSharedPtr cluster_info_;
  Upstream::HostDescriptionConstSharedPtr upstream_host_;
  // The status details of the underlying HTTP/2 stream. Envoy gRPC only.
  std::string http_response_code_details_;
};

// Changes to headers are normally tested against the MutationRules supplied
// with configuration. When writing an immediate response message, however,
// we want to support a more liberal set of rules so that filters can create
// custom error messages, and we want to prevent the MutationRules in the
// configuration from making that impossible. This is a fixed, permissive
// set of rules for that purpose.
class ImmediateMutationChecker {
public:
  ImmediateMutationChecker(Regex::Engine& regex_engine) {
    envoy::config::common::mutation_rules::v3::HeaderMutationRules rules;
    rules.mutable_allow_all_routing()->set_value(true);
    rules.mutable_allow_envoy()->set_value(true);
    rule_checker_ = std::make_unique<Filters::Common::MutationRules::Checker>(rules, regex_engine);
  }

  const Filters::Common::MutationRules::Checker& checker() const { return *rule_checker_; }

private:
  std::unique_ptr<Filters::Common::MutationRules::Checker> rule_checker_;
};

class ThreadLocalStreamManager;
// Default value is 5000 milliseconds (5 seconds)
inline constexpr uint32_t DEFAULT_DEFERRED_CLOSE_TIMEOUT_MS = 5000;

// Deferred deletable stream wrapper.
struct DeferredDeletableStream : public Logger::Loggable<Logger::Id::ext_proc> {
  explicit DeferredDeletableStream(ExternalProcessorStreamPtr stream,
                                   ThreadLocalStreamManager& stream_manager,
                                   const ExtProcFilterStats& stat,
                                   const std::chrono::milliseconds& timeout)
      : stream_(std::move(stream)), parent(stream_manager), stats(stat),
        deferred_close_timeout(timeout) {}

  void deferredClose(Envoy::Event::Dispatcher& dispatcher);
  void closeStreamOnTimer();

  ExternalProcessorStreamPtr stream_;
  ThreadLocalStreamManager& parent;
  ExtProcFilterStats stats;
  Event::TimerPtr derferred_close_timer;
  const std::chrono::milliseconds deferred_close_timeout;
};

using DeferredDeletableStreamPtr = std::unique_ptr<DeferredDeletableStream>;

class ThreadLocalStreamManager : public Envoy::ThreadLocal::ThreadLocalObject {
public:
  // Store the ExternalProcessorStreamPtr (as a wrapper object) in the map and return the raw
  // pointer of ExternalProcessorStream.
  ExternalProcessorStream* store(ExternalProcessorStreamPtr stream, const ExtProcFilterStats& stat,
                                 const std::chrono::milliseconds& timeout) {
    auto deferred_stream =
        std::make_unique<DeferredDeletableStream>(std::move(stream), *this, stat, timeout);
    ExternalProcessorStream* raw_stream = deferred_stream->stream_.get();
    stream_manager_[raw_stream] = std::move(deferred_stream);
    return stream_manager_[raw_stream]->stream_.get();
  }

  void erase(ExternalProcessorStream* stream) { stream_manager_.erase(stream); }
  void deferredErase(ExternalProcessorStream* stream, Envoy::Event::Dispatcher& dispatcher) {
    auto it = stream_manager_.find(stream);
    if (it == stream_manager_.end()) {
      return;
    }

    it->second->deferredClose(dispatcher);
  }

private:
  // Map of DeferredDeletableStreamPtrs with ExternalProcessorStream pointer as key.
  absl::flat_hash_map<ExternalProcessorStream*, DeferredDeletableStreamPtr> stream_manager_;
};

class FilterConfig {
public:
  FilterConfig(const envoy::extensions::filters::http::ext_proc::v3::ExternalProcessor& config,
               const std::chrono::milliseconds message_timeout,
               const uint32_t max_message_timeout_ms, Stats::Scope& scope,
               const std::string& stats_prefix, bool is_upstream,
               Extensions::Filters::Common::Expr::BuilderInstanceSharedConstPtr builder,
               Server::Configuration::CommonFactoryContext& context);

  bool failureModeAllow() const { return failure_mode_allow_; }

  bool observabilityMode() const { return observability_mode_; }

  const std::chrono::milliseconds& deferredCloseTimeout() const { return deferred_close_timeout_; }
  const std::chrono::milliseconds& messageTimeout() const { return message_timeout_; }

  uint32_t maxMessageTimeout() const { return max_message_timeout_ms_; }

  bool sendBodyWithoutWaitingForHeaderResponse() const {
    return send_body_without_waiting_for_header_response_;
  }

  const ExtProcFilterStats& stats() const { return stats_; }

  const envoy::extensions::filters::http::ext_proc::v3::ProcessingMode& processingMode() const {
    return processing_mode_;
  }

  bool allowModeOverride() const { return allow_mode_override_; }
  bool disableImmediateResponse() const { return disable_immediate_response_; }

  const Filters::Common::MutationRules::Checker& mutationChecker() const {
    return mutation_checker_;
  }

  envoy::extensions::filters::http::ext_proc::v3::ExternalProcessor::RouteCacheAction
  routeCacheAction() const {
    return route_cache_action_;
  }

  const std::vector<Matchers::StringMatcherPtr>& allowedHeaders() const { return allowed_headers_; }
  const std::vector<Matchers::StringMatcherPtr>& disallowedHeaders() const {
    return disallowed_headers_;
  }

  const Protobuf::Struct& filterMetadata() const { return filter_metadata_; }

  const ExpressionManager& expressionManager() const { return expression_manager_; }

  bool isUpstream() const { return is_upstream_; }

  const std::vector<std::string>& untypedForwardingMetadataNamespaces() const {
    return untyped_forwarding_namespaces_;
  }

  const std::vector<std::string>& typedForwardingMetadataNamespaces() const {
    return typed_forwarding_namespaces_;
  }

  const std::vector<std::string>& untypedReceivingMetadataNamespaces() const {
    return untyped_receiving_namespaces_;
  }

  const ImmediateMutationChecker& immediateMutationChecker() const {
    return immediate_mutation_checker_;
  }

  const std::vector<envoy::extensions::filters::http::ext_proc::v3::ProcessingMode>&
  allowedOverrideModes() const {
    return allowed_override_modes_;
  }

  ThreadLocalStreamManager& threadLocalStreamManager() {
    return thread_local_stream_manager_slot_->getTyped<ThreadLocalStreamManager>();
  }

  const absl::optional<const envoy::config::core::v3::GrpcService> grpcService() const {
    return grpc_service_;
  }

  bool gracefulGrpcClose() const { return graceful_grpc_close_; }

  std::chrono::milliseconds remoteCloseTimeout() const { return remote_close_timeout_; }

  std::unique_ptr<OnProcessingResponse> createOnProcessingResponse() const;

  Http::Code statusOnError() const { return status_on_error_; }

  std::unique_ptr<ProcessingRequestModifier> createProcessingRequestModifier() const;

private:
  static Http::Code toErrorCode(uint64_t status) {
    const auto code = static_cast<Http::Code>(status);
    // Only allow 4xx and 5xx status codes.
    if (code >= Http::Code::BadRequest && code <= Http::Code::LastUnassignedServerErrorCode) {
      return code;
    }
    return Http::Code::InternalServerError;
  }

  ExtProcFilterStats generateStats(const std::string& prefix,
                                   const std::string& filter_stats_prefix, Stats::Scope& scope) {
    const std::string final_prefix = absl::StrCat(prefix, "ext_proc.", filter_stats_prefix);
    return {ALL_EXT_PROC_FILTER_STATS(POOL_COUNTER_PREFIX(scope, final_prefix))};
  }
  static std::function<std::unique_ptr<OnProcessingResponse>()> createOnProcessingResponseCb(
      const envoy::extensions::filters::http::ext_proc::v3::ExternalProcessor& config,
      Envoy::Server::Configuration::CommonFactoryContext& context, const std::string& stats_prefix);
  static std::unique_ptr<ProcessingRequestModifier> createProcessingRequestModifier(
      const envoy::extensions::filters::http::ext_proc::v3::ExternalProcessor& config,
      Extensions::Filters::Common::Expr::BuilderInstanceSharedConstPtr builder,
      Server::Configuration::CommonFactoryContext& context);
  const bool failure_mode_allow_;
  const bool observability_mode_;
  envoy::extensions::filters::http::ext_proc::v3::ExternalProcessor::RouteCacheAction
      route_cache_action_;
  const std::chrono::milliseconds deferred_close_timeout_;
  const std::chrono::milliseconds message_timeout_;
  const uint32_t max_message_timeout_ms_;
  const absl::optional<const envoy::config::core::v3::GrpcService> grpc_service_;
  const bool send_body_without_waiting_for_header_response_;

  ExtProcFilterStats stats_;
  const envoy::extensions::filters::http::ext_proc::v3::ProcessingMode processing_mode_;
  const Filters::Common::MutationRules::Checker mutation_checker_;
  const Protobuf::Struct filter_metadata_;
  // If set to true, allow the processing mode to be modified by the ext_proc response.
  const bool allow_mode_override_;
  // If set to true, disable the immediate response from the ext_proc server, which means
  // closing the stream to the ext_proc server, and no more external processing.
  const bool disable_immediate_response_;
  // Empty allowed_header_ means allow all.
  const std::vector<Matchers::StringMatcherPtr> allowed_headers_;
  // Empty disallowed_header_ means disallow nothing, i.e, allow all.
  const std::vector<Matchers::StringMatcherPtr> disallowed_headers_;
  // is_upstream_ is true if ext_proc filter is in the upstream filter chain.
  const bool is_upstream_;
  const bool graceful_grpc_close_;
  const std::vector<std::string> untyped_forwarding_namespaces_;
  const std::vector<std::string> typed_forwarding_namespaces_;
  const std::vector<std::string> untyped_receiving_namespaces_;
  const std::vector<envoy::extensions::filters::http::ext_proc::v3::ProcessingMode>
      allowed_override_modes_;
  const ExpressionManager expression_manager_;
  const ImmediateMutationChecker immediate_mutation_checker_;

  const std::function<std::unique_ptr<ProcessingRequestModifier>()>
      processing_request_modifier_factory_cb_;
  const std::function<std::unique_ptr<OnProcessingResponse>()> on_processing_response_factory_cb_;

  ThreadLocal::SlotPtr thread_local_stream_manager_slot_;
  const std::chrono::milliseconds remote_close_timeout_;
  const Http::Code status_on_error_;
};

using FilterConfigSharedPtr = std::shared_ptr<FilterConfig>;

class FilterConfigPerRoute : public Router::RouteSpecificFilterConfig {
public:
  explicit FilterConfigPerRoute(
      const envoy::extensions::filters::http::ext_proc::v3::ExtProcPerRoute& config,
      Extensions::Filters::Common::Expr::BuilderInstanceSharedConstPtr builder,
      Server::Configuration::CommonFactoryContext& context);

  // This constructor is used as a way to merge more-specific config into less-specific config in a
  // clearly defined way (e.g. route config into vh config). All fields on this class must be const
  // and thus must be initialized in the ctor initialization list.
  FilterConfigPerRoute(const FilterConfigPerRoute& less_specific,
                       const FilterConfigPerRoute& more_specific);

  bool disabled() const { return disabled_; }
  const absl::optional<const envoy::extensions::filters::http::ext_proc::v3::ProcessingMode>&
  processingMode() const {
    return processing_mode_;
  }
  const absl::optional<const envoy::config::core::v3::GrpcService>& grpcService() const {
    return grpc_service_;
  }
  const std::vector<envoy::config::core::v3::HeaderValue>& grpcInitialMetadata() const {
    return grpc_initial_metadata_;
  }

  const absl::optional<const std::vector<std::string>>&
  untypedForwardingMetadataNamespaces() const {
    return untyped_forwarding_namespaces_;
  }
  const absl::optional<const std::vector<std::string>>& typedForwardingMetadataNamespaces() const {
    return typed_forwarding_namespaces_;
  }
  const absl::optional<const std::vector<std::string>>& untypedReceivingMetadataNamespaces() const {
    return untyped_receiving_namespaces_;
  }
  const absl::optional<bool>& failureModeAllow() const { return failure_mode_allow_; }

  bool hasProcessingRequestModifierConfig() const {
    return processing_request_modifier_factory_cb_ != nullptr;
  }

  std::unique_ptr<ProcessingRequestModifier> createProcessingRequestModifier() const {
    if (!processing_request_modifier_factory_cb_) {
      return nullptr;
    }
    return processing_request_modifier_factory_cb_();
  }

private:
  const bool disabled_;
  const absl::optional<const envoy::extensions::filters::http::ext_proc::v3::ProcessingMode>
      processing_mode_;
  const absl::optional<const envoy::config::core::v3::GrpcService> grpc_service_;
  std::vector<envoy::config::core::v3::HeaderValue> grpc_initial_metadata_;

  const absl::optional<const std::vector<std::string>> untyped_forwarding_namespaces_;
  const absl::optional<const std::vector<std::string>> typed_forwarding_namespaces_;
  const absl::optional<const std::vector<std::string>> untyped_receiving_namespaces_;
  const absl::optional<bool> failure_mode_allow_;

  const std::function<std::unique_ptr<ProcessingRequestModifier>()>
      processing_request_modifier_factory_cb_;
};

class Filter : public Logger::Loggable<Logger::Id::ext_proc>,
               public Http::PassThroughFilter,
               public ExternalProcessorCallbacks {
  // The result of an attempt to open the stream
  enum class StreamOpenState {
    // The stream was opened successfully
    Ok,
    // The stream was not opened successfully and an error was delivered
    // downstream -- processing should stop
    Error,
    // The stream was not opened successfully but processing should
    // continue as if the stream was already closed.
    IgnoreError,
  };

public:
  Filter(const FilterConfigSharedPtr& config, ClientBasePtr&& client)
      : config_(config), client_(std::move(client)), stats_(config->stats()),
        grpc_service_(config->grpcService().has_value() ? config->grpcService().value()
                                                        : envoy::config::core::v3::GrpcService()),
        config_with_hash_key_(grpc_service_),
        decoding_state_(*this, config->processingMode(),
                        config->untypedForwardingMetadataNamespaces(),
                        config->typedForwardingMetadataNamespaces(),
                        config->untypedReceivingMetadataNamespaces()),
        encoding_state_(*this, config->processingMode(),
                        config->untypedForwardingMetadataNamespaces(),
                        config->typedForwardingMetadataNamespaces(),
                        config->untypedReceivingMetadataNamespaces()),
        processing_request_modifier_(config->createProcessingRequestModifier()),
        on_processing_response_(config->createOnProcessingResponse()),
        failure_mode_allow_(config->failureModeAllow()) {}

  const FilterConfig& config() const { return *config_; }
  const envoy::config::core::v3::GrpcService& grpcServiceConfig() const {
    return config_with_hash_key_.config();
  }

  const ExtProcFilterStats& stats() const { return stats_; }
  ExtProcLoggingInfo* loggingInfo() { return logging_info_; }

  void onDestroy() override;
  void setDecoderFilterCallbacks(Http::StreamDecoderFilterCallbacks& callbacks) override;
  void setEncoderFilterCallbacks(Http::StreamEncoderFilterCallbacks& callbacks) override;

  Http::FilterHeadersStatus decodeHeaders(Http::RequestHeaderMap& headers,
                                          bool end_stream) override;
  Http::FilterDataStatus decodeData(Buffer::Instance& data, bool end_stream) override;
  Http::FilterTrailersStatus decodeTrailers(Http::RequestTrailerMap& trailers) override;

  Http::FilterHeadersStatus encodeHeaders(Http::ResponseHeaderMap& headers,
                                          bool end_stream) override;
  Http::FilterDataStatus encodeData(Buffer::Instance& data, bool end_stream) override;
  Http::FilterTrailersStatus encodeTrailers(Http::ResponseTrailerMap& trailers) override;

  void encodeComplete() override {
    if (config_->observabilityMode()) {
      logStreamInfo();
    }
  }

  // ExternalProcessorCallbacks
  void handleErrorResponse(absl::Status processing_status);
  void onReceiveMessage(
      std::unique_ptr<envoy::service::ext_proc::v3::ProcessingResponse>&& response) override;
  void onGrpcError(Grpc::Status::GrpcStatus error, const std::string& message) override;
  void onGrpcClose() override;
  void onGrpcCloseWithStatus(Grpc::Status::GrpcStatus status);
  void logStreamInfoBase(const Envoy::StreamInfo::StreamInfo* stream_info);
  void logStreamInfo() override;

  void onMessageTimeout();
  void onNewTimeout(const Protobuf::Duration& override_message_timeout);

  envoy::service::ext_proc::v3::ProcessingRequest
  setupBodyChunk(ProcessorState& state, const Buffer::Instance& data, bool end_stream);
  void sendBodyChunk(ProcessorState& state, ProcessorState::CallbackState new_state,
                     envoy::service::ext_proc::v3::ProcessingRequest& req);

  void sendTrailers(ProcessorState& state, const Http::HeaderMap& trailers,
                    bool observability_mode = false);
  bool inHeaderProcessState() {
    return (decoding_state_.callbackState() == ProcessorState::CallbackState::HeadersCallback ||
            encoding_state_.callbackState() == ProcessorState::CallbackState::HeadersCallback);
  }

  const ProcessorState& encodingState() { return encoding_state_; }
  const ProcessorState& decodingState() { return decoding_state_; }
  void onComplete(envoy::service::ext_proc::v3::ProcessingResponse& response) override;
  void onError() override;

  void onProcessHeadersResponse(const envoy::service::ext_proc::v3::HeadersResponse& response,
                                absl::Status status,
                                envoy::config::core::v3::TrafficDirection traffic_direction);
  void onProcessTrailersResponse(const envoy::service::ext_proc::v3::TrailersResponse& response,
                                 absl::Status status,
                                 envoy::config::core::v3::TrafficDirection traffic_direction);
  void onProcessBodyResponse(const envoy::service::ext_proc::v3::BodyResponse& response,
                             absl::Status status,
                             envoy::config::core::v3::TrafficDirection traffic_direction);

  Envoy::Http::LocalErrorStatus
  onLocalReply(const Envoy::Http::StreamFilterBase::LocalReplyData&) override {
    if (Runtime::runtimeFeatureEnabled("envoy.reloadable_features.skip_ext_proc_on_local_reply")) {
      ENVOY_STREAM_LOG(debug,
                       "When onLocalReply() is called, set processing_complete_ to true to skip "
                       "external processing",
                       *decoder_callbacks_);
      processing_complete_ = true;
    }
    return ::Envoy::Http::LocalErrorStatus::Continue;
  }

private:
  void mergePerRouteConfig();
  StreamOpenState openStream();
  void closeStream();
  void halfCloseAndWaitForRemoteClose();

  void onFinishProcessorCalls(Grpc::Status::GrpcStatus call_status);
  void clearAsyncState(Grpc::Status::GrpcStatus call_status = Grpc::Status::Aborted);
  void sendImmediateResponse(const envoy::service::ext_proc::v3::ImmediateResponse& response);

  Http::FilterHeadersStatus onHeaders(ProcessorState& state,
                                      Http::RequestOrResponseHeaderMap& headers, bool end_stream);

  // Return a pair of whether to terminate returning the current result.
  std::pair<bool, Http::FilterDataStatus> sendStreamChunk(ProcessorState& state);

  Http::FilterDataStatus handleDataBufferedMode(ProcessorState& state, Buffer::Instance& data,
                                                bool end_stream);
  Http::FilterDataStatus handleDataStreamedModeBase(ProcessorState& state, Buffer::Instance& data,
                                                    bool end_stream);
  Http::FilterDataStatus handleDataStreamedMode(ProcessorState& state, Buffer::Instance& data,
                                                bool end_stream);
  Http::FilterDataStatus handleDataFullDuplexStreamedMode(ProcessorState& state,
                                                          Buffer::Instance& data, bool end_stream);
  Http::FilterDataStatus handleDataBufferedPartialMode(ProcessorState& state,
                                                       Buffer::Instance& data, bool end_stream);
  Http::FilterDataStatus onData(ProcessorState& state, Buffer::Instance& data, bool end_stream);

  Http::FilterTrailersStatus onTrailers(ProcessorState& state, Http::HeaderMap& trailers);
  void setDynamicMetadata(Http::StreamFilterCallbacks* cb, const ProcessorState& state,
                          const envoy::service::ext_proc::v3::ProcessingResponse& response);
  void setEncoderDynamicMetadata(const envoy::service::ext_proc::v3::ProcessingResponse& response);
  void setDecoderDynamicMetadata(const envoy::service::ext_proc::v3::ProcessingResponse& response);
  void addDynamicMetadata(const ProcessorState& state,
                          envoy::service::ext_proc::v3::ProcessingRequest& req);
  void addAttributes(ProcessorState& state, envoy::service::ext_proc::v3::ProcessingRequest& req);

  Http::FilterHeadersStatus
  sendHeadersInObservabilityMode(Http::RequestOrResponseHeaderMap& headers, ProcessorState& state,
                                 bool end_stream);
  Http::FilterDataStatus sendDataInObservabilityMode(Buffer::Instance& data, ProcessorState& state,
                                                     bool end_stream);
  void deferredCloseStream();

  envoy::service::ext_proc::v3::ProcessingRequest
  buildHeaderRequest(ProcessorState& state, Http::RequestOrResponseHeaderMap& headers,
                     bool end_stream, bool observability_mode);

  void sendRequest(const ProcessorState& state,
                   envoy::service::ext_proc::v3::ProcessingRequest&& req, bool end_stream);

  void encodeProtocolConfig(envoy::service::ext_proc::v3::ProcessingRequest& req);

<<<<<<< HEAD
  std::unique_ptr<ProcessingRequestModifier> createProcessingRequestModifier(
      const absl::optional<envoy::config::core::v3::TypedExtensionConfig>& config,
      Extensions::Filters::Common::Expr::BuilderInstanceSharedConstPtr builder,
      Server::Configuration::CommonFactoryContext& context);
=======
  // For FULL_DUPLEX_STREAMED body mode, once the data is received and sent to
  // the ext_proc server, Envoy only supports fail close.
  bool failureModeAllow() const;
>>>>>>> 3efa4cfa

  const FilterConfigSharedPtr config_;
  const ClientBasePtr client_;
  const ExtProcFilterStats& stats_;
  ExtProcLoggingInfo* logging_info_;
  envoy::config::core::v3::GrpcService grpc_service_;
  Grpc::GrpcServiceConfigWithHashKey config_with_hash_key_;

  // The state of the filter on both the encoding and decoding side.
  DecodingProcessorState decoding_state_;
  EncodingProcessorState encoding_state_;

  std::vector<std::string> untyped_forwarding_namespaces_{};
  std::vector<std::string> typed_forwarding_namespaces_{};
  std::vector<std::string> untyped_receiving_namespaces_{};
  Http::StreamFilterCallbacks* filter_callbacks_;
  Http::StreamFilterSidestreamWatermarkCallbacks watermark_callbacks_;

  // The gRPC stream to the external processor, which will be opened
  // when it's time to send the first message.
  ExternalProcessorStream* stream_ = nullptr;

  // The effective ProcessingRequestModifier, considering both the main config and per-route
  // overrides.
  std::unique_ptr<ProcessingRequestModifier> processing_request_modifier_;

  std::unique_ptr<OnProcessingResponse> on_processing_response_;

  // The effective failure_mode_allow setting, considering both the main config and per-route
  // overrides.
  bool failure_mode_allow_;

  // Set to true when no more messages need to be sent to the processor.
  // This happens when the processor has closed the stream, or when it has
  // failed.
  bool processing_complete_ = false;

  // Set to true when an "immediate response" has been delivered. This helps us
  // know what response to return from certain failures.
  bool sent_immediate_response_ = false;

  // Set to true when the mergePerRouteConfig() method has been called.
  bool route_config_merged_ = false;

  // If true, the protocol configurations are already sent to the server.
  bool protocol_config_encoded_ = false;
};

extern std::string responseCaseToString(
    const envoy::service::ext_proc::v3::ProcessingResponse::ResponseCase response_case);

} // namespace ExternalProcessing
} // namespace HttpFilters
} // namespace Extensions
} // namespace Envoy<|MERGE_RESOLUTION|>--- conflicted
+++ resolved
@@ -608,16 +608,14 @@
 
   void encodeProtocolConfig(envoy::service::ext_proc::v3::ProcessingRequest& req);
 
-<<<<<<< HEAD
+  // For FULL_DUPLEX_STREAMED body mode, once the data is received and sent to
+  // the ext_proc server, Envoy only supports fail close.
+  bool failureModeAllow() const;
+
   std::unique_ptr<ProcessingRequestModifier> createProcessingRequestModifier(
       const absl::optional<envoy::config::core::v3::TypedExtensionConfig>& config,
       Extensions::Filters::Common::Expr::BuilderInstanceSharedConstPtr builder,
       Server::Configuration::CommonFactoryContext& context);
-=======
-  // For FULL_DUPLEX_STREAMED body mode, once the data is received and sent to
-  // the ext_proc server, Envoy only supports fail close.
-  bool failureModeAllow() const;
->>>>>>> 3efa4cfa
 
   const FilterConfigSharedPtr config_;
   const ClientBasePtr client_;

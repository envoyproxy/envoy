--- conflicted
+++ resolved
@@ -40,18 +40,14 @@
   ChunkQueue& operator=(const ChunkQueue&) = delete;
   uint32_t bytesEnqueued() const { return bytes_enqueued_; }
   bool empty() const { return queue_.empty(); }
-<<<<<<< HEAD
   void push(Buffer::Instance& data, bool end_stream,
             envoy::extensions::filters::http::ext_proc::v3::ProcessingMode_BodySendMode body_mode =
             envoy::extensions::filters::http::ext_proc::v3::ProcessingMode::NONE);
   QueuedChunkPtr pop(Buffer::OwnedImpl& out_data,
                      envoy::extensions::filters::http::ext_proc::v3::ProcessingMode_BodySendMode body_mode =
                      envoy::extensions::filters::http::ext_proc::v3::ProcessingMode::NONE);
-=======
-  void push(Buffer::Instance& data, bool end_stream);
   void clear();
   QueuedChunkPtr pop(Buffer::OwnedImpl& out_data);
->>>>>>> 364e45c6
   const QueuedChunk& consolidate();
   Buffer::OwnedImpl& receivedData() { return received_data_; }
   // the total number of chunks in the queue.
@@ -285,19 +281,16 @@
 
 private:
   virtual void clearRouteCache(const envoy::service::ext_proc::v3::CommonResponse&) {}
-<<<<<<< HEAD
   bool handleSingleChunkInBodyResponse(
       const envoy::service::ext_proc::v3::CommonResponse& common_response);
   bool handleMxnBodyResponse(
       const envoy::service::ext_proc::v3::CommonResponse& common_response);
-=======
   void sendBufferedDataInStreamedMode(bool end_stream);
   absl::Status
   processHeaderMutation(const envoy::service::ext_proc::v3::CommonResponse& common_response);
   void clearStreamingChunk() { chunk_queue_.clear(); }
   CallbackState getCallbackStateAfterHeaderResp(
       const envoy::service::ext_proc::v3::CommonResponse& common_response) const;
->>>>>>> 364e45c6
 };
 
 class DecodingProcessorState : public ProcessorState {

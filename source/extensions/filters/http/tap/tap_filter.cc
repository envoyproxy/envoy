--- conflicted
+++ resolved
@@ -15,28 +15,7 @@
       stats_(Filter::generateStats(stats_prefix, scope)) {}
 
 HttpTapConfigSharedPtr FilterConfigImpl::currentConfig() {
-<<<<<<< HEAD
-  return tls_slot_->getTyped<TlsFilterConfig>().config_;
-}
-
-const absl::string_view FilterConfigImpl::adminId() {
-  ASSERT(proto_config_.has_admin_config());
-  return proto_config_.admin_config().config_id();
-}
-
-void FilterConfigImpl::clearTapConfig() {
-  tls_slot_->runOnAllThreads([this] { tls_slot_->getTyped<TlsFilterConfig>().config_ = nullptr; });
-}
-
-void FilterConfigImpl::newTapConfig(envoy::service::tap::v2alpha::TapConfig&& proto_config,
-                                    Common::Tap::Sink* admin_streamer) {
-  HttpTapConfigSharedPtr new_config =
-      config_factory_->createHttpConfigFromProto(std::move(proto_config), admin_streamer);
-  tls_slot_->runOnAllThreads(
-      [this, new_config] { tls_slot_->getTyped<TlsFilterConfig>().config_ = new_config; });
-=======
   return currentConfigHelper<HttpTapConfig>();
->>>>>>> 22bba7e3
 }
 
 FilterStats Filter::generateStats(const std::string& prefix, Stats::Scope& scope) {

#include "extensions/filters/http/grpc_json_transcoder/json_transcoder_filter.h"

#include <memory>
#include <unordered_set>

#include "envoy/common/exception.h"
#include "envoy/http/filter.h"

#include "common/buffer/buffer_impl.h"
#include "common/common/assert.h"
#include "common/common/enum_to_int.h"
#include "common/common/utility.h"
#include "common/grpc/common.h"
#include "common/http/headers.h"
#include "common/http/utility.h"
#include "common/protobuf/protobuf.h"
#include "common/protobuf/utility.h"

#include "google/api/annotations.pb.h"
#include "google/api/http.pb.h"
#include "google/api/httpbody.pb.h"
#include "grpc_transcoding/json_request_translator.h"
#include "grpc_transcoding/path_matcher_utility.h"
#include "grpc_transcoding/response_to_json_translator.h"

using Envoy::Protobuf::FileDescriptorSet;
using Envoy::Protobuf::io::ZeroCopyInputStream;
using Envoy::ProtobufUtil::Status;
using Envoy::ProtobufUtil::error::Code;
using google::api::HttpRule;
using google::grpc::transcoding::JsonRequestTranslator;
using google::grpc::transcoding::PathMatcherBuilder;
using google::grpc::transcoding::PathMatcherUtility;
using google::grpc::transcoding::RequestInfo;
using google::grpc::transcoding::ResponseToJsonTranslator;
using google::grpc::transcoding::Transcoder;
using google::grpc::transcoding::TranscoderInputStream;

namespace Envoy {
namespace Extensions {
namespace HttpFilters {
namespace GrpcJsonTranscoder {

struct RcDetailsValues {
  // The gRPC json transcoder filter failed to transcode when processing request headers.
  // This will generally be accompanied by details about the transcoder failure.
  const std::string GrpcTranscodeFailedEarly = "early_grpc_json_transcode_failure";
  // The gRPC json transcoder filter failed to transcode when processing the request body.
  // This will generally be accompanied by details about the transcoder failure.
  const std::string GrpcTranscodeFailed = "grpc_json_transcode_failure";
};
using RcDetails = ConstSingleton<RcDetailsValues>;

namespace {

const Http::LowerCaseString& trailerHeader() {
  CONSTRUCT_ON_FIRST_USE(Http::LowerCaseString, "trailer");
}

// Transcoder:
// https://github.com/grpc-ecosystem/grpc-httpjson-transcoding/blob/master/src/include/grpc_transcoding/transcoder.h
// implementation based on JsonRequestTranslator & ResponseToJsonTranslator
class TranscoderImpl : public Transcoder {
public:
  /**
   * Construct a transcoder implementation
   * @param request_translator a JsonRequestTranslator that does the request translation
   * @param response_translator a ResponseToJsonTranslator that does the response translation
   */
  TranscoderImpl(std::unique_ptr<JsonRequestTranslator> request_translator,
                 std::unique_ptr<ResponseToJsonTranslator> response_translator)
      : request_translator_(std::move(request_translator)),
        response_translator_(std::move(response_translator)),
        request_stream_(request_translator_->Output().CreateInputStream()),
        response_stream_(response_translator_->CreateInputStream()) {}

  // Transcoder
  ::google::grpc::transcoding::TranscoderInputStream* RequestOutput() override {
    return request_stream_.get();
  }
  ProtobufUtil::Status RequestStatus() override { return request_translator_->Output().Status(); }

  ZeroCopyInputStream* ResponseOutput() override { return response_stream_.get(); }
  ProtobufUtil::Status ResponseStatus() override { return response_translator_->Status(); }

private:
  std::unique_ptr<JsonRequestTranslator> request_translator_;
  std::unique_ptr<ResponseToJsonTranslator> response_translator_;
  std::unique_ptr<TranscoderInputStream> request_stream_;
  std::unique_ptr<TranscoderInputStream> response_stream_;
};

} // namespace

JsonTranscoderConfig::JsonTranscoderConfig(
    const envoy::config::filter::http::transcoder::v2::GrpcJsonTranscoder& proto_config,
    Api::Api& api) {
  FileDescriptorSet descriptor_set;

  switch (proto_config.descriptor_set_case()) {
  case envoy::config::filter::http::transcoder::v2::GrpcJsonTranscoder::kProtoDescriptor:
    if (!descriptor_set.ParseFromString(
            api.fileSystem().fileReadToEnd(proto_config.proto_descriptor()))) {
      throw EnvoyException("transcoding_filter: Unable to parse proto descriptor");
    }
    break;
  case envoy::config::filter::http::transcoder::v2::GrpcJsonTranscoder::kProtoDescriptorBin:
    if (!descriptor_set.ParseFromString(proto_config.proto_descriptor_bin())) {
      throw EnvoyException("transcoding_filter: Unable to parse proto descriptor");
    }
    break;
  default:
    NOT_REACHED_GCOVR_EXCL_LINE;
  }

  for (const auto& file : descriptor_set.file()) {
    addFileDescriptor(file);
  }

  convert_grpc_status_ = proto_config.convert_grpc_status();
  if (convert_grpc_status_) {
    addBuiltinSymbolDescriptor("google.protobuf.Any");
    addBuiltinSymbolDescriptor("google.rpc.Status");
  }

  PathMatcherBuilder<const Protobuf::MethodDescriptor*> pmb;
  std::unordered_set<std::string> ignored_query_parameters;
  for (const auto& query_param : proto_config.ignored_query_parameters()) {
    ignored_query_parameters.insert(query_param);
  }

  for (const auto& service_name : proto_config.services()) {
    auto service = descriptor_pool_.FindServiceByName(service_name);
    if (service == nullptr) {
      throw EnvoyException("transcoding_filter: Could not find '" + service_name +
                           "' in the proto descriptor");
    }
    for (int i = 0; i < service->method_count(); ++i) {
      auto method = service->method(i);

      HttpRule http_rule;
      if (method->options().HasExtension(google::api::http)) {
        http_rule = method->options().GetExtension(google::api::http);
      } else if (proto_config.auto_mapping()) {
        auto post = "/" + service->full_name() + "/" + method->name();
        http_rule.set_post(post);
        http_rule.set_body("*");
      }

      if (!PathMatcherUtility::RegisterByHttpRule(pmb, http_rule, ignored_query_parameters,
                                                  method)) {
        throw EnvoyException("transcoding_filter: Cannot register '" + method->full_name() +
                             "' to path matcher");
      }
    }
  }

  path_matcher_ = pmb.Build();

  type_helper_ = std::make_unique<google::grpc::transcoding::TypeHelper>(
      Protobuf::util::NewTypeResolverForDescriptorPool(Grpc::Common::typeUrlPrefix(),
                                                       &descriptor_pool_));

  const auto& print_config = proto_config.print_options();
  print_options_.add_whitespace = print_config.add_whitespace();
  print_options_.always_print_primitive_fields = print_config.always_print_primitive_fields();
  print_options_.always_print_enums_as_ints = print_config.always_print_enums_as_ints();
  print_options_.preserve_proto_field_names = print_config.preserve_proto_field_names();

  match_incoming_request_route_ = proto_config.match_incoming_request_route();
  ignore_unknown_query_parameters_ = proto_config.ignore_unknown_query_parameters();
}

void JsonTranscoderConfig::addFileDescriptor(const Protobuf::FileDescriptorProto& file) {
  if (descriptor_pool_.BuildFile(file) == nullptr) {
    throw EnvoyException("transcoding_filter: Unable to build proto descriptor pool");
  }
}

void JsonTranscoderConfig::addBuiltinSymbolDescriptor(const std::string& symbol_name) {
  if (descriptor_pool_.FindFileContainingSymbol(symbol_name) != nullptr) {
    return;
  }

  auto* builtin_pool = Protobuf::DescriptorPool::generated_pool();
  if (!builtin_pool) {
    return;
  }

  Protobuf::DescriptorPoolDatabase pool_database(*builtin_pool);
  Protobuf::FileDescriptorProto file_proto;
  pool_database.FindFileContainingSymbol(symbol_name, &file_proto);
  addFileDescriptor(file_proto);
}

bool JsonTranscoderConfig::matchIncomingRequestInfo() const {
  return match_incoming_request_route_;
}

bool JsonTranscoderConfig::convertGrpcStatus() const { return convert_grpc_status_; }

ProtobufUtil::Status JsonTranscoderConfig::createTranscoder(
    const Http::HeaderMap& headers, ZeroCopyInputStream& request_input,
    google::grpc::transcoding::TranscoderInputStream& response_input,
    std::unique_ptr<Transcoder>& transcoder, const Protobuf::MethodDescriptor*& method_descriptor) {
  if (Grpc::Common::hasGrpcContentType(headers)) {
    return ProtobufUtil::Status(Code::INVALID_ARGUMENT,
                                "Request headers has application/grpc content-type");
  }
  const std::string method(headers.Method()->value().getStringView());
  std::string path(headers.Path()->value().getStringView());
  std::string args;

  const size_t pos = path.find('?');
  if (pos != std::string::npos) {
    args = path.substr(pos + 1);
    path = path.substr(0, pos);
  }

  struct RequestInfo request_info;
  std::vector<VariableBinding> variable_bindings;
  method_descriptor =
      path_matcher_->Lookup(method, path, args, &variable_bindings, &request_info.body_field_path);
  if (!method_descriptor) {
    return ProtobufUtil::Status(Code::NOT_FOUND, "Could not resolve " + path + " to a method");
  }

  auto status = methodToRequestInfo(method_descriptor, &request_info);
  if (!status.ok()) {
    return status;
  }

  for (const auto& binding : variable_bindings) {
    google::grpc::transcoding::RequestWeaver::BindingInfo resolved_binding;
    status = type_helper_->ResolveFieldPath(*request_info.message_type, binding.field_path,
                                            &resolved_binding.field_path);
    if (!status.ok()) {
      if (ignore_unknown_query_parameters_) {
        continue;
      }
      return status;
    }

    resolved_binding.value = binding.value;

    request_info.variable_bindings.emplace_back(std::move(resolved_binding));
  }

  std::unique_ptr<JsonRequestTranslator> request_translator{
      new JsonRequestTranslator(type_helper_->Resolver(), &request_input, request_info,
                                method_descriptor->client_streaming(), true)};

  const auto response_type_url =
      Grpc::Common::typeUrl(method_descriptor->output_type()->full_name());
  std::unique_ptr<ResponseToJsonTranslator> response_translator{new ResponseToJsonTranslator(
      type_helper_->Resolver(), response_type_url, method_descriptor->server_streaming(),
      &response_input, print_options_)};

  transcoder = std::make_unique<TranscoderImpl>(std::move(request_translator),
                                                std::move(response_translator));
  return ProtobufUtil::Status();
}

ProtobufUtil::Status
JsonTranscoderConfig::methodToRequestInfo(const Protobuf::MethodDescriptor* method,
                                          google::grpc::transcoding::RequestInfo* info) {
  auto request_type_url = Grpc::Common::typeUrl(method->input_type()->full_name());
  info->message_type = type_helper_->Info()->GetTypeByTypeUrl(request_type_url);
  if (info->message_type == nullptr) {
    ENVOY_LOG(debug, "Cannot resolve input-type: {}", method->input_type()->full_name());
    return ProtobufUtil::Status(Code::NOT_FOUND,
                                "Could not resolve type: " + method->input_type()->full_name());
  }

  return ProtobufUtil::Status();
}

ProtobufUtil::Status
JsonTranscoderConfig::translateProtoMessageToJson(const Protobuf::Message& message,
                                                  std::string* json_out) {
  return ProtobufUtil::BinaryToJsonString(
      type_helper_->Resolver(), Grpc::Common::typeUrl(message.GetDescriptor()->full_name()),
      message.SerializeAsString(), json_out, print_options_);
}

JsonTranscoderFilter::JsonTranscoderFilter(JsonTranscoderConfig& config) : config_(config) {}

Http::FilterHeadersStatus JsonTranscoderFilter::decodeHeaders(Http::HeaderMap& headers,
                                                              bool end_stream) {
  const auto status =
      config_.createTranscoder(headers, request_in_, response_in_, transcoder_, method_);

  if (!status.ok()) {
    // If transcoder couldn't be created, it might be a normal gRPC request, so the filter will
    // just pass-through the request to upstream.
    return Http::FilterHeadersStatus::Continue;
  }
  has_http_body_output_ = !method_->server_streaming() && hasHttpBodyAsOutputType();

  headers.removeContentLength();
  headers.insertContentType().value().setReference(Http::Headers::get().ContentTypeValues.Grpc);
  headers.insertEnvoyOriginalPath().value(*headers.Path());
  headers.insertPath().value("/" + method_->service()->full_name() + "/" + method_->name());
  headers.insertMethod().value().setReference(Http::Headers::get().MethodValues.Post);
  headers.insertTE().value().setReference(Http::Headers::get().TEValues.Trailers);

  if (!config_.matchIncomingRequestInfo()) {
    decoder_callbacks_->clearRouteCache();
  }

  if (end_stream) {
    request_in_.finish();

    const auto& request_status = transcoder_->RequestStatus();
    if (!request_status.ok()) {
      ENVOY_LOG(debug, "Transcoding request error {}", request_status.ToString());
      error_ = true;
      decoder_callbacks_->sendLocalReply(
          Http::Code::BadRequest,
          absl::string_view(request_status.error_message().data(),
                            request_status.error_message().size()),
          nullptr, absl::nullopt,
          absl::StrCat(RcDetails::get().GrpcTranscodeFailedEarly, "{",
                       MessageUtil::CodeEnumToString(request_status.code()), "}"));

      return Http::FilterHeadersStatus::StopIteration;
    }

    Buffer::OwnedImpl data;
    readToBuffer(*transcoder_->RequestOutput(), data);

    if (data.length() > 0) {
      decoder_callbacks_->addDecodedData(data, true);
    }
  }
  return Http::FilterHeadersStatus::Continue;
}

Http::FilterDataStatus JsonTranscoderFilter::decodeData(Buffer::Instance& data, bool end_stream) {
  ASSERT(!error_);

  if (!transcoder_) {
    return Http::FilterDataStatus::Continue;
  }

  request_in_.move(data);

  if (end_stream) {
    request_in_.finish();
  }

  readToBuffer(*transcoder_->RequestOutput(), data);

  const auto& request_status = transcoder_->RequestStatus();

  if (!request_status.ok()) {
    ENVOY_LOG(debug, "Transcoding request error {}", request_status.ToString());
    error_ = true;
    decoder_callbacks_->sendLocalReply(
        Http::Code::BadRequest,
        absl::string_view(request_status.error_message().data(),
                          request_status.error_message().size()),
        nullptr, absl::nullopt,
        absl::StrCat(RcDetails::get().GrpcTranscodeFailed, "{",
                     MessageUtil::CodeEnumToString(request_status.code()), "}"));

    return Http::FilterDataStatus::StopIterationNoBuffer;
  }
  return Http::FilterDataStatus::Continue;
}

Http::FilterTrailersStatus JsonTranscoderFilter::decodeTrailers(Http::HeaderMap&) {
  ASSERT(!error_);

  if (!transcoder_) {
    return Http::FilterTrailersStatus::Continue;
  }

  request_in_.finish();

  Buffer::OwnedImpl data;
  readToBuffer(*transcoder_->RequestOutput(), data);

  if (data.length()) {
    decoder_callbacks_->addDecodedData(data, true);
  }
  return Http::FilterTrailersStatus::Continue;
}

void JsonTranscoderFilter::setDecoderFilterCallbacks(
    Http::StreamDecoderFilterCallbacks& callbacks) {
  decoder_callbacks_ = &callbacks;
}

Http::FilterHeadersStatus JsonTranscoderFilter::encodeHeaders(Http::HeaderMap& headers,
                                                              bool end_stream) {
  if (!Grpc::Common::isGrpcResponseHeader(headers, end_stream)) {
    error_ = true;
  }

  if (error_ || !transcoder_) {
    return Http::FilterHeadersStatus::Continue;
  }

  response_headers_ = &headers;

  if (end_stream) {

    if (method_->server_streaming()) {
      // When there is no body in a streaming response, a empty JSON array is
      // returned by default. Set the content type correctly.
      headers.insertContentType().value().setReference(Http::Headers::get().ContentTypeValues.Json);
    }

    // In gRPC wire protocol, headers frame with end_stream is a trailers-only response.
    // The return value from encodeTrailers is ignored since it is always continue.
    encodeTrailers(headers);

    return Http::FilterHeadersStatus::Continue;
  }

  headers.insertContentType().value().setReference(Http::Headers::get().ContentTypeValues.Json);
  if (!method_->server_streaming()) {
    return Http::FilterHeadersStatus::StopIteration;
  }

  return Http::FilterHeadersStatus::Continue;
}

Http::FilterDataStatus JsonTranscoderFilter::encodeData(Buffer::Instance& data, bool end_stream) {
  if (error_ || !transcoder_) {
    return Http::FilterDataStatus::Continue;
  }

  has_body_ = true;

  // TODO(dio): Add support for streaming case.
  if (has_http_body_output_) {
    buildResponseFromHttpBodyOutput(*response_headers_, data);
    return Http::FilterDataStatus::StopIterationAndBuffer;
  }

  response_in_.move(data);

  if (end_stream) {
    response_in_.finish();
  }

  readToBuffer(*transcoder_->ResponseOutput(), data);

  if (!method_->server_streaming() && !end_stream) {
    // Buffer until the response is complete.
    return Http::FilterDataStatus::StopIterationAndBuffer;
  }
  // TODO(lizan): Check ResponseStatus

  return Http::FilterDataStatus::Continue;
}

Http::FilterTrailersStatus JsonTranscoderFilter::encodeTrailers(Http::HeaderMap& trailers) {
  if (error_ || !transcoder_) {
    return Http::FilterTrailersStatus::Continue;
  }

  response_in_.finish();

  const absl::optional<Grpc::Status::GrpcStatus> grpc_status =
      Grpc::Common::getGrpcStatus(trailers, true);
  if (grpc_status && maybeConvertGrpcStatus(*grpc_status, trailers)) {
    return Http::FilterTrailersStatus::Continue;
  }

  Buffer::OwnedImpl data;
  readToBuffer(*transcoder_->ResponseOutput(), data);

  if (data.length()) {
    encoder_callbacks_->addEncodedData(data, true);
  }

  if (method_->server_streaming()) {
    // For streaming case, the headers are already sent, so just continue here.
    return Http::FilterTrailersStatus::Continue;
  }

  // If there was no previous headers frame, this |trailers| map is our |response_headers_|,
  // so there is no need to copy headers from one to the other.
  bool is_trailers_only_response = response_headers_ == &trailers;

<<<<<<< HEAD
  // If grpc-status is greater than Grpc::Status::MaximumKnown, that is not invalid because if may
  // be user defined grpc-status. so that must handled as 200 OK
  bool grpc_status_greater_maximum = grpc_status.value() > Grpc::Status::MaximumKnown;

=======
>>>>>>> 064a3569
  if (!grpc_status || grpc_status.value() == Grpc::Status::WellKnownGrpcStatus::InvalidCode) {
    response_headers_->Status()->value(enumToInt(Http::Code::ServiceUnavailable));
  } else {
    response_headers_->Status()->value(Grpc::Utility::grpcToHttpStatus(grpc_status.value()));
    if (!is_trailers_only_response) {
      response_headers_->insertGrpcStatus().value(
          grpc_status_greater_maximum ? grpc_status.value() : enumToInt(grpc_status.value()));
    }
  }

  if (!is_trailers_only_response) {
    // Copy the grpc-message header if it exists.
    const Http::HeaderEntry* grpc_message_header = trailers.GrpcMessage();
    if (grpc_message_header) {
      response_headers_->insertGrpcMessage().value(*grpc_message_header);
    }
  }

  // remove Trailer headers if the client connection was http/1
  if (encoder_callbacks_->streamInfo().protocol() < Http::Protocol::Http2) {
    response_headers_->remove(trailerHeader());
  }

  response_headers_->insertContentLength().value(
      encoder_callbacks_->encodingBuffer() ? encoder_callbacks_->encodingBuffer()->length() : 0);
  return Http::FilterTrailersStatus::Continue;
}

void JsonTranscoderFilter::setEncoderFilterCallbacks(
    Http::StreamEncoderFilterCallbacks& callbacks) {
  encoder_callbacks_ = &callbacks;
}

// TODO(lizan): Incorporate watermarks to bound buffer sizes
bool JsonTranscoderFilter::readToBuffer(Protobuf::io::ZeroCopyInputStream& stream,
                                        Buffer::Instance& data) {
  const void* out;
  int size;
  while (stream.Next(&out, &size)) {
    data.add(out, size);

    if (size == 0) {
      return true;
    }
  }
  return false;
}

void JsonTranscoderFilter::buildResponseFromHttpBodyOutput(Http::HeaderMap& response_headers,
                                                           Buffer::Instance& data) {
  std::vector<Grpc::Frame> frames;
  decoder_.decode(data, frames);
  if (frames.empty()) {
    return;
  }

  google::api::HttpBody http_body;
  for (auto& frame : frames) {
    if (frame.length_ > 0) {
      Buffer::ZeroCopyInputStreamImpl stream(std::move(frame.data_));
      http_body.ParseFromZeroCopyStream(&stream);
      const auto& body = http_body.data();

      data.add(body);

      response_headers.insertContentType().value(http_body.content_type());
      response_headers.insertContentLength().value(body.size());
      return;
    }
  }
}

bool JsonTranscoderFilter::maybeConvertGrpcStatus(Grpc::Status::GrpcStatus grpc_status,
                                                  Http::HeaderMap& trailers) {
  if (!config_.convertGrpcStatus()) {
    return false;
  }

  // Send a serialized status only if there was no body.
  if (has_body_) {
    return false;
  }

  if (grpc_status == Grpc::Status::WellKnownGrpcStatus::Ok ||
      grpc_status == Grpc::Status::WellKnownGrpcStatus::InvalidCode) {
    return false;
  }

  auto status_details = Grpc::Common::getGrpcStatusDetailsBin(trailers);
  if (!status_details) {
    // If no rpc.Status object was sent in the grpc-status-details-bin header,
    // construct it from the grpc-status and grpc-message headers.
    status_details.emplace();
    status_details->set_code(grpc_status);

    auto grpc_message_header = trailers.GrpcMessage();
    if (grpc_message_header) {
      auto message = grpc_message_header->value().getStringView();
      status_details->set_message(message.data(), message.size());
    }
  }

  std::string json_status;
  auto translate_status = config_.translateProtoMessageToJson(*status_details, &json_status);
  if (!translate_status.ok()) {
    ENVOY_LOG(debug, "Transcoding status error {}", translate_status.ToString());
    return false;
  }

  response_headers_->Status()->value(Grpc::Utility::grpcToHttpStatus(grpc_status));

  bool is_trailers_only_response = response_headers_ == &trailers;
  if (is_trailers_only_response) {
    // Drop the gRPC status headers, we already have them in the JSON body.
    response_headers_->removeGrpcStatus();
    response_headers_->removeGrpcMessage();
    response_headers_->remove(Http::Headers::get().GrpcStatusDetailsBin);
  }

  // remove Trailer headers if the client connection was http/1
  if (encoder_callbacks_->streamInfo().protocol() < Http::Protocol::Http2) {
    response_headers_->remove(trailerHeader());
  }

  response_headers_->insertContentType().value().setReference(
      Http::Headers::get().ContentTypeValues.Json);

  response_headers_->insertContentLength().value(json_status.length());

  Buffer::OwnedImpl status_data(json_status);
  encoder_callbacks_->addEncodedData(status_data, false);
  return true;
}

bool JsonTranscoderFilter::hasHttpBodyAsOutputType() {
  return method_->output_type()->full_name() == google::api::HttpBody::descriptor()->full_name();
}

} // namespace GrpcJsonTranscoder
} // namespace HttpFilters
} // namespace Extensions
} // namespace Envoy<|MERGE_RESOLUTION|>--- conflicted
+++ resolved
@@ -486,13 +486,10 @@
   // so there is no need to copy headers from one to the other.
   bool is_trailers_only_response = response_headers_ == &trailers;
 
-<<<<<<< HEAD
   // If grpc-status is greater than Grpc::Status::MaximumKnown, that is not invalid because if may
   // be user defined grpc-status. so that must handled as 200 OK
   bool grpc_status_greater_maximum = grpc_status.value() > Grpc::Status::MaximumKnown;
 
-=======
->>>>>>> 064a3569
   if (!grpc_status || grpc_status.value() == Grpc::Status::WellKnownGrpcStatus::InvalidCode) {
     response_headers_->Status()->value(enumToInt(Http::Code::ServiceUnavailable));
   } else {

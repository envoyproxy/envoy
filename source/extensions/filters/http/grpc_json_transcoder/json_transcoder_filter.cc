#include "extensions/filters/http/grpc_json_transcoder/json_transcoder_filter.h"

#include <memory>
#include <unordered_set>

#include "envoy/common/exception.h"
#include "envoy/extensions/filters/http/grpc_json_transcoder/v3/transcoder.pb.h"
#include "envoy/http/filter.h"

#include "common/common/assert.h"
#include "common/common/enum_to_int.h"
#include "common/common/utility.h"
#include "common/grpc/common.h"
#include "common/http/headers.h"
#include "common/http/utility.h"
#include "common/protobuf/protobuf.h"
#include "common/protobuf/utility.h"

#include "extensions/filters/http/grpc_json_transcoder/http_body_utils.h"
#include "extensions/filters/http/well_known_names.h"

#include "google/api/annotations.pb.h"
#include "google/api/http.pb.h"
#include "google/api/httpbody.pb.h"
#include "grpc_transcoding/json_request_translator.h"
#include "grpc_transcoding/path_matcher_utility.h"
#include "grpc_transcoding/response_to_json_translator.h"

using Envoy::Protobuf::FileDescriptorSet;
using Envoy::Protobuf::io::ZeroCopyInputStream;
using Envoy::ProtobufUtil::Status;
using Envoy::ProtobufUtil::error::Code;
using google::api::HttpRule;
using google::grpc::transcoding::JsonRequestTranslator;
using JsonRequestTranslatorPtr = std::unique_ptr<JsonRequestTranslator>;
using google::grpc::transcoding::MessageStream;
using google::grpc::transcoding::PathMatcherBuilder;
using google::grpc::transcoding::PathMatcherUtility;
using google::grpc::transcoding::RequestInfo;
using google::grpc::transcoding::RequestMessageTranslator;
using RequestMessageTranslatorPtr = std::unique_ptr<RequestMessageTranslator>;
using google::grpc::transcoding::ResponseToJsonTranslator;
using ResponseToJsonTranslatorPtr = std::unique_ptr<ResponseToJsonTranslator>;
using google::grpc::transcoding::Transcoder;
using TranscoderPtr = std::unique_ptr<Transcoder>;
using google::grpc::transcoding::TranscoderInputStream;
using TranscoderInputStreamPtr = std::unique_ptr<TranscoderInputStream>;

namespace Envoy {
namespace Extensions {
namespace HttpFilters {
namespace GrpcJsonTranscoder {

struct RcDetailsValues {
  // The gRPC json transcoder filter failed to transcode when processing request headers.
  // This will generally be accompanied by details about the transcoder failure.
  const std::string GrpcTranscodeFailedEarly = "early_grpc_json_transcode_failure";
  // The gRPC json transcoder filter failed to transcode when processing the request body.
  // This will generally be accompanied by details about the transcoder failure.
  const std::string GrpcTranscodeFailed = "grpc_json_transcode_failure";
};
using RcDetails = ConstSingleton<RcDetailsValues>;

namespace {

const Http::LowerCaseString& trailerHeader() {
  CONSTRUCT_ON_FIRST_USE(Http::LowerCaseString, "trailer");
}

// Transcoder:
// https://github.com/grpc-ecosystem/grpc-httpjson-transcoding/blob/master/src/include/grpc_transcoding/transcoder.h
// implementation based on JsonRequestTranslator & ResponseToJsonTranslator
class TranscoderImpl : public Transcoder {
public:
  /**
   * Construct a transcoder implementation
   * @param request_translator a JsonRequestTranslator that does the request translation
   * @param response_translator a ResponseToJsonTranslator that does the response translation
   */
  TranscoderImpl(RequestMessageTranslatorPtr request_translator,
                 JsonRequestTranslatorPtr json_request_translator,
                 ResponseToJsonTranslatorPtr response_translator)
      : request_translator_(std::move(request_translator)),
        json_request_translator_(std::move(json_request_translator)),
        request_message_stream_(request_translator_ ? *request_translator_
                                                    : json_request_translator_->Output()),
        response_translator_(std::move(response_translator)),
        request_stream_(request_message_stream_.CreateInputStream()),
        response_stream_(response_translator_->CreateInputStream()) {}

  // Transcoder
  ::google::grpc::transcoding::TranscoderInputStream* RequestOutput() override {
    return request_stream_.get();
  }
  ProtobufUtil::Status RequestStatus() override { return request_message_stream_.Status(); }

  ZeroCopyInputStream* ResponseOutput() override { return response_stream_.get(); }
  ProtobufUtil::Status ResponseStatus() override { return response_translator_->Status(); }

private:
  RequestMessageTranslatorPtr request_translator_;
  JsonRequestTranslatorPtr json_request_translator_;
  MessageStream& request_message_stream_;
  ResponseToJsonTranslatorPtr response_translator_;
  TranscoderInputStreamPtr request_stream_;
  TranscoderInputStreamPtr response_stream_;
};

} // namespace

JsonTranscoderConfig::JsonTranscoderConfig(
    const envoy::extensions::filters::http::grpc_json_transcoder::v3::GrpcJsonTranscoder&
        proto_config,
    Api::Api& api) {

  disabled_ = proto_config.services().empty();
  if (disabled_) {
    return;
  }

  FileDescriptorSet descriptor_set;

  switch (proto_config.descriptor_set_case()) {
  case envoy::extensions::filters::http::grpc_json_transcoder::v3::GrpcJsonTranscoder::
      DescriptorSetCase::kProtoDescriptor:
    if (!descriptor_set.ParseFromString(
            api.fileSystem().fileReadToEnd(proto_config.proto_descriptor()))) {
      throw EnvoyException("transcoding_filter: Unable to parse proto descriptor");
    }
    break;
  case envoy::extensions::filters::http::grpc_json_transcoder::v3::GrpcJsonTranscoder::
      DescriptorSetCase::kProtoDescriptorBin:
    if (!descriptor_set.ParseFromString(proto_config.proto_descriptor_bin())) {
      throw EnvoyException("transcoding_filter: Unable to parse proto descriptor");
    }
    break;
  default:
    NOT_REACHED_GCOVR_EXCL_LINE;
  }

  for (const auto& file : descriptor_set.file()) {
    addFileDescriptor(file);
  }

  convert_grpc_status_ = proto_config.convert_grpc_status();
  if (convert_grpc_status_) {
    addBuiltinSymbolDescriptor("google.protobuf.Any");
    addBuiltinSymbolDescriptor("google.rpc.Status");
  }

  type_helper_ = std::make_unique<google::grpc::transcoding::TypeHelper>(
      Protobuf::util::NewTypeResolverForDescriptorPool(Grpc::Common::typeUrlPrefix(),
                                                       &descriptor_pool_));

  PathMatcherBuilder<MethodInfoSharedPtr> pmb;
  // clang-format off
  // We cannot convert this to a absl hash set as PathMatcherUtility::RegisterByHttpRule takes a
  // std::unordered_set as an argument
  std::unordered_set<std::string> ignored_query_parameters;
  // clang-format on
  for (const auto& query_param : proto_config.ignored_query_parameters()) {
    ignored_query_parameters.insert(query_param);
  }

  for (const auto& service_name : proto_config.services()) {
    auto service = descriptor_pool_.FindServiceByName(service_name);
    if (service == nullptr) {
      throw EnvoyException("transcoding_filter: Could not find '" + service_name +
                           "' in the proto descriptor");
    }
    for (int i = 0; i < service->method_count(); ++i) {
      auto method = service->method(i);

      HttpRule http_rule;
      if (method->options().HasExtension(google::api::http)) {
        http_rule = method->options().GetExtension(google::api::http);
      } else if (proto_config.auto_mapping()) {
        auto post = "/" + service->full_name() + "/" + method->name();
        http_rule.set_post(post);
        http_rule.set_body("*");
      }

      MethodInfoSharedPtr method_info;
      Status status = createMethodInfo(method, http_rule, method_info);
      if (!status.ok()) {
        throw EnvoyException("transcoding_filter: Cannot register '" + method->full_name() +
                             "': " + status.message().ToString());
      }

      if (!PathMatcherUtility::RegisterByHttpRule(pmb, http_rule, ignored_query_parameters,
                                                  method_info)) {
        throw EnvoyException("transcoding_filter: Cannot register '" + method->full_name() +
                             "' to path matcher");
      }
    }
  }

  switch (proto_config.url_unescape_spec()) {
  case envoy::extensions::filters::http::grpc_json_transcoder::v3::GrpcJsonTranscoder::
      ALL_CHARACTERS_EXCEPT_RESERVED:
    pmb.SetUrlUnescapeSpec(
        google::grpc::transcoding::UrlUnescapeSpec::kAllCharactersExceptReserved);
    break;
  case envoy::extensions::filters::http::grpc_json_transcoder::v3::GrpcJsonTranscoder::
      ALL_CHARACTERS_EXCEPT_SLASH:
    pmb.SetUrlUnescapeSpec(google::grpc::transcoding::UrlUnescapeSpec::kAllCharactersExceptSlash);
    break;
  case envoy::extensions::filters::http::grpc_json_transcoder::v3::GrpcJsonTranscoder::
      ALL_CHARACTERS:
    pmb.SetUrlUnescapeSpec(google::grpc::transcoding::UrlUnescapeSpec::kAllCharacters);
    break;
  default:
    NOT_REACHED_GCOVR_EXCL_LINE;
  }

  path_matcher_ = pmb.Build();

  const auto& print_config = proto_config.print_options();
  print_options_.add_whitespace = print_config.add_whitespace();
  print_options_.always_print_primitive_fields = print_config.always_print_primitive_fields();
  print_options_.always_print_enums_as_ints = print_config.always_print_enums_as_ints();
  print_options_.preserve_proto_field_names = print_config.preserve_proto_field_names();

  match_incoming_request_route_ = proto_config.match_incoming_request_route();
  ignore_unknown_query_parameters_ = proto_config.ignore_unknown_query_parameters();
  strict_http_request_validation_ = proto_config.strict_http_request_validation();
}

void JsonTranscoderConfig::addFileDescriptor(const Protobuf::FileDescriptorProto& file) {
  if (descriptor_pool_.BuildFile(file) == nullptr) {
    throw EnvoyException("transcoding_filter: Unable to build proto descriptor pool");
  }
}

void JsonTranscoderConfig::addBuiltinSymbolDescriptor(const std::string& symbol_name) {
  if (descriptor_pool_.FindFileContainingSymbol(symbol_name) != nullptr) {
    return;
  }

  auto* builtin_pool = Protobuf::DescriptorPool::generated_pool();
  if (!builtin_pool) {
    return;
  }

  Protobuf::DescriptorPoolDatabase pool_database(*builtin_pool);
  Protobuf::FileDescriptorProto file_proto;
  pool_database.FindFileContainingSymbol(symbol_name, &file_proto);
  addFileDescriptor(file_proto);
}

Status JsonTranscoderConfig::resolveField(const Protobuf::Descriptor* descriptor,
                                          const std::string& field_path_str,
                                          std::vector<const Protobuf::Field*>* field_path,
                                          bool* is_http_body) {
  const Protobuf::Type* message_type =
      type_helper_->Info()->GetTypeByTypeUrl(Grpc::Common::typeUrl(descriptor->full_name()));
  if (message_type == nullptr) {
    return ProtobufUtil::Status(Code::NOT_FOUND,
                                "Could not resolve type: " + descriptor->full_name());
  }

  Status status = type_helper_->ResolveFieldPath(
      *message_type, field_path_str == "*" ? "" : field_path_str, field_path);
  if (!status.ok()) {
    return status;
  }

  if (field_path->empty()) {
    *is_http_body = descriptor->full_name() == google::api::HttpBody::descriptor()->full_name();
  } else {
    const Protobuf::Type* body_type =
        type_helper_->Info()->GetTypeByTypeUrl(field_path->back()->type_url());
    *is_http_body = body_type != nullptr &&
                    body_type->name() == google::api::HttpBody::descriptor()->full_name();
  }
  return Status::OK;
}

Status JsonTranscoderConfig::createMethodInfo(const Protobuf::MethodDescriptor* descriptor,
                                              const HttpRule& http_rule,
                                              MethodInfoSharedPtr& method_info) {
  method_info = std::make_shared<MethodInfo>();
  method_info->descriptor_ = descriptor;

  Status status =
      resolveField(descriptor->input_type(), http_rule.body(),
                   &method_info->request_body_field_path, &method_info->request_type_is_http_body_);
  if (!status.ok()) {
    return status;
  }

  status = resolveField(descriptor->output_type(), http_rule.response_body(),
                        &method_info->response_body_field_path,
                        &method_info->response_type_is_http_body_);
  if (!status.ok()) {
    return status;
  }

  if (!method_info->response_body_field_path.empty() && !method_info->response_type_is_http_body_) {
    // TODO(euroelessar): Implement https://github.com/envoyproxy/envoy/issues/11136.
    return Status(Code::UNIMPLEMENTED,
                  "Setting \"response_body\" is not supported yet for non-HttpBody fields: " +
                      descriptor->full_name());
  }

  return Status::OK;
}

bool JsonTranscoderConfig::matchIncomingRequestInfo() const {
  return match_incoming_request_route_;
}

bool JsonTranscoderConfig::convertGrpcStatus() const { return convert_grpc_status_; }

ProtobufUtil::Status JsonTranscoderConfig::createTranscoder(
    const Http::RequestHeaderMap& headers, ZeroCopyInputStream& request_input,
<<<<<<< HEAD
    google::grpc::transcoding::TranscoderInputStream& response_input, TranscoderPtr& transcoder,
    MethodInfoSharedPtr& method_info) {
=======
    google::grpc::transcoding::TranscoderInputStream& response_input,
    std::unique_ptr<Transcoder>& transcoder, MethodInfoSharedPtr& method_info) const {

  ASSERT(!disabled_);

  if (Grpc::Common::isGrpcRequestHeaders(headers)) {
    return ProtobufUtil::Status(Code::INVALID_ARGUMENT,
                                "Request headers has application/grpc content-type");
  }
>>>>>>> b941f6e4
  const std::string method(headers.getMethodValue());
  std::string path(headers.getPathValue());
  std::string args;

  const size_t pos = path.find('?');
  if (pos != std::string::npos) {
    args = path.substr(pos + 1);
    path = path.substr(0, pos);
  }

  struct RequestInfo request_info;
  std::vector<VariableBinding> variable_bindings;
  method_info =
      path_matcher_->Lookup(method, path, args, &variable_bindings, &request_info.body_field_path);
  if (!method_info) {
    return ProtobufUtil::Status(Code::NOT_FOUND, "Could not resolve " + path + " to a method.");
  }

  auto status = methodToRequestInfo(method_info, &request_info);
  if (!status.ok()) {
    return status;
  }

  for (const auto& binding : variable_bindings) {
    google::grpc::transcoding::RequestWeaver::BindingInfo resolved_binding;
    status = type_helper_->ResolveFieldPath(*request_info.message_type, binding.field_path,
                                            &resolved_binding.field_path);
    if (!status.ok()) {
      if (ignore_unknown_query_parameters_) {
        continue;
      }
      return status;
    }

    // HttpBody fields should be passed as-is and not be parsed as JSON.
    const bool is_http_body = method_info->request_type_is_http_body_;
    const bool is_inside_http_body =
        is_http_body && absl::c_equal(absl::MakeSpan(resolved_binding.field_path)
                                          .subspan(0, method_info->request_body_field_path.size()),
                                      method_info->request_body_field_path);
    if (!is_inside_http_body) {
      resolved_binding.value = binding.value;
      request_info.variable_bindings.emplace_back(std::move(resolved_binding));
    }
  }

  RequestMessageTranslatorPtr request_translator;
  JsonRequestTranslatorPtr json_request_translator;
  if (method_info->request_type_is_http_body_) {
    request_translator = std::make_unique<RequestMessageTranslator>(*type_helper_->Resolver(),
                                                                    false, std::move(request_info));
    request_translator->Input().StartObject(nullptr)->EndObject();
  } else {
    json_request_translator = std::make_unique<JsonRequestTranslator>(
        type_helper_->Resolver(), &request_input, std::move(request_info),
        method_info->descriptor_->client_streaming(), true);
  }

  const auto response_type_url =
      Grpc::Common::typeUrl(method_info->descriptor_->output_type()->full_name());
  ResponseToJsonTranslatorPtr response_translator{new ResponseToJsonTranslator(
      type_helper_->Resolver(), response_type_url, method_info->descriptor_->server_streaming(),
      &response_input, print_options_)};

  transcoder = std::make_unique<TranscoderImpl>(std::move(request_translator),
                                                std::move(json_request_translator),
                                                std::move(response_translator));
  return ProtobufUtil::Status();
}

ProtobufUtil::Status
JsonTranscoderConfig::methodToRequestInfo(const MethodInfoSharedPtr& method_info,
                                          google::grpc::transcoding::RequestInfo* info) const {
  const std::string& request_type_full_name = method_info->descriptor_->input_type()->full_name();
  auto request_type_url = Grpc::Common::typeUrl(request_type_full_name);
  info->message_type = type_helper_->Info()->GetTypeByTypeUrl(request_type_url);
  if (info->message_type == nullptr) {
    ENVOY_LOG(debug, "Cannot resolve input-type: {}", request_type_full_name);
    return ProtobufUtil::Status(Code::NOT_FOUND,
                                "Could not resolve type: " + request_type_full_name);
  }

  return ProtobufUtil::Status();
}

ProtobufUtil::Status
JsonTranscoderConfig::translateProtoMessageToJson(const Protobuf::Message& message,
                                                  std::string* json_out) const {
  return ProtobufUtil::BinaryToJsonString(
      type_helper_->Resolver(), Grpc::Common::typeUrl(message.GetDescriptor()->full_name()),
      message.SerializeAsString(), json_out, print_options_);
}

JsonTranscoderFilter::JsonTranscoderFilter(JsonTranscoderConfig& config) : config_(config) {}

void JsonTranscoderFilter::initPerRouteConfig() {
  if (!decoder_callbacks_->route() || !decoder_callbacks_->route()->routeEntry()) {
    per_route_config_ = &config_;
    return;
  }

  const std::string& name = HttpFilterNames::get().GrpcJsonTranscoder;
  const auto* entry = decoder_callbacks_->route()->routeEntry();
  const auto* route_local = entry->mostSpecificPerFilterConfigTyped<JsonTranscoderConfig>(name);

  per_route_config_ = route_local ? route_local : &config_;
}

Http::FilterHeadersStatus JsonTranscoderFilter::decodeHeaders(Http::RequestHeaderMap& headers,
                                                              bool end_stream) {
<<<<<<< HEAD
  if (Grpc::Common::isGrpcRequestHeaders(headers)) {
    ENVOY_LOG(debug, "Request headers has application/grpc content-type. Request is passed through "
                     "without transcoding.");
=======

  initPerRouteConfig();
  if (per_route_config_->disabled()) {
>>>>>>> b941f6e4
    return Http::FilterHeadersStatus::Continue;
  }

  const auto status =
<<<<<<< HEAD
      config_.createTranscoder(headers, request_in_, response_in_, transcoder_, method_);
=======
      per_route_config_->createTranscoder(headers, request_in_, response_in_, transcoder_, method_);

>>>>>>> b941f6e4
  if (!status.ok()) {
    ENVOY_LOG(debug, "Failed to transcode request headers: {}", status.error_message());

    if (config_.strict_http_request_validation_) {
      ENVOY_LOG(debug, "Request is rejected due to strict rejection policy.");
      error_ = true;
      decoder_callbacks_->sendLocalReply(
          Http::Code::BadRequest, absl::StrCat("Bad request: ", status.error_message().ToString()),
          nullptr, absl::nullopt,
          absl::StrCat(RcDetails::get().GrpcTranscodeFailedEarly, "{BAD_REQUEST}"));
      return Http::FilterHeadersStatus::StopIteration;
    } else {
      ENVOY_LOG(debug, "Request is passed through without transcoding.");
      return Http::FilterHeadersStatus::Continue;
    }
  }

  if (method_->request_type_is_http_body_) {
    if (headers.ContentType() != nullptr) {
      absl::string_view content_type = headers.getContentTypeValue();
      content_type_.assign(content_type.begin(), content_type.end());
    }

    bool done = !readToBuffer(*transcoder_->RequestOutput(), initial_request_data_);
    if (!done) {
      ENVOY_LOG(
          debug,
          "Transcoding of query arguments of HttpBody request is not done (unexpected state)");
      error_ = true;
      decoder_callbacks_->sendLocalReply(
          Http::Code::BadRequest, "Bad request", nullptr, absl::nullopt,
          absl::StrCat(RcDetails::get().GrpcTranscodeFailedEarly, "{BAD_REQUEST}"));
      return Http::FilterHeadersStatus::StopIteration;
    }
    if (checkIfTranscoderFailed(RcDetails::get().GrpcTranscodeFailed)) {
      return Http::FilterHeadersStatus::StopIteration;
    }
  }

  headers.removeContentLength();
  headers.setReferenceContentType(Http::Headers::get().ContentTypeValues.Grpc);
  headers.setEnvoyOriginalPath(headers.getPathValue());
  headers.addReferenceKey(Http::Headers::get().EnvoyOriginalMethod, headers.getMethodValue());
  headers.setPath("/" + method_->descriptor_->service()->full_name() + "/" +
                  method_->descriptor_->name());
  headers.setReferenceMethod(Http::Headers::get().MethodValues.Post);
  headers.setReferenceTE(Http::Headers::get().TEValues.Trailers);

  if (!per_route_config_->matchIncomingRequestInfo()) {
    decoder_callbacks_->clearRouteCache();
  }

  if (end_stream && method_->request_type_is_http_body_) {
    maybeSendHttpBodyRequestMessage();
  } else if (end_stream) {
    request_in_.finish();

    if (checkIfTranscoderFailed(RcDetails::get().GrpcTranscodeFailedEarly)) {
      return Http::FilterHeadersStatus::StopIteration;
    }

    Buffer::OwnedImpl data;
    readToBuffer(*transcoder_->RequestOutput(), data);

    if (data.length() > 0) {
      decoder_callbacks_->addDecodedData(data, true);
    }
  }
  return Http::FilterHeadersStatus::Continue;
}

Http::FilterDataStatus JsonTranscoderFilter::decodeData(Buffer::Instance& data, bool end_stream) {
  ASSERT(!error_);

  if (!transcoder_) {
    return Http::FilterDataStatus::Continue;
  }

  if (method_->request_type_is_http_body_) {
    request_data_.move(data);
    // TODO(euroelessar): Upper bound message size for streaming case.
    if (end_stream || method_->descriptor_->client_streaming()) {
      maybeSendHttpBodyRequestMessage();
    } else {
      // TODO(euroelessar): Avoid buffering if content length is already known.
      return Http::FilterDataStatus::StopIterationAndBuffer;
    }
  } else {
    request_in_.move(data);

    if (end_stream) {
      request_in_.finish();
    }

    readToBuffer(*transcoder_->RequestOutput(), data);
  }

  if (checkIfTranscoderFailed(RcDetails::get().GrpcTranscodeFailed)) {
    return Http::FilterDataStatus::StopIterationNoBuffer;
  }
  return Http::FilterDataStatus::Continue;
}

Http::FilterTrailersStatus JsonTranscoderFilter::decodeTrailers(Http::RequestTrailerMap&) {
  ASSERT(!error_);

  if (!transcoder_) {
    return Http::FilterTrailersStatus::Continue;
  }

  if (method_->request_type_is_http_body_) {
    maybeSendHttpBodyRequestMessage();
  } else {
    request_in_.finish();

    Buffer::OwnedImpl data;
    readToBuffer(*transcoder_->RequestOutput(), data);

    if (data.length()) {
      decoder_callbacks_->addDecodedData(data, true);
    }
  }
  return Http::FilterTrailersStatus::Continue;
}

void JsonTranscoderFilter::setDecoderFilterCallbacks(
    Http::StreamDecoderFilterCallbacks& callbacks) {
  decoder_callbacks_ = &callbacks;
}

Http::FilterHeadersStatus JsonTranscoderFilter::encodeHeaders(Http::ResponseHeaderMap& headers,
                                                              bool end_stream) {
  if (!Grpc::Common::isGrpcResponseHeaders(headers, end_stream)) {
    error_ = true;
  }

  if (error_ || !transcoder_) {
    return Http::FilterHeadersStatus::Continue;
  }

  response_headers_ = &headers;

  if (end_stream) {
    if (method_->descriptor_->server_streaming()) {
      // When there is no body in a streaming response, a empty JSON array is
      // returned by default. Set the content type correctly.
      headers.setReferenceContentType(Http::Headers::get().ContentTypeValues.Json);
    }

    // In gRPC wire protocol, headers frame with end_stream is a trailers-only response.
    // The return value from encodeTrailers is ignored since it is always continue.
    doTrailers(headers);

    return Http::FilterHeadersStatus::Continue;
  }

  headers.setReferenceContentType(Http::Headers::get().ContentTypeValues.Json);

  // In case of HttpBody in response - content type is unknown at this moment.
  // So "Continue" only for regular streaming use case and StopIteration for
  // all other cases (non streaming, streaming + httpBody)
  if (method_->descriptor_->server_streaming() && !method_->response_type_is_http_body_) {
    return Http::FilterHeadersStatus::Continue;
  }
  return Http::FilterHeadersStatus::StopIteration;
}

Http::FilterDataStatus JsonTranscoderFilter::encodeData(Buffer::Instance& data, bool end_stream) {
  if (error_ || !transcoder_) {
    return Http::FilterDataStatus::Continue;
  }

  has_body_ = true;

  if (method_->response_type_is_http_body_) {
    bool frame_processed = buildResponseFromHttpBodyOutput(*response_headers_, data);
    if (!method_->descriptor_->server_streaming()) {
      return Http::FilterDataStatus::StopIterationAndBuffer;
    }
    if (!http_body_response_headers_set_ && !frame_processed) {
      return Http::FilterDataStatus::StopIterationAndBuffer;
    }
    return Http::FilterDataStatus::Continue;
  }

  response_in_.move(data);

  if (end_stream) {
    response_in_.finish();
  }

  readToBuffer(*transcoder_->ResponseOutput(), data);

  if (!method_->descriptor_->server_streaming() && !end_stream) {
    // Buffer until the response is complete.
    return Http::FilterDataStatus::StopIterationAndBuffer;
  }
  // TODO(lizan): Check ResponseStatus

  return Http::FilterDataStatus::Continue;
}

Http::FilterTrailersStatus
JsonTranscoderFilter::encodeTrailers(Http::ResponseTrailerMap& trailers) {
  doTrailers(trailers);

  return Http::FilterTrailersStatus::Continue;
}

void JsonTranscoderFilter::doTrailers(Http::ResponseHeaderOrTrailerMap& headers_or_trailers) {
  if (error_ || !transcoder_ || !per_route_config_ || per_route_config_->disabled()) {
    return;
  }

  response_in_.finish();

  const absl::optional<Grpc::Status::GrpcStatus> grpc_status =
      Grpc::Common::getGrpcStatus(headers_or_trailers, true);
  if (grpc_status && maybeConvertGrpcStatus(*grpc_status, headers_or_trailers)) {
    return;
  }

  if (!method_->response_type_is_http_body_) {
    Buffer::OwnedImpl data;
    readToBuffer(*transcoder_->ResponseOutput(), data);
    if (data.length()) {
      encoder_callbacks_->addEncodedData(data, true);
    }
  }

  // If there was no previous headers frame, this |trailers| map is our |response_headers_|,
  // so there is no need to copy headers from one to the other.
  const bool is_trailers_only_response = response_headers_ == &headers_or_trailers;
  const bool is_server_streaming = method_->descriptor_->server_streaming();

  if (is_server_streaming && !is_trailers_only_response) {
    // Continue if headers were sent already.
    return;
  }

  if (!grpc_status || grpc_status.value() == Grpc::Status::WellKnownGrpcStatus::InvalidCode) {
    response_headers_->setStatus(enumToInt(Http::Code::ServiceUnavailable));
  } else {
    response_headers_->setStatus(Grpc::Utility::grpcToHttpStatus(grpc_status.value()));
    if (!is_trailers_only_response) {
      response_headers_->setGrpcStatus(grpc_status.value());
    }
  }

  if (!is_trailers_only_response) {
    // Copy the grpc-message header if it exists.
    const Http::HeaderEntry* grpc_message_header = headers_or_trailers.GrpcMessage();
    if (grpc_message_header) {
      response_headers_->setGrpcMessage(grpc_message_header->value().getStringView());
    }
  }

  // remove Trailer headers if the client connection was http/1
  if (encoder_callbacks_->streamInfo().protocol() < Http::Protocol::Http2) {
    response_headers_->remove(trailerHeader());
  }

  if (!method_->descriptor_->server_streaming()) {
    // Set content-length for non-streaming responses.
    response_headers_->setContentLength(
        encoder_callbacks_->encodingBuffer() ? encoder_callbacks_->encodingBuffer()->length() : 0);
  }
}

void JsonTranscoderFilter::setEncoderFilterCallbacks(
    Http::StreamEncoderFilterCallbacks& callbacks) {
  encoder_callbacks_ = &callbacks;
}

bool JsonTranscoderFilter::checkIfTranscoderFailed(const std::string& details) {
  const auto& request_status = transcoder_->RequestStatus();
  if (!request_status.ok()) {
    ENVOY_LOG(debug, "Transcoding request error {}", request_status.ToString());
    error_ = true;
    decoder_callbacks_->sendLocalReply(
        Http::Code::BadRequest,
        absl::string_view(request_status.error_message().data(),
                          request_status.error_message().size()),
        nullptr, absl::nullopt,
        absl::StrCat(details, "{", MessageUtil::CodeEnumToString(request_status.code()), "}"));

    return true;
  }
  return false;
}

// TODO(lizan): Incorporate watermarks to bound buffer sizes
bool JsonTranscoderFilter::readToBuffer(Protobuf::io::ZeroCopyInputStream& stream,
                                        Buffer::Instance& data) {
  const void* out;
  int size;
  while (stream.Next(&out, &size)) {
    data.add(out, size);

    if (size == 0) {
      return true;
    }
  }
  return false;
}

void JsonTranscoderFilter::maybeSendHttpBodyRequestMessage() {
  if (first_request_sent_ && request_data_.length() == 0) {
    return;
  }

  Buffer::OwnedImpl message_payload;
  message_payload.move(initial_request_data_);
  HttpBodyUtils::appendHttpBodyEnvelope(message_payload, method_->request_body_field_path,
                                        std::move(content_type_), request_data_.length());
  content_type_.clear();
  message_payload.move(request_data_);

  Envoy::Grpc::Encoder().prependFrameHeader(Envoy::Grpc::GRPC_FH_DEFAULT, message_payload);

  decoder_callbacks_->addDecodedData(message_payload, true);

  first_request_sent_ = true;
}

bool JsonTranscoderFilter::buildResponseFromHttpBodyOutput(
    Http::ResponseHeaderMap& response_headers, Buffer::Instance& data) {
  std::vector<Grpc::Frame> frames;
  decoder_.decode(data, frames);
  if (frames.empty()) {
    return false;
  }

  google::api::HttpBody http_body;
  for (auto& frame : frames) {
    if (frame.length_ > 0) {
      http_body.Clear();
      Buffer::ZeroCopyInputStreamImpl stream(std::move(frame.data_));
      if (!HttpBodyUtils::parseMessageByFieldPath(&stream, method_->response_body_field_path,
                                                  &http_body)) {
        // TODO(euroelessar): Return error to client.
        encoder_callbacks_->resetStream();
        return true;
      }
      const auto& body = http_body.data();

      data.add(body);

      if (!method_->descriptor_->server_streaming()) {
        // Non streaming case: single message with content type / length
        response_headers.setContentType(http_body.content_type());
        response_headers.setContentLength(body.size());
        return true;
      } else if (!http_body_response_headers_set_) {
        // Streaming case: set content type only once from first HttpBody message
        response_headers.setContentType(http_body.content_type());
        http_body_response_headers_set_ = true;
      }
    }
  }

  return true;
}

bool JsonTranscoderFilter::maybeConvertGrpcStatus(Grpc::Status::GrpcStatus grpc_status,
                                                  Http::ResponseHeaderOrTrailerMap& trailers) {
  ASSERT(per_route_config_ && !per_route_config_->disabled());
  if (!per_route_config_->convertGrpcStatus()) {
    return false;
  }

  // Send a serialized status only if there was no body.
  if (has_body_) {
    return false;
  }

  if (grpc_status == Grpc::Status::WellKnownGrpcStatus::Ok ||
      grpc_status == Grpc::Status::WellKnownGrpcStatus::InvalidCode) {
    return false;
  }

  // TODO(mattklein123): The dynamic cast here is needed because ResponseHeaderOrTrailerMap is not
  // a header map. This can likely be cleaned up.
  auto status_details =
      Grpc::Common::getGrpcStatusDetailsBin(dynamic_cast<Http::HeaderMap&>(trailers));
  if (!status_details) {
    // If no rpc.Status object was sent in the grpc-status-details-bin header,
    // construct it from the grpc-status and grpc-message headers.
    status_details.emplace();
    status_details->set_code(grpc_status);

    auto grpc_message_header = trailers.GrpcMessage();
    if (grpc_message_header) {
      auto message = grpc_message_header->value().getStringView();
      status_details->set_message(message.data(), message.size());
    }
  }

  std::string json_status;
  auto translate_status =
      per_route_config_->translateProtoMessageToJson(*status_details, &json_status);
  if (!translate_status.ok()) {
    ENVOY_LOG(debug, "Transcoding status error {}", translate_status.ToString());
    return false;
  }

  response_headers_->setStatus(Grpc::Utility::grpcToHttpStatus(grpc_status));

  bool is_trailers_only_response = response_headers_ == &trailers;
  if (is_trailers_only_response) {
    // Drop the gRPC status headers, we already have them in the JSON body.
    response_headers_->removeGrpcStatus();
    response_headers_->removeGrpcMessage();
    response_headers_->remove(Http::Headers::get().GrpcStatusDetailsBin);
  }

  // remove Trailer headers if the client connection was http/1
  if (encoder_callbacks_->streamInfo().protocol() < Http::Protocol::Http2) {
    response_headers_->remove(trailerHeader());
  }

  response_headers_->setReferenceContentType(Http::Headers::get().ContentTypeValues.Json);

  response_headers_->setContentLength(json_status.length());

  Buffer::OwnedImpl status_data(json_status);
  encoder_callbacks_->addEncodedData(status_data, false);
  return true;
}

} // namespace GrpcJsonTranscoder
} // namespace HttpFilters
} // namespace Extensions
} // namespace Envoy<|MERGE_RESOLUTION|>--- conflicted
+++ resolved
@@ -314,20 +314,10 @@
 
 ProtobufUtil::Status JsonTranscoderConfig::createTranscoder(
     const Http::RequestHeaderMap& headers, ZeroCopyInputStream& request_input,
-<<<<<<< HEAD
-    google::grpc::transcoding::TranscoderInputStream& response_input, TranscoderPtr& transcoder,
-    MethodInfoSharedPtr& method_info) {
-=======
     google::grpc::transcoding::TranscoderInputStream& response_input,
     std::unique_ptr<Transcoder>& transcoder, MethodInfoSharedPtr& method_info) const {
 
   ASSERT(!disabled_);
-
-  if (Grpc::Common::isGrpcRequestHeaders(headers)) {
-    return ProtobufUtil::Status(Code::INVALID_ARGUMENT,
-                                "Request headers has application/grpc content-type");
-  }
->>>>>>> b941f6e4
   const std::string method(headers.getMethodValue());
   std::string path(headers.getPathValue());
   std::string args;
@@ -438,25 +428,19 @@
 
 Http::FilterHeadersStatus JsonTranscoderFilter::decodeHeaders(Http::RequestHeaderMap& headers,
                                                               bool end_stream) {
-<<<<<<< HEAD
+  initPerRouteConfig();
+  if (per_route_config_->disabled()) {
+    return Http::FilterHeadersStatus::Continue;
+  }
+
   if (Grpc::Common::isGrpcRequestHeaders(headers)) {
     ENVOY_LOG(debug, "Request headers has application/grpc content-type. Request is passed through "
                      "without transcoding.");
-=======
-
-  initPerRouteConfig();
-  if (per_route_config_->disabled()) {
->>>>>>> b941f6e4
     return Http::FilterHeadersStatus::Continue;
   }
 
   const auto status =
-<<<<<<< HEAD
-      config_.createTranscoder(headers, request_in_, response_in_, transcoder_, method_);
-=======
       per_route_config_->createTranscoder(headers, request_in_, response_in_, transcoder_, method_);
-
->>>>>>> b941f6e4
   if (!status.ok()) {
     ENVOY_LOG(debug, "Failed to transcode request headers: {}", status.error_message());
 

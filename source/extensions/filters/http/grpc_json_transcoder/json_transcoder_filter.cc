#include "extensions/filters/http/grpc_json_transcoder/json_transcoder_filter.h"

#include <memory>
#include <unordered_set>

#include "envoy/common/exception.h"
#include "envoy/http/filter.h"

#include "common/buffer/buffer_impl.h"
#include "common/common/assert.h"
#include "common/common/enum_to_int.h"
#include "common/common/utility.h"
#include "common/grpc/common.h"
#include "common/http/headers.h"
#include "common/http/utility.h"
#include "common/protobuf/protobuf.h"
#include "common/protobuf/utility.h"

#include "google/api/annotations.pb.h"
#include "google/api/http.pb.h"
#include "google/api/httpbody.pb.h"
#include "grpc_transcoding/json_request_translator.h"
#include "grpc_transcoding/path_matcher_utility.h"
#include "grpc_transcoding/response_to_json_translator.h"

using Envoy::Protobuf::FileDescriptorSet;
using Envoy::Protobuf::io::ZeroCopyInputStream;
using Envoy::ProtobufUtil::Status;
using Envoy::ProtobufUtil::error::Code;
using google::api::HttpRule;
using google::grpc::transcoding::JsonRequestTranslator;
using google::grpc::transcoding::PathMatcherBuilder;
using google::grpc::transcoding::PathMatcherUtility;
using google::grpc::transcoding::RequestInfo;
using google::grpc::transcoding::ResponseToJsonTranslator;
using google::grpc::transcoding::Transcoder;
using google::grpc::transcoding::TranscoderInputStream;

namespace Envoy {
namespace Extensions {
namespace HttpFilters {
namespace GrpcJsonTranscoder {

struct RcDetailsValues {
  // The gRPC json transcoder filter failed to transcode when processing request headers.
  // This will generally be accompanied by details about the transcoder failure.
  const std::string GrpcTranscodeFailedEarly = "early_grpc_json_transcode_failure";
  // The gRPC json transcoder filter failed to transcode when processing the request body.
  // This will generally be accompanied by details about the transcoder failure.
  const std::string GrpcTranscodeFailed = "grpc_json_transcode_failure";
};
using RcDetails = ConstSingleton<RcDetailsValues>;

namespace {

const Http::LowerCaseString& trailerHeader() {
  CONSTRUCT_ON_FIRST_USE(Http::LowerCaseString, "trailer");
}

// Transcoder:
// https://github.com/grpc-ecosystem/grpc-httpjson-transcoding/blob/master/src/include/grpc_transcoding/transcoder.h
// implementation based on JsonRequestTranslator & ResponseToJsonTranslator
class TranscoderImpl : public Transcoder {
public:
  /**
   * Construct a transcoder implementation
   * @param request_translator a JsonRequestTranslator that does the request translation
   * @param response_translator a ResponseToJsonTranslator that does the response translation
   */
  TranscoderImpl(std::unique_ptr<JsonRequestTranslator> request_translator,
                 std::unique_ptr<ResponseToJsonTranslator> response_translator)
      : request_translator_(std::move(request_translator)),
        response_translator_(std::move(response_translator)),
        request_stream_(request_translator_->Output().CreateInputStream()),
        response_stream_(response_translator_->CreateInputStream()) {}

  // Transcoder
  ::google::grpc::transcoding::TranscoderInputStream* RequestOutput() override {
    return request_stream_.get();
  }
  ProtobufUtil::Status RequestStatus() override { return request_translator_->Output().Status(); }

  ZeroCopyInputStream* ResponseOutput() override { return response_stream_.get(); }
  ProtobufUtil::Status ResponseStatus() override { return response_translator_->Status(); }

private:
  std::unique_ptr<JsonRequestTranslator> request_translator_;
  std::unique_ptr<ResponseToJsonTranslator> response_translator_;
  std::unique_ptr<TranscoderInputStream> request_stream_;
  std::unique_ptr<TranscoderInputStream> response_stream_;
};

} // namespace

JsonTranscoderConfig::JsonTranscoderConfig(
    const envoy::config::filter::http::transcoder::v2::GrpcJsonTranscoder& proto_config,
    Api::Api& api) {
  FileDescriptorSet descriptor_set;

  switch (proto_config.descriptor_set_case()) {
  case envoy::config::filter::http::transcoder::v2::GrpcJsonTranscoder::kProtoDescriptor:
    if (!descriptor_set.ParseFromString(
            api.fileSystem().fileReadToEnd(proto_config.proto_descriptor()))) {
      throw EnvoyException("transcoding_filter: Unable to parse proto descriptor");
    }
    break;
  case envoy::config::filter::http::transcoder::v2::GrpcJsonTranscoder::kProtoDescriptorBin:
    if (!descriptor_set.ParseFromString(proto_config.proto_descriptor_bin())) {
      throw EnvoyException("transcoding_filter: Unable to parse proto descriptor");
    }
    break;
  default:
    NOT_REACHED_GCOVR_EXCL_LINE;
  }

  for (const auto& file : descriptor_set.file()) {
    addFileDescriptor(file);
  }

  convert_grpc_status_ = proto_config.convert_grpc_status();
  if (convert_grpc_status_) {
    addBuiltinSymbolDescriptor("google.protobuf.Any");
    addBuiltinSymbolDescriptor("google.rpc.Status");
  }

  PathMatcherBuilder<const Protobuf::MethodDescriptor*> pmb;
  std::unordered_set<std::string> ignored_query_parameters;
  for (const auto& query_param : proto_config.ignored_query_parameters()) {
    ignored_query_parameters.insert(query_param);
  }

  for (const auto& service_name : proto_config.services()) {
    auto service = descriptor_pool_.FindServiceByName(service_name);
    if (service == nullptr) {
      throw EnvoyException("transcoding_filter: Could not find '" + service_name +
                           "' in the proto descriptor");
    }
    for (int i = 0; i < service->method_count(); ++i) {
      auto method = service->method(i);

      HttpRule http_rule;
      if (method->options().HasExtension(google::api::http)) {
        http_rule = method->options().GetExtension(google::api::http);
      } else if (proto_config.auto_mapping()) {
        auto post = "/" + service->full_name() + "/" + method->name();
        http_rule.set_post(post);
        http_rule.set_body("*");
      }

      if (!PathMatcherUtility::RegisterByHttpRule(pmb, http_rule, ignored_query_parameters,
                                                  method)) {
        throw EnvoyException("transcoding_filter: Cannot register '" + method->full_name() +
                             "' to path matcher");
      }
    }
  }

  path_matcher_ = pmb.Build();

  type_helper_ = std::make_unique<google::grpc::transcoding::TypeHelper>(
      Protobuf::util::NewTypeResolverForDescriptorPool(Grpc::Common::typeUrlPrefix(),
                                                       &descriptor_pool_));

  const auto& print_config = proto_config.print_options();
  print_options_.add_whitespace = print_config.add_whitespace();
  print_options_.always_print_primitive_fields = print_config.always_print_primitive_fields();
  print_options_.always_print_enums_as_ints = print_config.always_print_enums_as_ints();
  print_options_.preserve_proto_field_names = print_config.preserve_proto_field_names();

  match_incoming_request_route_ = proto_config.match_incoming_request_route();
  ignore_unknown_query_parameters_ = proto_config.ignore_unknown_query_parameters();
}

void JsonTranscoderConfig::addFileDescriptor(const Protobuf::FileDescriptorProto& file) {
  if (descriptor_pool_.BuildFile(file) == nullptr) {
    throw EnvoyException("transcoding_filter: Unable to build proto descriptor pool");
  }
}

void JsonTranscoderConfig::addBuiltinSymbolDescriptor(const std::string& symbol_name) {
  if (descriptor_pool_.FindFileContainingSymbol(symbol_name) != nullptr) {
    return;
  }

  auto* builtin_pool = Protobuf::DescriptorPool::generated_pool();
  if (!builtin_pool) {
    return;
  }

  Protobuf::DescriptorPoolDatabase pool_database(*builtin_pool);
  Protobuf::FileDescriptorProto file_proto;
  pool_database.FindFileContainingSymbol(symbol_name, &file_proto);
  addFileDescriptor(file_proto);
}

bool JsonTranscoderConfig::matchIncomingRequestInfo() const {
  return match_incoming_request_route_;
}

bool JsonTranscoderConfig::convertGrpcStatus() const { return convert_grpc_status_; }

ProtobufUtil::Status JsonTranscoderConfig::createTranscoder(
    const Http::HeaderMap& headers, ZeroCopyInputStream& request_input,
    google::grpc::transcoding::TranscoderInputStream& response_input,
    std::unique_ptr<Transcoder>& transcoder, const Protobuf::MethodDescriptor*& method_descriptor) {
  if (Grpc::Common::hasGrpcContentType(headers)) {
    return ProtobufUtil::Status(Code::INVALID_ARGUMENT,
                                "Request headers has application/grpc content-type");
  }
  const std::string method(headers.Method()->value().getStringView());
  std::string path(headers.Path()->value().getStringView());
  std::string args;

  const size_t pos = path.find('?');
  if (pos != std::string::npos) {
    args = path.substr(pos + 1);
    path = path.substr(0, pos);
  }

  struct RequestInfo request_info;
  std::vector<VariableBinding> variable_bindings;
  method_descriptor =
      path_matcher_->Lookup(method, path, args, &variable_bindings, &request_info.body_field_path);
  if (!method_descriptor) {
    return ProtobufUtil::Status(Code::NOT_FOUND, "Could not resolve " + path + " to a method");
  }

  auto status = methodToRequestInfo(method_descriptor, &request_info);
  if (!status.ok()) {
    return status;
  }

  for (const auto& binding : variable_bindings) {
    google::grpc::transcoding::RequestWeaver::BindingInfo resolved_binding;
    status = type_helper_->ResolveFieldPath(*request_info.message_type, binding.field_path,
                                            &resolved_binding.field_path);
    if (!status.ok()) {
      if (ignore_unknown_query_parameters_) {
        continue;
      }
      return status;
    }

    resolved_binding.value = binding.value;

    request_info.variable_bindings.emplace_back(std::move(resolved_binding));
  }

  std::unique_ptr<JsonRequestTranslator> request_translator{
      new JsonRequestTranslator(type_helper_->Resolver(), &request_input, request_info,
                                method_descriptor->client_streaming(), true)};

  const auto response_type_url =
      Grpc::Common::typeUrl(method_descriptor->output_type()->full_name());
  std::unique_ptr<ResponseToJsonTranslator> response_translator{new ResponseToJsonTranslator(
      type_helper_->Resolver(), response_type_url, method_descriptor->server_streaming(),
      &response_input, print_options_)};

  transcoder = std::make_unique<TranscoderImpl>(std::move(request_translator),
                                                std::move(response_translator));
  return ProtobufUtil::Status();
}

ProtobufUtil::Status
JsonTranscoderConfig::methodToRequestInfo(const Protobuf::MethodDescriptor* method,
                                          google::grpc::transcoding::RequestInfo* info) {
  auto request_type_url = Grpc::Common::typeUrl(method->input_type()->full_name());
  info->message_type = type_helper_->Info()->GetTypeByTypeUrl(request_type_url);
  if (info->message_type == nullptr) {
    ENVOY_LOG(debug, "Cannot resolve input-type: {}", method->input_type()->full_name());
    return ProtobufUtil::Status(Code::NOT_FOUND,
                                "Could not resolve type: " + method->input_type()->full_name());
  }

  return ProtobufUtil::Status();
}

ProtobufUtil::Status
JsonTranscoderConfig::translateProtoMessageToJson(const Protobuf::Message& message,
                                                  std::string* json_out) {
  return ProtobufUtil::BinaryToJsonString(
      type_helper_->Resolver(), Grpc::Common::typeUrl(message.GetDescriptor()->full_name()),
      message.SerializeAsString(), json_out, print_options_);
}

JsonTranscoderFilter::JsonTranscoderFilter(JsonTranscoderConfig& config) : config_(config) {}

Http::FilterHeadersStatus JsonTranscoderFilter::decodeHeaders(Http::HeaderMap& headers,
                                                              bool end_stream) {
  const auto status =
      config_.createTranscoder(headers, request_in_, response_in_, transcoder_, method_);

  if (!status.ok()) {
    // If transcoder couldn't be created, it might be a normal gRPC request, so the filter will
    // just pass-through the request to upstream.
    return Http::FilterHeadersStatus::Continue;
  }
  has_http_body_output_ = !method_->server_streaming() && hasHttpBodyAsOutputType();

  headers.removeContentLength();
  headers.insertContentType().value().setReference(Http::Headers::get().ContentTypeValues.Grpc);
  headers.insertEnvoyOriginalPath().value(*headers.Path());
  headers.insertPath().value("/" + method_->service()->full_name() + "/" + method_->name());
  headers.insertMethod().value().setReference(Http::Headers::get().MethodValues.Post);
  headers.insertTE().value().setReference(Http::Headers::get().TEValues.Trailers);

  if (!config_.matchIncomingRequestInfo()) {
    decoder_callbacks_->clearRouteCache();
  }

  if (end_stream) {
    request_in_.finish();

    const auto& request_status = transcoder_->RequestStatus();
    if (!request_status.ok()) {
      ENVOY_LOG(debug, "Transcoding request error {}", request_status.ToString());
      error_ = true;
      decoder_callbacks_->sendLocalReply(
          Http::Code::BadRequest,
          absl::string_view(request_status.error_message().data(),
                            request_status.error_message().size()),
          nullptr, absl::nullopt,
          absl::StrCat(RcDetails::get().GrpcTranscodeFailedEarly, "{",
                       MessageUtil::CodeEnumToString(request_status.code()), "}"));

      return Http::FilterHeadersStatus::StopIteration;
    }

    Buffer::OwnedImpl data;
    readToBuffer(*transcoder_->RequestOutput(), data);

    if (data.length() > 0) {
      decoder_callbacks_->addDecodedData(data, true);
    }
  }
  return Http::FilterHeadersStatus::Continue;
}

Http::FilterDataStatus JsonTranscoderFilter::decodeData(Buffer::Instance& data, bool end_stream) {
  ASSERT(!error_);

  if (!transcoder_) {
    return Http::FilterDataStatus::Continue;
  }

  request_in_.move(data);

  if (end_stream) {
    request_in_.finish();
  }

  readToBuffer(*transcoder_->RequestOutput(), data);

  const auto& request_status = transcoder_->RequestStatus();

  if (!request_status.ok()) {
    ENVOY_LOG(debug, "Transcoding request error {}", request_status.ToString());
    error_ = true;
    decoder_callbacks_->sendLocalReply(
        Http::Code::BadRequest,
        absl::string_view(request_status.error_message().data(),
                          request_status.error_message().size()),
        nullptr, absl::nullopt,
        absl::StrCat(RcDetails::get().GrpcTranscodeFailed, "{",
                     MessageUtil::CodeEnumToString(request_status.code()), "}"));

    return Http::FilterDataStatus::StopIterationNoBuffer;
  }
  return Http::FilterDataStatus::Continue;
}

Http::FilterTrailersStatus JsonTranscoderFilter::decodeTrailers(Http::HeaderMap&) {
  ASSERT(!error_);

  if (!transcoder_) {
    return Http::FilterTrailersStatus::Continue;
  }

  request_in_.finish();

  Buffer::OwnedImpl data;
  readToBuffer(*transcoder_->RequestOutput(), data);

  if (data.length()) {
    decoder_callbacks_->addDecodedData(data, true);
  }
  return Http::FilterTrailersStatus::Continue;
}

void JsonTranscoderFilter::setDecoderFilterCallbacks(
    Http::StreamDecoderFilterCallbacks& callbacks) {
  decoder_callbacks_ = &callbacks;
}

Http::FilterHeadersStatus JsonTranscoderFilter::encodeHeaders(Http::HeaderMap& headers,
                                                              bool end_stream) {
  if (!Grpc::Common::isGrpcResponseHeader(headers, end_stream)) {
    error_ = true;
  }

  if (error_ || !transcoder_) {
    return Http::FilterHeadersStatus::Continue;
  }

  response_headers_ = &headers;

  if (end_stream) {

    if (method_->server_streaming()) {
      // When there is no body in a streaming response, a empty JSON array is
      // returned by default. Set the content type correctly.
      headers.insertContentType().value().setReference(Http::Headers::get().ContentTypeValues.Json);
    }

    // In gRPC wire protocol, headers frame with end_stream is a trailers-only response.
    // The return value from encodeTrailers is ignored since it is always continue.
    encodeTrailers(headers);

    return Http::FilterHeadersStatus::Continue;
  }

  headers.insertContentType().value().setReference(Http::Headers::get().ContentTypeValues.Json);
  if (!method_->server_streaming()) {
    return Http::FilterHeadersStatus::StopIteration;
  }

  return Http::FilterHeadersStatus::Continue;
}

Http::FilterDataStatus JsonTranscoderFilter::encodeData(Buffer::Instance& data, bool end_stream) {
  if (error_ || !transcoder_) {
    return Http::FilterDataStatus::Continue;
  }

  has_body_ = true;

  // TODO(dio): Add support for streaming case.
  if (has_http_body_output_) {
    buildResponseFromHttpBodyOutput(*response_headers_, data);
    return Http::FilterDataStatus::StopIterationAndBuffer;
  }

  response_in_.move(data);

  if (end_stream) {
    response_in_.finish();
  }

  readToBuffer(*transcoder_->ResponseOutput(), data);

  if (!method_->server_streaming() && !end_stream) {
    // Buffer until the response is complete.
    return Http::FilterDataStatus::StopIterationAndBuffer;
  }
  // TODO(lizan): Check ResponseStatus

  return Http::FilterDataStatus::Continue;
}

Http::FilterTrailersStatus JsonTranscoderFilter::encodeTrailers(Http::HeaderMap& trailers) {
  if (error_ || !transcoder_) {
    return Http::FilterTrailersStatus::Continue;
  }

  response_in_.finish();

  const absl::optional<Grpc::Status::GrpcStatus> grpc_status =
      Grpc::Common::getGrpcStatus(trailers);
  if (grpc_status && maybeConvertGrpcStatus(*grpc_status, trailers)) {
    return Http::FilterTrailersStatus::Continue;
  }

  Buffer::OwnedImpl data;
  readToBuffer(*transcoder_->ResponseOutput(), data);

  if (data.length()) {
    encoder_callbacks_->addEncodedData(data, true);
  }

  if (method_->server_streaming()) {
    // For streaming case, the headers are already sent, so just continue here.
    return Http::FilterTrailersStatus::Continue;
  }

  // If there was no previous headers frame, this |trailers| map is our |response_headers_|,
  // so there is no need to copy headers from one to the other.
  bool is_trailers_only_response = response_headers_ == &trailers;

  if (!grpc_status || grpc_status.value() == Grpc::Status::GrpcStatus::InvalidCode) {
    response_headers_->Status()->value(enumToInt(Http::Code::ServiceUnavailable));
  } else {
    response_headers_->Status()->value(Grpc::Utility::grpcToHttpStatus(grpc_status.value()));
    if (!is_trailers_only_response) {
      response_headers_->insertGrpcStatus().value(enumToInt(grpc_status.value()));
    }
  }

  if (!is_trailers_only_response) {
    // Copy the grpc-message header if it exists.
    const Http::HeaderEntry* grpc_message_header = trailers.GrpcMessage();
    if (grpc_message_header) {
      response_headers_->insertGrpcMessage().value(*grpc_message_header);
    }
  }

  // remove Trailer headers if the client connection was http/1
  if (encoder_callbacks_->streamInfo().protocol() != Http::Protocol::Http2) {
    response_headers_->remove(trailerHeader());
  }

  response_headers_->insertContentLength().value(
      encoder_callbacks_->encodingBuffer() ? encoder_callbacks_->encodingBuffer()->length() : 0);
  return Http::FilterTrailersStatus::Continue;
}

void JsonTranscoderFilter::setEncoderFilterCallbacks(
    Http::StreamEncoderFilterCallbacks& callbacks) {
  encoder_callbacks_ = &callbacks;
}

// TODO(lizan): Incorporate watermarks to bound buffer sizes
bool JsonTranscoderFilter::readToBuffer(Protobuf::io::ZeroCopyInputStream& stream,
                                        Buffer::Instance& data) {
  const void* out;
  int size;
  while (stream.Next(&out, &size)) {
    data.add(out, size);

    if (size == 0) {
      return true;
    }
  }
  return false;
}

void JsonTranscoderFilter::buildResponseFromHttpBodyOutput(Http::HeaderMap& response_headers,
                                                           Buffer::Instance& data) {
  std::vector<Grpc::Frame> frames;
  decoder_.decode(data, frames);
  if (frames.empty()) {
    return;
  }

  google::api::HttpBody http_body;
  for (auto& frame : frames) {
    if (frame.length_ > 0) {
      Buffer::ZeroCopyInputStreamImpl stream(std::move(frame.data_));
      http_body.ParseFromZeroCopyStream(&stream);
      const auto& body = http_body.data();

      data.add(body);

      response_headers.insertContentType().value(http_body.content_type());
      response_headers.insertContentLength().value(body.size());
      return;
    }
  }
}

bool JsonTranscoderFilter::maybeConvertGrpcStatus(Grpc::Status::GrpcStatus grpc_status,
                                                  Http::HeaderMap& trailers) {
  if (!config_.convertGrpcStatus()) {
    return false;
  }

<<<<<<< HEAD
  bool is_trailers_only_response = response_headers_ == &trailers;

  // We do not support responses with a separate trailer frame yet.
  // TODO(ascheglov): remove this if after HCM can buffer data added from |encodeTrailers|.
  if (!is_trailers_only_response) {
    return false;
  }

=======
>>>>>>> bb6f945b
  // Send a serialized status only if there was no body.
  if (has_body_) {
    return false;
  }

  if (grpc_status == Grpc::Status::GrpcStatus::Ok ||
      grpc_status == Grpc::Status::GrpcStatus::InvalidCode) {
    return false;
  }

  auto status_details = Grpc::Common::getGrpcStatusDetailsBin(trailers);
  if (!status_details) {
    // If no rpc.Status object was sent in the grpc-status-details-bin header,
    // construct it from the grpc-status and grpc-message headers.
    status_details.emplace();
    status_details->set_code(grpc_status);

    auto grpc_message_header = trailers.GrpcMessage();
    if (grpc_message_header) {
      auto message = grpc_message_header->value().getStringView();
      status_details->set_message(message.data(), message.size());
    }
  }

  std::string json_status;
  auto translate_status = config_.translateProtoMessageToJson(*status_details, &json_status);
  if (!translate_status.ok()) {
    ENVOY_LOG(debug, "Transcoding status error {}", translate_status.ToString());
    return false;
  }

  response_headers_->Status()->value(Grpc::Utility::grpcToHttpStatus(grpc_status));

  if (is_trailers_only_response) {
    // Drop the gRPC status headers, we already have them in the JSON body.
    response_headers_->removeGrpcStatus();
    response_headers_->removeGrpcMessage();
    response_headers_->remove(Http::Headers::get().GrpcStatusDetailsBin);
  }

  // remove Trailer headers if the client connection was http/1
  if (encoder_callbacks_->streamInfo().protocol() != Http::Protocol::Http2) {
    response_headers_->remove(trailerHeader());
  }

  response_headers_->insertContentType().value().setReference(
      Http::Headers::get().ContentTypeValues.Json);

  response_headers_->insertContentLength().value(json_status.length());

  Buffer::OwnedImpl status_data(json_status);
  encoder_callbacks_->addEncodedData(status_data, false);
  return true;
}

bool JsonTranscoderFilter::hasHttpBodyAsOutputType() {
  return method_->output_type()->full_name() == google::api::HttpBody::descriptor()->full_name();
}

} // namespace GrpcJsonTranscoder
} // namespace HttpFilters
} // namespace Extensions
} // namespace Envoy<|MERGE_RESOLUTION|>--- conflicted
+++ resolved
@@ -563,17 +563,6 @@
     return false;
   }
 
-<<<<<<< HEAD
-  bool is_trailers_only_response = response_headers_ == &trailers;
-
-  // We do not support responses with a separate trailer frame yet.
-  // TODO(ascheglov): remove this if after HCM can buffer data added from |encodeTrailers|.
-  if (!is_trailers_only_response) {
-    return false;
-  }
-
-=======
->>>>>>> bb6f945b
   // Send a serialized status only if there was no body.
   if (has_body_) {
     return false;
@@ -607,6 +596,7 @@
 
   response_headers_->Status()->value(Grpc::Utility::grpcToHttpStatus(grpc_status));
 
+  bool is_trailers_only_response = response_headers_ == &trailers;
   if (is_trailers_only_response) {
     // Drop the gRPC status headers, we already have them in the JSON body.
     response_headers_->removeGrpcStatus();

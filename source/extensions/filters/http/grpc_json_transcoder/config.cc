#include "extensions/filters/http/grpc_json_transcoder/config.h"

#include "envoy/config/filter/http/transcoder/v2/transcoder.pb.validate.h"
#include "envoy/registry/registry.h"

#include "common/config/filter_json.h"
#include "common/json/config_schemas.h"

#include "extensions/filters/http/grpc_json_transcoder/json_transcoder_filter.h"

namespace Envoy {
namespace Extensions {
namespace HttpFilters {
namespace GrpcJsonTranscoder {

Http::FilterFactoryCb GrpcJsonTranscoderFilterConfig::createFilterFactoryFromProtoTyped(
    const envoy::config::filter::http::transcoder::v2::GrpcJsonTranscoder& proto_config,
    const std::string&, Server::Configuration::FactoryContext&) {
  JsonTranscoderConfigSharedPtr filter_config =
      std::make_shared<JsonTranscoderConfig>(proto_config);

  return [filter_config](Http::FilterChainFactoryCallbacks& callbacks) -> void {
    callbacks.addStreamFilter(std::make_shared<JsonTranscoderFilter>(*filter_config));
  };
}

Http::FilterFactoryCb GrpcJsonTranscoderFilterConfig::createFilterFactory(
    const Json::Object& json_config, const std::string& stat_prefix,
    Server::Configuration::FactoryContext& context) {
  envoy::config::filter::http::transcoder::v2::GrpcJsonTranscoder proto_config;
  Config::FilterJson::translateGrpcJsonTranscoder(json_config, proto_config);
  return createFilterFactoryFromProtoTyped(proto_config, stat_prefix, context);
}

/**
 * Static registration for the grpc transcoding filter. @see RegisterNamedHttpFilterConfigFactory.
 */
<<<<<<< HEAD
// NOLINTNEXTLINE(fuchsia-statically-constructed-objects)
static Registry::RegisterFactory<GrpcJsonTranscoderFilterConfig,
                                 Server::Configuration::NamedHttpFilterConfigFactory>
    register_;
=======
REGISTER_FACTORY(GrpcJsonTranscoderFilterConfig,
                 Server::Configuration::NamedHttpFilterConfigFactory);
>>>>>>> 7725a97a

} // namespace GrpcJsonTranscoder
} // namespace HttpFilters
} // namespace Extensions
} // namespace Envoy<|MERGE_RESOLUTION|>--- conflicted
+++ resolved
@@ -35,15 +35,8 @@
 /**
  * Static registration for the grpc transcoding filter. @see RegisterNamedHttpFilterConfigFactory.
  */
-<<<<<<< HEAD
-// NOLINTNEXTLINE(fuchsia-statically-constructed-objects)
-static Registry::RegisterFactory<GrpcJsonTranscoderFilterConfig,
-                                 Server::Configuration::NamedHttpFilterConfigFactory>
-    register_;
-=======
 REGISTER_FACTORY(GrpcJsonTranscoderFilterConfig,
                  Server::Configuration::NamedHttpFilterConfigFactory);
->>>>>>> 7725a97a
 
 } // namespace GrpcJsonTranscoder
 } // namespace HttpFilters

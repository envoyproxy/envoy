#pragma once

#include "envoy/api/api.h"
#include "envoy/buffer/buffer.h"
#include "envoy/extensions/filters/http/grpc_json_transcoder/v3/transcoder.pb.h"
#include "envoy/http/filter.h"
#include "envoy/http/header_map.h"
#include "envoy/json/json_object.h"

#include "common/buffer/buffer_impl.h"
#include "common/common/logger.h"
#include "common/grpc/codec.h"
#include "common/protobuf/protobuf.h"

#include "extensions/filters/http/grpc_json_transcoder/transcoder_input_stream_impl.h"

#include "grpc_transcoding/path_matcher.h"
#include "grpc_transcoding/request_message_translator.h"
#include "grpc_transcoding/transcoder.h"
#include "grpc_transcoding/type_helper.h"

namespace Envoy {
namespace Extensions {
namespace HttpFilters {
namespace GrpcJsonTranscoder {

/**
 * VariableBinding specifies a value for a single field in the request message.
 * When transcoding HTTP/REST/JSON to gRPC/proto the request message is
 * constructed using the HTTP body and the variable bindings (specified through
 * request url).
 * See https://github.com/googleapis/googleapis/blob/master/google/api/http.proto
 * for details of variable binding.
 */
struct VariableBinding {
  // The location of the field in the protobuf message, where the value
  // needs to be inserted, e.g. "shelf.theme" would mean the "theme" field
  // of the nested "shelf" message of the request protobuf message.
  std::vector<std::string> field_path;
  // The value to be inserted.
  std::string value;
};

struct MethodInfo {
  const Protobuf::MethodDescriptor* descriptor_ = nullptr;
  std::vector<const Protobuf::Field*> request_body_field_path;
  bool request_type_is_http_body_ = false;
  bool response_type_is_http_body_ = false;
};
typedef std::shared_ptr<MethodInfo> MethodInfoSharedPtr;

/**
 * Global configuration for the gRPC JSON transcoder filter. Factory for the Transcoder interface.
 */
class JsonTranscoderConfig : public Logger::Loggable<Logger::Id::config> {
public:
  /**
   * constructor that loads protobuf descriptors from the file specified in the JSON config.
   * and construct a path matcher for HTTP path bindings.
   */
  JsonTranscoderConfig(
      const envoy::extensions::filters::http::grpc_json_transcoder::v3::GrpcJsonTranscoder&
          proto_config,
      Api::Api& api);

  /**
   * Create an instance of Transcoder interface based on incoming request
   * @param headers headers received from decoder
   * @param request_input a ZeroCopyInputStream reading from downstream request body
   * @param response_input a TranscoderInputStream reading from upstream response body
   * @param transcoder output parameter for the instance of Transcoder interface
   * @param method_descriptor output parameter for the method looked up from config
   * @return status whether the Transcoder instance are successfully created or not
   */
  ProtobufUtil::Status
  createTranscoder(const Http::RequestHeaderMap& headers,
                   Protobuf::io::ZeroCopyInputStream& request_input,
                   google::grpc::transcoding::TranscoderInputStream& response_input,
                   std::unique_ptr<google::grpc::transcoding::Transcoder>& transcoder,
                   MethodInfoSharedPtr& method_info);

  /**
   * Converts an arbitrary protobuf message to JSON.
   */
  ProtobufUtil::Status translateProtoMessageToJson(const Protobuf::Message& message,
                                                   std::string* json_out);

  /**
   * If true, skip clearing the route cache after the incoming request has been modified.
   * This allows Envoy to select the upstream cluster based on the incoming request
   * rather than the outgoing.
   */
  bool matchIncomingRequestInfo() const;

  /**
   * If true, when trailer indicates a gRPC error and there was no HTTP body,
   * make google.rpc.Status out of gRPC status headers and use it as JSON body.
   */
  bool convertGrpcStatus() const;

private:
  /**
   * Convert method descriptor to RequestInfo that needed for transcoding library
   */
  ProtobufUtil::Status methodToRequestInfo(const MethodInfoSharedPtr& method_info,
                                           google::grpc::transcoding::RequestInfo* info);

private:
  void addFileDescriptor(const Protobuf::FileDescriptorProto& file);
  void addBuiltinSymbolDescriptor(const std::string& symbol_name);
  ProtobufUtil::Status createMethodInfo(const Protobuf::MethodDescriptor* descriptor,
                                        const google::api::HttpRule& http_rule,
                                        MethodInfoSharedPtr& method_info);

  Protobuf::DescriptorPool descriptor_pool_;
  google::grpc::transcoding::PathMatcherPtr<MethodInfoSharedPtr> path_matcher_;
  std::unique_ptr<google::grpc::transcoding::TypeHelper> type_helper_;
  Protobuf::util::JsonPrintOptions print_options_;

  bool match_incoming_request_route_{false};
  bool ignore_unknown_query_parameters_{false};
  bool convert_grpc_status_{false};
};

using JsonTranscoderConfigSharedPtr = std::shared_ptr<JsonTranscoderConfig>;

/**
 * The filter instance for gRPC JSON transcoder.
 */
class JsonTranscoderFilter : public Http::StreamFilter, public Logger::Loggable<Logger::Id::http2> {
public:
  JsonTranscoderFilter(JsonTranscoderConfig& config);

  // Http::StreamDecoderFilter
  Http::FilterHeadersStatus decodeHeaders(Http::RequestHeaderMap& headers,
                                          bool end_stream) override;
  Http::FilterDataStatus decodeData(Buffer::Instance& data, bool end_stream) override;
  Http::FilterTrailersStatus decodeTrailers(Http::RequestTrailerMap& trailers) override;
  void setDecoderFilterCallbacks(Http::StreamDecoderFilterCallbacks& callbacks) override;

  // Http::StreamEncoderFilter
  Http::FilterHeadersStatus encode100ContinueHeaders(Http::ResponseHeaderMap&) override {
    return Http::FilterHeadersStatus::Continue;
  }
  Http::FilterHeadersStatus encodeHeaders(Http::ResponseHeaderMap& headers,
                                          bool end_stream) override;
  Http::FilterDataStatus encodeData(Buffer::Instance& data, bool end_stream) override;
  Http::FilterTrailersStatus encodeTrailers(Http::ResponseTrailerMap& trailers) override {
    doTrailers(trailers);
    return Http::FilterTrailersStatus::Continue;
  }
  Http::FilterMetadataStatus encodeMetadata(Http::MetadataMap&) override {
    return Http::FilterMetadataStatus::Continue;
  }
  void setEncoderFilterCallbacks(Http::StreamEncoderFilterCallbacks& callbacks) override;

  // Http::StreamFilterBase
  void onDestroy() override {}

private:
  bool checkIfTranscoderFailed(const std::string& details);
  bool readToBuffer(Protobuf::io::ZeroCopyInputStream& stream, Buffer::Instance& data);
<<<<<<< HEAD
  void createHttpBodyEnvelope(Buffer::Instance& data, uint64_t content_length);
  void maybeSendHttpBodyRequestMessage();
  void buildResponseFromHttpBodyOutput(Http::HeaderMap& response_headers, Buffer::Instance& data);
  bool maybeConvertGrpcStatus(Grpc::Status::GrpcStatus grpc_status, Http::HeaderMap& trailers);
  void doTrailers(Http::HeaderMap& headers_or_trailers);
=======
  void buildResponseFromHttpBodyOutput(Http::ResponseHeaderMap& response_headers,
                                       Buffer::Instance& data);
  bool maybeConvertGrpcStatus(Grpc::Status::GrpcStatus grpc_status,
                              Http::ResponseHeaderOrTrailerMap& trailers);
  bool hasHttpBodyAsOutputType();
  void doTrailers(Http::ResponseHeaderOrTrailerMap& headers_or_trailers);
>>>>>>> 6da5308d

  JsonTranscoderConfig& config_;
  std::unique_ptr<google::grpc::transcoding::Transcoder> transcoder_;
  TranscoderInputStreamImpl request_in_;
  TranscoderInputStreamImpl response_in_;
  Http::StreamDecoderFilterCallbacks* decoder_callbacks_{nullptr};
  Http::StreamEncoderFilterCallbacks* encoder_callbacks_{nullptr};
<<<<<<< HEAD
  MethodInfoSharedPtr method_;
  Http::HeaderMap* response_headers_{nullptr};
=======
  const Protobuf::MethodDescriptor* method_{nullptr};
  Http::ResponseHeaderMap* response_headers_{nullptr};
>>>>>>> 6da5308d
  Grpc::Decoder decoder_;

  Buffer::OwnedImpl request_prefix_;
  Buffer::OwnedImpl request_data_;
  bool first_request_sent_{false};
  std::string content_type_;

  bool error_{false};
  bool has_http_body_response_{false};
  bool has_body_{false};
};

} // namespace GrpcJsonTranscoder
} // namespace HttpFilters
} // namespace Extensions
} // namespace Envoy<|MERGE_RESOLUTION|>--- conflicted
+++ resolved
@@ -160,20 +160,14 @@
 private:
   bool checkIfTranscoderFailed(const std::string& details);
   bool readToBuffer(Protobuf::io::ZeroCopyInputStream& stream, Buffer::Instance& data);
-<<<<<<< HEAD
   void createHttpBodyEnvelope(Buffer::Instance& data, uint64_t content_length);
   void maybeSendHttpBodyRequestMessage();
-  void buildResponseFromHttpBodyOutput(Http::HeaderMap& response_headers, Buffer::Instance& data);
-  bool maybeConvertGrpcStatus(Grpc::Status::GrpcStatus grpc_status, Http::HeaderMap& trailers);
-  void doTrailers(Http::HeaderMap& headers_or_trailers);
-=======
   void buildResponseFromHttpBodyOutput(Http::ResponseHeaderMap& response_headers,
                                        Buffer::Instance& data);
   bool maybeConvertGrpcStatus(Grpc::Status::GrpcStatus grpc_status,
                               Http::ResponseHeaderOrTrailerMap& trailers);
   bool hasHttpBodyAsOutputType();
   void doTrailers(Http::ResponseHeaderOrTrailerMap& headers_or_trailers);
->>>>>>> 6da5308d
 
   JsonTranscoderConfig& config_;
   std::unique_ptr<google::grpc::transcoding::Transcoder> transcoder_;
@@ -181,13 +175,8 @@
   TranscoderInputStreamImpl response_in_;
   Http::StreamDecoderFilterCallbacks* decoder_callbacks_{nullptr};
   Http::StreamEncoderFilterCallbacks* encoder_callbacks_{nullptr};
-<<<<<<< HEAD
   MethodInfoSharedPtr method_;
-  Http::HeaderMap* response_headers_{nullptr};
-=======
-  const Protobuf::MethodDescriptor* method_{nullptr};
   Http::ResponseHeaderMap* response_headers_{nullptr};
->>>>>>> 6da5308d
   Grpc::Decoder decoder_;
 
   Buffer::OwnedImpl request_prefix_;

#include "source/extensions/filters/http/oauth2/filter.h"

#include <algorithm>
#include <chrono>
#include <memory>
#include <string>
#include <vector>

#include "source/common/common/assert.h"
#include "source/common/common/empty_string.h"
#include "source/common/common/enum_to_int.h"
#include "source/common/common/fmt.h"
#include "source/common/common/hex.h"
#include "source/common/crypto/utility.h"
#include "source/common/http/header_map_impl.h"
#include "source/common/http/header_utility.h"
#include "source/common/http/headers.h"
#include "source/common/http/utility.h"
#include "source/common/protobuf/utility.h"
#include "source/common/runtime/runtime_features.h"

#include "absl/strings/escaping.h"
#include "absl/strings/match.h"
#include "absl/strings/str_cat.h"
#include "absl/strings/str_join.h"
#include "absl/strings/str_split.h"
#include "jwt_verify_lib/jwt.h"
#include "jwt_verify_lib/status.h"

using namespace std::chrono_literals;

namespace Envoy {
namespace Extensions {
namespace HttpFilters {
namespace Oauth2 {

namespace {
Http::RegisterCustomInlineHeader<Http::CustomInlineHeaderRegistry::Type::RequestHeaders>
    authorization_handle(Http::CustomHeaders::get().Authorization);

constexpr const char* CookieDeleteFormatString =
    "{}=deleted; path=/; expires=Thu, 01 Jan 1970 00:00:00 GMT";
constexpr const char* CookieTailHttpOnlyFormatString = ";path=/;Max-Age={};secure;HttpOnly";

constexpr absl::string_view UnauthorizedBodyMessage = "OAuth flow failed.";

const std::string& queryParamsError() { CONSTRUCT_ON_FIRST_USE(std::string, "error"); }
const std::string& queryParamsCode() { CONSTRUCT_ON_FIRST_USE(std::string, "code"); }
const std::string& queryParamsState() { CONSTRUCT_ON_FIRST_USE(std::string, "state"); }

constexpr absl::string_view REDIRECT_RACE = "oauth.race_redirect";
constexpr absl::string_view REDIRECT_LOGGED_IN = "oauth.logged_in";
constexpr absl::string_view REDIRECT_FOR_CREDENTIALS = "oauth.missing_credentials";
constexpr absl::string_view SIGN_OUT = "oauth.sign_out";
constexpr absl::string_view DEFAULT_AUTH_SCOPE = "user";

constexpr absl::string_view HmacPayloadSeparator = "\n";

template <class T>
std::vector<Http::HeaderUtility::HeaderData>
headerMatchers(const T& matcher_protos, Server::Configuration::CommonFactoryContext& context) {
  std::vector<Http::HeaderUtility::HeaderData> matchers;
  matchers.reserve(matcher_protos.size());

  for (const auto& proto : matcher_protos) {
    matchers.emplace_back(proto, context);
  }

  return matchers;
}

// Transforms the proto list of 'auth_scopes' into a vector of std::string, also
// handling the default value logic.
std::vector<std::string>
authScopesList(const Protobuf::RepeatedPtrField<std::string>& auth_scopes_protos) {
  std::vector<std::string> scopes;

  // If 'auth_scopes' is empty it must return a list with the default value.
  if (auth_scopes_protos.empty()) {
    scopes.emplace_back(DEFAULT_AUTH_SCOPE);
  } else {
    scopes.reserve(auth_scopes_protos.size());

    for (const auto& scope : auth_scopes_protos) {
      scopes.emplace_back(scope);
    }
  }
  return scopes;
}

// Transforms the proto list into encoded resource params
// Takes care of percentage encoding http and https is needed
std::string encodeResourceList(const Protobuf::RepeatedPtrField<std::string>& resources_protos) {
  std::string result = "";
  if (Runtime::runtimeFeatureEnabled("envoy.reloadable_features.oauth_use_url_encoding")) {
    for (const auto& resource : resources_protos) {
      result += "&resource=" + Http::Utility::PercentEncoding::urlEncodeQueryParameter(resource);
    }
  } else {
    for (const auto& resource : resources_protos) {
      result += "&resource=" + Http::Utility::PercentEncoding::encode(resource, ":/=&? ");
    }
  }
  return result;
}

// Sets the auth token as the Bearer token in the authorization header.
void setBearerToken(Http::RequestHeaderMap& headers, const std::string& token) {
  headers.setInline(authorization_handle.handle(), absl::StrCat("Bearer ", token));
}

std::string findValue(const absl::flat_hash_map<std::string, std::string>& map,
                      const std::string& key) {
  const auto value_it = map.find(key);
  return value_it != map.end() ? value_it->second : EMPTY_STRING;
}

AuthType
getAuthType(envoy::extensions::filters::http::oauth2::v3::OAuth2Config_AuthType auth_type) {
  switch (auth_type) {
    PANIC_ON_PROTO_ENUM_SENTINEL_VALUES;
  case envoy::extensions::filters::http::oauth2::v3::OAuth2Config_AuthType::
      OAuth2Config_AuthType_BASIC_AUTH:
    return AuthType::BasicAuth;
  case envoy::extensions::filters::http::oauth2::v3::OAuth2Config_AuthType::
      OAuth2Config_AuthType_URL_ENCODED_BODY:
  default:
    return AuthType::UrlEncodedBody;
  }
}

Http::Utility::QueryParamsMulti buildAuthorizationQueryParams(
    const envoy::extensions::filters::http::oauth2::v3::OAuth2Config& proto_config) {
  auto query_params =
      Http::Utility::QueryParamsMulti::parseQueryString(proto_config.authorization_endpoint());
  query_params.overwrite("client_id", proto_config.credentials().client_id());
  query_params.overwrite("response_type", "code");
  std::string scopes_list = absl::StrJoin(authScopesList(proto_config.auth_scopes()), " ");
  query_params.overwrite(
      "scope", Runtime::runtimeFeatureEnabled("envoy.reloadable_features.oauth_use_url_encoding")
                   ? Http::Utility::PercentEncoding::urlEncodeQueryParameter(scopes_list)
                   : Http::Utility::PercentEncoding::encode(scopes_list, ":/=&? "));
  return query_params;
}

std::string encodeHmacHexBase64(const std::vector<uint8_t>& secret, absl::string_view host,
                                absl::string_view expires, absl::string_view token = "",
                                absl::string_view id_token = "",
                                absl::string_view refresh_token = "") {
  auto& crypto_util = Envoy::Common::Crypto::UtilitySingleton::get();
  const auto hmac_payload =
      absl::StrJoin({host, expires, token, id_token, refresh_token}, HmacPayloadSeparator);
  std::string encoded_hmac;
  absl::Base64Escape(Hex::encode(crypto_util.getSha256Hmac(secret, hmac_payload)), &encoded_hmac);
  return encoded_hmac;
}

std::string encodeHmacBase64(const std::vector<uint8_t>& secret, absl::string_view host,
                             absl::string_view expires, absl::string_view token = "",
                             absl::string_view id_token = "",
                             absl::string_view refresh_token = "") {
  auto& crypto_util = Envoy::Common::Crypto::UtilitySingleton::get();
  const auto hmac_payload =
      absl::StrJoin({host, expires, token, id_token, refresh_token}, HmacPayloadSeparator);

  std::string base64_encoded_hmac;
  std::vector<uint8_t> hmac_result = crypto_util.getSha256Hmac(secret, hmac_payload);
  std::string hmac_string(hmac_result.begin(), hmac_result.end());
  absl::Base64Escape(hmac_string, &base64_encoded_hmac);
  return base64_encoded_hmac;
}

std::string encodeHmac(const std::vector<uint8_t>& secret, absl::string_view host,
                       absl::string_view expires, absl::string_view token = "",
                       absl::string_view id_token = "", absl::string_view refresh_token = "") {
  return encodeHmacBase64(secret, host, expires, token, id_token, refresh_token);
}

} // namespace

FilterConfig::FilterConfig(
    const envoy::extensions::filters::http::oauth2::v3::OAuth2Config& proto_config,
    Server::Configuration::CommonFactoryContext& context,
    std::shared_ptr<SecretReader> secret_reader, Stats::Scope& scope,
    const std::string& stats_prefix)
    : oauth_token_endpoint_(proto_config.token_endpoint()),
      authorization_endpoint_(proto_config.authorization_endpoint()),
      authorization_query_params_(buildAuthorizationQueryParams(proto_config)),
      client_id_(proto_config.credentials().client_id()),
      redirect_uri_(proto_config.redirect_uri()),
      redirect_matcher_(proto_config.redirect_path_matcher(), context),
      signout_path_(proto_config.signout_path(), context), secret_reader_(secret_reader),
      stats_(FilterConfig::generateStats(stats_prefix, scope)),
      encoded_resource_query_params_(encodeResourceList(proto_config.resources())),
      pass_through_header_matchers_(headerMatchers(proto_config.pass_through_matcher(), context)),
      deny_redirect_header_matchers_(headerMatchers(proto_config.deny_redirect_matcher(), context)),
      cookie_names_(proto_config.credentials().cookie_names()),
      auth_type_(getAuthType(proto_config.auth_type())),
      default_expires_in_(PROTOBUF_GET_SECONDS_OR_DEFAULT(proto_config, default_expires_in, 0)),
      default_refresh_token_expires_in_(
          PROTOBUF_GET_SECONDS_OR_DEFAULT(proto_config, default_refresh_token_expires_in, 604800)),
      forward_bearer_token_(proto_config.forward_bearer_token()),
      preserve_authorization_header_(proto_config.preserve_authorization_header()),
      use_refresh_token_(proto_config.use_refresh_token().value()),
      disable_id_token_set_cookie_(proto_config.disable_id_token_set_cookie()) {
  if (!context.clusterManager().clusters().hasCluster(oauth_token_endpoint_.cluster())) {
    throw EnvoyException(fmt::format("OAuth2 filter: unknown cluster '{}' in config. Please "
                                     "specify which cluster to direct OAuth requests to.",
                                     oauth_token_endpoint_.cluster()));
  }
  if (!authorization_endpoint_url_.initialize(authorization_endpoint_,
                                              /*is_connect_request=*/false)) {
    throw EnvoyException(
        fmt::format("OAuth2 filter: invalid authorization endpoint URL '{}' in config.",
                    authorization_endpoint_));
  }
}

FilterStats FilterConfig::generateStats(const std::string& prefix, Stats::Scope& scope) {
  return {ALL_OAUTH_FILTER_STATS(POOL_COUNTER_PREFIX(scope, prefix))};
}

void OAuth2CookieValidator::setParams(const Http::RequestHeaderMap& headers,
                                      const std::string& secret) {
  const auto& cookies = Http::Utility::parseCookies(headers, [this](absl::string_view key) -> bool {
    return key == cookie_names_.oauth_expires_ || key == cookie_names_.bearer_token_ ||
           key == cookie_names_.oauth_hmac_ || key == cookie_names_.id_token_ ||
           key == cookie_names_.refresh_token_;
  });

  expires_ = findValue(cookies, cookie_names_.oauth_expires_);
  token_ = findValue(cookies, cookie_names_.bearer_token_);
  id_token_ = findValue(cookies, cookie_names_.id_token_);
  refresh_token_ = findValue(cookies, cookie_names_.refresh_token_);
  hmac_ = findValue(cookies, cookie_names_.oauth_hmac_);
  host_ = headers.Host()->value().getStringView();

  secret_.assign(secret.begin(), secret.end());
}

bool OAuth2CookieValidator::canUpdateTokenByRefreshToken() const { return !refresh_token_.empty(); }

bool OAuth2CookieValidator::hmacIsValid() const {
  return (
      (encodeHmacBase64(secret_, host_, expires_, token_, id_token_, refresh_token_) == hmac_) ||
      (encodeHmacHexBase64(secret_, host_, expires_, token_, id_token_, refresh_token_) == hmac_));
}

bool OAuth2CookieValidator::timestampIsValid() const {
  uint64_t expires;
  if (!absl::SimpleAtoi(expires_, &expires)) {
    return false;
  }

  const auto current_epoch = time_source_.systemTime().time_since_epoch();
  return std::chrono::seconds(expires) > current_epoch;
}

bool OAuth2CookieValidator::isValid() const { return hmacIsValid() && timestampIsValid(); }

OAuth2Filter::OAuth2Filter(FilterConfigSharedPtr config,
                           std::unique_ptr<OAuth2Client>&& oauth_client, TimeSource& time_source)
    : validator_(std::make_shared<OAuth2CookieValidator>(time_source, config->cookieNames())),
      oauth_client_(std::move(oauth_client)), config_(std::move(config)),
      time_source_(time_source) {

  oauth_client_->setCallbacks(*this);
}

/**
 * primary cases:
 * 1) pass through header is matching
 * 2) user is signing out
 * 3) /_oauth redirect
 * 4) user is authorized
 * 5) user is unauthorized
 */
Http::FilterHeadersStatus OAuth2Filter::decodeHeaders(Http::RequestHeaderMap& headers, bool) {
  // Skip Filter and continue chain if a Passthrough header is matching
  // Must be done before the sanitation of the authorization header,
  // otherwise the authorization header might be altered or removed
  for (const auto& matcher : config_->passThroughMatchers()) {
    if (matcher.matchesHeaders(headers)) {
      config_->stats().oauth_passthrough_.inc();
      return Http::FilterHeadersStatus::Continue;
    }
  }

  // Only sanitize the Authorization header if preserveAuthorizationHeader is false
  if (!config_->preserveAuthorizationHeader()) {
    // Sanitize the Authorization header, since we have no way to validate its content. Also,
    // if token forwarding is enabled, this header will be set based on what is on the HMAC cookie
    // before forwarding the request upstream.
    headers.removeInline(authorization_handle.handle());
  }

  // The following 2 headers are guaranteed for regular requests. The asserts are helpful when
  // writing test code to not forget these important variables in mock requests
  const Http::HeaderEntry* host_header = headers.Host();
  ASSERT(host_header != nullptr);
  host_ = host_header->value().getStringView();

  const Http::HeaderEntry* path_header = headers.Path();
  ASSERT(path_header != nullptr);
  const absl::string_view path_str = path_header->value().getStringView();

  // We should check if this is a sign out request.
  if (config_->signoutPath().match(path_header->value().getStringView())) {
    return signOutUser(headers);
  }

  if (canSkipOAuth(headers)) {
    // Update the path header with the query string parameters after a successful OAuth login.
    // This is necessary if a website requests multiple resources which get redirected to the
    // auth server. A cached login on the authorization server side will set cookies
    // correctly but cause a race condition on future requests that have their location set
    // to the callback path.

    if (config_->redirectPathMatcher().match(path_str)) {
      Http::Utility::QueryParamsMulti query_parameters =
          Http::Utility::QueryParamsMulti::parseQueryString(path_str);

      auto stateVal = query_parameters.getFirstValue(queryParamsState());
      if (!stateVal.has_value()) {
        ENVOY_LOG(error, "state query param does not exist: \n{}", query_parameters.data());
        sendUnauthorizedResponse();
        return Http::FilterHeadersStatus::StopIteration;
      }

      std::string state;
      if (Runtime::runtimeFeatureEnabled("envoy.reloadable_features.oauth_use_url_encoding")) {
        state = Http::Utility::PercentEncoding::urlDecodeQueryParameter(stateVal.value());
      } else {
        state = Http::Utility::PercentEncoding::decode(stateVal.value());
      }
      Http::Utility::Url state_url;
      if (!state_url.initialize(state, false)) {
        ENVOY_LOG(debug, "state url {} can not be initialized", state_url.toString());
        sendUnauthorizedResponse();
        return Http::FilterHeadersStatus::StopIteration;
      }
      // Avoid infinite redirect storm
      if (config_->redirectPathMatcher().match(state_url.pathAndQueryParams())) {
        ENVOY_LOG(debug, "state url query params {} does not match redirect config",
                  state_url.pathAndQueryParams());
        sendUnauthorizedResponse();
        return Http::FilterHeadersStatus::StopIteration;
      }
      Http::ResponseHeaderMapPtr response_headers{
          Http::createHeaderMap<Http::ResponseHeaderMapImpl>(
              {{Http::Headers::get().Status, std::to_string(enumToInt(Http::Code::Found))},
               {Http::Headers::get().Location, state}})};
      decoder_callbacks_->encodeHeaders(std::move(response_headers), true, REDIRECT_RACE);
      return Http::FilterHeadersStatus::StopIteration;
    }

    // Continue on with the filter stack.
    return Http::FilterHeadersStatus::Continue;
  }

  // Save the request headers for later modification if needed.
  request_headers_ = &headers;
  // If this isn't the callback URI, redirect to acquire credentials.
  //
  // The following conditional could be replaced with a regex pattern-match,
  // if we're concerned about strict matching against the callback path.
  if (!config_->redirectPathMatcher().match(path_str)) {

    // Check if we can update the access token via a refresh token.
    if (config_->useRefreshToken() && validator_->canUpdateTokenByRefreshToken()) {

      ENVOY_LOG(debug, "Trying to update the access token using the refresh token");

      // try to update access token by refresh token
      oauth_client_->asyncRefreshAccessToken(validator_->refreshToken(), config_->clientId(),
                                             config_->clientSecret(), config_->authType());
      // pause while we await the next step from the OAuth server
      return Http::FilterHeadersStatus::StopAllIterationAndWatermark;
    }

    if (canRedirectToOAuthServer(headers)) {
      ENVOY_LOG(debug, "redirecting to OAuth server", path_str);
      redirectToOAuthServer(headers);
      return Http::FilterHeadersStatus::StopIteration;
    } else {
      ENVOY_LOG(debug, "unauthorized, redirecting to OAuth server is not allowed", path_str);
      sendUnauthorizedResponse();
      return Http::FilterHeadersStatus::StopIteration;
    }
  }

  // At this point, we are on callback path, configured via `redirect_path_matcher`. We believe
  // this request comes from the authorization server via an HTTP 302 redirect and we expect the
  // query strings to contain the information required to get the access token from the auth
  // server.
  const auto query_parameters = Http::Utility::QueryParamsMulti::parseQueryString(path_str);
  if (query_parameters.getFirstValue(queryParamsError()).has_value()) {
    sendUnauthorizedResponse();
    return Http::FilterHeadersStatus::StopIteration;
  }

  // if the data we need is not present on the URL, stop execution
  auto codeVal = query_parameters.getFirstValue(queryParamsCode());
  auto stateVal = query_parameters.getFirstValue(queryParamsState());
  if (!codeVal.has_value() || !stateVal.has_value()) {
    sendUnauthorizedResponse();
    return Http::FilterHeadersStatus::StopIteration;
  }

  auth_code_ = codeVal.value();
  if (Runtime::runtimeFeatureEnabled("envoy.reloadable_features.oauth_use_url_encoding")) {
    state_ = Http::Utility::PercentEncoding::urlDecodeQueryParameter(stateVal.value());
  } else {
    state_ = Http::Utility::PercentEncoding::decode(stateVal.value());
  }

  Http::Utility::Url state_url;
  if (!state_url.initialize(state_, false)) {
    sendUnauthorizedResponse();
    return Http::FilterHeadersStatus::StopIteration;
  }

  Formatter::FormatterImpl formatter(config_->redirectUri());
  const auto redirect_uri =
      formatter.formatWithContext({&headers}, decoder_callbacks_->streamInfo());
  oauth_client_->asyncGetAccessToken(auth_code_, config_->clientId(), config_->clientSecret(),
                                     redirect_uri, config_->authType());

  // pause while we await the next step from the OAuth server
  return Http::FilterHeadersStatus::StopAllIterationAndBuffer;
}

Http::FilterHeadersStatus OAuth2Filter::encodeHeaders(Http::ResponseHeaderMap& headers, bool) {
  if (was_refresh_token_flow_) {
    addResponseCookies(headers, getEncodedToken());
    was_refresh_token_flow_ = false;
  }

  return Http::FilterHeadersStatus::Continue;
}

// Defines a sequence of checks determining whether we should initiate a new OAuth flow or skip to
// the next filter in the chain.
bool OAuth2Filter::canSkipOAuth(Http::RequestHeaderMap& headers) const {
  // We can skip OAuth if the supplied HMAC cookie is valid. Apply the OAuth details as headers
  // if we successfully validate the cookie.
  validator_->setParams(headers, config_->tokenSecret());
  if (validator_->isValid()) {
    config_->stats().oauth_success_.inc();
    if (config_->forwardBearerToken() && !validator_->token().empty()) {
      setBearerToken(headers, validator_->token());
    }
    ENVOY_LOG(debug, "skipping oauth flow due to valid hmac cookie");
    return true;
  }
  ENVOY_LOG(debug, "can not skip oauth flow");
  return false;
}

bool OAuth2Filter::canRedirectToOAuthServer(Http::RequestHeaderMap& headers) const {
  for (const auto& matcher : config_->denyRedirectMatchers()) {
    if (matcher.matchesHeaders(headers)) {
      ENVOY_LOG(debug, "redirect is denied for this request");
      return false;
    }
  }
  return true;
}

void OAuth2Filter::redirectToOAuthServer(Http::RequestHeaderMap& headers) const {
  Http::ResponseHeaderMapPtr response_headers{Http::createHeaderMap<Http::ResponseHeaderMapImpl>(
      {{Http::Headers::get().Status, std::to_string(enumToInt(Http::Code::Found))}})};

  // Construct the correct scheme. We default to https since this is a requirement for OAuth to
  // succeed. However, if a downstream client explicitly declares the "http" scheme for whatever
  // reason, we also use "http" when constructing our redirect uri to the authorization server.
  auto scheme = Http::Headers::get().SchemeValues.Https;

  if (Http::Utility::schemeIsHttp(headers.getSchemeValue())) {
    scheme = Http::Headers::get().SchemeValues.Http;
  }

  const std::string base_path = absl::StrCat(scheme, "://", host_);
  const std::string state_path = absl::StrCat(base_path, headers.Path()->value().getStringView());
  const std::string escaped_state =
      Runtime::runtimeFeatureEnabled("envoy.reloadable_features.oauth_use_url_encoding")
          ? Http::Utility::PercentEncoding::urlEncodeQueryParameter(state_path)
          : Http::Utility::PercentEncoding::encode(state_path, ":/=&?");

  Formatter::FormatterImpl formatter(config_->redirectUri());
  const auto redirect_uri =
      formatter.formatWithContext({&headers}, decoder_callbacks_->streamInfo());
  const std::string escaped_redirect_uri =
      Runtime::runtimeFeatureEnabled("envoy.reloadable_features.oauth_use_url_encoding")
          ? Http::Utility::PercentEncoding::urlEncodeQueryParameter(redirect_uri)
          : Http::Utility::PercentEncoding::encode(redirect_uri, ":/=&?");

  auto query_params = config_->authorizationQueryParams();
  query_params.overwrite("redirect_uri", escaped_redirect_uri);
  query_params.overwrite("state", escaped_state);
  // Copy the authorization endpoint URL to replace its query params.
  auto authorization_endpoint_url = config_->authorizationEndpointUrl();
  const std::string path_and_query_params = query_params.replaceQueryString(
      Http::HeaderString(authorization_endpoint_url.pathAndQueryParams()));
  authorization_endpoint_url.setPathAndQueryParams(path_and_query_params);
  const std::string new_url = authorization_endpoint_url.toString();

  response_headers->setLocation(new_url + config_->encodedResourceQueryParams());
  decoder_callbacks_->encodeHeaders(std::move(response_headers), true, REDIRECT_FOR_CREDENTIALS);

  config_->stats().oauth_unauthorized_rq_.inc();
}

/**
 * Modifies the state of the filter by adding response headers to the decoder_callbacks
 */
Http::FilterHeadersStatus OAuth2Filter::signOutUser(const Http::RequestHeaderMap& headers) {
  Http::ResponseHeaderMapPtr response_headers{Http::createHeaderMap<Http::ResponseHeaderMapImpl>(
      {{Http::Headers::get().Status, std::to_string(enumToInt(Http::Code::Found))}})};

  const std::string new_path = absl::StrCat(headers.getSchemeValue(), "://", host_, "/");
  response_headers->addReferenceKey(
      Http::Headers::get().SetCookie,
      fmt::format(CookieDeleteFormatString, config_->cookieNames().oauth_hmac_));
  response_headers->addReferenceKey(
      Http::Headers::get().SetCookie,
      fmt::format(CookieDeleteFormatString, config_->cookieNames().bearer_token_));
  response_headers->addReferenceKey(
      Http::Headers::get().SetCookie,
      fmt::format(CookieDeleteFormatString, config_->cookieNames().id_token_));
  response_headers->addReferenceKey(
      Http::Headers::get().SetCookie,
      fmt::format(CookieDeleteFormatString, config_->cookieNames().refresh_token_));
  response_headers->setLocation(new_path);
  decoder_callbacks_->encodeHeaders(std::move(response_headers), true, SIGN_OUT);

  return Http::FilterHeadersStatus::StopIteration;
}

// Called after fetching access/refresh tokens.
void OAuth2Filter::updateTokens(const std::string& access_token, const std::string& id_token,
                                const std::string& refresh_token, std::chrono::seconds expires_in) {
  access_token_ = access_token;
  if (!config_->disableIdTokenSetCookie()) {
    // Preventing this here excludes all other ID Token functionality
    // * setting the cookie
    // * omitting from HMAC computation (for setting, not for validating)
    id_token_ = id_token;
  }
  refresh_token_ = refresh_token;
  expires_in_ = std::to_string(expires_in.count());
  expires_refresh_token_in_ = getExpiresTimeForRefreshToken(refresh_token, expires_in);
  expires_id_token_in_ = getExpiresTimeForIdToken(id_token, expires_in);

  const auto new_epoch = time_source_.systemTime() + expires_in;
  new_expires_ = std::to_string(
      std::chrono::duration_cast<std::chrono::seconds>(new_epoch.time_since_epoch()).count());
}

std::string OAuth2Filter::getEncodedToken() const {
  auto token_secret = config_->tokenSecret();
  std::vector<uint8_t> token_secret_vec(token_secret.begin(), token_secret.end());
  std::string encoded_token;
  encoded_token =
      encodeHmac(token_secret_vec, host_, new_expires_, access_token_, id_token_, refresh_token_);
  return encoded_token;
}

std::string
OAuth2Filter::getExpiresTimeForRefreshToken(const std::string& refresh_token,
                                            const std::chrono::seconds& expires_in) const {
  if (config_->useRefreshToken()) {
    ::google::jwt_verify::Jwt jwt;
    if (jwt.parseFromString(refresh_token) == ::google::jwt_verify::Status::Ok && jwt.exp_ != 0) {
      const std::chrono::seconds expiration_from_jwt = std::chrono::seconds{jwt.exp_};
      const std::chrono::seconds now =
          std::chrono::time_point_cast<std::chrono::seconds>(time_source_.systemTime())
              .time_since_epoch();

      if (now < expiration_from_jwt) {
        const auto expiration_epoch = expiration_from_jwt - now;
        return std::to_string(expiration_epoch.count());
      } else {
        ENVOY_LOG(debug, "The expiration time in the refresh token is less than the current time");
        return "0";
      }
    }
    ENVOY_LOG(debug, "The refresh token is not a JWT or exp claim is omitted. The lifetime of the "
                     "refresh token will be taken from filter configuration");
    const std::chrono::seconds default_refresh_token_expires_in =
        config_->defaultRefreshTokenExpiresIn();
    return std::to_string(default_refresh_token_expires_in.count());
  }
  return std::to_string(expires_in.count());
}

std::string OAuth2Filter::getExpiresTimeForIdToken(const std::string& id_token,
                                                   const std::chrono::seconds& expires_in) const {
  if (!id_token.empty()) {
    ::google::jwt_verify::Jwt jwt;
    if (jwt.parseFromString(id_token) == ::google::jwt_verify::Status::Ok && jwt.exp_ != 0) {
      const std::chrono::seconds expiration_from_jwt = std::chrono::seconds{jwt.exp_};
      const std::chrono::seconds now =
          std::chrono::time_point_cast<std::chrono::seconds>(time_source_.systemTime())
              .time_since_epoch();

      if (now < expiration_from_jwt) {
        const auto expiration_epoch = expiration_from_jwt - now;
        return std::to_string(expiration_epoch.count());
      } else {
        ENVOY_LOG(debug, "The expiration time in the id token is less than the current time");
        return "0";
      }
    }
    ENVOY_LOG(debug, "The id token is not a JWT or exp claim is omitted, even though it is "
                     "required by the OpenID Connect 1.0 specification. "
                     "The lifetime of the id token will be aligned with the access token");
    return std::to_string(expires_in.count());
  }
  return std::to_string(expires_in.count());
}

void OAuth2Filter::onGetAccessTokenSuccess(const std::string& access_code,
                                           const std::string& id_token,
                                           const std::string& refresh_token,
                                           std::chrono::seconds expires_in) {
  updateTokens(access_code, id_token, refresh_token, expires_in);
  finishGetAccessTokenFlow();
}

void OAuth2Filter::onRefreshAccessTokenSuccess(const std::string& access_code,
                                               const std::string& id_token,
                                               const std::string& refresh_token,
                                               std::chrono::seconds expires_in) {
  ASSERT(config_->useRefreshToken());
  updateTokens(access_code, id_token, refresh_token, expires_in);
  finishRefreshAccessTokenFlow();
}

void OAuth2Filter::finishGetAccessTokenFlow() {
  // At this point we have all of the pieces needed to authorize a user.
  // Now, we construct a redirect request to return the user to their
  // previous state and additionally set the OAuth cookies in browser.
  // The redirection should result in successfully passing this filter.
  Http::ResponseHeaderMapPtr response_headers{Http::createHeaderMap<Http::ResponseHeaderMapImpl>(
      {{Http::Headers::get().Status, std::to_string(enumToInt(Http::Code::Found))}})};

  addResponseCookies(*response_headers, getEncodedToken());
  response_headers->setLocation(state_);

  decoder_callbacks_->encodeHeaders(std::move(response_headers), true, REDIRECT_LOGGED_IN);
  config_->stats().oauth_success_.inc();
}

void OAuth2Filter::finishRefreshAccessTokenFlow() {
  ASSERT(config_->useRefreshToken());
  // At this point we have updated all of the pieces need to authorize a user
  // We need to actualize keys in the cookie header of the current request related
  // with authorization. So, the upstream can use updated cookies for itself purpose
  const CookieNames& cookie_names = config_->cookieNames();

  absl::flat_hash_map<std::string, std::string> cookies =
      Http::Utility::parseCookies(*request_headers_);

  cookies.insert_or_assign(cookie_names.oauth_hmac_, getEncodedToken());
  cookies.insert_or_assign(cookie_names.oauth_expires_, new_expires_);

  if (config_->forwardBearerToken()) {
    cookies.insert_or_assign(cookie_names.bearer_token_, access_token_);
    if (!id_token_.empty()) {
      cookies.insert_or_assign(cookie_names.id_token_, id_token_);
    }
    if (!refresh_token_.empty()) {
      cookies.insert_or_assign(cookie_names.refresh_token_, refresh_token_);
    }
  }

  std::string new_cookies(absl::StrJoin(cookies, "; ", absl::PairFormatter("=")));
  request_headers_->setReferenceKey(Http::Headers::get().Cookie, new_cookies);
  if (config_->forwardBearerToken() && !access_token_.empty()) {
    setBearerToken(*request_headers_, access_token_);
  }

  was_refresh_token_flow_ = true;

  config_->stats().oauth_refreshtoken_success_.inc();
  config_->stats().oauth_success_.inc();
  decoder_callbacks_->continueDecoding();
}

void OAuth2Filter::onRefreshAccessTokenFailure() {
  config_->stats().oauth_refreshtoken_failure_.inc();
  // We failed to get an access token via the refresh token, so send the user to the oauth endpoint.
  if (canRedirectToOAuthServer(*request_headers_)) {
    redirectToOAuthServer(*request_headers_);
  } else {
    sendUnauthorizedResponse();
  }
}

void OAuth2Filter::addResponseCookies(Http::ResponseHeaderMap& headers,
                                      const std::string& encoded_token) const {
  // We use HTTP Only cookies.
  const std::string cookie_tail_http_only =
      fmt::format(CookieTailHttpOnlyFormatString, expires_in_);
  const CookieNames& cookie_names = config_->cookieNames();

  headers.addReferenceKey(
      Http::Headers::get().SetCookie,
      absl::StrCat(cookie_names.oauth_hmac_, "=", encoded_token, cookie_tail_http_only));
  headers.addReferenceKey(
      Http::Headers::get().SetCookie,
      absl::StrCat(cookie_names.oauth_expires_, "=", new_expires_, cookie_tail_http_only));

<<<<<<< HEAD
  std::string cookie_attribute_httponly =
      Runtime::runtimeFeatureEnabled("envoy.reloadable_features.oauth_make_token_cookie_httponly")
          ? cookie_tail_http_only
          : cookie_tail;
  headers.addReferenceKey(
      Http::Headers::get().SetCookie,
      absl::StrCat(cookie_names.bearer_token_, "=", access_token_, cookie_attribute_httponly));
  if (!id_token_.empty()) {
    headers.addReferenceKey(
        Http::Headers::get().SetCookie,
        absl::StrCat(cookie_names.id_token_, "=", id_token_, cookie_attribute_httponly));
  }

  if (!refresh_token_.empty()) {
    const std::string refresh_token_cookie_tail_http_only =
        fmt::format(CookieTailHttpOnlyFormatString, expires_refresh_token_in_);

    headers.addReferenceKey(Http::Headers::get().SetCookie,
                            absl::StrCat(cookie_names.refresh_token_, "=", refresh_token_,
                                         refresh_token_cookie_tail_http_only));
=======
  // If opted-in, we also create a new Bearer cookie for the authorization token provided by the
  // auth server.
  if (config_->forwardBearerToken()) {
    headers.addReferenceKey(
        Http::Headers::get().SetCookie,
        absl::StrCat(cookie_names.bearer_token_, "=", access_token_, cookie_tail_http_only));

    if (!id_token_.empty()) {
      const std::string id_token_cookie_tail_http_only =
          fmt::format(CookieTailHttpOnlyFormatString, expires_id_token_in_);
      headers.addReferenceKey(
          Http::Headers::get().SetCookie,
          absl::StrCat(cookie_names.id_token_, "=", id_token_, id_token_cookie_tail_http_only));
    }

    if (!refresh_token_.empty()) {
      const std::string refresh_token_cookie_tail_http_only =
          fmt::format(CookieTailHttpOnlyFormatString, expires_refresh_token_in_);
      headers.addReferenceKey(Http::Headers::get().SetCookie,
                              absl::StrCat(cookie_names.refresh_token_, "=", refresh_token_,
                                           refresh_token_cookie_tail_http_only));
    }
>>>>>>> 3d4e92e2
  }
}

void OAuth2Filter::sendUnauthorizedResponse() {
  config_->stats().oauth_failure_.inc();
  decoder_callbacks_->sendLocalReply(Http::Code::Unauthorized, UnauthorizedBodyMessage, nullptr,
                                     absl::nullopt, EMPTY_STRING);
}

} // namespace Oauth2
} // namespace HttpFilters
} // namespace Extensions
} // namespace Envoy<|MERGE_RESOLUTION|>--- conflicted
+++ resolved
@@ -712,51 +712,24 @@
       Http::Headers::get().SetCookie,
       absl::StrCat(cookie_names.oauth_expires_, "=", new_expires_, cookie_tail_http_only));
 
-<<<<<<< HEAD
-  std::string cookie_attribute_httponly =
-      Runtime::runtimeFeatureEnabled("envoy.reloadable_features.oauth_make_token_cookie_httponly")
-          ? cookie_tail_http_only
-          : cookie_tail;
   headers.addReferenceKey(
       Http::Headers::get().SetCookie,
-      absl::StrCat(cookie_names.bearer_token_, "=", access_token_, cookie_attribute_httponly));
+      absl::StrCat(cookie_names.bearer_token_, "=", access_token_, cookie_tail_http_only));
+
   if (!id_token_.empty()) {
+    const std::string id_token_cookie_tail_http_only =
+        fmt::format(CookieTailHttpOnlyFormatString, expires_id_token_in_);
     headers.addReferenceKey(
         Http::Headers::get().SetCookie,
-        absl::StrCat(cookie_names.id_token_, "=", id_token_, cookie_attribute_httponly));
+        absl::StrCat(cookie_names.id_token_, "=", id_token_, id_token_cookie_tail_http_only));
   }
 
   if (!refresh_token_.empty()) {
     const std::string refresh_token_cookie_tail_http_only =
         fmt::format(CookieTailHttpOnlyFormatString, expires_refresh_token_in_);
-
     headers.addReferenceKey(Http::Headers::get().SetCookie,
                             absl::StrCat(cookie_names.refresh_token_, "=", refresh_token_,
-                                         refresh_token_cookie_tail_http_only));
-=======
-  // If opted-in, we also create a new Bearer cookie for the authorization token provided by the
-  // auth server.
-  if (config_->forwardBearerToken()) {
-    headers.addReferenceKey(
-        Http::Headers::get().SetCookie,
-        absl::StrCat(cookie_names.bearer_token_, "=", access_token_, cookie_tail_http_only));
-
-    if (!id_token_.empty()) {
-      const std::string id_token_cookie_tail_http_only =
-          fmt::format(CookieTailHttpOnlyFormatString, expires_id_token_in_);
-      headers.addReferenceKey(
-          Http::Headers::get().SetCookie,
-          absl::StrCat(cookie_names.id_token_, "=", id_token_, id_token_cookie_tail_http_only));
-    }
-
-    if (!refresh_token_.empty()) {
-      const std::string refresh_token_cookie_tail_http_only =
-          fmt::format(CookieTailHttpOnlyFormatString, expires_refresh_token_in_);
-      headers.addReferenceKey(Http::Headers::get().SetCookie,
-                              absl::StrCat(cookie_names.refresh_token_, "=", refresh_token_,
-                                           refresh_token_cookie_tail_http_only));
-    }
->>>>>>> 3d4e92e2
+                                          refresh_token_cookie_tail_http_only));
   }
 }
 

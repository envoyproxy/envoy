--- conflicted
+++ resolved
@@ -238,13 +238,9 @@
  * receive incoming requests and decide at what state of the OAuth workflow they are in. Logic
  * beyond that is broken into component classes.
  */
-<<<<<<< HEAD
-class OAuth2Filter : public Http::PassThroughFilter, public FilterCallbacks {
-=======
-class OAuth2Filter : public Http::PassThroughDecoderFilter,
+class OAuth2Filter : public Http::PassThroughFilter,
                      FilterCallbacks,
                      Logger::Loggable<Logger::Id::oauth2> {
->>>>>>> fcce9d6d
 public:
   OAuth2Filter(FilterConfigSharedPtr config, std::unique_ptr<OAuth2Client>&& oauth_client,
                TimeSource& time_source);
@@ -288,7 +284,7 @@
   absl::string_view host_;
   std::string state_;
   Http::RequestHeaderMap* request_headers_{nullptr};
-  bool wasRefreshTokenFlow_;
+  bool was_refresh_token_flow_;
 
   std::unique_ptr<OAuth2Client> oauth_client_;
   FilterConfigSharedPtr config_;

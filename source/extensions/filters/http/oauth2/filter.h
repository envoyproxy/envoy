--- conflicted
+++ resolved
@@ -152,17 +152,14 @@
     return default_refresh_token_expires_in_;
   }
   bool disableIdTokenSetCookie() const { return disable_id_token_set_cookie_; }
-<<<<<<< HEAD
   bool disableAccessTokenSetCookie() const { return disable_access_token_set_cookie_; }
   bool disableRefreshTokenSetCookie() const { return disable_refresh_token_set_cookie_; }
-=======
   const OptRef<const RouteRetryPolicy> retryPolicy() const {
     if (!retry_policy_.has_value()) {
       return absl::nullopt;
     }
     return makeOptRef(retry_policy_.value());
   }
->>>>>>> a1e12cd1
 
 private:
   static FilterStats generateStats(const std::string& prefix, Stats::Scope& scope);
@@ -191,12 +188,9 @@
   const bool preserve_authorization_header_ : 1;
   const bool use_refresh_token_ : 1;
   const bool disable_id_token_set_cookie_ : 1;
-<<<<<<< HEAD
   const bool disable_access_token_set_cookie_ : 1;
   const bool disable_refresh_token_set_cookie_ : 1;
-=======
   absl::optional<RouteRetryPolicy> retry_policy_;
->>>>>>> a1e12cd1
 };
 
 using FilterConfigSharedPtr = std::shared_ptr<FilterConfig>;

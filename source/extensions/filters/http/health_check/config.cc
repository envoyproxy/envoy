--- conflicted
+++ resolved
@@ -56,13 +56,8 @@
 /**
  * Static registration for the health check filter. @see RegisterFactory.
  */
-<<<<<<< HEAD
-REGISTER_FACTORY_D(HealthCheckFilterConfig, Server::Configuration::NamedHttpFilterConfigFactory,
-                   "envoy.health_check");
-=======
 LEGACY_REGISTER_FACTORY(HealthCheckFilterConfig,
                         Server::Configuration::NamedHttpFilterConfigFactory, "envoy.health_check");
->>>>>>> 2ce0bf39
 
 } // namespace HealthCheck
 } // namespace HttpFilters

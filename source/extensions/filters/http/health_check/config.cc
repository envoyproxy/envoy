#include "extensions/filters/http/health_check/config.h"

#include "envoy/registry/registry.h"

#include "common/config/filter_json.h"
#include "common/http/header_utility.h"
#include "common/http/headers.h"

#include "extensions/filters/http/health_check/health_check.h"

namespace Envoy {
namespace Extensions {
namespace HttpFilters {
namespace HealthCheck {

Http::FilterFactoryCb HealthCheckFilterConfig::createFilterFactoryFromProtoTyped(
    const envoy::config::filter::http::health_check::v2::HealthCheck& proto_config,
    const std::string&, Server::Configuration::FactoryContext& context) {
  ASSERT(proto_config.has_pass_through_mode());

  const bool pass_through_mode = proto_config.pass_through_mode().value();
  const int64_t cache_time_ms = PROTOBUF_GET_MS_OR_DEFAULT(proto_config, cache_time, 0);

  auto header_match_data = std::make_shared<std::vector<Http::HeaderUtility::HeaderData>>();

  for (const envoy::api::v2::route::HeaderMatcher& matcher : proto_config.headers()) {
    Http::HeaderUtility::HeaderData single_header_match(matcher);
    header_match_data->push_back(std::move(single_header_match));
  }

  if (!pass_through_mode && cache_time_ms) {
    throw EnvoyException("cache_time_ms must not be set when path_through_mode is disabled");
  }

  HealthCheckCacheManagerSharedPtr cache_manager;
  if (cache_time_ms > 0) {
    cache_manager.reset(new HealthCheckCacheManager(context.dispatcher(),
                                                    std::chrono::milliseconds(cache_time_ms)));
  }

  ClusterMinHealthyPercentagesConstSharedPtr cluster_min_healthy_percentages;
  if (!pass_through_mode && !proto_config.cluster_min_healthy_percentages().empty()) {
    auto cluster_to_percentage = std::make_unique<ClusterMinHealthyPercentages>();
    for (const auto& item : proto_config.cluster_min_healthy_percentages()) {
      cluster_to_percentage->emplace(std::make_pair(item.first, item.second.value()));
    }
    cluster_min_healthy_percentages = std::move(cluster_to_percentage);
  }

  return [&context, pass_through_mode, cache_manager, header_match_data,
          cluster_min_healthy_percentages](Http::FilterChainFactoryCallbacks& callbacks) -> void {
    callbacks.addStreamFilter(std::make_shared<HealthCheckFilter>(context, pass_through_mode,
                                                                  cache_manager, header_match_data,
                                                                  cluster_min_healthy_percentages));
  };
}

Http::FilterFactoryCb
HealthCheckFilterConfig::createFilterFactory(const Json::Object& json_config,
                                             const std::string& stats_prefix,
                                             Server::Configuration::FactoryContext& context) {
  envoy::config::filter::http::health_check::v2::HealthCheck proto_config;
  Config::FilterJson::translateHealthCheckFilter(json_config, proto_config);
  return createFilterFactoryFromProtoTyped(proto_config, stats_prefix, context);
}

/**
 * Static registration for the health check filter. @see RegisterFactory.
 */
<<<<<<< HEAD
// NOLINTNEXTLINE(fuchsia-statically-constructed-objects)
static Registry::RegisterFactory<HealthCheckFilterConfig,
                                 Server::Configuration::NamedHttpFilterConfigFactory>
    register_;
=======
REGISTER_FACTORY(HealthCheckFilterConfig, Server::Configuration::NamedHttpFilterConfigFactory);
>>>>>>> 7725a97a

} // namespace HealthCheck
} // namespace HttpFilters
} // namespace Extensions
} // namespace Envoy<|MERGE_RESOLUTION|>--- conflicted
+++ resolved
@@ -67,14 +67,7 @@
 /**
  * Static registration for the health check filter. @see RegisterFactory.
  */
-<<<<<<< HEAD
-// NOLINTNEXTLINE(fuchsia-statically-constructed-objects)
-static Registry::RegisterFactory<HealthCheckFilterConfig,
-                                 Server::Configuration::NamedHttpFilterConfigFactory>
-    register_;
-=======
 REGISTER_FACTORY(HealthCheckFilterConfig, Server::Configuration::NamedHttpFilterConfigFactory);
->>>>>>> 7725a97a
 
 } // namespace HealthCheck
 } // namespace HttpFilters

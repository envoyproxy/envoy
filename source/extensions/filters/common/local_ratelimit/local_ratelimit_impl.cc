--- conflicted
+++ resolved
@@ -293,80 +293,53 @@
 }
 
 struct MatchResult {
-  std::reference_wrapper<RateLimitTokenBucket> token_bucket;
+  RateLimitTokenBucketSharedPtr token_bucket;
   std::reference_wrapper<const RateLimit::Descriptor> request_descriptor;
 };
 
-LocalRateLimiterImpl::Result LocalRateLimiterImpl::requestAllowed(
-<<<<<<< HEAD
-    absl::Span<const RateLimit::LocalDescriptor> request_descriptors) {
-
-  // In most cases the request descriptors has only few elements. We use a inlined vector to
-  // avoid heap allocation.
-  absl::InlinedVector<RateLimitTokenBucketSharedPtr, 8> matched_descriptors;
-=======
-    absl::Span<const RateLimit::Descriptor> request_descriptors) const {
+LocalRateLimiterImpl::Result
+LocalRateLimiterImpl::requestAllowed(absl::Span<const RateLimit::Descriptor> request_descriptors) {
 
   // In most cases the request descriptors has only few elements. We use a inlined vector to
   // avoid heap allocation.
   absl::InlinedVector<MatchResult, 8> matched_results;
->>>>>>> 03cb8d59
 
   // Find all matched descriptors.
   for (const auto& request_descriptor : request_descriptors) {
     auto iter = descriptors_.find(request_descriptor);
     if (iter != descriptors_.end()) {
-<<<<<<< HEAD
-      matched_descriptors.push_back(iter->second);
+      matched_results.push_back(MatchResult{iter->second, request_descriptor});
     } else {
       auto token_bucket = dynamic_descriptors_.getBucket(request_descriptor);
       if (token_bucket != nullptr) {
-        matched_descriptors.push_back(token_bucket);
+        matched_results.push_back(MatchResult{token_bucket, request_descriptor});
       }
-=======
-      matched_results.push_back(MatchResult{*iter->second, request_descriptor});
->>>>>>> 03cb8d59
     }
   }
 
   if (matched_results.size() > 1) {
     // Sort the matched descriptors by token bucket fill rate to ensure the descriptor with the
     // smallest fill rate is consumed first.
-<<<<<<< HEAD
-    std::sort(matched_descriptors.begin(), matched_descriptors.end(),
-              [](const RateLimitTokenBucketSharedPtr lhs, const RateLimitTokenBucketSharedPtr rhs) {
-                return lhs->fillRate() < rhs->fillRate();
-              });
-=======
     std::sort(matched_results.begin(), matched_results.end(), [](const auto& lhs, const auto& rhs) {
-      return lhs.token_bucket.get().fillRate() < rhs.token_bucket.get().fillRate();
+      return lhs.token_bucket->fillRate() < rhs.token_bucket->fillRate();
     });
->>>>>>> 03cb8d59
   }
 
   const double share_factor =
       share_provider_ != nullptr ? share_provider_->getTokensShareFactor() : 1.0;
 
   // See if the request is forbidden by any of the matched descriptors.
-<<<<<<< HEAD
-  for (const auto& descriptor : matched_descriptors) {
-    if (!descriptor->consume(share_factor)) {
-      // If the request is forbidden by a descriptor, return the result and the descriptor
-      // token bucket.
-      return {false, std::shared_ptr<TokenBucketContext>(descriptor)};
-    } else {
-      ENVOY_LOG(trace,
-                "request allowed by descriptor with fill rate: {}, maxToken: {}, remainingToken {}",
-                descriptor->fillRate(), descriptor->maxTokens(), descriptor->remainingTokens());
-=======
-  for (auto match_result : matched_results) {
-    if (!match_result.token_bucket.get().consume(
+  for (const auto& match_result : matched_results) {
+    if (!match_result.token_bucket->consume(
             share_factor, match_result.request_descriptor.get().hits_addend_.value_or(1))) {
       // If the request is forbidden by a descriptor, return the result and the descriptor
       // token bucket.
-      return {false, makeOptRef<TokenBucketContext>(match_result.token_bucket.get())};
->>>>>>> 03cb8d59
-    }
+      return {false, std::shared_ptr<TokenBucketContext>(match_result.token_bucket)};
+    }
+    ENVOY_LOG(trace,
+              "request allowed by descriptor with fill rate: {}, maxToken: {}, remainingToken {}",
+              match_result.token_bucket->fillRate(), match_result.token_bucket->maxTokens(),
+              match_result.token_bucket->remainingTokens());
   }
 
   // See if the request is forbidden by the default token bucket.
@@ -379,13 +352,13 @@
 
     // If the request is allowed then return the result the token bucket. The descriptor
     // token bucket will be selected as priority if it exists.
-<<<<<<< HEAD
-    return {true, matched_descriptors.empty() ? default_token_bucket_ : matched_descriptors[0]};
+    return {true,
+            matched_results.empty() ? default_token_bucket_ : matched_results[0].token_bucket};
   };
 
-  ASSERT(!matched_descriptors.empty());
+  ASSERT(!matched_results.empty());
   std::shared_ptr<TokenBucketContext> bucket_context =
-      std::shared_ptr<TokenBucketContext>(matched_descriptors[0]);
+      std::shared_ptr<TokenBucketContext>(matched_results[0].token_bucket);
   return {true, bucket_context};
 }
 
@@ -429,7 +402,7 @@
 }
 
 RateLimitTokenBucketSharedPtr
-DynamicDescriptorMap::getBucket(RateLimit::LocalDescriptor request_descriptor) {
+DynamicDescriptorMap::getBucket(const RateLimit::Descriptor request_descriptor) {
   for (const auto& pair : user_descriptors_) {
     auto user_descriptor = pair.first;
     if (user_descriptor.entries_.size() != request_descriptor.entries_.size()) {
@@ -463,7 +436,7 @@
       parent_(parent) {}
 
 RateLimitTokenBucketSharedPtr
-DynamicDescriptor::addOrGetDescriptor(const RateLimit::LocalDescriptor& request_descriptor) {
+DynamicDescriptor::addOrGetDescriptor(const RateLimit::Descriptor& request_descriptor) {
   absl::WriterMutexLock lock(&dyn_desc_lock_);
   auto iter = dynamic_descriptors_.find(request_descriptor);
   if (iter != dynamic_descriptors_.end()) {
@@ -514,15 +487,6 @@
   for (auto& pair : dynamic_descriptors_) {
     pair.second.first->onFillTimer(refill_counter, factor);
   }
-=======
-    return {true, makeOptRef<TokenBucketContext>(matched_results.empty()
-                                                     ? *default_token_bucket_
-                                                     : matched_results[0].token_bucket.get())};
-  };
-
-  ASSERT(!matched_results.empty());
-  return {true, makeOptRef<TokenBucketContext>(matched_results[0].token_bucket.get())};
->>>>>>> 03cb8d59
 }
 
 } // namespace LocalRateLimit

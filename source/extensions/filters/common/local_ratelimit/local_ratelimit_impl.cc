--- conflicted
+++ resolved
@@ -95,36 +95,10 @@
     const uint64_t tokens_per_fill, Event::Dispatcher& dispatcher,
     const Protobuf::RepeatedPtrField<
         envoy::extensions::common::ratelimit::v3::LocalRateLimitDescriptor>& descriptors,
-<<<<<<< HEAD
     bool always_consume_default_token_bucket, ShareProviderSharedPtr shared_provider,
     uint32_t lru_size, bool per_connection)
-    : fill_timer_(fill_interval > std::chrono::milliseconds(0)
-                      ? dispatcher.createTimer([this] { onFillTimer(); })
-                      : nullptr),
-      time_source_(dispatcher.timeSource()), share_provider_(std::move(shared_provider)),
-      always_consume_default_token_bucket_(always_consume_default_token_bucket),
-      no_timer_based_rate_limit_token_bucket_(Runtime::runtimeFeatureEnabled(
-          "envoy.reloadable_features.no_timer_based_rate_limit_token_bucket")) {
-  if (fill_timer_ && fill_interval < std::chrono::milliseconds(50)) {
-    throw EnvoyException("local rate limit token bucket fill timer must be >= 50ms");
-  }
-
-  if (no_timer_based_rate_limit_token_bucket_) {
-    default_token_bucket_ = std::make_shared<AtomicTokenBucket>(max_tokens, tokens_per_fill,
-                                                                fill_interval, time_source_);
-  } else {
-    default_token_bucket_ =
-        std::make_shared<TimerTokenBucket>(max_tokens, tokens_per_fill, fill_interval, 1, *this);
-  }
-
-  if (fill_timer_ && default_token_bucket_->fillInterval().count() > 0 &&
-      !no_timer_based_rate_limit_token_bucket_) {
-    fill_timer_->enableTimer(default_token_bucket_->fillInterval());
-=======
-    bool always_consume_default_token_bucket, ShareProviderSharedPtr shared_provider)
     : time_source_(dispatcher.timeSource()), share_provider_(std::move(shared_provider)),
       always_consume_default_token_bucket_(always_consume_default_token_bucket) {
-
   // Ignore the default token bucket if fill_interval is 0 because 0 fill_interval means nothing
   // and has undefined behavior.
   if (fill_interval.count() > 0) {
@@ -133,7 +107,6 @@
     }
     default_token_bucket_ = std::make_shared<RateLimitTokenBucket>(max_tokens, tokens_per_fill,
                                                                    fill_interval, time_source_);
->>>>>>> 3d6e0215
   }
 
   for (const auto& descriptor : descriptors) {
@@ -147,10 +120,6 @@
           throw EnvoyException("local_rate_limiting_with_dynamic_buckets is disabled. Local rate "
                                "descriptor value cannot be empty");
         }
-        if (!no_timer_based_rate_limit_token_bucket_) {
-          throw EnvoyException("local rate limit descriptor value cannot be empty without "
-                               "no_timer_based_rate_limit_token_bucket");
-        }
 
         if (lru_size == 0) {
           throw EnvoyException("minimum allowed value for max_dynamic_descriptors is 1");
@@ -177,7 +146,6 @@
       throw EnvoyException("local rate limit descriptor token bucket fill timer must be >= 50ms");
     }
 
-<<<<<<< HEAD
     if (per_descriptor_fill_interval.count() % fill_interval.count() != 0) {
       throw EnvoyException(
           "local rate descriptor limit is not a multiple of token bucket fill timer");
@@ -186,28 +154,16 @@
     const auto per_descriptor_multiplier = per_descriptor_fill_interval / fill_interval;
 
     RateLimitTokenBucketSharedPtr per_descriptor_token_bucket;
-    if (no_timer_based_rate_limit_token_bucket_) {
-      per_descriptor_token_bucket = std::make_shared<AtomicTokenBucket>(
-          per_descriptor_max_tokens, per_descriptor_tokens_per_fill, per_descriptor_fill_interval,
-          time_source_);
-    } else {
-      per_descriptor_token_bucket = std::make_shared<TimerTokenBucket>(
-          per_descriptor_max_tokens, per_descriptor_tokens_per_fill, per_descriptor_fill_interval,
-          per_descriptor_multiplier, *this);
-    }
+   RateLimitTokenBucketSharedPtr per_descriptor_token_bucket =
+        std::make_shared<RateLimitTokenBucket>(per_descriptor_max_tokens,
+                                               per_descriptor_tokens_per_fill,
+                                               per_descriptor_fill_interval, time_source_);
     if (wildcard_found) {
       DynamicDescriptorSharedPtr dynamic_descriptor = std::make_shared<DynamicDescriptor>(
           per_descriptor_token_bucket, lru_size, dispatcher.timeSource());
       dynamic_descriptors_.addDescriptor(std::move(new_descriptor), std::move(dynamic_descriptor));
       continue;
     }
-=======
-    RateLimitTokenBucketSharedPtr per_descriptor_token_bucket =
-        std::make_shared<RateLimitTokenBucket>(per_descriptor_max_tokens,
-                                               per_descriptor_tokens_per_fill,
-                                               per_descriptor_fill_interval, time_source_);
-
->>>>>>> 3d6e0215
     auto result =
         descriptors_.emplace(std::move(new_descriptor), std::move(per_descriptor_token_bucket));
     if (!result.second) {

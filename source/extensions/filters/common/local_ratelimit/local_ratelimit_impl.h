--- conflicted
+++ resolved
@@ -31,16 +31,15 @@
                     LocalRateLimiterImpl& parent);
   ~DynamicDescriptor() = default;
   // add a new user configured descriptor to the set.
-  RateLimitTokenBucketSharedPtr
-  addOrGetDescriptor(const RateLimit::LocalDescriptor& request_descriptor);
+  RateLimitTokenBucketSharedPtr addOrGetDescriptor(const RateLimit::Descriptor& request_descriptor);
   void onFillTimer(uint64_t refill_counter, double factor);
 
 private:
   RateLimitTokenBucketSharedPtr parent_token_bucket_;
-  using LruList = std::list<RateLimit::LocalDescriptor>;
+  using LruList = std::list<RateLimit::Descriptor>;
 
   mutable absl::Mutex dyn_desc_lock_;
-  RateLimit::LocalDescriptor::Map<std::pair<RateLimitTokenBucketSharedPtr, LruList::iterator>>
+  RateLimit::Descriptor::Map<std::pair<RateLimitTokenBucketSharedPtr, LruList::iterator>>
       dynamic_descriptors_ ABSL_GUARDED_BY(dyn_desc_lock_);
 
   LruList lru_list_;
@@ -60,7 +59,7 @@
   void addDescriptor(const RateLimit::LocalDescriptor& descriptor,
                      DynamicDescriptorSharedPtr dynamic_descriptor);
   // pass request_descriptors to the dynamic descriptor set to get the token bucket.
-  RateLimitTokenBucketSharedPtr getBucket(RateLimit::LocalDescriptor);
+  RateLimitTokenBucketSharedPtr getBucket(const RateLimit::Descriptor);
   void onFillTimer(uint64_t refill_counter, double factor);
 
 private:
@@ -123,22 +122,6 @@
   virtual uint64_t multiplier() const { return 1; }
 };
 
-class ThreadLocalDynamicDescriptorsCache : public ThreadLocal::ThreadLocalObject {
-public:
-  ThreadLocalDynamicDescriptorsCache(
-      RateLimit::LocalDescriptor::Map<RateLimitTokenBucketSharedPtr> cache)
-      : dynamic_descriptors_(cache) {}
-
-  const RateLimit::LocalDescriptor::Map<RateLimitTokenBucketSharedPtr> cache() const {
-    return dynamic_descriptors_;
-  };
-
-private:
-  RateLimit::LocalDescriptor::Map<RateLimitTokenBucketSharedPtr> dynamic_descriptors_;
-};
-using ThreadLocalDynamicDescriptorsCacheSharedPtr =
-    std::shared_ptr<ThreadLocalDynamicDescriptorsCache>;
-
 // Token bucket that implements based on the periodic timer.
 class TimerTokenBucket : public RateLimitTokenBucket {
 public:
@@ -151,14 +134,9 @@
   void onFillTimer(uint64_t refill_counter, double factor) override;
   std::chrono::milliseconds fillInterval() const override { return fill_interval_; }
   double fillRate() const override { return fill_rate_; }
-<<<<<<< HEAD
   uint64_t multiplier() const override { return multiplier_; }
-  uint32_t maxTokens() const override { return max_tokens_; }
-  uint32_t remainingTokens() const override { return tokens_.load(); }
-=======
   uint64_t maxTokens() const override { return max_tokens_; }
   uint64_t remainingTokens() const override { return tokens_.load(); }
->>>>>>> 03cb8d59
   absl::optional<int64_t> remainingFillInterval() const override;
 
   // Descriptor refill interval is a multiple of the timer refill interval.
@@ -215,11 +193,7 @@
       bool per_connection = false);
   ~LocalRateLimiterImpl();
 
-<<<<<<< HEAD
-  Result requestAllowed(absl::Span<const RateLimit::LocalDescriptor> request_descriptors);
-=======
-  Result requestAllowed(absl::Span<const RateLimit::Descriptor> request_descriptors) const;
->>>>>>> 03cb8d59
+  Result requestAllowed(absl::Span<const RateLimit::Descriptor> request_descriptors);
 
 private:
   void onFillTimer();

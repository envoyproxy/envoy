#pragma once

#include <chrono>
#include <ratio>

#include "envoy/event/dispatcher.h"
#include "envoy/event/timer.h"
#include "envoy/extensions/common/ratelimit/v3/ratelimit.pb.h"
#include "envoy/ratelimit/ratelimit.h"
#include "envoy/singleton/instance.h"
#include "envoy/upstream/cluster_manager.h"

#include "source/common/common/thread_synchronizer.h"
#include "source/common/common/token_bucket_impl.h"
#include "source/common/protobuf/protobuf.h"

namespace Envoy {
namespace Extensions {
namespace Filters {
namespace Common {
namespace LocalRateLimit {

class LocalRateLimiterImpl;
class RateLimitTokenBucket;
using RateLimitTokenBucketSharedPtr = std::shared_ptr<RateLimitTokenBucket>;
using ProtoLocalClusterRateLimit = envoy::extensions::common::ratelimit::v3::LocalClusterRateLimit;

class DynamicDescriptor : public Logger::Loggable<Logger::Id::rate_limit_quota> {
public:
  DynamicDescriptor(RateLimitTokenBucketSharedPtr token_bucket, uint32_t lru_size, TimeSource&);
  // add a new user configured descriptor to the set.
  RateLimitTokenBucketSharedPtr addOrGetDescriptor(const RateLimit::Descriptor& request_descriptor);

private:
  RateLimitTokenBucketSharedPtr parent_token_bucket_;
  using LruList = std::list<RateLimit::Descriptor>;

  mutable absl::Mutex dyn_desc_lock_;
  RateLimit::Descriptor::Map<std::pair<RateLimitTokenBucketSharedPtr, LruList::iterator>>
      dynamic_descriptors_ ABSL_GUARDED_BY(dyn_desc_lock_);

  LruList lru_list_;
  uint32_t lru_size_;
  TimeSource& time_source_;
};

using DynamicDescriptorSharedPtr = std::shared_ptr<DynamicDescriptor>;

class DynamicDescriptorMap : public Logger::Loggable<Logger::Id::rate_limit_quota> {
public:
  // add a new user configured descriptor to the set.
  void addDescriptor(const RateLimit::LocalDescriptor& descriptor,
                     DynamicDescriptorSharedPtr dynamic_descriptor);
  // pass request_descriptors to the dynamic descriptor set to get the token bucket.
  RateLimitTokenBucketSharedPtr getBucket(const RateLimit::Descriptor);

private:
  bool matchDescriptorEntries(const std::vector<RateLimit::DescriptorEntry>& request_entries,
                              const std::vector<RateLimit::DescriptorEntry>& user_entries);
  RateLimit::LocalDescriptor::Map<DynamicDescriptorSharedPtr> user_descriptors_;
};

class ShareProvider {
public:
  virtual ~ShareProvider() = default;
  // The share of the tokens. This method should be thread-safe.
  virtual double getTokensShareFactor() const PURE;
};
using ShareProviderSharedPtr = std::shared_ptr<ShareProvider>;

class ShareProviderManager;
using ShareProviderManagerSharedPtr = std::shared_ptr<ShareProviderManager>;

class ShareProviderManager : public Singleton::Instance {
public:
  ShareProviderSharedPtr getShareProvider(const ProtoLocalClusterRateLimit& config) const;
  ~ShareProviderManager() override;

  static ShareProviderManagerSharedPtr singleton(Event::Dispatcher& dispatcher,
                                                 Upstream::ClusterManager& cm,
                                                 Singleton::Manager& manager);

  class ShareMonitor : public ShareProvider {
  public:
    virtual double onLocalClusterUpdate(const Upstream::Cluster& cluster) PURE;
  };
  using ShareMonitorSharedPtr = std::shared_ptr<ShareMonitor>;

private:
  ShareProviderManager(Event::Dispatcher& main_dispatcher, const Upstream::Cluster& cluster);

  Event::Dispatcher& main_dispatcher_;
  const Upstream::Cluster& cluster_;
  Envoy::Common::CallbackHandlePtr handle_;
  ShareMonitorSharedPtr share_monitor_;
};
using ShareProviderManagerSharedPtr = std::shared_ptr<ShareProviderManager>;

class TokenBucketContext {
public:
  virtual ~TokenBucketContext() = default;

  virtual uint64_t maxTokens() const PURE;
  virtual uint64_t remainingTokens() const PURE;
};

<<<<<<< HEAD
class RateLimitTokenBucket : public TokenBucketContext {
public:
  virtual bool consume(double factor = 1.0, uint64_t tokens = 1) PURE;
  virtual void onFillTimer(uint64_t refill_counter, double factor = 1.0) PURE;
  virtual std::chrono::milliseconds fillInterval() const PURE;
  virtual double fillRate() const PURE;
};
=======
class LocalRateLimiterImpl;
>>>>>>> 3d6e0215

class RateLimitTokenBucket : public TokenBucketContext {
public:
  RateLimitTokenBucket(uint64_t max_tokens, uint64_t tokens_per_fill,
                       std::chrono::milliseconds fill_interval, TimeSource& time_source);

  // RateLimitTokenBucket
  bool consume(double factor = 1.0, uint64_t tokens = 1);
  double fillRate() const { return token_bucket_.fillRate(); }

<<<<<<< HEAD
class AtomicTokenBucket : public RateLimitTokenBucket,
                          public Logger::Loggable<Logger::Id::rate_limit_quota> {
public:
  AtomicTokenBucket(uint64_t max_tokens, uint64_t tokens_per_fill,
                    std::chrono::milliseconds fill_interval, TimeSource& time_source);

  // RateLimitTokenBucket
  bool consume(double factor = 1.0, uint64_t tokens = 1) override;
  void onFillTimer(uint64_t, double) override {}
  std::chrono::milliseconds fillInterval() const override { return fill_interval_; }
  double fillRate() const override { return token_bucket_.fillRate(); }
=======
>>>>>>> 3d6e0215
  uint64_t maxTokens() const override { return static_cast<uint64_t>(token_bucket_.maxTokens()); }
  uint64_t remainingTokens() const override {
    return static_cast<uint64_t>(token_bucket_.remainingTokens());
  }

private:
  AtomicTokenBucketImpl token_bucket_;
  const std::chrono::milliseconds fill_interval_;
};
using RateLimitTokenBucketSharedPtr = std::shared_ptr<RateLimitTokenBucket>;

class LocalRateLimiterImpl : public Logger::Loggable<Logger::Id::rate_limit_quota> {
public:
  struct Result {
    bool allowed{};
    std::shared_ptr<const TokenBucketContext> token_bucket_context{};
  };

  LocalRateLimiterImpl(
      const std::chrono::milliseconds fill_interval, const uint64_t max_tokens,
      const uint64_t tokens_per_fill, Event::Dispatcher& dispatcher,
      const Protobuf::RepeatedPtrField<
          envoy::extensions::common::ratelimit::v3::LocalRateLimitDescriptor>& descriptors,
      bool always_consume_default_token_bucket = true,
      ShareProviderSharedPtr shared_provider = nullptr, const uint32_t lru_size = 20,
      bool per_connection = false);
  ~LocalRateLimiterImpl();

  Result requestAllowed(absl::Span<const RateLimit::Descriptor> request_descriptors);

private:
<<<<<<< HEAD
  void onFillTimer();
=======
>>>>>>> 3d6e0215
  RateLimitTokenBucketSharedPtr default_token_bucket_;

  TimeSource& time_source_;
  RateLimit::LocalDescriptor::Map<RateLimitTokenBucketSharedPtr> descriptors_;
<<<<<<< HEAD

  DynamicDescriptorMap dynamic_descriptors_{};

  // Refill counter is incremented per each refill timer hit.
  uint64_t refill_counter_{0};
=======
>>>>>>> 3d6e0215

  ShareProviderSharedPtr share_provider_;

  mutable Thread::ThreadSynchronizer synchronizer_; // Used for testing only.
  const bool always_consume_default_token_bucket_{};
};

} // namespace LocalRateLimit
} // namespace Common
} // namespace Filters
} // namespace Extensions
} // namespace Envoy<|MERGE_RESOLUTION|>--- conflicted
+++ resolved
@@ -104,19 +104,8 @@
   virtual uint64_t remainingTokens() const PURE;
 };
 
-<<<<<<< HEAD
-class RateLimitTokenBucket : public TokenBucketContext {
-public:
-  virtual bool consume(double factor = 1.0, uint64_t tokens = 1) PURE;
-  virtual void onFillTimer(uint64_t refill_counter, double factor = 1.0) PURE;
-  virtual std::chrono::milliseconds fillInterval() const PURE;
-  virtual double fillRate() const PURE;
-};
-=======
-class LocalRateLimiterImpl;
->>>>>>> 3d6e0215
-
-class RateLimitTokenBucket : public TokenBucketContext {
+class RateLimitTokenBucket : public TokenBucketContext,
+ public Logger::Loggable<Logger::Id::rate_limit_quota> {
 public:
   RateLimitTokenBucket(uint64_t max_tokens, uint64_t tokens_per_fill,
                        std::chrono::milliseconds fill_interval, TimeSource& time_source);
@@ -125,20 +114,6 @@
   bool consume(double factor = 1.0, uint64_t tokens = 1);
   double fillRate() const { return token_bucket_.fillRate(); }
 
-<<<<<<< HEAD
-class AtomicTokenBucket : public RateLimitTokenBucket,
-                          public Logger::Loggable<Logger::Id::rate_limit_quota> {
-public:
-  AtomicTokenBucket(uint64_t max_tokens, uint64_t tokens_per_fill,
-                    std::chrono::milliseconds fill_interval, TimeSource& time_source);
-
-  // RateLimitTokenBucket
-  bool consume(double factor = 1.0, uint64_t tokens = 1) override;
-  void onFillTimer(uint64_t, double) override {}
-  std::chrono::milliseconds fillInterval() const override { return fill_interval_; }
-  double fillRate() const override { return token_bucket_.fillRate(); }
-=======
->>>>>>> 3d6e0215
   uint64_t maxTokens() const override { return static_cast<uint64_t>(token_bucket_.maxTokens()); }
   uint64_t remainingTokens() const override {
     return static_cast<uint64_t>(token_bucket_.remainingTokens());
@@ -146,7 +121,7 @@
 
 private:
   AtomicTokenBucketImpl token_bucket_;
-  const std::chrono::milliseconds fill_interval_;
+  //const std::chrono::milliseconds fill_interval_;
 };
 using RateLimitTokenBucketSharedPtr = std::shared_ptr<RateLimitTokenBucket>;
 
@@ -170,23 +145,12 @@
   Result requestAllowed(absl::Span<const RateLimit::Descriptor> request_descriptors);
 
 private:
-<<<<<<< HEAD
-  void onFillTimer();
-=======
->>>>>>> 3d6e0215
   RateLimitTokenBucketSharedPtr default_token_bucket_;
 
   TimeSource& time_source_;
   RateLimit::LocalDescriptor::Map<RateLimitTokenBucketSharedPtr> descriptors_;
-<<<<<<< HEAD
 
   DynamicDescriptorMap dynamic_descriptors_{};
-
-  // Refill counter is incremented per each refill timer hit.
-  uint64_t refill_counter_{0};
-=======
->>>>>>> 3d6e0215
-
   ShareProviderSharedPtr share_provider_;
 
   mutable Thread::ThreadSynchronizer synchronizer_; // Used for testing only.

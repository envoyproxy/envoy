#pragma once

#include "envoy/config/filter/http/ext_authz/v2/ext_authz.pb.h"
#include "envoy/tracing/http_tracer.h"
#include "envoy/upstream/cluster_manager.h"

#include "common/common/logger.h"
#include "common/common/matchers.h"

#include "extensions/filters/common/ext_authz/ext_authz.h"

namespace Envoy {
namespace Extensions {
namespace Filters {
namespace Common {
namespace ExtAuthz {

class Matcher;
using MatcherSharedPtr = std::shared_ptr<Matcher>;

/**
 *  Matchers describe the rules for matching authorization request and response headers.
 */
class Matcher {
public:
  virtual ~Matcher() = default;

  /**
   * Returns whether or not the header key matches the rules of the matcher.
   *
   * @param key supplies the header key to be evaluated.
   */
  virtual bool matches(absl::string_view key) const PURE;
};

class HeaderKeyMatcher : public Matcher {
public:
  HeaderKeyMatcher(std::vector<Matchers::LowerCaseStringMatcher>&& list);

  bool matches(absl::string_view key) const override;

private:
  const std::vector<Matchers::LowerCaseStringMatcher> matchers_;
};

class NotHeaderKeyMatcher : public Matcher {
public:
  NotHeaderKeyMatcher(std::vector<Matchers::LowerCaseStringMatcher>&& list);

  bool matches(absl::string_view key) const override;

private:
  const HeaderKeyMatcher matcher_;
};

/**
 * HTTP client configuration for the HTTP authorization (ext_authz) filter.
 */
class ClientConfig {
public:
  ClientConfig(const envoy::config::filter::http::ext_authz::v2::ExtAuthz& config, uint32_t timeout,
               absl::string_view path_prefix);

  /**
   * Returns the name of the authorization cluster.
   */
  const std::string& cluster() { return cluster_name_; }

  /**
   * Returns the authorization request path prefix.
   */
  const std::string& pathPrefix() { return path_prefix_; }

  /**
   * Returns authorization request timeout.
   */
  const std::chrono::milliseconds& timeout() const { return timeout_; }

  /**
   * Returns a list of matchers used for selecting the request headers that should be sent to the
   * authorization server.
   */
  const MatcherSharedPtr& requestHeaderMatchers() const { return request_header_matchers_; }

  /**
   * Returns a list of matchers used for selecting the authorization response headers that
   * should be send back to the client.
   */
  const MatcherSharedPtr& clientHeaderMatchers() const { return client_header_matchers_; }

  /**
   * Returns a list of matchers used for selecting the authorization response headers that
   * should be send to an the upstream server.
   */
  const MatcherSharedPtr& upstreamHeaderMatchers() const { return upstream_header_matchers_; }

  /**
   * Returns a list of headers that will be add to the authorization request.
   */
  const Http::LowerCaseStrPairVector& headersToAdd() const { return authorization_headers_to_add_; }

  /**
   * Returns the name used for tracing.
   */
  const std::string& tracingName() { return tracing_name_; }

private:
  static MatcherSharedPtr toRequestMatchers(const envoy::type::matcher::ListStringMatcher& matcher);
  static MatcherSharedPtr toClientMatchers(const envoy::type::matcher::ListStringMatcher& matcher);
  static MatcherSharedPtr
  toUpstreamMatchers(const envoy::type::matcher::ListStringMatcher& matcher);
  static Http::LowerCaseStrPairVector
  toHeadersAdd(const Protobuf::RepeatedPtrField<envoy::api::v2::core::HeaderValue>&);

  const MatcherSharedPtr request_header_matchers_;
  const MatcherSharedPtr client_header_matchers_;
  const MatcherSharedPtr upstream_header_matchers_;
  const Http::LowerCaseStrPairVector authorization_headers_to_add_;
  const std::string cluster_name_;
  const std::chrono::milliseconds timeout_;
  const std::string path_prefix_;
  const std::string tracing_name_;
};

using ClientConfigSharedPtr = std::shared_ptr<ClientConfig>;

/**
 * This client implementation is used when the Ext_Authz filter needs to communicate with an
 * HTTP authorization server. Unlike the gRPC client that allows the server to define the
 * response object, in the HTTP client, all headers and body provided in the response are
 * dispatched to the downstream, and some headers to the upstream. The HTTP client also allows
 * setting a path prefix witch is not available for gRPC.
 */
class RawHttpClientImpl : public Client,
                          public Http::AsyncClient::Callbacks,
                          Logger::Loggable<Logger::Id::config> {
public:
<<<<<<< HEAD
  explicit RawHttpClientImpl(Upstream::ClusterManager& cm, ClientConfigSharedPtr config,
                             TimeSource& time_source);
  ~RawHttpClientImpl();
=======
  explicit RawHttpClientImpl(Upstream::ClusterManager& cm, ClientConfigSharedPtr config);
  ~RawHttpClientImpl() override;
>>>>>>> 853547c4

  // ExtAuthz::Client
  void cancel() override;
  void check(RequestCallbacks& callbacks, const envoy::service::auth::v2::CheckRequest& request,
             Tracing::Span&) override;

  // Http::AsyncClient::Callbacks
  void onSuccess(Http::MessagePtr&& message) override;
  void onFailure(Http::AsyncClient::FailureReason reason) override;

private:
  ResponsePtr toResponse(Http::MessagePtr message);
  Upstream::ClusterManager& cm_;
  ClientConfigSharedPtr config_;
  Http::AsyncClient::Request* request_{};
  RequestCallbacks* callbacks_{};
  TimeSource& time_source_;
  Tracing::SpanPtr span_;
};

} // namespace ExtAuthz
} // namespace Common
} // namespace Filters
} // namespace Extensions
} // namespace Envoy<|MERGE_RESOLUTION|>--- conflicted
+++ resolved
@@ -135,14 +135,8 @@
                           public Http::AsyncClient::Callbacks,
                           Logger::Loggable<Logger::Id::config> {
 public:
-<<<<<<< HEAD
-  explicit RawHttpClientImpl(Upstream::ClusterManager& cm, ClientConfigSharedPtr config,
-                             TimeSource& time_source);
-  ~RawHttpClientImpl();
-=======
-  explicit RawHttpClientImpl(Upstream::ClusterManager& cm, ClientConfigSharedPtr config);
+  explicit RawHttpClientImpl(Upstream::ClusterManager& cm, ClientConfigSharedPtr config, TimeSource& time_source);
   ~RawHttpClientImpl() override;
->>>>>>> 853547c4
 
   // ExtAuthz::Client
   void cancel() override;

#include "extensions/filters/common/ext_authz/ext_authz_grpc_impl.h"

#include "envoy/config/core/v3/base.pb.h"
#include "envoy/service/auth/v3/external_auth.pb.h"

#include "common/common/assert.h"
#include "common/grpc/async_client_impl.h"
#include "common/http/headers.h"
#include "common/http/utility.h"
#include "common/network/utility.h"
#include "common/protobuf/protobuf.h"

namespace Envoy {
namespace Extensions {
namespace Filters {
namespace Common {
namespace ExtAuthz {

GrpcClientImpl::GrpcClientImpl(Grpc::RawAsyncClientSharedPtr async_client,
                               const absl::optional<std::chrono::milliseconds>& timeout,
<<<<<<< HEAD
                               envoy::config::core::v3::ApiVersion transport_api_version)
    : async_client_(std::move(async_client)), timeout_(timeout),
=======
                               envoy::config::core::v3::ApiVersion transport_api_version,
                               bool use_alpha)
    : async_client_(async_client), timeout_(timeout),
>>>>>>> 8888ee7e
      service_method_(Grpc::VersionedMethods("envoy.service.auth.v3.Authorization.Check",
                                             "envoy.service.auth.v2.Authorization.Check")
                          .getMethodDescriptorForVersion(transport_api_version)),
      transport_api_version_(transport_api_version) {}

GrpcClientImpl::~GrpcClientImpl() { ASSERT(!callbacks_); }

void GrpcClientImpl::cancel() {
  ASSERT(callbacks_ != nullptr);
  request_->cancel();
  callbacks_ = nullptr;
  timeout_timer_.reset();
}

void GrpcClientImpl::check(RequestCallbacks& callbacks, Event::Dispatcher& dispatcher,
                           const envoy::service::auth::v3::CheckRequest& request,
                           Tracing::Span& parent_span, const StreamInfo::StreamInfo&) {
  ASSERT(callbacks_ == nullptr);
  callbacks_ = &callbacks;

  Http::AsyncClient::RequestOptions options;
  if (timeout_.has_value()) {
    if (timeoutStartsAtCheckCreation()) {
      // TODO(yuval-k): We currently use dispatcher based timeout even if the underlying client is
      // google gRPC client, which has it's own timeout mechanism. We may want to change that in
      // the future if the implementations converge.
      timeout_timer_ = dispatcher.createTimer([this]() -> void { onTimeout(); });
      timeout_timer_->enableTimer(timeout_.value());
    } else {
      // not starting timer on check creation, set the timeout on the request.
      options.setTimeout(timeout_);
    }
  }

  ENVOY_LOG(trace, "Sending CheckRequest: {}", request.DebugString());
  request_ = async_client_->send(service_method_, request, *this, parent_span, options,
                                 transport_api_version_);
}

void GrpcClientImpl::onSuccess(std::unique_ptr<envoy::service::auth::v3::CheckResponse>&& response,
                               Tracing::Span& span) {
  ENVOY_LOG(trace, "Received CheckResponse: {}", response->DebugString());
  ResponsePtr authz_response = std::make_unique<Response>(Response{});
  if (response->status().code() == Grpc::Status::WellKnownGrpcStatus::Ok) {
    span.setTag(TracingConstants::get().TraceStatus, TracingConstants::get().TraceOk);
    authz_response->status = CheckStatus::OK;
    if (response->has_ok_response()) {
      toAuthzResponseHeader(authz_response, response->ok_response().headers());
      if (response->ok_response().headers_to_remove_size() > 0) {
        for (const auto& header : response->ok_response().headers_to_remove()) {
          authz_response->headers_to_remove.push_back(Http::LowerCaseString(header));
        }
      }
    }
  } else {
    span.setTag(TracingConstants::get().TraceStatus, TracingConstants::get().TraceUnauthz);
    authz_response->status = CheckStatus::Denied;
    if (response->has_denied_response()) {
      toAuthzResponseHeader(authz_response, response->denied_response().headers());
      authz_response->status_code =
          static_cast<Http::Code>(response->denied_response().status().code());
      authz_response->body = response->denied_response().body();
    } else {
      authz_response->status_code = Http::Code::Forbidden;
    }
  }

  // OkHttpResponse.dynamic_metadata is deprecated. Until OkHttpResponse.dynamic_metadata is
  // removed, it overrides dynamic_metadata field of the outer check response.
  if (response->has_ok_response() && response->ok_response().has_dynamic_metadata()) {
    authz_response->dynamic_metadata = response->ok_response().dynamic_metadata();
  } else {
    authz_response->dynamic_metadata = response->dynamic_metadata();
  }

  callbacks_->onComplete(std::move(authz_response));
  callbacks_ = nullptr;
  timeout_timer_.reset();
}

void GrpcClientImpl::onFailure(Grpc::Status::GrpcStatus status, const std::string&,
                               Tracing::Span&) {
  ENVOY_LOG(trace, "CheckRequest call failed with status: {}",
            Grpc::Utility::grpcStatusToString(status));
  ASSERT(status != Grpc::Status::WellKnownGrpcStatus::Ok);
  timeout_timer_.reset();
  respondFailure(ErrorKind::Other);
}

void GrpcClientImpl::onTimeout() {
  ENVOY_LOG(trace, "CheckRequest timed-out");
  ASSERT(request_ != nullptr);
  request_->cancel();
  // let the client know of failure:
  respondFailure(ErrorKind::Timedout);
}

void GrpcClientImpl::respondFailure(ErrorKind kind) {
  Response response{};
  response.status = CheckStatus::Error;
  response.status_code = Http::Code::Forbidden;
  response.error_kind = kind;
  callbacks_->onComplete(std::make_unique<Response>(response));
  callbacks_ = nullptr;
}

void GrpcClientImpl::toAuthzResponseHeader(
    ResponsePtr& response,
    const Protobuf::RepeatedPtrField<envoy::config::core::v3::HeaderValueOption>& headers) {
  for (const auto& header : headers) {
    if (header.append().value()) {
      response->headers_to_append.emplace_back(Http::LowerCaseString(header.header().key()),
                                               header.header().value());
    } else {
      response->headers_to_set.emplace_back(Http::LowerCaseString(header.header().key()),
                                            header.header().value());
    }
  }
}

const Grpc::RawAsyncClientSharedPtr AsyncClientCache::getOrCreateAsyncClient(
    const envoy::extensions::filters::http::ext_authz::v3::ExtAuthz& proto_config) {
  // The cache stores Google gRPC client, so channel is not created for each request.
  ASSERT(proto_config.has_grpc_service() && proto_config.grpc_service().has_google_grpc());
  auto& cache = tls_slot_->getTyped<ThreadLocalCache>();
  const std::size_t cache_key = MessageUtil::hash(proto_config.grpc_service().google_grpc());
  const auto it = cache.async_clients_.find(cache_key);
  if (it != cache.async_clients_.end()) {
    return it->second;
  }
  const Grpc::AsyncClientFactoryPtr factory =
      async_client_manager_.factoryForGrpcService(proto_config.grpc_service(), scope_, true);
  const Grpc::RawAsyncClientSharedPtr async_client = factory->create();
  cache.async_clients_.emplace(cache_key, async_client);
  return async_client;
}

} // namespace ExtAuthz
} // namespace Common
} // namespace Filters
} // namespace Extensions
} // namespace Envoy<|MERGE_RESOLUTION|>--- conflicted
+++ resolved
@@ -18,14 +18,9 @@
 
 GrpcClientImpl::GrpcClientImpl(Grpc::RawAsyncClientSharedPtr async_client,
                                const absl::optional<std::chrono::milliseconds>& timeout,
-<<<<<<< HEAD
-                               envoy::config::core::v3::ApiVersion transport_api_version)
-    : async_client_(std::move(async_client)), timeout_(timeout),
-=======
                                envoy::config::core::v3::ApiVersion transport_api_version,
                                bool use_alpha)
     : async_client_(async_client), timeout_(timeout),
->>>>>>> 8888ee7e
       service_method_(Grpc::VersionedMethods("envoy.service.auth.v3.Authorization.Check",
                                              "envoy.service.auth.v2.Authorization.Check")
                           .getMethodDescriptorForVersion(transport_api_version)),

#include "source/extensions/filters/common/ext_authz/ext_authz_grpc_impl.h"

#include "envoy/config/core/v3/base.pb.h"
#include "envoy/service/auth/v3/external_auth.pb.h"

#include "source/common/common/assert.h"
#include "source/common/grpc/async_client_impl.h"
#include "source/common/http/headers.h"
#include "source/common/http/utility.h"
#include "source/common/network/utility.h"
#include "source/common/protobuf/protobuf.h"

namespace Envoy {
namespace Extensions {
namespace Filters {
namespace Common {
namespace ExtAuthz {

GrpcClientImpl::GrpcClientImpl(const Grpc::RawAsyncClientSharedPtr& async_client,
                               const absl::optional<std::chrono::milliseconds>& timeout)
    : async_client_(async_client), timeout_(timeout),
      service_method_(*Protobuf::DescriptorPool::generated_pool()->FindMethodByName(
          "envoy.service.auth.v3.Authorization.Check")) {}

GrpcClientImpl::~GrpcClientImpl() { ASSERT(!callbacks_); }

void GrpcClientImpl::cancel() {
  ASSERT(callbacks_ != nullptr);
  request_->cancel();
  callbacks_ = nullptr;
}

void GrpcClientImpl::check(RequestCallbacks& callbacks,
                           const envoy::service::auth::v3::CheckRequest& request,
                           Tracing::Span& parent_span, const StreamInfo::StreamInfo& stream_info) {
  ASSERT(callbacks_ == nullptr);
  callbacks_ = &callbacks;
  Http::AsyncClient::RequestOptions options;
  options.setTimeout(timeout_);
  options.setParentContext(Http::AsyncClient::ParentContext{&stream_info});

  ENVOY_LOG(trace, "Sending CheckRequest: {}", request.DebugString());
  request_ = async_client_->send(service_method_, request, *this, parent_span, options);
}

void GrpcClientImpl::onSuccess(std::unique_ptr<envoy::service::auth::v3::CheckResponse>&& response,
                               Tracing::Span& span) {
  ENVOY_LOG(trace, "Received CheckResponse: {}", response->DebugString());
  ResponsePtr authz_response = std::make_unique<Response>(Response{});
  if (response->status().code() == Grpc::Status::WellKnownGrpcStatus::Ok) {
    span.setTag(TracingConstants::get().TraceStatus, TracingConstants::get().TraceOk);
    authz_response->status = CheckStatus::OK;
    if (response->has_ok_response()) {
      toAuthzResponseHeader(authz_response, response->ok_response().headers());
      if (response->ok_response().headers_to_remove_size() > 0) {
        for (const auto& header : response->ok_response().headers_to_remove()) {
          authz_response->headers_to_remove.push_back(Http::LowerCaseString(header));
        }
      }
<<<<<<< HEAD
      if (response->ok_response().query_parameters_to_set_size() > 0) {
        for (const auto& query_parameter : response->ok_response().query_parameters_to_set()) {
          authz_response->query_parameters_to_set.push_back(
              std::pair(query_parameter.key(), query_parameter.value()));
        }
      }
      if (response->ok_response().query_parameters_to_remove_size() > 0) {
        for (const auto& key : response->ok_response().query_parameters_to_remove()) {
          authz_response->query_parameters_to_remove.push_back(key);
        }
      }
=======

      // These two vectors hold header overrides of encoded response headers.
>>>>>>> 2e8efdef
      if (response->ok_response().response_headers_to_add_size() > 0) {
        for (const auto& header : response->ok_response().response_headers_to_add()) {
          if (header.append().value()) {
            authz_response->response_headers_to_add.emplace_back(
                Http::LowerCaseString(header.header().key()), header.header().value());
          } else {
            authz_response->response_headers_to_set.emplace_back(
                Http::LowerCaseString(header.header().key()), header.header().value());
          }
        }
      }
    }
  } else {
    span.setTag(TracingConstants::get().TraceStatus, TracingConstants::get().TraceUnauthz);
    authz_response->status = CheckStatus::Denied;

    // The default HTTP status code for denied response is 403 Forbidden.
    authz_response->status_code = Http::Code::Forbidden;
    if (response->has_denied_response()) {
      toAuthzResponseHeader(authz_response, response->denied_response().headers());

      const uint32_t status_code = response->denied_response().status().code();
      if (status_code > 0) {
        authz_response->status_code = static_cast<Http::Code>(status_code);
      }
      authz_response->body = response->denied_response().body();
    }
  }

  // OkHttpResponse.dynamic_metadata is deprecated. Until OkHttpResponse.dynamic_metadata is
  // removed, it overrides dynamic_metadata field of the outer check response.
  if (response->has_ok_response() && response->ok_response().has_dynamic_metadata()) {
    authz_response->dynamic_metadata = response->ok_response().dynamic_metadata();
  } else {
    authz_response->dynamic_metadata = response->dynamic_metadata();
  }

  callbacks_->onComplete(std::move(authz_response));
  callbacks_ = nullptr;
}

void GrpcClientImpl::onFailure(Grpc::Status::GrpcStatus status, const std::string&,
                               Tracing::Span&) {
  ENVOY_LOG(trace, "CheckRequest call failed with status: {}",
            Grpc::Utility::grpcStatusToString(status));
  ASSERT(status != Grpc::Status::WellKnownGrpcStatus::Ok);
  Response response{};
  response.status = CheckStatus::Error;
  response.status_code = Http::Code::Forbidden;
  callbacks_->onComplete(std::make_unique<Response>(response));
  callbacks_ = nullptr;
}

void GrpcClientImpl::toAuthzResponseHeader(
    ResponsePtr& response,
    const Protobuf::RepeatedPtrField<envoy::config::core::v3::HeaderValueOption>& headers) {
  for (const auto& header : headers) {
    if (header.append().value()) {
      response->headers_to_append.emplace_back(Http::LowerCaseString(header.header().key()),
                                               header.header().value());
    } else {
      response->headers_to_set.emplace_back(Http::LowerCaseString(header.header().key()),
                                            header.header().value());
    }
  }
}

} // namespace ExtAuthz
} // namespace Common
} // namespace Filters
} // namespace Extensions
} // namespace Envoy<|MERGE_RESOLUTION|>--- conflicted
+++ resolved
@@ -57,7 +57,6 @@
           authz_response->headers_to_remove.push_back(Http::LowerCaseString(header));
         }
       }
-<<<<<<< HEAD
       if (response->ok_response().query_parameters_to_set_size() > 0) {
         for (const auto& query_parameter : response->ok_response().query_parameters_to_set()) {
           authz_response->query_parameters_to_set.push_back(
@@ -69,10 +68,7 @@
           authz_response->query_parameters_to_remove.push_back(key);
         }
       }
-=======
-
       // These two vectors hold header overrides of encoded response headers.
->>>>>>> 2e8efdef
       if (response->ok_response().response_headers_to_add_size() > 0) {
         for (const auto& header : response->ok_response().response_headers_to_add()) {
           if (header.append().value()) {

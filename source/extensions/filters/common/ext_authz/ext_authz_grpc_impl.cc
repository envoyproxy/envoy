#include "source/extensions/filters/common/ext_authz/ext_authz_grpc_impl.h"

#include "envoy/config/core/v3/base.pb.h"
#include "envoy/service/auth/v3/external_auth.pb.h"

#include "source/common/common/assert.h"
#include "source/common/grpc/async_client_impl.h"
#include "source/common/http/headers.h"
#include "source/common/http/utility.h"
#include "source/common/network/utility.h"
#include "source/common/protobuf/protobuf.h"

namespace Envoy {
namespace Extensions {
namespace Filters {
namespace Common {
namespace ExtAuthz {

void copyHeaderFieldIntoResponse(
    ResponsePtr& response,
    const Protobuf::RepeatedPtrField<envoy::config::core::v3::HeaderValueOption>& headers) {
  for (const auto& header : headers) {
    if (header.append().value()) {
      response->headers_to_append.emplace_back(header.header().key(), header.header().value());
    } else {
      response->headers_to_set.emplace_back(header.header().key(), header.header().value());
    }
  }
}

void copyOkResponseMutations(ResponsePtr& response,
                             const envoy::service::auth::v3::OkHttpResponse& ok_response) {
  copyHeaderFieldIntoResponse(response, ok_response.headers());

  for (const auto& header : ok_response.response_headers_to_add()) {
    if (header.append().value()) {
      response->response_headers_to_add.emplace_back(header.header().key(),
                                                     header.header().value());
    } else {
      response->response_headers_to_set.emplace_back(header.header().key(),
                                                     header.header().value());
    }
  }

  response->headers_to_remove = std::vector<std::string>{ok_response.headers_to_remove().begin(),
                                                         ok_response.headers_to_remove().end()};

  for (const auto& query_parameter : ok_response.query_parameters_to_set()) {
    response->query_parameters_to_set.emplace_back(query_parameter.key(), query_parameter.value());
  }

  response->query_parameters_to_remove =
      std::vector<std::string>{ok_response.query_parameters_to_remove().begin(),
                               ok_response.query_parameters_to_remove().end()};
}

GrpcClientImpl::GrpcClientImpl(const Grpc::RawAsyncClientSharedPtr& async_client,
                               const absl::optional<std::chrono::milliseconds>& timeout)
    : async_client_(async_client), timeout_(timeout),
      service_method_(*Protobuf::DescriptorPool::generated_pool()->FindMethodByName(
          "envoy.service.auth.v3.Authorization.Check")) {}

GrpcClientImpl::~GrpcClientImpl() { ASSERT(!callbacks_); }

void GrpcClientImpl::cancel() {
  ASSERT(callbacks_ != nullptr);
  request_->cancel();
  callbacks_ = nullptr;
}

void GrpcClientImpl::check(RequestCallbacks& callbacks,
                           const envoy::service::auth::v3::CheckRequest& request,
                           Tracing::Span& parent_span, const StreamInfo::StreamInfo& stream_info) {
  ASSERT(callbacks_ == nullptr);
  callbacks_ = &callbacks;
  Http::AsyncClient::RequestOptions options;
  options.setTimeout(timeout_);
  options.setParentContext(Http::AsyncClient::ParentContext{&stream_info});

  ENVOY_LOG(trace, "Sending CheckRequest: {}", request.DebugString());
  request_ = async_client_->send(service_method_, request, *this, parent_span, options);
}

void GrpcClientImpl::onSuccess(std::unique_ptr<envoy::service::auth::v3::CheckResponse>&& response,
                               Tracing::Span& span) {
  ENVOY_LOG(trace, "Received CheckResponse: {}", response->DebugString());
  ResponsePtr authz_response = std::make_unique<Response>(Response{});
  if (response->status().code() == Grpc::Status::WellKnownGrpcStatus::Ok) {
    span.setTag(TracingConstants::get().TraceStatus, TracingConstants::get().TraceOk);
    authz_response->status = CheckStatus::OK;
    if (response->has_ok_response()) {
<<<<<<< HEAD
      const auto& ok_response = response->ok_response();
      copyOkResponseMutations(authz_response, ok_response);
=======
      toAuthzResponseHeader(authz_response, response->ok_response().headers());
      if (response->ok_response().headers_to_remove_size() > 0) {
        for (const auto& header : response->ok_response().headers_to_remove()) {
          authz_response->headers_to_remove.push_back(Http::LowerCaseString(header));
        }
      }
      if (response->ok_response().query_parameters_to_set_size() > 0) {
        for (const auto& query_parameter : response->ok_response().query_parameters_to_set()) {
          authz_response->query_parameters_to_set.push_back(
              std::pair(query_parameter.key(), query_parameter.value()));
        }
      }
      if (response->ok_response().query_parameters_to_remove_size() > 0) {
        for (const auto& key : response->ok_response().query_parameters_to_remove()) {
          authz_response->query_parameters_to_remove.push_back(key);
        }
      }
      // These two vectors hold header overrides of encoded response headers.
      if (response->ok_response().response_headers_to_add_size() > 0) {
        for (const auto& header : response->ok_response().response_headers_to_add()) {
          if (header.has_append()) {
            if (header.append().value()) {
              authz_response->response_headers_to_add.emplace_back(
                  Http::LowerCaseString(header.header().key()), header.header().value());
            } else {
              authz_response->response_headers_to_set.emplace_back(
                  Http::LowerCaseString(header.header().key()), header.header().value());
            }
          } else {
            switch (header.append_action()) {
              PANIC_ON_PROTO_ENUM_SENTINEL_VALUES;
            case Router::HeaderValueOption::APPEND_IF_EXISTS_OR_ADD:
              authz_response->response_headers_to_add.emplace_back(header.header().key(),
                                                                   header.header().value());
              break;
            case Router::HeaderValueOption::ADD_IF_ABSENT:
              authz_response->response_headers_to_add_if_absent.emplace_back(
                  header.header().key(), header.header().value());
              break;
            case Router::HeaderValueOption::OVERWRITE_IF_EXISTS:
              authz_response->response_headers_to_overwrite_if_exists.emplace_back(
                  header.header().key(), header.header().value());
              break;
            case Router::HeaderValueOption::OVERWRITE_IF_EXISTS_OR_ADD:
              authz_response->response_headers_to_set.emplace_back(
                  Http::LowerCaseString(header.header().key()), header.header().value());
              break;
            }
          }
        }
      }
>>>>>>> 8d4cf00e
    }
  } else {
    span.setTag(TracingConstants::get().TraceStatus, TracingConstants::get().TraceUnauthz);
    authz_response->status = CheckStatus::Denied;

    // The default HTTP status code for denied response is 403 Forbidden.
    authz_response->status_code = Http::Code::Forbidden;
    if (response->has_denied_response()) {
      copyHeaderFieldIntoResponse(authz_response, response->denied_response().headers());

      const uint32_t status_code = response->denied_response().status().code();
      if (status_code > 0) {
        authz_response->status_code = static_cast<Http::Code>(status_code);
      }
      authz_response->body = response->denied_response().body();
    }
  }

  // OkHttpResponse.dynamic_metadata is deprecated. Until OkHttpResponse.dynamic_metadata is
  // removed, it overrides dynamic_metadata field of the outer check response.
  if (response->has_ok_response() && response->ok_response().has_dynamic_metadata()) {
    authz_response->dynamic_metadata = response->ok_response().dynamic_metadata();
  } else {
    authz_response->dynamic_metadata = response->dynamic_metadata();
  }

  callbacks_->onComplete(std::move(authz_response));
  callbacks_ = nullptr;
}

void GrpcClientImpl::onFailure(Grpc::Status::GrpcStatus status, const std::string&,
                               Tracing::Span&) {
  ENVOY_LOG(trace, "CheckRequest call failed with status: {}",
            Grpc::Utility::grpcStatusToString(status));
  ASSERT(status != Grpc::Status::WellKnownGrpcStatus::Ok);
  Response response{};
  response.status = CheckStatus::Error;
  response.status_code = Http::Code::Forbidden;
  callbacks_->onComplete(std::make_unique<Response>(response));
  callbacks_ = nullptr;
}

} // namespace ExtAuthz
} // namespace Common
} // namespace Filters
} // namespace Extensions
} // namespace Envoy<|MERGE_RESOLUTION|>--- conflicted
+++ resolved
@@ -33,12 +33,34 @@
   copyHeaderFieldIntoResponse(response, ok_response.headers());
 
   for (const auto& header : ok_response.response_headers_to_add()) {
-    if (header.append().value()) {
-      response->response_headers_to_add.emplace_back(header.header().key(),
-                                                     header.header().value());
+    if (header.has_append()) {
+      if (header.append().value()) {
+        response->response_headers_to_add.emplace_back(header.header().key(),
+                                                       header.header().value());
+      } else {
+        response->response_headers_to_set.emplace_back(header.header().key(),
+                                                       header.header().value());
+      }
     } else {
-      response->response_headers_to_set.emplace_back(header.header().key(),
-                                                     header.header().value());
+      switch (header.append_action()) {
+        PANIC_ON_PROTO_ENUM_SENTINEL_VALUES;
+      case Router::HeaderValueOption::APPEND_IF_EXISTS_OR_ADD:
+        response->response_headers_to_add.emplace_back(header.header().key(),
+                                                       header.header().value());
+        break;
+      case Router::HeaderValueOption::ADD_IF_ABSENT:
+        response->response_headers_to_add_if_absent.emplace_back(header.header().key(),
+                                                                 header.header().value());
+        break;
+      case Router::HeaderValueOption::OVERWRITE_IF_EXISTS:
+        response->response_headers_to_overwrite_if_exists.emplace_back(header.header().key(),
+                                                                       header.header().value());
+        break;
+      case Router::HeaderValueOption::OVERWRITE_IF_EXISTS_OR_ADD:
+        response->response_headers_to_set.emplace_back(header.header().key(),
+                                                       header.header().value());
+        break;
+      }
     }
   }
 
@@ -89,62 +111,8 @@
     span.setTag(TracingConstants::get().TraceStatus, TracingConstants::get().TraceOk);
     authz_response->status = CheckStatus::OK;
     if (response->has_ok_response()) {
-<<<<<<< HEAD
       const auto& ok_response = response->ok_response();
       copyOkResponseMutations(authz_response, ok_response);
-=======
-      toAuthzResponseHeader(authz_response, response->ok_response().headers());
-      if (response->ok_response().headers_to_remove_size() > 0) {
-        for (const auto& header : response->ok_response().headers_to_remove()) {
-          authz_response->headers_to_remove.push_back(Http::LowerCaseString(header));
-        }
-      }
-      if (response->ok_response().query_parameters_to_set_size() > 0) {
-        for (const auto& query_parameter : response->ok_response().query_parameters_to_set()) {
-          authz_response->query_parameters_to_set.push_back(
-              std::pair(query_parameter.key(), query_parameter.value()));
-        }
-      }
-      if (response->ok_response().query_parameters_to_remove_size() > 0) {
-        for (const auto& key : response->ok_response().query_parameters_to_remove()) {
-          authz_response->query_parameters_to_remove.push_back(key);
-        }
-      }
-      // These two vectors hold header overrides of encoded response headers.
-      if (response->ok_response().response_headers_to_add_size() > 0) {
-        for (const auto& header : response->ok_response().response_headers_to_add()) {
-          if (header.has_append()) {
-            if (header.append().value()) {
-              authz_response->response_headers_to_add.emplace_back(
-                  Http::LowerCaseString(header.header().key()), header.header().value());
-            } else {
-              authz_response->response_headers_to_set.emplace_back(
-                  Http::LowerCaseString(header.header().key()), header.header().value());
-            }
-          } else {
-            switch (header.append_action()) {
-              PANIC_ON_PROTO_ENUM_SENTINEL_VALUES;
-            case Router::HeaderValueOption::APPEND_IF_EXISTS_OR_ADD:
-              authz_response->response_headers_to_add.emplace_back(header.header().key(),
-                                                                   header.header().value());
-              break;
-            case Router::HeaderValueOption::ADD_IF_ABSENT:
-              authz_response->response_headers_to_add_if_absent.emplace_back(
-                  header.header().key(), header.header().value());
-              break;
-            case Router::HeaderValueOption::OVERWRITE_IF_EXISTS:
-              authz_response->response_headers_to_overwrite_if_exists.emplace_back(
-                  header.header().key(), header.header().value());
-              break;
-            case Router::HeaderValueOption::OVERWRITE_IF_EXISTS_OR_ADD:
-              authz_response->response_headers_to_set.emplace_back(
-                  Http::LowerCaseString(header.header().key()), header.header().value());
-              break;
-            }
-          }
-        }
-      }
->>>>>>> 8d4cf00e
     }
   } else {
     span.setTag(TracingConstants::get().TraceStatus, TracingConstants::get().TraceUnauthz);

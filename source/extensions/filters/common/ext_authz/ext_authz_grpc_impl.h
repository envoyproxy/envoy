#pragma once

#include <chrono>
#include <cstdint>
#include <memory>
#include <string>
#include <vector>

#include "envoy/config/core/v3/base.pb.h"
#include "envoy/extensions/filters/http/ext_authz/v3/ext_authz.pb.h"
#include "envoy/grpc/async_client.h"
#include "envoy/grpc/async_client_manager.h"
#include "envoy/http/filter.h"
#include "envoy/http/header_map.h"
#include "envoy/http/protocol.h"
#include "envoy/network/address.h"
#include "envoy/network/connection.h"
#include "envoy/network/filter.h"
#include "envoy/service/auth/v3/external_auth.pb.h"
#include "envoy/tracing/http_tracer.h"
#include "envoy/upstream/cluster_manager.h"

#include "common/grpc/typed_async_client.h"

#include "extensions/filters/common/ext_authz/check_request_utils.h"
#include "extensions/filters/common/ext_authz/ext_authz.h"

namespace Envoy {
namespace Extensions {
namespace Filters {
namespace Common {
namespace ExtAuthz {

using ExtAuthzAsyncCallbacks = Grpc::AsyncRequestCallbacks<envoy::service::auth::v3::CheckResponse>;

/*
 * This client implementation is used when the Ext_Authz filter needs to communicate with an gRPC
 * authorization server. Unlike the HTTP client, the gRPC allows the server to define response
 * objects which contain the HTTP attributes to be sent to the upstream or to the downstream client.
 * The gRPC client does not rewrite path. NOTE: We create gRPC client for each filter stack instead
 * of a client per thread. That is ok since this is unary RPC and the cost of doing this is minimal.
 */
class GrpcClientImpl : public Client,
                       public ExtAuthzAsyncCallbacks,
                       public Logger::Loggable<Logger::Id::ext_authz> {
public:
<<<<<<< HEAD
  GrpcClientImpl(Grpc::RawAsyncClientPtr&& async_client,
=======
  // TODO(gsagula): remove `use_alpha` param when V2Alpha gets deprecated.
  GrpcClientImpl(Grpc::RawAsyncClientSharedPtr async_client,
>>>>>>> 8888ee7e
                 const absl::optional<std::chrono::milliseconds>& timeout,
                 envoy::config::core::v3::ApiVersion transport_api_version);
  ~GrpcClientImpl() override;

  // ExtAuthz::Client
  void cancel() override;
  void check(RequestCallbacks& callbacks, Event::Dispatcher& dispatcher,
             const envoy::service::auth::v3::CheckRequest& request, Tracing::Span& parent_span,
             const StreamInfo::StreamInfo& stream_info) override;

  // Grpc::AsyncRequestCallbacks
  void onCreateInitialMetadata(Http::RequestHeaderMap&) override {}
  void onSuccess(std::unique_ptr<envoy::service::auth::v3::CheckResponse>&& response,
                 Tracing::Span& span) override;
  void onFailure(Grpc::Status::GrpcStatus status, const std::string& message,
                 Tracing::Span& span) override;

private:
  void onTimeout();
  void respondFailure(Filters::Common::ExtAuthz::ErrorKind kind);
  void toAuthzResponseHeader(
      ResponsePtr& response,
      const Protobuf::RepeatedPtrField<envoy::config::core::v3::HeaderValueOption>& headers);

  Grpc::AsyncClient<envoy::service::auth::v3::CheckRequest, envoy::service::auth::v3::CheckResponse>
      async_client_;
  Grpc::AsyncRequest* request_{};
  absl::optional<std::chrono::milliseconds> timeout_;
  RequestCallbacks* callbacks_{};
  const Protobuf::MethodDescriptor& service_method_;
  const envoy::config::core::v3::ApiVersion transport_api_version_;
  Event::TimerPtr timeout_timer_;
};

using GrpcClientImplPtr = std::unique_ptr<GrpcClientImpl>;

// The client cache for RawAsyncClient for Google grpc so channel is not created for each request.
// TODO(fpliu233): The cache will cause resource leak that a new channel is created every time a new
// config is pushed. Improve gRPC channel cache with better solution.
class AsyncClientCache : public Singleton::Instance {
public:
  AsyncClientCache(Grpc::AsyncClientManager& async_client_manager, Stats::Scope& scope,
                   ThreadLocal::SlotAllocator& tls)
      : async_client_manager_(async_client_manager), scope_(scope), tls_slot_(tls.allocateSlot()) {
    tls_slot_->set([](Event::Dispatcher&) { return std::make_shared<ThreadLocalCache>(); });
  }

  const Grpc::RawAsyncClientSharedPtr getOrCreateAsyncClient(
      const envoy::extensions::filters::http::ext_authz::v3::ExtAuthz& proto_config);

private:
  /**
   * Per-thread cache.
   */
  struct ThreadLocalCache : public ThreadLocal::ThreadLocalObject {
    ThreadLocalCache() = default;
    // The client cache stored with key as hash of
    // envoy::config::core::v3::GrpcService::GoogleGrpc config.
    // TODO(fpliu233): Remove when the cleaner and generic solution for gRPC is live.
    absl::flat_hash_map<std::size_t, Grpc::RawAsyncClientSharedPtr> async_clients_;
  };

  Grpc::AsyncClientManager& async_client_manager_;
  Stats::Scope& scope_;
  ThreadLocal::SlotPtr tls_slot_;
};

using AsyncClientCacheSharedPtr = std::shared_ptr<AsyncClientCache>;

} // namespace ExtAuthz
} // namespace Common
} // namespace Filters
} // namespace Extensions
} // namespace Envoy<|MERGE_RESOLUTION|>--- conflicted
+++ resolved
@@ -44,12 +44,8 @@
                        public ExtAuthzAsyncCallbacks,
                        public Logger::Loggable<Logger::Id::ext_authz> {
 public:
-<<<<<<< HEAD
-  GrpcClientImpl(Grpc::RawAsyncClientPtr&& async_client,
-=======
   // TODO(gsagula): remove `use_alpha` param when V2Alpha gets deprecated.
   GrpcClientImpl(Grpc::RawAsyncClientSharedPtr async_client,
->>>>>>> 8888ee7e
                  const absl::optional<std::chrono::milliseconds>& timeout,
                  envoy::config::core::v3::ApiVersion transport_api_version);
   ~GrpcClientImpl() override;

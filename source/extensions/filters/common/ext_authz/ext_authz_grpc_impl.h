--- conflicted
+++ resolved
@@ -30,8 +30,6 @@
 
 using ExtAuthzAsyncCallbacks = Grpc::AsyncRequestCallbacks<envoy::service::auth::v2::CheckResponse>;
 
-<<<<<<< HEAD
-=======
 struct ConstantValues {
   const std::string TraceStatus = "ext_authz_status";
   const std::string TraceUnauthz = "ext_authz_unauthorized";
@@ -40,7 +38,6 @@
 
 using Constants = ConstSingleton<ConstantValues>;
 
->>>>>>> 715a4481
 /*
  * This client implementation is used when the Ext_Authz filter needs to communicate with an gRPC
  * authorization server. Unlike the HTTP client, the gRPC allows the server to define response

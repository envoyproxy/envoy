--- conflicted
+++ resolved
@@ -90,9 +90,8 @@
   return EMPTY_STRING;
 }
 
-void CheckRequestUtils::setRequestTime(
-    envoy::service::auth::v3alpha::AttributeContext::Request& req,
-    const StreamInfo::StreamInfo& stream_info) {
+void CheckRequestUtils::setRequestTime(envoy::service::auth::v3::AttributeContext::Request& req,
+                                       const StreamInfo::StreamInfo& stream_info) {
   // Set the timestamp when the proxy receives the first byte of the request.
   req.mutable_time()->MergeFrom(Protobuf::util::TimeUtil::NanosecondsToTimestamp(
       std::chrono::duration_cast<std::chrono::nanoseconds>(
@@ -101,13 +100,8 @@
 }
 
 void CheckRequestUtils::setHttpRequest(
-<<<<<<< HEAD
-    envoy::service::auth::v3alpha::AttributeContext::HttpRequest& httpreq, uint64_t stream_id,
+    envoy::service::auth::v3::AttributeContext::HttpRequest& httpreq, uint64_t stream_id,
     const StreamInfo::StreamInfo& stream_info, const Buffer::Instance* decoding_buffer,
-=======
-    envoy::service::auth::v3::AttributeContext::HttpRequest& httpreq,
-    const Envoy::Http::StreamDecoderFilterCallbacks* callbacks,
->>>>>>> e4fc883b
     const Envoy::Http::HeaderMap& headers, uint64_t max_request_bytes) {
   httpreq.set_id(std::to_string(stream_id));
   httpreq.set_method(getHeaderStr(headers.Method()));
@@ -148,13 +142,8 @@
 }
 
 void CheckRequestUtils::setAttrContextRequest(
-<<<<<<< HEAD
-    envoy::service::auth::v3alpha::AttributeContext::Request& req, const uint64_t stream_id,
+    envoy::service::auth::v3::AttributeContext::Request& req, const uint64_t stream_id,
     const StreamInfo::StreamInfo& stream_info, const Buffer::Instance* decoding_buffer,
-=======
-    envoy::service::auth::v3::AttributeContext::Request& req,
-    const Envoy::Http::StreamDecoderFilterCallbacks* callbacks,
->>>>>>> e4fc883b
     const Envoy::Http::HeaderMap& headers, uint64_t max_request_bytes) {
   setRequestTime(req, stream_info);
   setHttpRequest(*req.mutable_http(), stream_id, stream_info, decoding_buffer, headers,

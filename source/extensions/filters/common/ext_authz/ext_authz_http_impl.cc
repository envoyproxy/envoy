#include "extensions/filters/common/ext_authz/ext_authz_http_impl.h"

#include "common/common/enum_to_int.h"
#include "common/http/async_client_impl.h"
#include "common/http/codes.h"

#include "absl/strings/str_cat.h"

namespace Envoy {
namespace Extensions {
namespace Filters {
namespace Common {
namespace ExtAuthz {

namespace {
const Http::HeaderMap& getZeroContentLengthHeader() {
  static const Http::HeaderMap* header_map =
      new Http::HeaderMapImpl{{Http::Headers::get().ContentLength, std::to_string(0)}};
  return *header_map;
}

const Response& getErrorResponse() {
  static const Response* response =
      new Response{CheckStatus::Error, Http::HeaderVector{}, Http::HeaderVector{}, std::string{},
                   Http::Code::Forbidden};
  return *response;
}

const Response& getDeniedResponse() {
  static const Response* response =
      new Response{CheckStatus::Denied, Http::HeaderVector{}, Http::HeaderVector{}, std::string{}};
  return *response;
}

const Response& getOkResponse() {
  static const Response* response = new Response{
      CheckStatus::OK, Http::HeaderVector{}, Http::HeaderVector{}, std::string{}, Http::Code::OK};
  return *response;
}
} // namespace

RawHttpClientImpl::RawHttpClientImpl(
    Upstream::ClusterManager& cluster_manager, const std::string& cluster_name,
    const absl::optional<std::chrono::milliseconds>& timeout, const std::string& path_prefix,
    const Http::LowerCaseStrUnorderedSet& allowed_request_headers,
    const Http::LowerCaseStrUnorderedSet& allowed_request_headers_prefix,
    const Http::LowerCaseStrPairVector& authorization_headers_to_add,
    const Http::LowerCaseStrUnorderedSet& allowed_upstream_headers,
    const Http::LowerCaseStrUnorderedSet& allowed_client_headers)
    : cluster_name_(cluster_name), path_prefix_(path_prefix),
      allowed_request_headers_(allowed_request_headers),
      allowed_request_headers_prefix_(allowed_request_headers_prefix),
      authorization_headers_to_add_(authorization_headers_to_add),
      allowed_upstream_headers_(allowed_upstream_headers),
      allowed_client_headers_(allowed_client_headers), timeout_(timeout), cm_(cluster_manager) {}

RawHttpClientImpl::~RawHttpClientImpl() { ASSERT(!callbacks_); }

void RawHttpClientImpl::cancel() {
  ASSERT(callbacks_ != nullptr);
  request_->cancel();
  callbacks_ = nullptr;
}

void RawHttpClientImpl::check(RequestCallbacks& callbacks,
                              const envoy::service::auth::v2alpha::CheckRequest& request,
                              Tracing::Span&) {
  ASSERT(callbacks_ == nullptr);
  callbacks_ = &callbacks;

  Http::HeaderMapPtr headers = std::make_unique<Http::HeaderMapImpl>(getZeroContentLengthHeader());
  for (const auto& allowed_header : allowed_request_headers_) {
    const auto& request_header =
        request.attributes().request().http().headers().find(allowed_header.get());
    if (request_header != request.attributes().request().http().headers().cend()) {
      if (allowed_header == Http::Headers::get().Path && !path_prefix_.empty()) {
        std::string value;
        absl::StrAppend(&value, path_prefix_, request_header->second);
        headers->addCopy(allowed_header, value);
      } else {
        headers->addCopy(allowed_header, request_header->second);
      }
    }
  }

  for (const auto& kv : authorization_headers_to_add_) {
    headers->setReference(kv.first, kv.second);
  }

  request_ = cm_.httpAsyncClientForCluster(cluster_name_)
                 .send(std::make_unique<Envoy::Http::RequestMessageImpl>(std::move(headers)), *this,
                       timeout_);
}

ResponsePtr RawHttpClientImpl::messageToResponse(Http::MessagePtr message) {
  // Set an error status if parsing status code fails. A Forbidden response is sent to the client
  // if the filter has not been configured with failure_mode_allow.
  uint64_t status_code{};
  if (!StringUtil::atoul(message->headers().Status()->value().c_str(), status_code)) {
    ENVOY_LOG(warn, "ext_authz HTTP client failed to parse the HTTP status code.");
    return std::make_unique<Response>(getErrorResponse());
  }

  // Set an error status if the call to the authorization server returns any of the 5xx HTTP error
  // codes. A Forbidden response is sent to the client if the filter has not been configured with
  // failure_mode_allow.
  if (Http::CodeUtility::is5xx(status_code)) {
    return std::make_unique<Response>(getErrorResponse());
  }

  if (status_code == enumToInt(Http::Code::OK)) {
    ResponsePtr ok_response = std::make_unique<Response>(getOkResponse());
    // Copy all headers that should be forwarded to the upstream.
    for (const auto& header : allowed_upstream_headers_) {
      const auto* entry = message->headers().get(header);
      if (entry) {
        ok_response->headers_to_add.emplace_back(Http::LowerCaseString{entry->key().c_str()},
                                                 entry->value().c_str());
      }
    }
    return ok_response;
  }

  ResponsePtr denied_response = std::make_unique<Response>(getDeniedResponse());
  denied_response->status_code = static_cast<Http::Code>(status_code);
  denied_response->body = message->bodyAsString();
  if (allowed_client_headers_.empty()) {
    // Copy all headers to the client's response.
    message->headers().iterate(
        [](const Http::HeaderEntry& header, void* context) -> Http::HeaderMap::Iterate {
          static_cast<Http::HeaderVector*>(context)->emplace_back(
              Http::LowerCaseString{header.key().c_str()}, header.value().c_str());
          return Http::HeaderMap::Iterate::Continue;
        },
        &(denied_response->headers_to_add));
  } else {
    // Copy only the allowed headers to the client's response.
    for (const auto& header : allowed_client_headers_) {
      const auto* entry = message->headers().get(header);
      if (entry) {
        denied_response->headers_to_add.emplace_back(Http::LowerCaseString{entry->key().c_str()},
                                                     entry->value().c_str());
      }
    }
  }
<<<<<<< HEAD
  
=======
>>>>>>> 2eee2c2d
  return denied_response;
}

void RawHttpClientImpl::onSuccess(Http::MessagePtr&& message) {
  callbacks_->onComplete(messageToResponse(std::move(message)));
  callbacks_ = nullptr;
}

void RawHttpClientImpl::onFailure(Http::AsyncClient::FailureReason reason) {
  ASSERT(reason == Http::AsyncClient::FailureReason::Reset);
  callbacks_->onComplete(std::make_unique<Response>(getErrorResponse()));
  callbacks_ = nullptr;
}

} // namespace ExtAuthz
} // namespace Common
} // namespace Filters
} // namespace Extensions
} // namespace Envoy<|MERGE_RESOLUTION|>--- conflicted
+++ resolved
@@ -143,10 +143,6 @@
       }
     }
   }
-<<<<<<< HEAD
-  
-=======
->>>>>>> 2eee2c2d
   return denied_response;
 }
 

--- conflicted
+++ resolved
@@ -18,8 +18,8 @@
         "stats.h",
     ],
     deps = [
-        "//include/envoy/stats:stats_interface",
-        "//include/envoy/stats:stats_macros",
+        "//envoy/stats:stats_interface",
+        "//envoy/stats:stats_macros",
         "@envoy_api//envoy/extensions/filters/network/mysql_proxy/v3:pkg_cc_proto",
     ],
 )
@@ -35,17 +35,10 @@
     deps = [
         ":codec_lib",
         ":decoder_lib",
-<<<<<<< HEAD
         ":route_lib",
         ":stats_interface",
-        "//include/envoy/network:filter_interface",
-        "//include/envoy/server:filter_config_interface",
-=======
         "//envoy/network:filter_interface",
         "//envoy/server:filter_config_interface",
-        "//envoy/stats:stats_interface",
-        "//envoy/stats:stats_macros",
->>>>>>> 72bf41fb
         "//source/common/network:filter_lib",
         "//source/extensions/filters/network:well_known_names",
         "@envoy_api//envoy/config/core/v3:pkg_cc_proto",
@@ -88,7 +81,7 @@
     deps = [
         ":codec_interface",
         ":util_lib",
-        "//include/envoy/upstream:cluster_manager_interface",
+        "//envoy/upstream:cluster_manager_interface",
         "//source/common/buffer:buffer_lib",
         "//source/common/config:datasource_lib",
         "//source/extensions/common/sqlutils:sqlutils_lib",
@@ -125,7 +118,7 @@
     name = "route_interface",
     hdrs = ["route.h"],
     deps = [
-        "//include/envoy/upstream:cluster_manager_interface",
+        "//envoy/upstream:cluster_manager_interface",
         "@envoy_api//envoy/extensions/filters/network/mysql_proxy/v3:pkg_cc_proto",
     ],
 )
@@ -140,7 +133,7 @@
     ],
     deps = [
         ":route_interface",
-        "//include/envoy/upstream:cluster_manager_interface",
+        "//envoy/upstream:cluster_manager_interface",
         "@envoy_api//envoy/extensions/filters/network/mysql_proxy/v3:pkg_cc_proto",
     ],
 )

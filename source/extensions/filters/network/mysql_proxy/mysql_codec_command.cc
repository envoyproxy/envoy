--- conflicted
+++ resolved
@@ -36,20 +36,14 @@
     SetDb(db);
     break;
   }
-<<<<<<< HEAD
-=======
 
->>>>>>> 697b1726
   case MySQLCodec::Cmd::COM_QUERY:
     run_query_parser_ = true;
     // query string starts after mysql_hdr + one byte for comm type
     BufStringDrainBySize(buffer, data_, buffer.length() - (sizeof(uint8_t) + MYSQL_HDR_SIZE));
-<<<<<<< HEAD
-=======
     SetDb("");
     break;
 
->>>>>>> 697b1726
   default:
     SetDb("");
     break;

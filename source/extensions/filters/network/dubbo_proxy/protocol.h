#pragma once

#include <string>
#include <unordered_map>

#include "envoy/buffer/buffer.h"
#include "envoy/config/typed_config.h"

#include "common/common/assert.h"
#include "common/common/fmt.h"
#include "common/config/utility.h"
#include "common/singleton/const_singleton.h"

#include "extensions/filters/network/dubbo_proxy/message.h"
#include "extensions/filters/network/dubbo_proxy/metadata.h"
#include "extensions/filters/network/dubbo_proxy/serializer.h"

namespace Envoy {
namespace Extensions {
namespace NetworkFilters {
namespace DubboProxy {

/**
 * See https://dubbo.incubator.apache.org/en-us/docs/dev/implementation.html
 */
class Protocol {
public:
  virtual ~Protocol() = default;
  Protocol() = default;

  /**
   * @return Initializes the serializer used by the protocol codec
   */
  void initSerializer(SerializationType type) {
    serializer_ = NamedSerializerConfigFactory::getFactory(this->type(), type).createSerializer();
  }

  /**
   * @return Serializer the protocol Serializer
   */
  virtual Serializer* serializer() const { return serializer_.get(); }

  virtual const std::string& name() const PURE;

  /**
   * @return ProtocolType the protocol type
   */
  virtual ProtocolType type() const PURE;

  /*
   * decodes the dubbo protocol message header.
   *
   * @param buffer the currently buffered dubbo data.
   * @param metadata the meta data of current messages
   * @return ContextSharedPtr save the context data of current messages,
   *                 nullptr if more data is required.
   *         bool true if a complete message was successfully consumed, false if more data
   *                 is required.
   * @throws EnvoyException if the data is not valid for this protocol.
   */
  virtual std::pair<ContextSharedPtr, bool> decodeHeader(Buffer::Instance& buffer,
                                                         MessageMetadataSharedPtr metadata) PURE;

  /*
   * decodes the dubbo protocol message body, potentially invoking callbacks.
   * If successful, the message is removed from the buffer.
   *
   * @param buffer the currently buffered dubbo data.
   * @param context save the meta data of current messages.
   * @param metadata the meta data of current messages
   * @return bool true if a complete message was successfully consumed, false if more data
   *                 is required.
   * @throws EnvoyException if the data is not valid for this protocol.
   */
  virtual bool decodeData(Buffer::Instance& buffer, ContextSharedPtr context,
                          MessageMetadataSharedPtr metadata) PURE;

  /*
   * encodes the dubbo protocol message.
   *
   * @param buffer save the currently buffered dubbo data.
   * @param metadata the meta data of dubbo protocol
   * @param content the body of dubbo protocol message
   * @param type the type of dubbo protocol response message
   * @return bool true if the protocol coding succeeds.
   */
  virtual bool encode(Buffer::Instance& buffer, const MessageMetadata& metadata,
                      const std::string& content,
                      RpcResponseType type = RpcResponseType::ResponseWithValue) PURE;

protected:
  SerializerPtr serializer_;
};

using ProtocolPtr = std::unique_ptr<Protocol>;

/**
 * Implemented by each Dubbo protocol and registered via Registry::registerFactory or the
 * convenience class RegisterFactory.
 */
class NamedProtocolConfigFactory : public Config::UntypedFactory {
public:
  virtual ~NamedProtocolConfigFactory() = default;

  /**
   * Create a particular Dubbo protocol.
   * @param serialization_type the serialization type of the protocol body.
   * @return protocol instance pointer.
   */
  virtual ProtocolPtr createProtocol(SerializationType serialization_type) PURE;

<<<<<<< HEAD
  std::string category() const override {
    static const char FACTORY_CATEGORY[] = "dubbo_proxy.protocols";
    return FACTORY_CATEGORY;
  }
=======
  std::string category() const override { return "envoy.dubbo_proxy.protocols"; }
>>>>>>> f5efe4a9

  /**
   * Convenience method to lookup a factory by type.
   * @param ProtocolType the protocol type.
   * @return NamedProtocolConfigFactory& for the ProtocolType.
   */
  static NamedProtocolConfigFactory& getFactory(ProtocolType type) {
    const std::string& name = ProtocolNames::get().fromType(type);
    return Envoy::Config::Utility::getAndCheckFactoryByName<NamedProtocolConfigFactory>(name);
  }
};

/**
 * ProtocolFactoryBase provides a template for a trivial NamedProtocolConfigFactory.
 */
template <class ProtocolImpl> class ProtocolFactoryBase : public NamedProtocolConfigFactory {
public:
  ProtocolPtr createProtocol(SerializationType serialization_type) override {
    auto protocol = std::make_unique<ProtocolImpl>();
    protocol->initSerializer(serialization_type);
    return protocol;
  }

  std::string name() const override { return name_; }

protected:
  ProtocolFactoryBase(ProtocolType type) : name_(ProtocolNames::get().fromType(type)) {}

private:
  const std::string name_;
};

} // namespace DubboProxy
} // namespace NetworkFilters
} // namespace Extensions
} // namespace Envoy<|MERGE_RESOLUTION|>--- conflicted
+++ resolved
@@ -109,14 +109,7 @@
    */
   virtual ProtocolPtr createProtocol(SerializationType serialization_type) PURE;
 
-<<<<<<< HEAD
-  std::string category() const override {
-    static const char FACTORY_CATEGORY[] = "dubbo_proxy.protocols";
-    return FACTORY_CATEGORY;
-  }
-=======
   std::string category() const override { return "envoy.dubbo_proxy.protocols"; }
->>>>>>> f5efe4a9
 
   /**
    * Convenience method to lookup a factory by type.

--- conflicted
+++ resolved
@@ -58,14 +58,7 @@
 /**
  * Static registration for the rate limit filter. @see RegisterFactory.
  */
-<<<<<<< HEAD
-// NOLINTNEXTLINE(fuchsia-statically-constructed-objects)
-static Registry::RegisterFactory<RateLimitConfigFactory,
-                                 Server::Configuration::NamedNetworkFilterConfigFactory>
-    registered_;
-=======
 REGISTER_FACTORY(RateLimitConfigFactory, Server::Configuration::NamedNetworkFilterConfigFactory);
->>>>>>> 7725a97a
 
 } // namespace RateLimitFilter
 } // namespace NetworkFilters

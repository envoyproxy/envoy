--- conflicted
+++ resolved
@@ -509,25 +509,10 @@
    */
   virtual ProtocolPtr createProtocol() PURE;
 
-<<<<<<< HEAD
-  /**
-   * @return std::string the identifying name for a particular implementation of thrift protocol
-   * produced by the factory.
-   */
-  virtual std::string name() PURE;
-
-  /**
-   * @return std::string the identifying category name for objects
-   * created by this factory. Used for automatic registration with
-   * FactoryCategoryRegistry.
-   */
-  static std::string category() {
+  std::string category() const override {
     static const char FACTORY_CATEGORY[] = "thrift_proxy.protocols";
     return FACTORY_CATEGORY;
   }
-=======
-  std::string category() const override { return "thrift_proxy.protocols"; }
->>>>>>> ab6f9ba0
 
   /**
    * Convenience method to lookup a factory by type.

#include "extensions/filters/network/thrift_proxy/router/router_impl.h"

#include "envoy/config/filter/network/thrift_proxy/v2alpha1/thrift_proxy.pb.h"
#include "envoy/upstream/cluster_manager.h"
#include "envoy/upstream/thread_local_cluster.h"

#include "common/common/utility.h"

#include "extensions/filters/network/thrift_proxy/app_exception_impl.h"
#include "extensions/filters/network/well_known_names.h"

namespace Envoy {
namespace Extensions {
namespace NetworkFilters {
namespace ThriftProxy {
namespace Router {

RouteEntryImplBase::RouteEntryImplBase(
    const envoy::config::filter::network::thrift_proxy::v2alpha1::Route& route)
    : cluster_name_(route.route().cluster()) {
  for (const auto& header_map : route.match().headers()) {
    config_headers_.push_back(header_map);
  }

  if (route.route().cluster_specifier_case() ==
      envoy::config::filter::network::thrift_proxy::v2alpha1::RouteAction::kWeightedClusters) {

    total_cluster_weight_ = 0UL;
    for (const auto& cluster : route.route().weighted_clusters().clusters()) {
      std::unique_ptr<WeightedClusterEntry> cluster_entry(new WeightedClusterEntry(cluster));
      weighted_clusters_.emplace_back(std::move(cluster_entry));
      total_cluster_weight_ += weighted_clusters_.back()->clusterWeight();
    }
  }
}

const std::string& RouteEntryImplBase::clusterName() const { return cluster_name_; }

const RouteEntry* RouteEntryImplBase::routeEntry() const { return this; }

RouteConstSharedPtr RouteEntryImplBase::clusterEntry(uint64_t random_value) const {
  if (weighted_clusters_.empty()) {
    return shared_from_this();
  }

  uint64_t selected_value = random_value % total_cluster_weight_;
  uint64_t begin = 0UL;
  uint64_t end = 0UL;

  // Find the right cluster to route to based on the interval in which
  // the selected value falls. The intervals are determined as
  // [0, cluster1_weight), [cluster1_weight, cluster1_weight+cluster2_weight),..
  for (const WeightedClusterEntrySharedPtr& cluster : weighted_clusters_) {
    end = begin + cluster->clusterWeight();
    ASSERT(end <= total_cluster_weight_);

    if (selected_value >= begin && selected_value < end) {
      return cluster;
    }

    begin = end;
  }

  NOT_REACHED_GCOVR_EXCL_LINE;
}

bool RouteEntryImplBase::headersMatch(const Http::HeaderMap& headers) const {
  return Http::HeaderUtility::matchHeaders(headers, config_headers_);
}

RouteEntryImplBase::WeightedClusterEntry::WeightedClusterEntry(
    const envoy::config::filter::network::thrift_proxy::v2alpha1::WeightedCluster_ClusterWeight&
        cluster)
    : cluster_name_(cluster.name()),
      cluster_weight_(PROTOBUF_GET_WRAPPED_REQUIRED(cluster, weight)) {}

MethodNameRouteEntryImpl::MethodNameRouteEntryImpl(
    const envoy::config::filter::network::thrift_proxy::v2alpha1::Route& route)
    : RouteEntryImplBase(route), method_name_(route.match().method_name()),
      invert_(route.match().invert()) {
  if (method_name_.empty() && invert_) {
    throw EnvoyException("Cannot have an empty method name with inversion enabled");
  }
}

RouteConstSharedPtr MethodNameRouteEntryImpl::matches(const MessageMetadata& metadata,
                                                      uint64_t random_value) const {
  if (RouteEntryImplBase::headersMatch(metadata.headers())) {
    bool matches =
        method_name_.empty() || (metadata.hasMethodName() && metadata.methodName() == method_name_);

    if (matches ^ invert_) {
      return clusterEntry(random_value);
    }
  }

  return nullptr;
}

ServiceNameRouteEntryImpl::ServiceNameRouteEntryImpl(
    const envoy::config::filter::network::thrift_proxy::v2alpha1::Route& route)
    : RouteEntryImplBase(route), invert_(route.match().invert()) {
  const std::string service_name = route.match().service_name();
  if (service_name.empty() && invert_) {
    throw EnvoyException("Cannot have an empty service name with inversion enabled");
  }

  if (!service_name.empty() && !StringUtil::endsWith(service_name, ":")) {
    service_name_ = service_name + ":";
  } else {
    service_name_ = service_name;
  }
}

RouteConstSharedPtr ServiceNameRouteEntryImpl::matches(const MessageMetadata& metadata,
                                                       uint64_t random_value) const {
  if (RouteEntryImplBase::headersMatch(metadata.headers())) {
    bool matches = service_name_.empty() ||
                   (metadata.hasMethodName() &&
                    StringUtil::startsWith(metadata.methodName().c_str(), service_name_));

    if (matches ^ invert_) {
      return clusterEntry(random_value);
    }
  }

  return nullptr;
}

RouteMatcher::RouteMatcher(
    const envoy::config::filter::network::thrift_proxy::v2alpha1::RouteConfiguration& config) {
  using envoy::config::filter::network::thrift_proxy::v2alpha1::RouteMatch;

  for (const auto& route : config.routes()) {
    switch (route.match().match_specifier_case()) {
    case RouteMatch::MatchSpecifierCase::kMethodName:
      routes_.emplace_back(new MethodNameRouteEntryImpl(route));
      break;
    case RouteMatch::MatchSpecifierCase::kServiceName:
      routes_.emplace_back(new ServiceNameRouteEntryImpl(route));
      break;
    default:
      NOT_REACHED_GCOVR_EXCL_LINE;
    }
  }
}

RouteConstSharedPtr RouteMatcher::route(const MessageMetadata& metadata,
                                        uint64_t random_value) const {
  for (const auto& route : routes_) {
    RouteConstSharedPtr route_entry = route->matches(metadata, random_value);
    if (nullptr != route_entry) {
      return route_entry;
    }
  }

  return nullptr;
}

void Router::onDestroy() {
  if (upstream_request_ != nullptr) {
    upstream_request_->resetStream();
  }
  cleanup();
}

void Router::setDecoderFilterCallbacks(ThriftFilters::DecoderFilterCallbacks& callbacks) {
  callbacks_ = &callbacks;

  // TODO(zuercher): handle buffer limits
}

void Router::resetUpstreamConnection() {
  if (upstream_request_ != nullptr) {
    upstream_request_->resetStream();
  }
}

FilterStatus Router::transportBegin(MessageMetadataSharedPtr metadata) {
  UNREFERENCED_PARAMETER(metadata);
  return FilterStatus::Continue;
}

FilterStatus Router::transportEnd() {
  if (upstream_request_->metadata_->messageType() == MessageType::Oneway) {
    // No response expected
    upstream_request_->onResponseComplete();
    cleanup();
  }
  return FilterStatus::Continue;
}

FilterStatus Router::messageBegin(MessageMetadataSharedPtr metadata) {
  // TODO(zuercher): route stats (e.g., no_route, no_cluster, upstream_rq_maintenance_mode, no
  // healtthy upstream)

  route_ = callbacks_->route();
  if (!route_) {
    ENVOY_STREAM_LOG(debug, "no cluster match for method '{}'", *callbacks_,
                     metadata->methodName());
    callbacks_->sendLocalReply(
        AppException(AppExceptionType::UnknownMethod,
                     fmt::format("no route for method '{}'", metadata->methodName())));
    return FilterStatus::StopIteration;
  }

  route_entry_ = route_->routeEntry();

  Upstream::ThreadLocalCluster* cluster = cluster_manager_.get(route_entry_->clusterName());
  if (!cluster) {
    ENVOY_STREAM_LOG(debug, "unknown cluster '{}'", *callbacks_, route_entry_->clusterName());
    callbacks_->sendLocalReply(
        AppException(AppExceptionType::InternalError,
                     fmt::format("unknown cluster '{}'", route_entry_->clusterName())));
    return FilterStatus::StopIteration;
  }

  cluster_ = cluster->info();
  ENVOY_STREAM_LOG(debug, "cluster '{}' match for method '{}'", *callbacks_,
                   route_entry_->clusterName(), metadata->methodName());

  if (cluster_->maintenanceMode()) {
    callbacks_->sendLocalReply(AppException(
        AppExceptionType::InternalError,
        fmt::format("maintenance mode for cluster '{}'", route_entry_->clusterName())));
    return FilterStatus::StopIteration;
  }

  const std::shared_ptr<const ProtocolOptionsConfig> options =
      cluster_->extensionProtocolOptionsTyped<ProtocolOptionsConfig>(
          NetworkFilterNames::get().ThriftProxy);

  const TransportType transport = options
                                      ? options->transport(callbacks_->downstreamTransportType())
                                      : callbacks_->downstreamTransportType();
  ASSERT(transport != TransportType::Auto);

  const ProtocolType protocol = options ? options->protocol(callbacks_->downstreamProtocolType())
                                        : callbacks_->downstreamProtocolType();
  ASSERT(protocol != ProtocolType::Auto);

  Tcp::ConnectionPool::Instance* conn_pool = cluster_manager_.tcpConnPoolForCluster(
      route_entry_->clusterName(), Upstream::ResourcePriority::Default, this);
  if (!conn_pool) {
    callbacks_->sendLocalReply(
        AppException(AppExceptionType::InternalError,
                     fmt::format("no healthy upstream for '{}'", route_entry_->clusterName())));
    return FilterStatus::StopIteration;
  }

  ENVOY_STREAM_LOG(debug, "router decoding request", *callbacks_);

  upstream_request_.reset(new UpstreamRequest(*this, *conn_pool, metadata, transport, protocol));
  return upstream_request_->start();
}

FilterStatus Router::messageEnd() {
  ProtocolConverter::messageEnd();

  Buffer::OwnedImpl transport_buffer;

  upstream_request_->metadata_->setProtocol(upstream_request_->protocol_->type());

  upstream_request_->transport_->encodeFrame(transport_buffer, *upstream_request_->metadata_,
                                             upstream_request_buffer_);
  upstream_request_->conn_data_->connection().write(transport_buffer, false);
  upstream_request_->onRequestComplete();
  return FilterStatus::Continue;
}

void Router::onUpstreamData(Buffer::Instance& data, bool end_stream) {
  ASSERT(!upstream_request_->response_complete_);

  if (upstream_request_->upgrade_response_ != nullptr) {
    ENVOY_STREAM_LOG(trace, "reading upgrade response: {} bytes", *callbacks_, data.length());
    // Handle upgrade response.
    if (!upstream_request_->upgrade_response_->onData(data)) {
      // Wait for more data.
      return;
    }

<<<<<<< HEAD
    ENVOY_STREAM_LOG(debug, "upgrade response complete", *callbacks_);
    upstream_request_->protocol_->completeUpgrade(
        *upstream_request_->conn_data_->connectionStateTyped<ThriftConnectionState>(),
        *upstream_request_->upgrade_response_);
=======
    upstream_request_->protocol_->completeUpgrade(*upstream_request_->conn_state_,
                                                  *upstream_request_->upgrade_response_);
>>>>>>> 260798fe

    upstream_request_->upgrade_response_.reset();
    upstream_request_->onRequestStart(true);
  } else {
    ENVOY_STREAM_LOG(trace, "reading response: {} bytes", *callbacks_, data.length());

    // Handle normal response.
    if (!upstream_request_->response_started_) {
      callbacks_->startUpstreamResponse(*upstream_request_->transport_,
                                        *upstream_request_->protocol_);
      upstream_request_->response_started_ = true;
    }

    if (callbacks_->upstreamData(data)) {
      ENVOY_STREAM_LOG(debug, "response complete", *callbacks_);
      upstream_request_->onResponseComplete();
      cleanup();
      return;
    }
  }

  if (end_stream) {
    // Response is incomplete, but no more data is coming.
    upstream_request_->onResponseComplete();
    upstream_request_->onResetStream(
        Tcp::ConnectionPool::PoolFailureReason::RemoteConnectionFailure);
    cleanup();
  }
}

void Router::onEvent(Network::ConnectionEvent event) {
  ASSERT(upstream_request_ && !upstream_request_->response_complete_);

  switch (event) {
  case Network::ConnectionEvent::RemoteClose:
    upstream_request_->onResetStream(
        Tcp::ConnectionPool::PoolFailureReason::RemoteConnectionFailure);
    break;
  case Network::ConnectionEvent::LocalClose:
    upstream_request_->onResetStream(
        Tcp::ConnectionPool::PoolFailureReason::LocalConnectionFailure);
    break;
  default:
    // Connected is consumed by the connection pool.
    NOT_REACHED_GCOVR_EXCL_LINE;
  }
}

const Network::Connection* Router::downstreamConnection() const {
  if (callbacks_ != nullptr) {
    return callbacks_->connection();
  }

  return nullptr;
}

void Router::convertMessageBegin(MessageMetadataSharedPtr metadata) {
  ProtocolConverter::messageBegin(metadata);
}

void Router::cleanup() { upstream_request_.reset(); }

Router::UpstreamRequest::UpstreamRequest(Router& parent, Tcp::ConnectionPool::Instance& pool,
                                         MessageMetadataSharedPtr& metadata,
                                         TransportType transport_type, ProtocolType protocol_type)
    : parent_(parent), conn_pool_(pool), metadata_(metadata),
      transport_(NamedTransportConfigFactory::getFactory(transport_type).createTransport()),
      protocol_(NamedProtocolConfigFactory::getFactory(protocol_type).createProtocol()),
      request_complete_(false), response_started_(false), response_complete_(false) {}

Router::UpstreamRequest::~UpstreamRequest() {}

FilterStatus Router::UpstreamRequest::start() {
  Tcp::ConnectionPool::Cancellable* handle = conn_pool_.newConnection(*this);
  if (handle) {
    // Pause while we wait for a connection.
    conn_pool_handle_ = handle;
    return FilterStatus::StopIteration;
  }

  if (upgrade_response_ != nullptr) {
    // Pause while we wait for an upgrade response.
    return FilterStatus::StopIteration;
  }

  return FilterStatus::Continue;
}

void Router::UpstreamRequest::resetStream() {
  if (conn_pool_handle_) {
    conn_pool_handle_->cancel();
  }

  if (conn_data_ != nullptr) {
    conn_state_ = nullptr;
    conn_data_->connection().close(Network::ConnectionCloseType::NoFlush);
    conn_data_.reset();
  }
}

void Router::UpstreamRequest::onPoolFailure(Tcp::ConnectionPool::PoolFailureReason reason,
                                            Upstream::HostDescriptionConstSharedPtr host) {
  conn_pool_handle_ = nullptr;

  // Mimic an upstream reset.
  onUpstreamHostSelected(host);
  onResetStream(reason);
}

void Router::UpstreamRequest::onPoolReady(Tcp::ConnectionPool::ConnectionDataPtr&& conn_data,
                                          Upstream::HostDescriptionConstSharedPtr host) {
  // Only invoke continueDecoding if we'd previously stopped the filter chain.
  bool continue_decoding = conn_pool_handle_ != nullptr;

  onUpstreamHostSelected(host);
  conn_data_ = std::move(conn_data);
  conn_data_->addUpstreamCallbacks(parent_);
  conn_pool_handle_ = nullptr;

  conn_state_ = conn_data_->connectionStateTyped<ThriftConnectionState>();
  if (conn_state_ == nullptr) {
    conn_data_->setConnectionState(std::make_unique<ThriftConnectionState>());
    conn_state_ = conn_data_->connectionStateTyped<ThriftConnectionState>();
  }

  if (protocol_->supportsUpgrade()) {
    upgrade_response_ =
        protocol_->attemptUpgrade(*transport_, *conn_state_, parent_.upstream_request_buffer_);
    if (upgrade_response_ != nullptr) {
      conn_data_->connection().write(parent_.upstream_request_buffer_, false);
      return;
    }
  }

  onRequestStart(continue_decoding);
}

void Router::UpstreamRequest::onRequestStart(bool continue_decoding) {
  parent_.initProtocolConverter(*protocol_, parent_.upstream_request_buffer_);

  metadata_->setSequenceId(conn_state_->nextSequenceId());
  parent_.convertMessageBegin(metadata_);

  if (continue_decoding) {
    parent_.callbacks_->continueDecoding();
  }
}

void Router::UpstreamRequest::onRequestComplete() { request_complete_ = true; }

void Router::UpstreamRequest::onResponseComplete() {
  response_complete_ = true;
  conn_state_ = nullptr;
  conn_data_.reset();
}

void Router::UpstreamRequest::onUpstreamHostSelected(Upstream::HostDescriptionConstSharedPtr host) {
  upstream_host_ = host;
}

void Router::UpstreamRequest::onResetStream(Tcp::ConnectionPool::PoolFailureReason reason) {
  if (metadata_->messageType() == MessageType::Oneway) {
    // For oneway requests, we should not attempt a response. Reset the downstream to signal
    // an error.
    parent_.callbacks_->resetDownstreamConnection();
    return;
  }

  switch (reason) {
  case Tcp::ConnectionPool::PoolFailureReason::Overflow:
    parent_.callbacks_->sendLocalReply(AppException(
        AppExceptionType::InternalError,
        fmt::format("too many connections to '{}'", upstream_host_->address()->asString())));
    break;
  case Tcp::ConnectionPool::PoolFailureReason::LocalConnectionFailure:
    // Should only happen if we closed the connection, due to an error condition, in which case
    // we've already handled any possible downstream response.
    parent_.callbacks_->resetDownstreamConnection();
    break;
  case Tcp::ConnectionPool::PoolFailureReason::RemoteConnectionFailure:
  case Tcp::ConnectionPool::PoolFailureReason::Timeout:
    // TODO(zuercher): distinguish between these cases where appropriate (particularly timeout)
    if (!response_started_) {
      parent_.callbacks_->sendLocalReply(AppException(
          AppExceptionType::InternalError,
          fmt::format("connection failure '{}'", upstream_host_->address()->asString())));
      return;
    }

    // Error occurred after a partial response, propagate the reset to the downstream.
    parent_.callbacks_->resetDownstreamConnection();
    break;
  default:
    NOT_REACHED_GCOVR_EXCL_LINE;
  }
}

} // namespace Router
} // namespace ThriftProxy
} // namespace NetworkFilters
} // namespace Extensions
} // namespace Envoy<|MERGE_RESOLUTION|>--- conflicted
+++ resolved
@@ -279,15 +279,8 @@
       return;
     }
 
-<<<<<<< HEAD
-    ENVOY_STREAM_LOG(debug, "upgrade response complete", *callbacks_);
-    upstream_request_->protocol_->completeUpgrade(
-        *upstream_request_->conn_data_->connectionStateTyped<ThriftConnectionState>(),
-        *upstream_request_->upgrade_response_);
-=======
     upstream_request_->protocol_->completeUpgrade(*upstream_request_->conn_state_,
                                                   *upstream_request_->upgrade_response_);
->>>>>>> 260798fe
 
     upstream_request_->upgrade_response_.reset();
     upstream_request_->onRequestStart(true);

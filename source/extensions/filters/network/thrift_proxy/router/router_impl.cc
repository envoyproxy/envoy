--- conflicted
+++ resolved
@@ -281,13 +281,8 @@
   }
 
   auto conn_pool_data = cluster->tcpConnPool(Upstream::ResourcePriority::Default, this);
-<<<<<<< HEAD
   if (conn_pool_data.empty()) {
-    stats_.no_healthy_upstream_.inc();
-=======
-  if (!conn_pool_data) {
     stats().no_healthy_upstream_.inc();
->>>>>>> b145180d
     callbacks_->sendLocalReply(
         AppException(AppExceptionType::InternalError,
                      fmt::format("no healthy upstream for '{}'", cluster_name)),

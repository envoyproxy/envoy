load(
    "//bazel:envoy_build_system.bzl",
    "envoy_cc_extension",
    "envoy_cc_library",
    "envoy_extension_package",
)

licenses(["notice"])  # Apache 2

envoy_extension_package()

envoy_cc_extension(
    name = "config",
    srcs = ["config.cc"],
    hdrs = ["config.h"],
    deps = [
        ":router_lib",
        "//envoy/registry",
        "//source/extensions/filters/network/thrift_proxy/filters:factory_base_lib",
        "//source/extensions/filters/network/thrift_proxy/filters:filter_config_interface",
        "//source/extensions/filters/network/thrift_proxy/filters:well_known_names",
        "@envoy_api//envoy/extensions/filters/network/thrift_proxy/router/v3:pkg_cc_proto",
    ],
)

envoy_cc_library(
    name = "router_interface",
    hdrs = ["router.h"],
    external_deps = ["abseil_optional"],
    deps = [
<<<<<<< HEAD
        "//include/envoy/router:router_interface",
        "//source/common/buffer:buffer_lib",
=======
        "//envoy/router:router_interface",
>>>>>>> 72bf41fb
        "//source/extensions/filters/network/thrift_proxy:metadata_lib",
    ],
)

envoy_cc_library(
    name = "router_ratelimit_interface",
    hdrs = ["router_ratelimit.h"],
    deps = [
        ":router_interface",
        "//envoy/router:router_ratelimit_interface",
        "//source/extensions/filters/network/thrift_proxy:metadata_lib",
    ],
)

envoy_cc_library(
    name = "shadow_writer_lib",
    srcs = ["shadow_writer_impl.cc"],
    hdrs = ["shadow_writer_impl.h"],
    deps = [
        ":router_interface",
        "//include/envoy/tcp:conn_pool_interface",
        "//include/envoy/upstream:cluster_manager_interface",
        "//include/envoy/upstream:load_balancer_interface",
        "//include/envoy/upstream:thread_local_cluster_interface",
        "//source/common/common:linked_object",
        "//source/common/upstream:load_balancer_lib",
        "//source/extensions/filters/network:well_known_names",
        "//source/extensions/filters/network/thrift_proxy:app_exception_lib",
        "//source/extensions/filters/network/thrift_proxy:conn_manager_lib",
        "//source/extensions/filters/network/thrift_proxy:protocol_converter_lib",
        "//source/extensions/filters/network/thrift_proxy:protocol_interface",
        "//source/extensions/filters/network/thrift_proxy:thrift_object_interface",
        "//source/extensions/filters/network/thrift_proxy:transport_interface",
    ],
)

envoy_cc_library(
    name = "router_lib",
    srcs = ["router_impl.cc"],
    hdrs = ["router_impl.h"],
    deps = [
        ":router_interface",
        ":router_ratelimit_lib",
<<<<<<< HEAD
        ":shadow_writer_lib",
        "//include/envoy/tcp:conn_pool_interface",
        "//include/envoy/upstream:cluster_manager_interface",
        "//include/envoy/upstream:load_balancer_interface",
        "//include/envoy/upstream:thread_local_cluster_interface",
=======
        "//envoy/tcp:conn_pool_interface",
        "//envoy/upstream:cluster_manager_interface",
        "//envoy/upstream:load_balancer_interface",
        "//envoy/upstream:thread_local_cluster_interface",
>>>>>>> 72bf41fb
        "//source/common/common:logger_lib",
        "//source/common/http:header_utility_lib",
        "//source/common/router:metadatamatchcriteria_lib",
        "//source/common/upstream:load_balancer_lib",
        "//source/extensions/filters/network:well_known_names",
        "//source/extensions/filters/network/thrift_proxy:app_exception_lib",
        "//source/extensions/filters/network/thrift_proxy:conn_manager_lib",
        "//source/extensions/filters/network/thrift_proxy:protocol_converter_lib",
        "//source/extensions/filters/network/thrift_proxy:protocol_interface",
        "//source/extensions/filters/network/thrift_proxy:thrift_object_interface",
        "//source/extensions/filters/network/thrift_proxy:transport_interface",
        "//source/extensions/filters/network/thrift_proxy/filters:filter_interface",
        "@envoy_api//envoy/extensions/filters/network/thrift_proxy/v3:pkg_cc_proto",
    ],
)

envoy_cc_library(
    name = "router_ratelimit_lib",
    srcs = ["router_ratelimit_impl.cc"],
    hdrs = ["router_ratelimit_impl.h"],
    deps = [
        ":router_interface",
        ":router_ratelimit_interface",
        "//source/common/http:header_utility_lib",
        "//source/extensions/filters/network/thrift_proxy:metadata_lib",
        "@envoy_api//envoy/config/route/v3:pkg_cc_proto",
    ],
)<|MERGE_RESOLUTION|>--- conflicted
+++ resolved
@@ -28,12 +28,8 @@
     hdrs = ["router.h"],
     external_deps = ["abseil_optional"],
     deps = [
-<<<<<<< HEAD
-        "//include/envoy/router:router_interface",
+        "//envoy/router:router_interface",
         "//source/common/buffer:buffer_lib",
-=======
-        "//envoy/router:router_interface",
->>>>>>> 72bf41fb
         "//source/extensions/filters/network/thrift_proxy:metadata_lib",
     ],
 )
@@ -77,18 +73,11 @@
     deps = [
         ":router_interface",
         ":router_ratelimit_lib",
-<<<<<<< HEAD
         ":shadow_writer_lib",
-        "//include/envoy/tcp:conn_pool_interface",
-        "//include/envoy/upstream:cluster_manager_interface",
-        "//include/envoy/upstream:load_balancer_interface",
-        "//include/envoy/upstream:thread_local_cluster_interface",
-=======
         "//envoy/tcp:conn_pool_interface",
         "//envoy/upstream:cluster_manager_interface",
         "//envoy/upstream:load_balancer_interface",
         "//envoy/upstream:thread_local_cluster_interface",
->>>>>>> 72bf41fb
         "//source/common/common:logger_lib",
         "//source/common/http:header_utility_lib",
         "//source/common/router:metadatamatchcriteria_lib",

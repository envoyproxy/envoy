--- conflicted
+++ resolved
@@ -39,7 +39,7 @@
            TransportType::Framed},
           {envoy::config::filter::network::thrift_proxy::v2alpha1::TransportType::UNFRAMED,
            TransportType::Unframed},
-          {envoy::config::filter::network::thrift_proxy::v2alpha1::ThriftProxy_TransportType_HEADER,
+          {envoy::config::filter::network::thrift_proxy::v2alpha1::TransportType::HEADER,
            TransportType::Header},
       });
 }
@@ -125,20 +125,6 @@
       transport_(lookupTransport(config.transport())), proto_(lookupProtocol(config.protocol())),
       route_matcher_(new Router::RouteMatcher(config.route_config())) {
 
-  if (transportTypeMap().find(transport_) == transportTypeMap().end()) {
-    throw EnvoyException(fmt::format(
-        "unknown transport {}",
-        envoy::config::filter::network::thrift_proxy::v2alpha1::ThriftProxy_TransportType_Name(
-            transport_)));
-  }
-
-  if (protocolTypeMap().find(proto_) == protocolTypeMap().end()) {
-    throw EnvoyException(fmt::format(
-        "unknown protocol {}",
-        envoy::config::filter::network::thrift_proxy::v2alpha1::ThriftProxy_ProtocolType_Name(
-            proto_)));
-  }
-
   // Construct the only Thrift DecoderFilter: the Router
   auto& factory =
       Envoy::Config::Utility::getAndCheckFactory<ThriftFilters::NamedThriftFilterConfigFactory>(
@@ -161,24 +147,11 @@
 }
 
 TransportPtr ConfigImpl::createTransport() {
-<<<<<<< HEAD
   return NamedTransportConfigFactory::getFactory(transport_).createTransport();
 }
 
 ProtocolPtr ConfigImpl::createProtocol() {
   return NamedProtocolConfigFactory::getFactory(proto_).createProtocol();
-=======
-  TransportTypeMap::const_iterator i = transportTypeMap().find(transport_);
-  ASSERT(i != transportTypeMap().end());
-
-  return NamedTransportConfigFactory::getFactory(i->second).createTransport();
-}
-
-ProtocolPtr ConfigImpl::createProtocol() {
-  ProtocolTypeMap::const_iterator i = protocolTypeMap().find(proto_);
-  ASSERT(i != protocolTypeMap().end());
-  return NamedProtocolConfigFactory::getFactory(i->second).createProtocol();
->>>>>>> 01f403ec
 }
 
 } // namespace ThriftProxy

--- conflicted
+++ resolved
@@ -158,22 +158,14 @@
 }
 
 void ConfigImpl::processFilter(
-<<<<<<< HEAD
-    const envoy::config::filter::network::thrift_proxy::v2alpha1::ThriftFilter& proto_config) {
-  ENVOY_LOG(debug, "    thrift filter #{}", filter_factories_.size());
-  ENVOY_LOG(debug, "      name: {}", proto_config.name());
-  ENVOY_LOG(debug, "    config: {}",
-            MessageUtil::getJsonStringFromMessage(proto_config.config(), true));
-=======
     const envoy::extensions::filters::network::thrift_proxy::v3alpha::ThriftFilter& proto_config) {
   const std::string& string_name = proto_config.name();
 
   ENVOY_LOG(debug, "    thrift filter #{}", filter_factories_.size());
-  ENVOY_LOG(debug, "      name: {}", string_name);
+  ENVOY_LOG(debug, "      name: {}", proto_config.name());
   ENVOY_LOG(
       debug, "    config: {}",
       MessageUtil::getJsonStringFromMessage(proto_config.hidden_envoy_deprecated_config(), true));
->>>>>>> a60f6853
   auto& factory =
       Envoy::Config::Utility::getAndCheckFactory<ThriftFilters::NamedThriftFilterConfigFactory>(
           proto_config);

--- conflicted
+++ resolved
@@ -15,16 +15,11 @@
 namespace NetworkFilters {
 namespace ThriftProxy {
 
-<<<<<<< HEAD
 ConnectionManager::ConnectionManager(Config& config, Runtime::RandomGenerator& random_generator)
-    : config_(config), stats_(config_.stats()), decoder_(config_.createDecoder(*this)),
-      random_generator_(random_generator) {}
-=======
-ConnectionManager::ConnectionManager(Config& config)
     : config_(config), stats_(config_.stats()), transport_(config.createTransport()),
       protocol_(config.createProtocol()),
-      decoder_(std::make_unique<Decoder>(*transport_, *protocol_, *this)) {}
->>>>>>> 763f2a74
+      decoder_(std::make_unique<Decoder>(*transport_, *protocol_, *this)),
+      random_generator_(random_generator) {}
 
 ConnectionManager::~ConnectionManager() {}
 

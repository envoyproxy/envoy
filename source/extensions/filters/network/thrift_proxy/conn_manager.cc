--- conflicted
+++ resolved
@@ -31,11 +31,7 @@
 
 void ConnectionManager::dispatch() {
   if (stopped_) {
-<<<<<<< HEAD
     ENVOY_CONN_LOG(debug, "thrift filter stopped", read_callbacks_->connection());
-=======
-    ENVOY_LOG(debug, "thrift filter stopped");
->>>>>>> 04616d67
     return;
   }
 
@@ -59,12 +55,7 @@
       sendLocalReply(*(*rpcs_.begin())->metadata_, ex);
     }
   } catch (const EnvoyException& ex) {
-<<<<<<< HEAD
     ENVOY_CONN_LOG(error, "thrift error: {}", read_callbacks_->connection(), ex.what());
-    stats_.request_decoding_error_.inc();
-=======
-    ENVOY_LOG(error, "thrift error: {}", ex.what());
->>>>>>> 04616d67
 
     // Use the current rpc to send an error downstream, if possible.
     rpcs_.front()->onError(ex.what());

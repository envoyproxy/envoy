#pragma once

#include "envoy/common/pure.h"
#include "envoy/event/deferred_deletable.h"
#include "envoy/network/connection.h"
#include "envoy/network/filter.h"
#include "envoy/runtime/runtime.h"
#include "envoy/stats/timespan.h"

#include "common/buffer/buffer_impl.h"
#include "common/common/linked_object.h"
#include "common/common/logger.h"

#include "extensions/filters/network/thrift_proxy/decoder.h"
#include "extensions/filters/network/thrift_proxy/filters/filter.h"
#include "extensions/filters/network/thrift_proxy/protocol.h"
#include "extensions/filters/network/thrift_proxy/protocol_converter.h"
#include "extensions/filters/network/thrift_proxy/stats.h"
#include "extensions/filters/network/thrift_proxy/transport.h"

namespace Envoy {
namespace Extensions {
namespace NetworkFilters {
namespace ThriftProxy {

/**
 * Config is a configuration interface for ConnectionManager.
 */
class Config {
public:
  virtual ~Config() {}

  virtual ThriftFilters::FilterChainFactory& filterFactory() PURE;
  virtual ThriftFilterStats& stats() PURE;
  virtual TransportPtr createTransport() PURE;
  virtual ProtocolPtr createProtocol() PURE;
  virtual Router::Config& routerConfig() PURE;
};

/**
 * Extends Upstream::ProtocolOptionsConfig with Thrift-specific cluster options.
 */
class ProtocolOptionsConfig : public Upstream::ProtocolOptionsConfig {
public:
  virtual ~ProtocolOptionsConfig() {}

  virtual TransportType transport(TransportType downstream_transport) const PURE;
  virtual ProtocolType protocol(ProtocolType downstream_protocol) const PURE;
};

/**
 * ConnectionManager is a Network::Filter that will perform Thrift request handling on a connection.
 */
class ConnectionManager : public Network::ReadFilter,
                          public Network::ConnectionCallbacks,
                          public DecoderCallbacks,
                          Logger::Loggable<Logger::Id::thrift> {
public:
  ConnectionManager(Config& config, Runtime::RandomGenerator& random_generator,
                    Event::TimeSystem& time_system);
  ~ConnectionManager();

  // Network::ReadFilter
  Network::FilterStatus onData(Buffer::Instance& data, bool end_stream) override;
  Network::FilterStatus onNewConnection() override { return Network::FilterStatus::Continue; }
  void initializeReadFilterCallbacks(Network::ReadFilterCallbacks&) override;

  // Network::ConnectionCallbacks
  void onEvent(Network::ConnectionEvent) override;
  void onAboveWriteBufferHighWatermark() override {}
  void onBelowWriteBufferLowWatermark() override {}

  // DecoderCallbacks
  DecoderEventHandler& newDecoderEventHandler() override;

private:
  struct ActiveRpc;

  struct ResponseDecoder : public DecoderCallbacks, public ProtocolConverter {
    ResponseDecoder(ActiveRpc& parent, Transport& transport, Protocol& protocol)
        : parent_(parent), decoder_(std::make_unique<Decoder>(transport, protocol, *this)),
          complete_(false), first_reply_field_(false) {
      initProtocolConverter(*parent_.parent_.protocol_, parent_.response_buffer_);
    }

    bool onData(Buffer::Instance& data);

    // ProtocolConverter
    FilterStatus messageBegin(MessageMetadataSharedPtr metadata) override;
    FilterStatus fieldBegin(absl::string_view name, FieldType field_type,
                            int16_t field_id) override;
    FilterStatus transportBegin(MessageMetadataSharedPtr metadata) override {
      UNREFERENCED_PARAMETER(metadata);
      return FilterStatus::Continue;
    }
    FilterStatus transportEnd() override;

    // DecoderCallbacks
    DecoderEventHandler& newDecoderEventHandler() override { return *this; }

    ActiveRpc& parent_;
    DecoderPtr decoder_;
    Buffer::OwnedImpl upstream_buffer_;
    MessageMetadataSharedPtr metadata_;
    absl::optional<bool> success_;
    bool complete_ : 1;
    bool first_reply_field_ : 1;
  };
  typedef std::unique_ptr<ResponseDecoder> ResponseDecoderPtr;

  // ActiveRpc tracks request/response pairs.
  struct ActiveRpc : LinkedObject<ActiveRpc>,
                     public Event::DeferredDeletable,
                     public DelegatingDecoderEventHandler,
                     public ThriftFilters::DecoderFilterCallbacks,
                     public ThriftFilters::FilterChainFactoryCallbacks {
    ActiveRpc(ConnectionManager& parent)
        : parent_(parent), request_timer_(new Stats::Timespan(parent_.stats_.request_time_ms_,
                                                              parent_.time_system_)),
          stream_id_(parent_.random_generator_.random()) {
      parent_.stats_.request_active_.inc();
    }
    ~ActiveRpc() {
      request_timer_->complete();
      parent_.stats_.request_active_.dec();

      if (decoder_filter_ != nullptr) {
        decoder_filter_->onDestroy();
      }
    }

    // DecoderEventHandler
    FilterStatus transportEnd() override;
    FilterStatus messageBegin(MessageMetadataSharedPtr metadata) override;

    // ThriftFilters::DecoderFilterCallbacks
    uint64_t streamId() const override { return stream_id_; }
    const Network::Connection* connection() const override;
    void continueDecoding() override;
    Router::RouteConstSharedPtr route() override;
    TransportType downstreamTransportType() const override {
      return parent_.decoder_->transportType();
    }
    ProtocolType downstreamProtocolType() const override {
      return parent_.decoder_->protocolType();
    }
    void sendLocalReply(const DirectResponse& response) override;
    void startUpstreamResponse(Transport& transport, Protocol& protocol) override;
    bool upstreamData(Buffer::Instance& buffer) override;
    void resetDownstreamConnection() override;

    // Thrift::FilterChainFactoryCallbacks
    void addDecoderFilter(ThriftFilters::DecoderFilterSharedPtr filter) override {
      // TODO(zuercher): support multiple filters
      filter->setDecoderFilterCallbacks(*this);
      decoder_filter_ = filter;
      event_handler_ = decoder_filter_.get();
    }

    void createFilterChain();
    void onReset();
    void onError(const std::string& what);

    ConnectionManager& parent_;
    Stats::TimespanPtr request_timer_;
    uint64_t stream_id_;
    MessageMetadataSharedPtr metadata_;
    ThriftFilters::DecoderFilterSharedPtr decoder_filter_;
    DecoderEventHandlerSharedPtr upgrade_handler_;
    ResponseDecoderPtr response_decoder_;
    absl::optional<Router::RouteConstSharedPtr> cached_route_;
    Buffer::OwnedImpl response_buffer_;
    int32_t original_sequence_id_{0};
  };

  typedef std::unique_ptr<ActiveRpc> ActiveRpcPtr;

  void continueDecoding();
  void dispatch();
  void sendLocalReply(MessageMetadata& metadata, const DirectResponse& reponse);
  void doDeferredRpcDestroy(ActiveRpc& rpc);
  void resetAllRpcs(bool local_reset);

  Config& config_;
  ThriftFilterStats& stats_;

  Network::ReadFilterCallbacks* read_callbacks_{};

  TransportPtr transport_;
  ProtocolPtr protocol_;
  DecoderPtr decoder_;
  std::list<ActiveRpcPtr> rpcs_;
  Buffer::OwnedImpl request_buffer_;
  Runtime::RandomGenerator& random_generator_;
  bool stopped_{false};
<<<<<<< HEAD
  Event::TimeSystem& time_system_;
=======
  bool half_closed_{false};
>>>>>>> fcdc64b4
};

} // namespace ThriftProxy
} // namespace NetworkFilters
} // namespace Extensions
} // namespace Envoy<|MERGE_RESOLUTION|>--- conflicted
+++ resolved
@@ -193,11 +193,8 @@
   Buffer::OwnedImpl request_buffer_;
   Runtime::RandomGenerator& random_generator_;
   bool stopped_{false};
-<<<<<<< HEAD
+  bool half_closed_{false};
   Event::TimeSystem& time_system_;
-=======
-  bool half_closed_{false};
->>>>>>> fcdc64b4
 };
 
 } // namespace ThriftProxy

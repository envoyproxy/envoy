#pragma once

#include <cstdint>
#include <list>
#include <memory>
#include <string>

#include "envoy/extensions/filters/network/redis_proxy/v3/redis_proxy.pb.h"
#include "envoy/network/drain_decision.h"
#include "envoy/network/filter.h"
#include "envoy/stats/scope.h"
#include "envoy/upstream/cluster_manager.h"

#include "source/common/buffer/buffer_impl.h"
#include "source/extensions/filters/network/common/redis/codec.h"
#include "source/extensions/filters/network/redis_proxy/command_splitter.h"

namespace Envoy {
namespace Extensions {
namespace NetworkFilters {
namespace RedisProxy {

/**
 * All redis proxy stats. @see stats_macros.h
 */
#define ALL_REDIS_PROXY_STATS(COUNTER, GAUGE)                                                      \
  COUNTER(downstream_cx_drain_close)                                                               \
  COUNTER(downstream_cx_protocol_error)                                                            \
  COUNTER(downstream_cx_rx_bytes_total)                                                            \
  COUNTER(downstream_cx_total)                                                                     \
  COUNTER(downstream_cx_tx_bytes_total)                                                            \
  COUNTER(downstream_rq_total)                                                                     \
  GAUGE(downstream_cx_active, Accumulate)                                                          \
  GAUGE(downstream_cx_rx_bytes_buffered, Accumulate)                                               \
  GAUGE(downstream_cx_tx_bytes_buffered, Accumulate)                                               \
  GAUGE(downstream_rq_active, Accumulate)

/**
 * Struct definition for all redis proxy stats. @see stats_macros.h
 */
struct ProxyStats {
  ALL_REDIS_PROXY_STATS(GENERATE_COUNTER_STRUCT, GENERATE_GAUGE_STRUCT)
};

/**
 * Configuration for the redis proxy filter.
 */
class ProxyFilterConfig {
public:
  ProxyFilterConfig(const envoy::extensions::filters::network::redis_proxy::v3::RedisProxy& config,
                    Stats::Scope& scope, const Network::DrainDecision& drain_decision,
                    Runtime::Loader& runtime, Api::Api& api);

  const Network::DrainDecision& drain_decision_;
  Runtime::Loader& runtime_;
  const std::string stat_prefix_;
  const std::string redis_drain_close_runtime_key_{"redis.drain_close_enabled"};
  ProxyStats stats_;
  const std::string downstream_auth_username_;
  std::vector<std::string> downstream_auth_passwords_;

private:
  static ProxyStats generateStats(const std::string& prefix, Stats::Scope& scope);
};

using ProxyFilterConfigSharedPtr = std::shared_ptr<ProxyFilterConfig>;

/**
 * A redis multiplexing proxy filter. This filter will take incoming redis pipelined commands, and
 * multiplex them onto a consistently hashed connection pool of backend servers.
 */
class ProxyFilter : public Network::ReadFilter,
                    public Common::Redis::DecoderCallbacks,
                    public Network::ConnectionCallbacks {
public:
  ProxyFilter(Common::Redis::DecoderFactory& factory, Common::Redis::EncoderPtr&& encoder,
              CommandSplitter::Instance& splitter, ProxyFilterConfigSharedPtr config);
  ~ProxyFilter() override;

  // Network::ReadFilter
  void initializeReadFilterCallbacks(Network::ReadFilterCallbacks& callbacks) override;
  Network::FilterStatus onData(Buffer::Instance& data, bool end_stream) override;
  Network::FilterStatus onNewConnection() override { return Network::FilterStatus::Continue; }

  // Network::ConnectionCallbacks
  void onEvent(Network::ConnectionEvent event) override;
  void onAboveWriteBufferHighWatermark() override {}
  void onBelowWriteBufferLowWatermark() override {}

  // Common::Redis::DecoderCallbacks
  void onRespValue(Common::Redis::RespValuePtr&& value) override;

  bool connectionAllowed() { return connection_allowed_; }

  Common::Redis::Client::Transaction& transaction() { return transaction_; }

private:
  friend class RedisProxyFilterTest;

  struct PendingRequest : public CommandSplitter::SplitCallbacks {
    PendingRequest(ProxyFilter& parent);
    ~PendingRequest() override;

    // RedisProxy::CommandSplitter::SplitCallbacks
    bool connectionAllowed() override { return parent_.connectionAllowed(); }
    void onQuit() override { parent_.onQuit(*this); }
    void onAuth(const std::string& password) override { parent_.onAuth(*this, password); }
    void onAuth(const std::string& username, const std::string& password) override {
      parent_.onAuth(*this, username, password);
    }
    void onResponse(Common::Redis::RespValuePtr&& value) override {
      parent_.onResponse(*this, std::move(value));
    }

    Common::Redis::Client::Transaction& transaction() override { return parent_.transaction(); }

    ProxyFilter& parent_;
    Common::Redis::RespValuePtr pending_response_;
    CommandSplitter::SplitRequestPtr request_handle_;
  };

  void onQuit(PendingRequest& request);
  void onAuth(PendingRequest& request, const std::string& password);
  void onAuth(PendingRequest& request, const std::string& username, const std::string& password);
  void onResponse(PendingRequest& request, Common::Redis::RespValuePtr&& value);
  bool checkPassword(const std::string& password);

  Common::Redis::DecoderPtr decoder_;
  Common::Redis::EncoderPtr encoder_;
  CommandSplitter::Instance& splitter_;
  ProxyFilterConfigSharedPtr config_;
  Buffer::OwnedImpl encoder_buffer_;
  Network::ReadFilterCallbacks* callbacks_{};
  std::list<PendingRequest> pending_requests_;
  bool connection_allowed_;
<<<<<<< HEAD
  Common::Redis::Client::Transaction transaction_;
=======
  bool connection_quit_;
>>>>>>> c622d89e
};

} // namespace RedisProxy
} // namespace NetworkFilters
} // namespace Extensions
} // namespace Envoy<|MERGE_RESOLUTION|>--- conflicted
+++ resolved
@@ -133,11 +133,8 @@
   Network::ReadFilterCallbacks* callbacks_{};
   std::list<PendingRequest> pending_requests_;
   bool connection_allowed_;
-<<<<<<< HEAD
   Common::Redis::Client::Transaction transaction_;
-=======
   bool connection_quit_;
->>>>>>> c622d89e
 };
 
 } // namespace RedisProxy

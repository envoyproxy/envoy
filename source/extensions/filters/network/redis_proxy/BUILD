load(
    "//bazel:envoy_build_system.bzl",
    "envoy_cc_extension",
    "envoy_cc_library",
    "envoy_extension_package",
)

licenses(["notice"])  # Apache 2

# Redis proxy L4 network filter. Implements consistent hashing and observability for large redis
# clusters.
# Public docs: docs/root/configuration/network_filters/redis_proxy_filter.rst

envoy_extension_package()

envoy_cc_library(
    name = "command_splitter_interface",
    hdrs = ["command_splitter.h"],
    deps = [
        "//include/envoy/event:dispatcher_interface",
        "//source/extensions/filters/network/common/redis:codec_interface",
    ],
)

envoy_cc_library(
    name = "config_interface",
    hdrs = ["config.h"],
    deps = [
        "//source/common/config:datasource_lib",
        "//source/extensions/filters/network:well_known_names",
        "//source/extensions/filters/network/common:factory_base_lib",
        "@envoy_api//envoy/config/core/v3:pkg_cc_proto",
        "@envoy_api//envoy/extensions/filters/network/redis_proxy/v3:pkg_cc_proto",
    ],
)

envoy_cc_library(
    name = "conn_pool_interface",
    hdrs = ["conn_pool.h"],
    deps = [
        "//include/envoy/upstream:cluster_manager_interface",
        "//source/extensions/filters/network/common/redis:client_interface",
        "//source/extensions/filters/network/common/redis:codec_interface",
    ],
)

envoy_cc_library(
    name = "router_interface",
    hdrs = ["router.h"],
    deps = [":conn_pool_interface"],
)

envoy_cc_library(
    name = "conn_pool_lib",
    srcs = ["conn_pool_impl.cc"],
    hdrs = ["conn_pool_impl.h"],
    deps = [
        ":config_interface",
        ":conn_pool_interface",
        "//include/envoy/stats:stats_macros",
        "//include/envoy/thread_local:thread_local_interface",
        "//include/envoy/upstream:cluster_manager_interface",
        "//source/common/buffer:buffer_lib",
        "//source/common/common:assert_lib",
        "//source/common/network:address_lib",
        "//source/common/network:filter_lib",
        "//source/common/protobuf:utility_lib",
        "//source/common/upstream:load_balancer_lib",
        "//source/common/upstream:upstream_lib",
        "//source/extensions/clusters/redis:redis_cluster_lb",
        "//source/extensions/common/redis:cluster_refresh_manager_interface",
        "//source/extensions/filters/network/common/redis:client_lib",
        "@envoy_api//envoy/config/core/v3:pkg_cc_proto",
        "@envoy_api//envoy/config/endpoint/v3:pkg_cc_proto",
        "@envoy_api//envoy/extensions/filters/network/redis_proxy/v3:pkg_cc_proto",
    ],
)

envoy_cc_extension(
    name = "config",
<<<<<<< HEAD
    srcs = [
        "command_splitter_impl.cc",
        "config.cc",
        "proxy_filter.cc",
        "router_impl.cc",
    ],
    hdrs = [
        "command_splitter_impl.h",
        "config.h",
        "proxy_filter.h",
        "router_impl.h",
    ],
    category = "envoy.filters.network",
=======
    srcs = ["config.cc"],
    hdrs = ["config.h"],
>>>>>>> 747944b3
    # TODO(#9953) clean up.
    extra_visibility = [
        "//test/integration:__subpackages__",
    ],
    deps = [
        "//include/envoy/event:dispatcher_interface",
        "//include/envoy/network:drain_decision_interface",
        "//include/envoy/network:filter_interface",
        "//include/envoy/stats:stats_macros",
        "//include/envoy/stats:timespan_interface",
        "//include/envoy/thread_local:thread_local_interface",
        "//include/envoy/upstream:cluster_manager_interface",
        "//include/envoy/upstream:upstream_interface",
        "//source/common/buffer:buffer_lib",
        "//source/common/common:assert_lib",
        "//source/common/common:minimal_logger_lib",
        "//source/common/common:utility_lib",
        "//source/common/config:datasource_lib",
        "//source/common/config:utility_lib",
        "//source/common/stats:timespan_lib",
        "//source/extensions/common/redis:cluster_refresh_manager_lib",
        "//source/extensions/filters/network:well_known_names",
        "//source/extensions/filters/network/common:factory_base_lib",
        "//source/extensions/filters/network/common/redis:client_lib",
        "//source/extensions/filters/network/common/redis:codec_interface",
        "//source/extensions/filters/network/common/redis:codec_lib",
        "//source/extensions/filters/network/common/redis:supported_commands_lib",
        "//source/extensions/filters/network/redis_proxy:command_splitter_interface",
        "//source/extensions/filters/network/redis_proxy:conn_pool_lib",
        "//source/extensions/filters/network/redis_proxy:router_interface",
        "//source/extensions/filters/network/redis_proxy/feature:feature_lib",
        "@envoy_api//envoy/config/core/v3:pkg_cc_proto",
        "@envoy_api//envoy/extensions/filters/network/redis_proxy/v3:pkg_cc_proto",
        "@envoy_api//envoy/type/v3:pkg_cc_proto",
    ],
)<|MERGE_RESOLUTION|>--- conflicted
+++ resolved
@@ -78,7 +78,6 @@
 
 envoy_cc_extension(
     name = "config",
-<<<<<<< HEAD
     srcs = [
         "command_splitter_impl.cc",
         "config.cc",
@@ -91,11 +90,6 @@
         "proxy_filter.h",
         "router_impl.h",
     ],
-    category = "envoy.filters.network",
-=======
-    srcs = ["config.cc"],
-    hdrs = ["config.h"],
->>>>>>> 747944b3
     # TODO(#9953) clean up.
     extra_visibility = [
         "//test/integration:__subpackages__",

#include "extensions/filters/network/redis_proxy/conn_pool_impl.h"

#include <cstdint>
#include <memory>
#include <string>
#include <vector>

#include "common/common/assert.h"
#include "common/stats/utility.h"

#include "extensions/filters/network/redis_proxy/config.h"

namespace Envoy {
namespace Extensions {
namespace NetworkFilters {
namespace RedisProxy {
namespace ConnPool {
namespace {
// null_pool_callbacks is used for requests that must be filtered and not redirected such as
// "asking".
DoNothingPoolCallbacks null_pool_callbacks;
// null_pool_callbacks is used for requests that must be filtered and not redirected such as
// "asking".
Common::Redis::Client::DoNothingPoolCallbacks null_client_callbacks;
} // namespace

InstanceImpl::InstanceImpl(
    const std::string& cluster_name, Upstream::ClusterManager& cm,
    Common::Redis::Client::ClientFactory& client_factory, ThreadLocal::SlotAllocator& tls,
    const envoy::config::filter::network::redis_proxy::v2::RedisProxy::ConnPoolSettings& config,
    Api::Api& api, Stats::ScopePtr&& stats_scope,
    const Common::Redis::RedisCommandStatsSharedPtr& redis_command_stats)
    : cm_(cm), client_factory_(client_factory), tls_(tls.allocateSlot()), config_(config),
      api_(api), stats_scope_(std::move(stats_scope)),
      redis_command_stats_(redis_command_stats), redis_cluster_stats_{REDIS_CLUSTER_STATS(
                                                     POOL_COUNTER(*stats_scope_))} {
  tls_->set([this, cluster_name](
                Event::Dispatcher& dispatcher) -> ThreadLocal::ThreadLocalObjectSharedPtr {
    return std::make_shared<ThreadLocalPool>(*this, dispatcher, cluster_name);
  });
}

Common::Redis::Client::PoolRequest*
InstanceImpl::makeRequest(const std::string& key, Common::Redis::RespValueSharedPtr request,
                          PoolCallbacks& callbacks) {
  return tls_->getTyped<ThreadLocalPool>().makeRequest(key, request, callbacks);
}

Common::Redis::Client::PoolRequest*
InstanceImpl::makeRequestToHost(const std::string& host_address,
                                Common::Redis::RespValueSharedPtr request,
                                PoolCallbacks& callbacks) {
  return tls_->getTyped<ThreadLocalPool>().makeRequestToHost(host_address, request, callbacks);
}

InstanceImpl::ThreadLocalPool::ThreadLocalPool(InstanceImpl& parent, Event::Dispatcher& dispatcher,
                                               std::string cluster_name)
    : parent_(parent), dispatcher_(dispatcher), cluster_name_(std::move(cluster_name)),
      drain_timer_(dispatcher.createTimer([this]() -> void { drainClients(); })),
      is_redis_cluster_(false) {
  cluster_update_handle_ = parent_.cm_.addThreadLocalClusterUpdateCallbacks(*this);
  Upstream::ThreadLocalCluster* cluster = parent_.cm_.get(cluster_name_);
  if (cluster != nullptr) {
    auth_password_ = ProtocolOptionsConfigImpl::auth_password(cluster->info(), parent_.api_);
    onClusterAddOrUpdateNonVirtual(*cluster);
  }
}

InstanceImpl::ThreadLocalPool::~ThreadLocalPool() {
  if (host_set_member_update_cb_handle_ != nullptr) {
    host_set_member_update_cb_handle_->remove();
  }
  while (!pending_requests_.empty()) {
    pending_requests_.pop_front();
  }
  while (!client_map_.empty()) {
    client_map_.begin()->second->redis_client_->close();
  }
  while (!clients_to_drain_.empty()) {
    (*clients_to_drain_.begin())->redis_client_->close();
  }
}

void InstanceImpl::ThreadLocalPool::onClusterAddOrUpdateNonVirtual(
    Upstream::ThreadLocalCluster& cluster) {
  if (cluster.info()->name() != cluster_name_) {
    return;
  }

  if (cluster_ != nullptr) {
    // Treat an update as a removal followed by an add.
    onClusterRemoval(cluster_name_);
  }

  ASSERT(cluster_ == nullptr);
  cluster_ = &cluster;
  ASSERT(host_set_member_update_cb_handle_ == nullptr);
  host_set_member_update_cb_handle_ = cluster_->prioritySet().addMemberUpdateCb(
      [this](const std::vector<Upstream::HostSharedPtr>& hosts_added,
             const std::vector<Upstream::HostSharedPtr>& hosts_removed) -> void {
        onHostsAdded(hosts_added);
        onHostsRemoved(hosts_removed);
      });

  ASSERT(host_address_map_.empty());
  for (const auto& i : cluster_->prioritySet().hostSetsPerPriority()) {
    for (auto& host : i->hosts()) {
      host_address_map_[host->address()->asString()] = host;
    }
  }

  // Figure out if the cluster associated with this ConnPool is a Redis cluster
  // with its own hash slot sharding scheme and ability to dynamically discover
  // its members. This is done once to minimize overhead in the data path, makeRequest() in
  // particular.
  Upstream::ClusterInfoConstSharedPtr info = cluster_->info();
  const auto& cluster_type = info->clusterType();
  is_redis_cluster_ = info->lbType() == Upstream::LoadBalancerType::ClusterProvided &&
                      cluster_type.has_value() &&
                      cluster_type->name() == Extensions::Clusters::ClusterTypes::get().Redis;
}

void InstanceImpl::ThreadLocalPool::onClusterRemoval(const std::string& cluster_name) {
  if (cluster_name != cluster_name_) {
    return;
  }

  // Treat cluster removal as a removal of all hosts. Close all connections and fail all pending
  // requests.
  if (host_set_member_update_cb_handle_ != nullptr) {
    host_set_member_update_cb_handle_->remove();
    host_set_member_update_cb_handle_ = nullptr;
  }
  while (!client_map_.empty()) {
    client_map_.begin()->second->redis_client_->close();
  }
  while (!clients_to_drain_.empty()) {
    (*clients_to_drain_.begin())->redis_client_->close();
  }

  cluster_ = nullptr;
  host_address_map_.clear();
}

void InstanceImpl::ThreadLocalPool::onHostsAdded(
    const std::vector<Upstream::HostSharedPtr>& hosts_added) {
  for (const auto& host : hosts_added) {
    std::string host_address = host->address()->asString();
    // Insert new host into address map, possibly overwriting a previous host's entry.
    host_address_map_[host_address] = host;
    for (const auto& created_host : created_via_redirect_hosts_) {
      if (created_host->address()->asString() == host_address) {
        // Remove our "temporary" host created in makeRequestToHost().
        onHostsRemoved({created_host});
        created_via_redirect_hosts_.remove(created_host);
        break;
      }
    }
  }
}

void InstanceImpl::ThreadLocalPool::onHostsRemoved(
    const std::vector<Upstream::HostSharedPtr>& hosts_removed) {
  for (const auto& host : hosts_removed) {
    auto it = client_map_.find(host);
    if (it != client_map_.end()) {
      if (it->second->redis_client_->active()) {
        // Put the ThreadLocalActiveClient to the side to drain.
        clients_to_drain_.push_back(std::move(it->second));
        client_map_.erase(it);
        if (!drain_timer_->enabled()) {
          drain_timer_->enableTimer(std::chrono::seconds(1));
        }
      } else {
        // There are no pending requests so close the connection.
        it->second->redis_client_->close();
      }
    }
    // There is the possibility that multiple hosts with the same address
    // are registered in host_address_map_ given that hosts may be created
    // upon redirection or supplied as part of the cluster's definition.
    auto it2 = host_address_map_.find(host->address()->asString());
    if ((it2 != host_address_map_.end()) && (it2->second == host)) {
      host_address_map_.erase(it2);
    }
  }
}

void InstanceImpl::ThreadLocalPool::drainClients() {
  while (!clients_to_drain_.empty() && !(*clients_to_drain_.begin())->redis_client_->active()) {
    (*clients_to_drain_.begin())->redis_client_->close();
  }
  if (!clients_to_drain_.empty()) {
    drain_timer_->enableTimer(std::chrono::seconds(1));
  }
}

InstanceImpl::ThreadLocalActiveClientPtr&
InstanceImpl::ThreadLocalPool::threadLocalActiveClient(Upstream::HostConstSharedPtr host) {
  ThreadLocalActiveClientPtr& client = client_map_[host];
  if (!client) {
    client = std::make_unique<ThreadLocalActiveClient>(*this);
    client->host_ = host;
    client->redis_client_ = parent_.client_factory_.create(host, dispatcher_, parent_.config_,
                                                           parent_.redis_command_stats_,
                                                           *parent_.stats_scope_, auth_password_);
    client->redis_client_->addConnectionCallbacks(*client);
  }
  return client;
}

Common::Redis::Client::PoolRequest*
InstanceImpl::ThreadLocalPool::makeRequestInternal(const Upstream::HostConstSharedPtr& host,
                                                   Common::Redis::RespValueSharedPtr request,
                                                   PoolCallbacks& callbacks) {
  pending_requests_.emplace_back(*this, request, callbacks);
  PendingRequest& pending_request = pending_requests_.back();
  ThreadLocalActiveClientPtr& client = this->threadLocalActiveClient(host);
  pending_request.request_handler_ =
      client->redis_client_->makeRequest(*(pending_request.incoming_request_), pending_request);
  if (pending_request.request_handler_) {
    return &pending_request;
  } else {
    onRequestCompleted();
    return nullptr;
  }
}

Common::Redis::Client::PoolRequest*
InstanceImpl::ThreadLocalPool::makeRequestInternal(const Upstream::HostConstSharedPtr& host,
                                                   PendingRequest& pending_request) {
  ThreadLocalActiveClientPtr& client = this->threadLocalActiveClient(host);
  pending_request.request_handler_ =
      client->redis_client_->makeRequest(*(pending_request.incoming_request_), pending_request);
  if (pending_request.request_handler_) {
    return &pending_request;
  } else {
    onRequestCompleted();
    return nullptr;
  }
}

Common::Redis::Client::PoolRequest* InstanceImpl::ThreadLocalPool::makeRequest(
    const std::string& key, Common::Redis::RespValueSharedPtr request, PoolCallbacks& callbacks) {
  if (cluster_ == nullptr) {
    ASSERT(client_map_.empty());
    ASSERT(host_set_member_update_cb_handle_ == nullptr);
    return nullptr;
  }

<<<<<<< HEAD
  const bool use_crc16 = is_redis_cluster_;
  Clusters::Redis::RedisLoadBalancerContextImpl lb_context(
      key, parent_.config_.enableHashtagging(), use_crc16, *request, parent_.config_.readPolicy());
=======
  Clusters::Redis::RedisLoadBalancerContextImpl lb_context(key, parent_.config_.enableHashtagging(),
                                                           is_redis_cluster_, request,
                                                           parent_.config_.readPolicy());
>>>>>>> 4825facf
  Upstream::HostConstSharedPtr host = cluster_->loadBalancer().chooseHost(&lb_context);
  if (!host) {
    return nullptr;
  }
  return makeRequestInternal(host, request, callbacks);
}

Upstream::HostConstSharedPtr
InstanceImpl::ThreadLocalPool::getHost(const std::string& host_address) {
  if (cluster_ == nullptr) {
    ASSERT(client_map_.empty());
    ASSERT(host_set_member_update_cb_handle_ == nullptr);
    return nullptr;
  }

  auto colon_pos = host_address.rfind(':');
  if ((colon_pos == std::string::npos) || (colon_pos == (host_address.size() - 1))) {
    return nullptr;
  }

  const std::string ip_address = host_address.substr(0, colon_pos);
  const bool ipv6 = (ip_address.find(':') != std::string::npos);
  std::string host_address_map_key;
  Network::Address::InstanceConstSharedPtr address_ptr;

  if (!ipv6) {
    host_address_map_key = host_address;
  } else {
    const auto ip_port = absl::string_view(host_address).substr(colon_pos + 1);
    uint64_t ip_port_number;
    if (!absl::SimpleAtoi(ip_port, &ip_port_number) || (ip_port_number > 65535)) {
      return nullptr;
    }
    try {
      address_ptr = std::make_shared<Network::Address::Ipv6Instance>(ip_address, ip_port_number);
    } catch (const EnvoyException&) {
      return nullptr;
    }
    host_address_map_key = address_ptr->asString();
  }

  auto it = host_address_map_.find(host_address_map_key);
  if (it == host_address_map_.end()) {
    // This host is not known to the cluster manager. Create a new host and insert it into the map.
    if (created_via_redirect_hosts_.size() == parent_.config_.maxUpstreamUnknownConnections()) {
      // Too many upstream connections to unknown hosts have been created.
      parent_.redis_cluster_stats_.max_upstream_unknown_connections_reached_.inc();
      return nullptr;
    }
    if (!ipv6) {
      // Only create an IPv4 address instance if we need a new Upstream::HostImpl.
      const auto ip_port = absl::string_view(host_address).substr(colon_pos + 1);
      uint64_t ip_port_number;
      if (!absl::SimpleAtoi(ip_port, &ip_port_number) || (ip_port_number > 65535)) {
        return nullptr;
      }
      try {
        address_ptr = std::make_shared<Network::Address::Ipv4Instance>(ip_address, ip_port_number);
      } catch (const EnvoyException&) {
        return nullptr;
      }
    }
    Upstream::HostSharedPtr new_host{new Upstream::HostImpl(
        cluster_->info(), "", address_ptr, envoy::api::v2::core::Metadata::default_instance(), 1,
        envoy::api::v2::core::Locality(),
        envoy::api::v2::endpoint::Endpoint::HealthCheckConfig::default_instance(), 0,
        envoy::api::v2::core::HealthStatus::UNKNOWN)};
    host_address_map_[host_address_map_key] = new_host;
    created_via_redirect_hosts_.push_back(new_host);
    it = host_address_map_.find(host_address_map_key);
  }

  return it->second;
}

Common::Redis::Client::PoolRequest*
InstanceImpl::ThreadLocalPool::makeRequestToHost(const std::string& host_address,
                                                 Common::Redis::RespValueSharedPtr request,
                                                 PoolCallbacks& callbacks) {
  const Upstream::HostConstSharedPtr host = getHost(host_address);
  if (!host) {
    return nullptr;
  }
  return makeRequestInternal(host, request, callbacks);
}

Common::Redis::Client::PoolRequest*
InstanceImpl::ThreadLocalPool::makeRequestToHostInternal(const std::string& host_address,
                                                         PendingRequest& pending_request) {
  const Upstream::HostConstSharedPtr host = getHost(host_address);
  if (!host) {
    return nullptr;
  }
  ThreadLocalActiveClientPtr& client = this->threadLocalActiveClient(host);
  return client->redis_client_->makeRequest(*(pending_request.incoming_request_), pending_request);
}

Common::Redis::Client::PoolRequest* InstanceImpl::ThreadLocalPool::makeRequestToHostInternal(
    const std::string& host_address, const Common::Redis::RespValue& request,
    Common::Redis::Client::ClientCallbacks& callbacks) {
  const Upstream::HostConstSharedPtr host = getHost(host_address);
  if (!host) {
    return nullptr;
  }
  ThreadLocalActiveClientPtr& client = this->threadLocalActiveClient(host);
  return client->redis_client_->makeRequest(request, callbacks);
}

void InstanceImpl::ThreadLocalPool::onRequestCompleted() {
  ASSERT(!pending_requests_.empty());

  // The response we got might not be in order, so flush out what we can. (A new response may
  // unlock several out of order responses).
  while (!pending_requests_.empty() && !pending_requests_.front().request_handler_) {
    pending_requests_.pop_front();
  }
}

void InstanceImpl::ThreadLocalActiveClient::onEvent(Network::ConnectionEvent event) {
  if (event == Network::ConnectionEvent::RemoteClose ||
      event == Network::ConnectionEvent::LocalClose) {
    auto client_to_delete = parent_.client_map_.find(host_);
    if (client_to_delete != parent_.client_map_.end()) {
      parent_.dispatcher_.deferredDelete(std::move(redis_client_));
      parent_.client_map_.erase(client_to_delete);
    } else {
      for (auto it = parent_.clients_to_drain_.begin(); it != parent_.clients_to_drain_.end();
           it++) {
        if ((*it).get() == this) {
          if (!redis_client_->active()) {
            parent_.parent_.redis_cluster_stats_.upstream_cx_drained_.inc();
          }
          parent_.dispatcher_.deferredDelete(std::move(redis_client_));
          parent_.clients_to_drain_.erase(it);
          break;
        }
      }
    }
  }
}

InstanceImpl::PendingRequest::PendingRequest(InstanceImpl::ThreadLocalPool& parent,
                                             Common::Redis::RespValueSharedPtr incoming_request,
                                             PoolCallbacks& pool_callbacks)
    : parent_(parent), incoming_request_(incoming_request), pool_callbacks_(pool_callbacks) {}

InstanceImpl::PendingRequest::~PendingRequest() {
  if (request_handler_) {
    request_handler_->cancel();
    request_handler_ = nullptr;
    // If we have to cancel the request on the client, then we'll treat this as failure for pool
    // callback
    pool_callbacks_.onFailure();
  }
}

void InstanceImpl::PendingRequest::onResponse(Common::Redis::RespValuePtr&& response) {
  request_handler_ = nullptr;
  pool_callbacks_.onResponse(std::move(response));
  parent_.onRequestCompleted();
}

void InstanceImpl::PendingRequest::onFailure() {
  request_handler_ = nullptr;
  pool_callbacks_.onFailure();
  parent_.onRequestCompleted();
}

bool InstanceImpl::PendingRequest::onRedirection(Common::Redis::RespValuePtr&& value) {
  std::vector<absl::string_view> err;
  bool ask_redirection = false;
  if (Common::Redis::Utility::redirectionArgsInvalid(incoming_request_.get(), *value, err,
                                                     ask_redirection)) {
    onResponse(std::move(value));
    return false;
  }

  // MOVED and ASK redirection errors have the following substrings: MOVED or ASK (err[0]), hash key
  // slot (err[1]), and IP address and TCP port separated by a colon (err[2]).
  const std::string host_address = std::string(err[2]);

  // Prepend request with an asking command if redirected via an ASK error. The returned handle is
  // not important since there is no point in being able to cancel the request. The use of
  // null_pool_callbacks ensures the transparent filtering of the Redis server's response to the
  // "asking" command; this is fine since the server either responds with an OK or an error message
  // if cluster support is not enabled (in which case we should not get an ASK redirection error).
  if (ask_redirection &&
      !parent_.makeRequestToHostInternal(
          host_address, Common::Redis::Utility::AskingRequest::instance(), null_client_callbacks)) {
    onResponse(std::move(value));
    return false;
  }
  request_handler_ = parent_.makeRequestToHostInternal(host_address, *this);
  if (!request_handler_) {
    onResponse(std::move(value));
  }
  return (request_handler_ != nullptr);
}

void InstanceImpl::PendingRequest::cancel() {
  request_handler_->cancel();
  request_handler_ = nullptr;
  parent_.onRequestCompleted();
}

} // namespace ConnPool
} // namespace RedisProxy
} // namespace NetworkFilters
} // namespace Extensions
} // namespace Envoy<|MERGE_RESOLUTION|>--- conflicted
+++ resolved
@@ -248,15 +248,9 @@
     return nullptr;
   }
 
-<<<<<<< HEAD
-  const bool use_crc16 = is_redis_cluster_;
-  Clusters::Redis::RedisLoadBalancerContextImpl lb_context(
-      key, parent_.config_.enableHashtagging(), use_crc16, *request, parent_.config_.readPolicy());
-=======
   Clusters::Redis::RedisLoadBalancerContextImpl lb_context(key, parent_.config_.enableHashtagging(),
-                                                           is_redis_cluster_, request,
+                                                           is_redis_cluster_, *request,
                                                            parent_.config_.readPolicy());
->>>>>>> 4825facf
   Upstream::HostConstSharedPtr host = cluster_->loadBalancer().chooseHost(&lb_context);
   if (!host) {
     return nullptr;

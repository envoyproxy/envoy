--- conflicted
+++ resolved
@@ -190,13 +190,8 @@
   if (!client) {
     client = std::make_unique<ThreadLocalActiveClient>(*this);
     client->host_ = host;
-<<<<<<< HEAD
-    client->redis_client_ =
-        parent_.client_factory_.create(host, dispatcher_, parent_.config_, auth_password_);
-=======
     client->redis_client_ = parent_.client_factory_.create(
-        host, dispatcher_, parent_.config_, parent_.redis_command_stats_, *parent_.stats_scope_);
->>>>>>> 38b926c6
+        host, dispatcher_, parent_.config_, parent_.redis_command_stats_, *parent_.stats_scope_, auth_password_);
     client->redis_client_->addConnectionCallbacks(*client);
   }
   return client;

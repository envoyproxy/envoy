--- conflicted
+++ resolved
@@ -1192,19 +1192,11 @@
                            Common::Redis::FaultManagerPtr&& fault_manager,
                            absl::flat_hash_set<std::string>&& custom_commands)
     : router_(std::move(router)), simple_command_handler_(*router_),
-<<<<<<< HEAD
       eval_command_handler_(*router_), object_command_handler_(*router_), mget_handler_(*router_),
       mset_handler_(*router_), keys_handler_(*router_), scan_handler_(*router_),
-      info_handler_(*router_), select_handler_(*router_), role_handler_(*router_),
+      shard_info_handler_(*router_), select_handler_(*router_), role_handler_(*router_),
       random_shard_handler_(*router_), split_keys_sum_result_handler_(*router_),
       transaction_handler_(*router_), cluster_scope_handler_(*router_),
-=======
-      eval_command_handler_(*router_), mget_handler_(*router_), mset_handler_(*router_),
-      keys_handler_(*router_), scan_handler_(*router_), shard_info_handler_(*router_),
-      select_handler_(*router_), role_handler_(*router_), random_shard_handler_(*router_),
-      split_keys_sum_result_handler_(*router_), transaction_handler_(*router_),
-      cluster_scope_handler_(*router_),
->>>>>>> bea479cd
       stats_{ALL_COMMAND_SPLITTER_STATS(POOL_COUNTER_PREFIX(scope, stat_prefix + "splitter."))},
       time_source_(time_source), fault_manager_(std::move(fault_manager)),
       custom_commands_(std::move(custom_commands)) {

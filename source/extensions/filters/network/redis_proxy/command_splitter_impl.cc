#include "extensions/filters/network/redis_proxy/command_splitter_impl.h"

#include <cstdint>
#include <memory>
#include <string>
#include <vector>

#include "envoy/stats/scope.h"

#include "common/common/assert.h"
#include "common/common/fmt.h"

#include "extensions/filters/network/common/redis/supported_commands.h"

namespace Envoy {
namespace Extensions {
namespace NetworkFilters {
namespace RedisProxy {
namespace CommandSplitter {

Common::Redis::RespValuePtr Utility::makeError(const std::string& error) {
  Common::Redis::RespValuePtr response(new Common::Redis::RespValue());
  response->type(Common::Redis::RespType::Error);
  response->asString() = error;
  return response;
}

namespace {

/**
 * Validate the received moved/ask redirection error and the original redis request.
 * @param[in] original_request supplies the incoming request associated with the command splitter
 * request.
 * @param[in] error_response supplies the moved/ask redirection response from the upstream Redis
 * server.
 * @param[out] error_substrings the non-whitespace substrings of error_response.
 * @param[out] ask_redirection true if error_response is an ASK redirection error, false otherwise.
 * @return bool true if the original_request or error_response are not valid, false otherwise.
 */
bool redirectionArgsInvalid(const Common::Redis::RespValue* original_request,
                            const Common::Redis::RespValue& error_response,
                            std::vector<absl::string_view>& error_substrings,
                            bool& ask_redirection) {
  if ((original_request == nullptr) || (error_response.type() != Common::Redis::RespType::Error)) {
    return true;
  }
  error_substrings = StringUtil::splitToken(error_response.asString(), " ", false);
  if (error_substrings.size() != 3) {
    return true;
  }
  if (error_substrings[0] == "ASK") {
    ask_redirection = true;
  } else if (error_substrings[0] == "MOVED") {
    ask_redirection = false;
  } else {
    // The first substring must be MOVED or ASK.
    return true;
  }
  // Other validation done later to avoid duplicate processing.
  return false;
}

} // namespace

void SplitRequestBase::onWrongNumberOfArguments(SplitCallbacks& callbacks,
                                                const Common::Redis::RespValue& request) {
  callbacks.onResponse(Utility::makeError(
      fmt::format("wrong number of arguments for '{}' command", request.asArray()[0].asString())));
}

void SplitRequestBase::updateStats(const bool success) {
  if (success) {
    command_stats_.success_.inc();
  } else {
    command_stats_.error_.inc();
  }
  command_latency_->complete();
}

SingleServerRequest::~SingleServerRequest() { ASSERT(!handle_); }

void SingleServerRequest::onResponse(Common::Redis::RespValuePtr&& response) {
  handle_ = nullptr;
  updateStats(true);
  callbacks_.onResponse(std::move(response));
}

void SingleServerRequest::onFailure() {
  handle_ = nullptr;
  updateStats(false);
  callbacks_.onResponse(Utility::makeError(Response::get().UpstreamFailure));
}

void SingleServerRequest::recreate(Common::Redis::RespValue& request, bool prepend_asking) {
  if (!prepend_asking) {
    request = *incoming_request_;
    return;
  }

  Common::Redis::RespValue asking_cmd;
  asking_cmd.type(Common::Redis::RespType::BulkString);
  asking_cmd.asString() = "asking";

  request.type(Common::Redis::RespType::Array);
  request.asArray().push_back(asking_cmd);
  request.asArray().insert(request.asArray().end(), incoming_request_->asArray().begin(),
                           incoming_request_->asArray().end());
}

bool SingleServerRequest::onRedirection(const Common::Redis::RespValue& value) {
  std::vector<absl::string_view> err;
  bool ask_redirection = false;
  if (redirectionArgsInvalid(incoming_request_.get(), value, err, ask_redirection) || !conn_pool_) {
    return false;
  }

  Common::Redis::RespValue request;
  recreate(request, ask_redirection);

  const std::string host_address = std::string(err[2]); // ip:port
  handle_ = conn_pool_->makeRequestToHost(host_address, request, *this);
  return (handle_ != nullptr);
}

void SingleServerRequest::cancel() {
  handle_->cancel();
  handle_ = nullptr;
}

<<<<<<< HEAD
SplitRequestPtr SimpleRequest::create(Router& router,
                                      const Common::Redis::RespValue& incoming_request,
=======
SplitRequestPtr SimpleRequest::create(ConnPool::Instance& conn_pool,
                                      Common::Redis::RespValuePtr&& incoming_request,
>>>>>>> 9e22bab3
                                      SplitCallbacks& callbacks, CommandStats& command_stats,
                                      TimeSource& time_source, bool latency_in_micros) {
  std::unique_ptr<SimpleRequest> request_ptr{
      new SimpleRequest(callbacks, command_stats, time_source, latency_in_micros)};

<<<<<<< HEAD
  request_ptr->handle_ =
      router.makeRequest(incoming_request.asArray()[1].asString(), incoming_request, *request_ptr);
=======
  request_ptr->conn_pool_ = &conn_pool;
  request_ptr->handle_ = conn_pool.makeRequest(incoming_request->asArray()[1].asString(),
                                               *incoming_request, *request_ptr);
>>>>>>> 9e22bab3
  if (!request_ptr->handle_) {
    callbacks.onResponse(Utility::makeError(Response::get().NoUpstreamHost));
    return nullptr;
  }

  request_ptr->incoming_request_ = std::move(incoming_request);
  return std::move(request_ptr);
}

<<<<<<< HEAD
SplitRequestPtr EvalRequest::create(Router& router,
                                    const Common::Redis::RespValue& incoming_request,
=======
SplitRequestPtr EvalRequest::create(ConnPool::Instance& conn_pool,
                                    Common::Redis::RespValuePtr&& incoming_request,
>>>>>>> 9e22bab3
                                    SplitCallbacks& callbacks, CommandStats& command_stats,
                                    TimeSource& time_source, bool latency_in_micros) {
  // EVAL looks like: EVAL script numkeys key [key ...] arg [arg ...]
  // Ensure there are at least three args to the command or it cannot be hashed.
  if (incoming_request->asArray().size() < 4) {
    onWrongNumberOfArguments(callbacks, *incoming_request);
    command_stats.error_.inc();
    return nullptr;
  }

  std::unique_ptr<EvalRequest> request_ptr{
      new EvalRequest(callbacks, command_stats, time_source, latency_in_micros)};
<<<<<<< HEAD
  request_ptr->handle_ =
      router.makeRequest(incoming_request.asArray()[3].asString(), incoming_request, *request_ptr);
=======

  request_ptr->conn_pool_ = &conn_pool;
  request_ptr->handle_ = conn_pool.makeRequest(incoming_request->asArray()[3].asString(),
                                               *incoming_request, *request_ptr);
>>>>>>> 9e22bab3
  if (!request_ptr->handle_) {
    command_stats.error_.inc();
    callbacks.onResponse(Utility::makeError(Response::get().NoUpstreamHost));
    return nullptr;
  }

  request_ptr->incoming_request_ = std::move(incoming_request);
  return std::move(request_ptr);
}

FragmentedRequest::~FragmentedRequest() {
#ifndef NDEBUG
  for (const PendingRequest& request : pending_requests_) {
    ASSERT(!request.handle_);
  }
#endif
}

void FragmentedRequest::cancel() {
  for (PendingRequest& request : pending_requests_) {
    if (request.handle_) {
      request.handle_->cancel();
      request.handle_ = nullptr;
    }
  }
}

void FragmentedRequest::onChildFailure(uint32_t index) {
  onChildResponse(Utility::makeError(Response::get().UpstreamFailure), index);
}

<<<<<<< HEAD
SplitRequestPtr MGETRequest::create(Router& router,
                                    const Common::Redis::RespValue& incoming_request,
=======
SplitRequestPtr MGETRequest::create(ConnPool::Instance& conn_pool,
                                    Common::Redis::RespValuePtr&& incoming_request,
>>>>>>> 9e22bab3
                                    SplitCallbacks& callbacks, CommandStats& command_stats,
                                    TimeSource& time_source, bool latency_in_micros) {
  std::unique_ptr<MGETRequest> request_ptr{
      new MGETRequest(callbacks, command_stats, time_source, latency_in_micros)};

  request_ptr->num_pending_responses_ = incoming_request->asArray().size() - 1;
  request_ptr->pending_requests_.reserve(request_ptr->num_pending_responses_);

  request_ptr->pending_response_ = std::make_unique<Common::Redis::RespValue>();
  request_ptr->pending_response_->type(Common::Redis::RespType::Array);
  std::vector<Common::Redis::RespValue> responses(request_ptr->num_pending_responses_);
  request_ptr->pending_response_->asArray().swap(responses);

  std::vector<Common::Redis::RespValue> values(2);
  values[0].type(Common::Redis::RespType::BulkString);
  values[0].asString() = "get";
  values[1].type(Common::Redis::RespType::BulkString);
  Common::Redis::RespValue single_mget;
  single_mget.type(Common::Redis::RespType::Array);
  single_mget.asArray().swap(values);

  for (uint64_t i = 1; i < incoming_request->asArray().size(); i++) {
    request_ptr->pending_requests_.emplace_back(*request_ptr, i - 1);
    PendingRequest& pending_request = request_ptr->pending_requests_.back();

    single_mget.asArray()[1].asString() = incoming_request->asArray()[i].asString();
    ENVOY_LOG(debug, "redis: parallel get: '{}'", single_mget.toString());
<<<<<<< HEAD
    pending_request.handle_ =
        router.makeRequest(incoming_request.asArray()[i].asString(), single_mget, pending_request);
=======
    pending_request.conn_pool_ = &conn_pool;
    pending_request.handle_ = conn_pool.makeRequest(incoming_request->asArray()[i].asString(),
                                                    single_mget, pending_request);
>>>>>>> 9e22bab3
    if (!pending_request.handle_) {
      pending_request.onResponse(Utility::makeError(Response::get().NoUpstreamHost));
    }
  }

  if (request_ptr->num_pending_responses_ > 0) {
    request_ptr->incoming_request_ = std::move(incoming_request);
    return std::move(request_ptr);
  }

  return nullptr;
}

void MGETRequest::onChildResponse(Common::Redis::RespValuePtr&& value, uint32_t index) {
  pending_requests_[index].handle_ = nullptr;

  pending_response_->asArray()[index].type(value->type());
  switch (value->type()) {
  case Common::Redis::RespType::Array:
  case Common::Redis::RespType::Integer:
  case Common::Redis::RespType::SimpleString: {
    pending_response_->asArray()[index].type(Common::Redis::RespType::Error);
    pending_response_->asArray()[index].asString() = Response::get().UpstreamProtocolError;
    error_count_++;
    break;
  }
  case Common::Redis::RespType::Error: {
    error_count_++;
    FALLTHRU;
  }
  case Common::Redis::RespType::BulkString: {
    pending_response_->asArray()[index].asString().swap(value->asString());
    break;
  }
  case Common::Redis::RespType::Null:
    break;
  }

  ASSERT(num_pending_responses_ > 0);
  if (--num_pending_responses_ == 0) {
    updateStats(error_count_ == 0);
    ENVOY_LOG(debug, "redis: response: '{}'", pending_response_->toString());
    callbacks_.onResponse(std::move(pending_response_));
  }
}

<<<<<<< HEAD
SplitRequestPtr MSETRequest::create(Router& router,
                                    const Common::Redis::RespValue& incoming_request,
=======
void MGETRequest::recreate(Common::Redis::RespValue& request, uint32_t index, bool prepend_asking) {
  static const uint32_t GET_COMMAND_SUBSTRINGS = 2;
  uint32_t num_values = prepend_asking ? (GET_COMMAND_SUBSTRINGS + 1) : GET_COMMAND_SUBSTRINGS;
  std::vector<Common::Redis::RespValue> values(num_values);

  for (uint32_t i = 0; i < num_values; i++) {
    values[i].type(Common::Redis::RespType::BulkString);
  }
  values[--num_values].asString() = incoming_request_->asArray()[index + 1].asString();
  values[--num_values].asString() = "get";
  if (prepend_asking) {
    values[--num_values].asString() = "asking";
  }

  request.type(Common::Redis::RespType::Array);
  request.asArray().swap(values);
}

bool MGETRequest::onChildRedirection(const Common::Redis::RespValue& value, uint32_t index,
                                     ConnPool::Instance* conn_pool) {
  std::vector<absl::string_view> err;
  bool ask_redirection = false;
  if (redirectionArgsInvalid(incoming_request_.get(), value, err, ask_redirection) || !conn_pool) {
    return false;
  }

  Common::Redis::RespValue request;
  recreate(request, index, ask_redirection);

  this->pending_requests_[index].handle_ =
      conn_pool->makeRequestToHost(std::string(err[2]), request, this->pending_requests_[index]);
  return (this->pending_requests_[index].handle_ != nullptr);
}

SplitRequestPtr MSETRequest::create(ConnPool::Instance& conn_pool,
                                    Common::Redis::RespValuePtr&& incoming_request,
>>>>>>> 9e22bab3
                                    SplitCallbacks& callbacks, CommandStats& command_stats,
                                    TimeSource& time_source, bool latency_in_micros) {
  if ((incoming_request->asArray().size() - 1) % 2 != 0) {
    onWrongNumberOfArguments(callbacks, *incoming_request);
    command_stats.error_.inc();
    return nullptr;
  }
  std::unique_ptr<MSETRequest> request_ptr{
      new MSETRequest(callbacks, command_stats, time_source, latency_in_micros)};

  request_ptr->num_pending_responses_ = (incoming_request->asArray().size() - 1) / 2;
  request_ptr->pending_requests_.reserve(request_ptr->num_pending_responses_);

  request_ptr->pending_response_ = std::make_unique<Common::Redis::RespValue>();
  request_ptr->pending_response_->type(Common::Redis::RespType::SimpleString);

  std::vector<Common::Redis::RespValue> values(3);
  values[0].type(Common::Redis::RespType::BulkString);
  values[0].asString() = "set";
  values[1].type(Common::Redis::RespType::BulkString);
  values[2].type(Common::Redis::RespType::BulkString);
  Common::Redis::RespValue single_mset;
  single_mset.type(Common::Redis::RespType::Array);
  single_mset.asArray().swap(values);

  uint64_t fragment_index = 0;
  for (uint64_t i = 1; i < incoming_request->asArray().size(); i += 2) {
    request_ptr->pending_requests_.emplace_back(*request_ptr, fragment_index++);
    PendingRequest& pending_request = request_ptr->pending_requests_.back();

    single_mset.asArray()[1].asString() = incoming_request->asArray()[i].asString();
    single_mset.asArray()[2].asString() = incoming_request->asArray()[i + 1].asString();

    ENVOY_LOG(debug, "redis: parallel set: '{}'", single_mset.toString());
<<<<<<< HEAD
    pending_request.handle_ =
        router.makeRequest(incoming_request.asArray()[i].asString(), single_mset, pending_request);
=======
    pending_request.conn_pool_ = &conn_pool;
    pending_request.handle_ = conn_pool.makeRequest(incoming_request->asArray()[i].asString(),
                                                    single_mset, pending_request);
>>>>>>> 9e22bab3
    if (!pending_request.handle_) {
      pending_request.onResponse(Utility::makeError(Response::get().NoUpstreamHost));
    }
  }

  if (request_ptr->num_pending_responses_ > 0) {
    request_ptr->incoming_request_ = std::move(incoming_request);
    return std::move(request_ptr);
  }

  return nullptr;
}

void MSETRequest::onChildResponse(Common::Redis::RespValuePtr&& value, uint32_t index) {
  pending_requests_[index].handle_ = nullptr;

  switch (value->type()) {
  case Common::Redis::RespType::SimpleString: {
    if (value->asString() == Response::get().OK) {
      break;
    }
    FALLTHRU;
  }
  default: {
    error_count_++;
    break;
  }
  }

  ASSERT(num_pending_responses_ > 0);
  if (--num_pending_responses_ == 0) {
    updateStats(error_count_ == 0);
    if (error_count_ == 0) {
      pending_response_->asString() = Response::get().OK;
      callbacks_.onResponse(std::move(pending_response_));
    } else {
      callbacks_.onResponse(
          Utility::makeError(fmt::format("finished with {} error(s)", error_count_)));
    }
  }
}

<<<<<<< HEAD
SplitRequestPtr SplitKeysSumResultRequest::create(Router& router,
                                                  const Common::Redis::RespValue& incoming_request,
=======
void MSETRequest::recreate(Common::Redis::RespValue& request, uint32_t index, bool prepend_asking) {
  static const uint32_t SET_COMMAND_SUBSTRINGS = 3;
  uint32_t num_values = prepend_asking ? (SET_COMMAND_SUBSTRINGS + 1) : SET_COMMAND_SUBSTRINGS;
  std::vector<Common::Redis::RespValue> values(num_values);

  for (uint32_t i = 0; i < num_values; i++) {
    values[i].type(Common::Redis::RespType::BulkString);
  }
  values[--num_values].asString() = incoming_request_->asArray()[(index * 2) + 2].asString();
  values[--num_values].asString() = incoming_request_->asArray()[(index * 2) + 1].asString();
  values[--num_values].asString() = "set";
  if (prepend_asking) {
    values[--num_values].asString() = "asking";
  }

  request.type(Common::Redis::RespType::Array);
  request.asArray().swap(values);
}

bool MSETRequest::onChildRedirection(const Common::Redis::RespValue& value, uint32_t index,
                                     ConnPool::Instance* conn_pool) {
  std::vector<absl::string_view> err;
  bool ask_redirection = false;
  if (redirectionArgsInvalid(incoming_request_.get(), value, err, ask_redirection) || !conn_pool) {
    return false;
  }

  Common::Redis::RespValue request;
  recreate(request, index, ask_redirection);

  this->pending_requests_[index].handle_ =
      conn_pool->makeRequestToHost(std::string(err[2]), request, this->pending_requests_[index]);
  return (this->pending_requests_[index].handle_ != nullptr);
}

SplitRequestPtr SplitKeysSumResultRequest::create(ConnPool::Instance& conn_pool,
                                                  Common::Redis::RespValuePtr&& incoming_request,
>>>>>>> 9e22bab3
                                                  SplitCallbacks& callbacks,
                                                  CommandStats& command_stats,
                                                  TimeSource& time_source, bool latency_in_micros) {
  std::unique_ptr<SplitKeysSumResultRequest> request_ptr{
      new SplitKeysSumResultRequest(callbacks, command_stats, time_source, latency_in_micros)};

  request_ptr->num_pending_responses_ = incoming_request->asArray().size() - 1;
  request_ptr->pending_requests_.reserve(request_ptr->num_pending_responses_);

  request_ptr->pending_response_ = std::make_unique<Common::Redis::RespValue>();
  request_ptr->pending_response_->type(Common::Redis::RespType::Integer);

  std::vector<Common::Redis::RespValue> values(2);
  values[0].type(Common::Redis::RespType::BulkString);
  values[0].asString() = incoming_request->asArray()[0].asString();
  values[1].type(Common::Redis::RespType::BulkString);
  Common::Redis::RespValue single_fragment;
  single_fragment.type(Common::Redis::RespType::Array);
  single_fragment.asArray().swap(values);

  for (uint64_t i = 1; i < incoming_request->asArray().size(); i++) {
    request_ptr->pending_requests_.emplace_back(*request_ptr, i - 1);
    PendingRequest& pending_request = request_ptr->pending_requests_.back();

    single_fragment.asArray()[1].asString() = incoming_request->asArray()[i].asString();
    ENVOY_LOG(debug, "redis: parallel {}: '{}'", incoming_request->asArray()[0].asString(),
              single_fragment.toString());
<<<<<<< HEAD
    pending_request.handle_ = router.makeRequest(incoming_request.asArray()[i].asString(),
                                                 single_fragment, pending_request);
=======
    pending_request.conn_pool_ = &conn_pool;
    pending_request.handle_ = conn_pool.makeRequest(incoming_request->asArray()[i].asString(),
                                                    single_fragment, pending_request);
>>>>>>> 9e22bab3
    if (!pending_request.handle_) {
      pending_request.onResponse(Utility::makeError(Response::get().NoUpstreamHost));
    }
  }

  if (request_ptr->num_pending_responses_ > 0) {
    request_ptr->incoming_request_ = std::move(incoming_request);
    return std::move(request_ptr);
  }

  return nullptr;
}

void SplitKeysSumResultRequest::onChildResponse(Common::Redis::RespValuePtr&& value,
                                                uint32_t index) {
  pending_requests_[index].handle_ = nullptr;

  switch (value->type()) {
  case Common::Redis::RespType::Integer: {
    total_ += value->asInteger();
    break;
  }
  default: {
    error_count_++;
    break;
  }
  }

  ASSERT(num_pending_responses_ > 0);
  if (--num_pending_responses_ == 0) {
    updateStats(error_count_ == 0);
    if (error_count_ == 0) {
      pending_response_->asInteger() = total_;
      callbacks_.onResponse(std::move(pending_response_));
    } else {
      callbacks_.onResponse(
          Utility::makeError(fmt::format("finished with {} error(s)", error_count_)));
    }
  }
}

<<<<<<< HEAD
InstanceImpl::InstanceImpl(RouterPtr&& router, Stats::Scope& scope, const std::string& stat_prefix,
                           TimeSource& time_source, bool latency_in_micros)
    : router_(std::move(router)), simple_command_handler_(*router_),
      eval_command_handler_(*router_), mget_handler_(*router_), mset_handler_(*router_),
      split_keys_sum_result_handler_(*router_),
=======
void SplitKeysSumResultRequest::recreate(Common::Redis::RespValue& request, uint32_t index,
                                         bool prepend_asking) {
  static const uint32_t BASE_COMMAND_SUBSTRINGS = 2;
  uint32_t num_values = prepend_asking ? (BASE_COMMAND_SUBSTRINGS + 1) : BASE_COMMAND_SUBSTRINGS;
  std::vector<Common::Redis::RespValue> values(num_values);

  for (uint32_t i = 0; i < num_values; i++) {
    values[i].type(Common::Redis::RespType::BulkString);
  }
  values[--num_values].asString() = incoming_request_->asArray()[index + 1].asString();
  values[--num_values].asString() = incoming_request_->asArray()[0].asString();
  if (prepend_asking) {
    values[--num_values].asString() = "asking";
  }

  request.type(Common::Redis::RespType::Array);
  request.asArray().swap(values);
}

bool SplitKeysSumResultRequest::onChildRedirection(const Common::Redis::RespValue& value,
                                                   uint32_t index, ConnPool::Instance* conn_pool) {
  std::vector<absl::string_view> err;
  bool ask_redirection = false;
  if (redirectionArgsInvalid(incoming_request_.get(), value, err, ask_redirection) || !conn_pool) {
    return false;
  }

  Common::Redis::RespValue request;
  recreate(request, index, ask_redirection);

  this->pending_requests_[index].handle_ =
      conn_pool->makeRequestToHost(std::string(err[2]), request, this->pending_requests_[index]);
  return (this->pending_requests_[index].handle_ != nullptr);
}

InstanceImpl::InstanceImpl(ConnPool::InstancePtr&& conn_pool, Stats::Scope& scope,
                           const std::string& stat_prefix, TimeSource& time_source,
                           bool latency_in_micros)
    : conn_pool_(std::move(conn_pool)), simple_command_handler_(*conn_pool_),
      eval_command_handler_(*conn_pool_), mget_handler_(*conn_pool_), mset_handler_(*conn_pool_),
      split_keys_sum_result_handler_(*conn_pool_),
>>>>>>> 9e22bab3
      stats_{ALL_COMMAND_SPLITTER_STATS(POOL_COUNTER_PREFIX(scope, stat_prefix + "splitter."))},
      latency_in_micros_(latency_in_micros), time_source_(time_source) {
  for (const std::string& command : Common::Redis::SupportedCommands::simpleCommands()) {
    addHandler(scope, stat_prefix, command, simple_command_handler_);
  }

  for (const std::string& command : Common::Redis::SupportedCommands::evalCommands()) {
    addHandler(scope, stat_prefix, command, eval_command_handler_);
  }

  for (const std::string& command :
       Common::Redis::SupportedCommands::hashMultipleSumResultCommands()) {
    addHandler(scope, stat_prefix, command, split_keys_sum_result_handler_);
  }

  addHandler(scope, stat_prefix, Common::Redis::SupportedCommands::mget(), mget_handler_);
  addHandler(scope, stat_prefix, Common::Redis::SupportedCommands::mset(), mset_handler_);
}

SplitRequestPtr InstanceImpl::makeRequest(Common::Redis::RespValuePtr&& request,
                                          SplitCallbacks& callbacks) {
  if (request->type() != Common::Redis::RespType::Array) {
    onInvalidRequest(callbacks);
    return nullptr;
  }

  std::string to_lower_string(request->asArray()[0].asString());
  to_lower_table_.toLowerCase(to_lower_string);

  if (to_lower_string == Common::Redis::SupportedCommands::ping()) {
    // Respond to PING locally.
    Common::Redis::RespValuePtr pong(new Common::Redis::RespValue());
    pong->type(Common::Redis::RespType::SimpleString);
    pong->asString() = "PONG";
    callbacks.onResponse(std::move(pong));
    return nullptr;
  }

  if (request->asArray().size() < 2) {
    // Commands other than PING all have at least two arguments.
    onInvalidRequest(callbacks);
    return nullptr;
  }

  for (const Common::Redis::RespValue& value : request->asArray()) {
    if (value.type() != Common::Redis::RespType::BulkString) {
      onInvalidRequest(callbacks);
      return nullptr;
    }
  }

  auto handler = handler_lookup_table_.find(to_lower_string.c_str());
  if (handler == nullptr) {
    stats_.unsupported_command_.inc();
    callbacks.onResponse(Utility::makeError(
        fmt::format("unsupported command '{}'", request->asArray()[0].asString())));
    return nullptr;
  }
  ENVOY_LOG(debug, "redis: splitting '{}'", request->toString());
  handler->command_stats_.total_.inc();
  SplitRequestPtr request_ptr = handler->handler_.get().startRequest(
      std::move(request), callbacks, handler->command_stats_, time_source_, latency_in_micros_);
  return request_ptr;
}

void InstanceImpl::onInvalidRequest(SplitCallbacks& callbacks) {
  stats_.invalid_request_.inc();
  callbacks.onResponse(Utility::makeError(Response::get().InvalidRequest));
}

void InstanceImpl::addHandler(Stats::Scope& scope, const std::string& stat_prefix,
                              const std::string& name, CommandHandler& handler) {
  std::string to_lower_name(name);
  to_lower_table_.toLowerCase(to_lower_name);
  const std::string command_stat_prefix = fmt::format("{}command.{}.", stat_prefix, to_lower_name);
  handler_lookup_table_.add(
      to_lower_name.c_str(),
      std::make_shared<HandlerData>(HandlerData{
          CommandStats{ALL_COMMAND_STATS(POOL_COUNTER_PREFIX(scope, command_stat_prefix),
                                         POOL_HISTOGRAM_PREFIX(scope, command_stat_prefix))},
          handler}));
}

} // namespace CommandSplitter
} // namespace RedisProxy
} // namespace NetworkFilters
} // namespace Extensions
} // namespace Envoy<|MERGE_RESOLUTION|>--- conflicted
+++ resolved
@@ -127,26 +127,20 @@
   handle_ = nullptr;
 }
 
-<<<<<<< HEAD
 SplitRequestPtr SimpleRequest::create(Router& router,
-                                      const Common::Redis::RespValue& incoming_request,
-=======
-SplitRequestPtr SimpleRequest::create(ConnPool::Instance& conn_pool,
                                       Common::Redis::RespValuePtr&& incoming_request,
->>>>>>> 9e22bab3
                                       SplitCallbacks& callbacks, CommandStats& command_stats,
                                       TimeSource& time_source, bool latency_in_micros) {
   std::unique_ptr<SimpleRequest> request_ptr{
       new SimpleRequest(callbacks, command_stats, time_source, latency_in_micros)};
 
-<<<<<<< HEAD
-  request_ptr->handle_ =
-      router.makeRequest(incoming_request.asArray()[1].asString(), incoming_request, *request_ptr);
-=======
-  request_ptr->conn_pool_ = &conn_pool;
-  request_ptr->handle_ = conn_pool.makeRequest(incoming_request->asArray()[1].asString(),
-                                               *incoming_request, *request_ptr);
->>>>>>> 9e22bab3
+  auto conn_pool = router.upstreamPool(incoming_request->asArray()[1].asString());
+  if (conn_pool) {
+    request_ptr->conn_pool_ = conn_pool;
+    request_ptr->handle_ = conn_pool->makeRequest(incoming_request->asArray()[1].asString(),
+                                                 *incoming_request, *request_ptr);
+  }
+
   if (!request_ptr->handle_) {
     callbacks.onResponse(Utility::makeError(Response::get().NoUpstreamHost));
     return nullptr;
@@ -156,13 +150,8 @@
   return std::move(request_ptr);
 }
 
-<<<<<<< HEAD
 SplitRequestPtr EvalRequest::create(Router& router,
-                                    const Common::Redis::RespValue& incoming_request,
-=======
-SplitRequestPtr EvalRequest::create(ConnPool::Instance& conn_pool,
                                     Common::Redis::RespValuePtr&& incoming_request,
->>>>>>> 9e22bab3
                                     SplitCallbacks& callbacks, CommandStats& command_stats,
                                     TimeSource& time_source, bool latency_in_micros) {
   // EVAL looks like: EVAL script numkeys key [key ...] arg [arg ...]
@@ -175,15 +164,13 @@
 
   std::unique_ptr<EvalRequest> request_ptr{
       new EvalRequest(callbacks, command_stats, time_source, latency_in_micros)};
-<<<<<<< HEAD
-  request_ptr->handle_ =
-      router.makeRequest(incoming_request.asArray()[3].asString(), incoming_request, *request_ptr);
-=======
-
-  request_ptr->conn_pool_ = &conn_pool;
-  request_ptr->handle_ = conn_pool.makeRequest(incoming_request->asArray()[3].asString(),
-                                               *incoming_request, *request_ptr);
->>>>>>> 9e22bab3
+
+  auto conn_pool = router.upstreamPool(incoming_request->asArray()[3].asString());
+  if (conn_pool) {
+    request_ptr->conn_pool_ = conn_pool;
+    request_ptr->handle_ = conn_pool->makeRequest(incoming_request->asArray()[3].asString(), *incoming_request, *request_ptr);
+  }
+
   if (!request_ptr->handle_) {
     command_stats.error_.inc();
     callbacks.onResponse(Utility::makeError(Response::get().NoUpstreamHost));
@@ -215,13 +202,8 @@
   onChildResponse(Utility::makeError(Response::get().UpstreamFailure), index);
 }
 
-<<<<<<< HEAD
 SplitRequestPtr MGETRequest::create(Router& router,
-                                    const Common::Redis::RespValue& incoming_request,
-=======
-SplitRequestPtr MGETRequest::create(ConnPool::Instance& conn_pool,
                                     Common::Redis::RespValuePtr&& incoming_request,
->>>>>>> 9e22bab3
                                     SplitCallbacks& callbacks, CommandStats& command_stats,
                                     TimeSource& time_source, bool latency_in_micros) {
   std::unique_ptr<MGETRequest> request_ptr{
@@ -249,14 +231,13 @@
 
     single_mget.asArray()[1].asString() = incoming_request->asArray()[i].asString();
     ENVOY_LOG(debug, "redis: parallel get: '{}'", single_mget.toString());
-<<<<<<< HEAD
-    pending_request.handle_ =
-        router.makeRequest(incoming_request.asArray()[i].asString(), single_mget, pending_request);
-=======
-    pending_request.conn_pool_ = &conn_pool;
-    pending_request.handle_ = conn_pool.makeRequest(incoming_request->asArray()[i].asString(),
-                                                    single_mget, pending_request);
->>>>>>> 9e22bab3
+    auto conn_pool = router.upstreamPool(incoming_request->asArray()[i].asString());
+    if (conn_pool) {
+      pending_request.conn_pool_ = conn_pool;
+      pending_request.handle_ = conn_pool->makeRequest(incoming_request->asArray()[i].asString(),
+                                                      single_mget, pending_request);
+    }
+
     if (!pending_request.handle_) {
       pending_request.onResponse(Utility::makeError(Response::get().NoUpstreamHost));
     }
@@ -303,10 +284,6 @@
   }
 }
 
-<<<<<<< HEAD
-SplitRequestPtr MSETRequest::create(Router& router,
-                                    const Common::Redis::RespValue& incoming_request,
-=======
 void MGETRequest::recreate(Common::Redis::RespValue& request, uint32_t index, bool prepend_asking) {
   static const uint32_t GET_COMMAND_SUBSTRINGS = 2;
   uint32_t num_values = prepend_asking ? (GET_COMMAND_SUBSTRINGS + 1) : GET_COMMAND_SUBSTRINGS;
@@ -326,7 +303,7 @@
 }
 
 bool MGETRequest::onChildRedirection(const Common::Redis::RespValue& value, uint32_t index,
-                                     ConnPool::Instance* conn_pool) {
+                                     ConnPool::InstanceSharedPtr conn_pool) {
   std::vector<absl::string_view> err;
   bool ask_redirection = false;
   if (redirectionArgsInvalid(incoming_request_.get(), value, err, ask_redirection) || !conn_pool) {
@@ -341,9 +318,8 @@
   return (this->pending_requests_[index].handle_ != nullptr);
 }
 
-SplitRequestPtr MSETRequest::create(ConnPool::Instance& conn_pool,
+SplitRequestPtr MSETRequest::create(Router& router,
                                     Common::Redis::RespValuePtr&& incoming_request,
->>>>>>> 9e22bab3
                                     SplitCallbacks& callbacks, CommandStats& command_stats,
                                     TimeSource& time_source, bool latency_in_micros) {
   if ((incoming_request->asArray().size() - 1) % 2 != 0) {
@@ -378,14 +354,13 @@
     single_mset.asArray()[2].asString() = incoming_request->asArray()[i + 1].asString();
 
     ENVOY_LOG(debug, "redis: parallel set: '{}'", single_mset.toString());
-<<<<<<< HEAD
-    pending_request.handle_ =
-        router.makeRequest(incoming_request.asArray()[i].asString(), single_mset, pending_request);
-=======
-    pending_request.conn_pool_ = &conn_pool;
-    pending_request.handle_ = conn_pool.makeRequest(incoming_request->asArray()[i].asString(),
-                                                    single_mset, pending_request);
->>>>>>> 9e22bab3
+    auto conn_pool = router.upstreamPool(incoming_request->asArray()[i].asString());
+    if (conn_pool) {
+      pending_request.conn_pool_ = conn_pool;
+      pending_request.handle_ = conn_pool->makeRequest(incoming_request->asArray()[i].asString(),
+                                                      single_mset, pending_request);
+    }
+
     if (!pending_request.handle_) {
       pending_request.onResponse(Utility::makeError(Response::get().NoUpstreamHost));
     }
@@ -428,10 +403,6 @@
   }
 }
 
-<<<<<<< HEAD
-SplitRequestPtr SplitKeysSumResultRequest::create(Router& router,
-                                                  const Common::Redis::RespValue& incoming_request,
-=======
 void MSETRequest::recreate(Common::Redis::RespValue& request, uint32_t index, bool prepend_asking) {
   static const uint32_t SET_COMMAND_SUBSTRINGS = 3;
   uint32_t num_values = prepend_asking ? (SET_COMMAND_SUBSTRINGS + 1) : SET_COMMAND_SUBSTRINGS;
@@ -452,7 +423,7 @@
 }
 
 bool MSETRequest::onChildRedirection(const Common::Redis::RespValue& value, uint32_t index,
-                                     ConnPool::Instance* conn_pool) {
+                                     ConnPool::InstanceSharedPtr conn_pool) {
   std::vector<absl::string_view> err;
   bool ask_redirection = false;
   if (redirectionArgsInvalid(incoming_request_.get(), value, err, ask_redirection) || !conn_pool) {
@@ -467,9 +438,8 @@
   return (this->pending_requests_[index].handle_ != nullptr);
 }
 
-SplitRequestPtr SplitKeysSumResultRequest::create(ConnPool::Instance& conn_pool,
+SplitRequestPtr SplitKeysSumResultRequest::create(Router& router,
                                                   Common::Redis::RespValuePtr&& incoming_request,
->>>>>>> 9e22bab3
                                                   SplitCallbacks& callbacks,
                                                   CommandStats& command_stats,
                                                   TimeSource& time_source, bool latency_in_micros) {
@@ -497,14 +467,12 @@
     single_fragment.asArray()[1].asString() = incoming_request->asArray()[i].asString();
     ENVOY_LOG(debug, "redis: parallel {}: '{}'", incoming_request->asArray()[0].asString(),
               single_fragment.toString());
-<<<<<<< HEAD
-    pending_request.handle_ = router.makeRequest(incoming_request.asArray()[i].asString(),
-                                                 single_fragment, pending_request);
-=======
-    pending_request.conn_pool_ = &conn_pool;
-    pending_request.handle_ = conn_pool.makeRequest(incoming_request->asArray()[i].asString(),
-                                                    single_fragment, pending_request);
->>>>>>> 9e22bab3
+    auto conn_pool = router.upstreamPool(incoming_request->asArray()[i].asString());
+    if (conn_pool) {
+      pending_request.conn_pool_ = conn_pool;
+      pending_request.handle_ = conn_pool->makeRequest(incoming_request->asArray()[i].asString(), single_fragment, pending_request);
+    }
+
     if (!pending_request.handle_) {
       pending_request.onResponse(Utility::makeError(Response::get().NoUpstreamHost));
     }
@@ -546,13 +514,6 @@
   }
 }
 
-<<<<<<< HEAD
-InstanceImpl::InstanceImpl(RouterPtr&& router, Stats::Scope& scope, const std::string& stat_prefix,
-                           TimeSource& time_source, bool latency_in_micros)
-    : router_(std::move(router)), simple_command_handler_(*router_),
-      eval_command_handler_(*router_), mget_handler_(*router_), mset_handler_(*router_),
-      split_keys_sum_result_handler_(*router_),
-=======
 void SplitKeysSumResultRequest::recreate(Common::Redis::RespValue& request, uint32_t index,
                                          bool prepend_asking) {
   static const uint32_t BASE_COMMAND_SUBSTRINGS = 2;
@@ -573,7 +534,7 @@
 }
 
 bool SplitKeysSumResultRequest::onChildRedirection(const Common::Redis::RespValue& value,
-                                                   uint32_t index, ConnPool::Instance* conn_pool) {
+                                                   uint32_t index, ConnPool::InstanceSharedPtr conn_pool) {
   std::vector<absl::string_view> err;
   bool ask_redirection = false;
   if (redirectionArgsInvalid(incoming_request_.get(), value, err, ask_redirection) || !conn_pool) {
@@ -588,13 +549,12 @@
   return (this->pending_requests_[index].handle_ != nullptr);
 }
 
-InstanceImpl::InstanceImpl(ConnPool::InstancePtr&& conn_pool, Stats::Scope& scope,
+InstanceImpl::InstanceImpl(RouterPtr&& router, Stats::Scope& scope,
                            const std::string& stat_prefix, TimeSource& time_source,
                            bool latency_in_micros)
-    : conn_pool_(std::move(conn_pool)), simple_command_handler_(*conn_pool_),
-      eval_command_handler_(*conn_pool_), mget_handler_(*conn_pool_), mset_handler_(*conn_pool_),
-      split_keys_sum_result_handler_(*conn_pool_),
->>>>>>> 9e22bab3
+    : router_(std::move(router)), simple_command_handler_(*router_),
+      eval_command_handler_(*router_), mget_handler_(*router_), mset_handler_(*router_),
+      split_keys_sum_result_handler_(*router_),
       stats_{ALL_COMMAND_SPLITTER_STATS(POOL_COUNTER_PREFIX(scope, stat_prefix + "splitter."))},
       latency_in_micros_(latency_in_micros), time_source_(time_source) {
   for (const std::string& command : Common::Redis::SupportedCommands::simpleCommands()) {

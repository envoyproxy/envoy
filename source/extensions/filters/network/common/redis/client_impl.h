--- conflicted
+++ resolved
@@ -13,8 +13,6 @@
 #include "common/singleton/const_singleton.h"
 #include "common/upstream/load_balancer_impl.h"
 #include "common/upstream/upstream_impl.h"
-
-#include "source/extensions/filters/network/common/redis/_virtual_includes/codec_interface/extensions/filters/network/common/redis/codec.h"
 
 #include "extensions/filters/network/common/redis/client.h"
 
@@ -48,13 +46,10 @@
   std::chrono::milliseconds bufferFlushTimeoutInMs() const override {
     return buffer_flush_timeout_;
   }
-<<<<<<< HEAD
-  ReadPolicy readPolicy() const override { return read_policy_; }
-=======
   uint32_t maxUpstreamUnknownConnections() const override {
     return max_upstream_unknown_connections_;
   }
->>>>>>> 59c080c8
+  ReadPolicy readPolicy() const override { return read_policy_; }
 
 private:
   const std::chrono::milliseconds op_timeout_;
@@ -62,11 +57,8 @@
   const bool enable_redirection_;
   const uint32_t max_buffer_size_before_flush_;
   const std::chrono::milliseconds buffer_flush_timeout_;
-<<<<<<< HEAD
+  const uint32_t max_upstream_unknown_connections_;
   ReadPolicy read_policy_;
-=======
-  const uint32_t max_upstream_unknown_connections_;
->>>>>>> 59c080c8
 };
 
 class ClientImpl : public Client, public DecoderCallbacks, public Network::ConnectionCallbacks {

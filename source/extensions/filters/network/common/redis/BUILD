load(
    "//bazel:envoy_build_system.bzl",
    "envoy_cc_extension_library",
    "envoy_package",
)

licenses(["notice"])  # Apache 2

envoy_package()

envoy_cc_extension_library(
    name = "codec_interface",
    hdrs = ["codec.h"],
    deps = [
        "//include/envoy/buffer:buffer_interface",
        "//source/common/common:assert_lib",
    ],
)

envoy_cc_extension_library(
    name = "utility_interface",
    hdrs = ["utility.h"],
    deps = [":codec_interface"],
)

envoy_cc_extension_library(
    name = "codec_lib",
    srcs = ["codec_impl.cc"],
    hdrs = ["codec_impl.h"],
    deps = [
        ":codec_interface",
        "//source/common/common:assert_lib",
        "//source/common/common:minimal_logger_lib",
        "//source/common/common:utility_lib",
    ],
)

envoy_cc_extension_library(
    name = "supported_commands_lib",
    hdrs = ["supported_commands.h"],
    deps = [
        "//source/common/common:macros",
    ],
)

envoy_cc_extension_library(
    name = "client_interface",
    hdrs = ["client.h"],
    deps = [
        ":codec_lib",
        ":redis_command_stats_lib",
        "//include/envoy/upstream:cluster_manager_interface",
    ],
)

envoy_cc_extension_library(
    name = "client_lib",
    srcs = ["client_impl.cc"],
    hdrs = ["client_impl.h"],
    deps = [
        ":client_interface",
        ":codec_lib",
        ":utility_lib",
        "//include/envoy/router:router_interface",
        "//include/envoy/stats:timespan_interface",
        "//include/envoy/thread_local:thread_local_interface",
        "//include/envoy/upstream:cluster_manager_interface",
        "//source/common/buffer:buffer_lib",
        "//source/common/common:assert_lib",
        "//source/common/network:filter_lib",
        "//source/common/protobuf:utility_lib",
        "//source/common/upstream:load_balancer_lib",
        "//source/common/upstream:upstream_lib",
        "@envoy_api//envoy/extensions/filters/network/redis_proxy/v3:pkg_cc_proto",
    ],
)

envoy_cc_extension_library(
    name = "utility_lib",
    srcs = ["utility.cc"],
    hdrs = ["utility.h"],
    deps = [
        ":codec_lib",
        "//source/common/common:utility_lib",
    ],
)

envoy_cc_extension_library(
    name = "redis_command_stats_lib",
    srcs = ["redis_command_stats.cc"],
    hdrs = ["redis_command_stats.h"],
    deps = [
        ":codec_interface",
        ":supported_commands_lib",
        "//include/envoy/stats:stats_interface",
        "//include/envoy/stats:timespan_interface",
        "//source/common/common:utility_lib",
        "//source/common/stats:symbol_table_lib",
        "//source/common/stats:timespan_lib",
        "//source/common/stats:utility_lib",
    ],
<<<<<<< HEAD
)

envoy_cc_extension_library(
    name = "fault_interface",
    hdrs = ["fault.h"],
    deps = [
        "@envoy_api//envoy/type/v3:pkg_cc_proto",
    ],
)

envoy_cc_extension_library(
    name = "fault_lib",
    srcs = ["fault_impl.cc"],
    hdrs = ["fault_impl.h"],
    deps = [
        ":codec_lib",
        ":fault_interface",
        "//include/envoy/common:random_generator_interface",
        "//include/envoy/upstream:upstream_interface",
        "//source/common/protobuf:utility_lib",
        "@envoy_api//envoy/extensions/filters/network/redis_proxy/v3:pkg_cc_proto",
    ],
=======
>>>>>>> e219801b
)<|MERGE_RESOLUTION|>--- conflicted
+++ resolved
@@ -99,29 +99,4 @@
         "//source/common/stats:timespan_lib",
         "//source/common/stats:utility_lib",
     ],
-<<<<<<< HEAD
-)
-
-envoy_cc_extension_library(
-    name = "fault_interface",
-    hdrs = ["fault.h"],
-    deps = [
-        "@envoy_api//envoy/type/v3:pkg_cc_proto",
-    ],
-)
-
-envoy_cc_extension_library(
-    name = "fault_lib",
-    srcs = ["fault_impl.cc"],
-    hdrs = ["fault_impl.h"],
-    deps = [
-        ":codec_lib",
-        ":fault_interface",
-        "//include/envoy/common:random_generator_interface",
-        "//include/envoy/upstream:upstream_interface",
-        "//source/common/protobuf:utility_lib",
-        "@envoy_api//envoy/extensions/filters/network/redis_proxy/v3:pkg_cc_proto",
-    ],
-=======
->>>>>>> e219801b
 )
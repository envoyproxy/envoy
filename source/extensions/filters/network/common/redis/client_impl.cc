#include "extensions/filters/network/common/redis/client_impl.h"

namespace Envoy {
namespace Extensions {
namespace NetworkFilters {
namespace Common {
namespace Redis {
namespace Client {

ConfigImpl::ConfigImpl(
    const envoy::config::filter::network::redis_proxy::v2::RedisProxy::ConnPoolSettings& config)
    : op_timeout_(PROTOBUF_GET_MS_REQUIRED(config, op_timeout)),
      enable_hashtagging_(config.enable_hashtagging()),
      enable_redirection_(config.enable_redirection()),
      max_buffer_size_before_flush_(
          config.max_buffer_size_before_flush()), // This is a scalar, so default is zero.
      buffer_flush_timeout_(PROTOBUF_GET_MS_OR_DEFAULT(
          config, buffer_flush_timeout,
          3)), // Default timeout is 3ms. If max_buffer_size_before_flush is zero, this is not used
               // as the buffer is flushed on each request immediately.
      upstream_drain_poll_interval_(std::chrono::milliseconds(1000)),
      max_upstream_unknown_connections_(
          PROTOBUF_GET_WRAPPED_OR_DEFAULT(config, max_upstream_unknown_connections, 100)) {}

ClientPtr ClientImpl::create(Upstream::HostConstSharedPtr host, Event::Dispatcher& dispatcher,
                             EncoderPtr&& encoder, DecoderFactory& decoder_factory,
                             const Config& config) {

  std::unique_ptr<ClientImpl> client(
      new ClientImpl(host, dispatcher, std::move(encoder), decoder_factory, config));
  client->connection_ = host->createConnection(dispatcher, nullptr, nullptr).connection_;
  client->connection_->addConnectionCallbacks(*client);
  client->connection_->addReadFilter(Network::ReadFilterSharedPtr{new UpstreamReadFilter(*client)});
  client->connection_->connect();
  client->connection_->noDelay(true);
  return std::move(client);
}

ClientImpl::ClientImpl(Upstream::HostConstSharedPtr host, Event::Dispatcher& dispatcher,
                       EncoderPtr&& encoder, DecoderFactory& decoder_factory, const Config& config)
    : host_(host), encoder_(std::move(encoder)), decoder_(decoder_factory.create(*this)),
      config_(config),
      connect_or_op_timer_(dispatcher.createTimer([this]() -> void { onConnectOrOpTimeout(); })),
      flush_timer_(dispatcher.createTimer([this]() -> void { flushBufferAndResetTimer(); })) {
  host->cluster().stats().upstream_cx_total_.inc();
  host->stats().cx_total_.inc();
  host->cluster().stats().upstream_cx_active_.inc();
  host->stats().cx_active_.inc();
  connect_or_op_timer_->enableTimer(host->cluster().connectTimeout());
}

ClientImpl::~ClientImpl() {
  ASSERT(pending_requests_.empty());
  ASSERT(connection_->state() == Network::Connection::State::Closed);
  host_->cluster().stats().upstream_cx_active_.dec();
  host_->stats().cx_active_.dec();
}

void ClientImpl::close() { connection_->close(Network::ConnectionCloseType::NoFlush); }

void ClientImpl::flushBufferAndResetTimer() {
  if (flush_timer_->enabled()) {
    flush_timer_->disableTimer();
  }
  connection_->write(encoder_buffer_, false);
}

PoolRequest* ClientImpl::makeRequest(const RespValue& request, PoolCallbacks& callbacks) {
  ASSERT(connection_->state() == Network::Connection::State::Open);

  const bool empty_buffer = encoder_buffer_.length() == 0;

  pending_requests_.emplace_back(*this, callbacks);
  encoder_->encode(request, encoder_buffer_);

  // If buffer is full, flush. If the buffer was empty before the request, start the timer.
  if (encoder_buffer_.length() >= config_.maxBufferSizeBeforeFlush()) {
    flushBufferAndResetTimer();
  } else if (empty_buffer) {
    flush_timer_->enableTimer(std::chrono::milliseconds(config_.bufferFlushTimeoutInMs()));
  }

  // Only boost the op timeout if:
  // - We are not already connected. Otherwise, we are governed by the connect timeout and the timer
  //   will be reset when/if connection occurs. This allows a relatively long connection spin up
  //   time for example if TLS is being used.
  // - This is the first request on the pipeline. Otherwise the timeout would effectively start on
  //   the last operation.
  if (connected_ && pending_requests_.size() == 1) {
    connect_or_op_timer_->enableTimer(config_.opTimeout());
  }

  return &pending_requests_.back();
}

void ClientImpl::onConnectOrOpTimeout() {
  putOutlierEvent(Upstream::Outlier::Result::LOCAL_ORIGIN_TIMEOUT);
  if (connected_) {
    host_->cluster().stats().upstream_rq_timeout_.inc();
    host_->stats().rq_timeout_.inc();
  } else {
    host_->cluster().stats().upstream_cx_connect_timeout_.inc();
    host_->stats().cx_connect_fail_.inc();
  }

  connection_->close(Network::ConnectionCloseType::NoFlush);
}

void ClientImpl::onData(Buffer::Instance& data) {
  try {
    decoder_->decode(data);
  } catch (ProtocolError&) {
    putOutlierEvent(Upstream::Outlier::Result::EXT_ORIGIN_REQUEST_FAILED);
    host_->cluster().stats().upstream_cx_protocol_error_.inc();
    host_->stats().rq_error_.inc();
    connection_->close(Network::ConnectionCloseType::NoFlush);
  }
}

void ClientImpl::putOutlierEvent(Upstream::Outlier::Result result) {
  if (!config_.disableOutlierEvents()) {
    host_->outlierDetector().putResult(result);
  }
}

void ClientImpl::onEvent(Network::ConnectionEvent event) {
  if (event == Network::ConnectionEvent::RemoteClose ||
      event == Network::ConnectionEvent::LocalClose) {

    Upstream::reportUpstreamCxDestroy(host_, event);
    if (!pending_requests_.empty()) {
      Upstream::reportUpstreamCxDestroyActiveRequest(host_, event);
      if (event == Network::ConnectionEvent::RemoteClose) {
<<<<<<< HEAD
        putOutlierEvent(Upstream::Outlier::Result::SERVER_FAILURE);
=======
        putOutlierEvent(Upstream::Outlier::Result::LOCAL_ORIGIN_CONNECT_FAILED);
        host_->cluster().stats().upstream_cx_destroy_remote_with_active_rq_.inc();
      }
      if (event == Network::ConnectionEvent::LocalClose) {
        host_->cluster().stats().upstream_cx_destroy_local_with_active_rq_.inc();
>>>>>>> 8017bf28
      }
    }

    while (!pending_requests_.empty()) {
      PendingRequest& request = pending_requests_.front();
      if (!request.canceled_) {
        request.callbacks_.onFailure();
      } else {
        host_->cluster().stats().upstream_rq_cancelled_.inc();
      }
      pending_requests_.pop_front();
    }

    connect_or_op_timer_->disableTimer();
  } else if (event == Network::ConnectionEvent::Connected) {
    connected_ = true;
    ASSERT(!pending_requests_.empty());
    connect_or_op_timer_->enableTimer(config_.opTimeout());
  }

  if (event == Network::ConnectionEvent::RemoteClose && !connected_) {
    host_->cluster().stats().upstream_cx_connect_fail_.inc();
    host_->stats().cx_connect_fail_.inc();
  }
}

void ClientImpl::onRespValue(RespValuePtr&& value) {
  ASSERT(!pending_requests_.empty());
  PendingRequest& request = pending_requests_.front();

  if (request.canceled_) {
    host_->cluster().stats().upstream_rq_cancelled_.inc();
  } else if (config_.enableRedirection() && (value->type() == Common::Redis::RespType::Error)) {
    std::vector<absl::string_view> err = StringUtil::splitToken(value->asString(), " ", false);
    bool redirected = false;
    if (err.size() == 3) {
      if (err[0] == RedirectionResponse::get().MOVED || err[0] == RedirectionResponse::get().ASK) {
        redirected = request.callbacks_.onRedirection(*value);
        if (redirected) {
          host_->cluster().stats().upstream_internal_redirect_succeeded_total_.inc();
        } else {
          host_->cluster().stats().upstream_internal_redirect_failed_total_.inc();
        }
      }
    }
    if (!redirected) {
      request.callbacks_.onResponse(std::move(value));
    }
  } else {
    request.callbacks_.onResponse(std::move(value));
  }

  pending_requests_.pop_front();

  // If there are no remaining ops in the pipeline we need to disable the timer.
  // Otherwise we boost the timer since we are receiving responses and there are more to flush
  // out.
  if (pending_requests_.empty()) {
    connect_or_op_timer_->disableTimer();
  } else {
    connect_or_op_timer_->enableTimer(config_.opTimeout());
  }

  putOutlierEvent(Upstream::Outlier::Result::EXT_ORIGIN_REQUEST_SUCCESS);
}

ClientImpl::PendingRequest::PendingRequest(ClientImpl& parent, PoolCallbacks& callbacks)
    : parent_(parent), callbacks_(callbacks) {
  parent.host_->cluster().stats().upstream_rq_total_.inc();
  parent.host_->stats().rq_total_.inc();
  parent.host_->cluster().stats().upstream_rq_active_.inc();
  parent.host_->stats().rq_active_.inc();
}

ClientImpl::PendingRequest::~PendingRequest() {
  parent_.host_->cluster().stats().upstream_rq_active_.dec();
  parent_.host_->stats().rq_active_.dec();
}

void ClientImpl::PendingRequest::cancel() {
  // If we get a cancellation, we just mark the pending request as cancelled, and then we drop
  // the response as it comes through. There is no reason to blow away the connection when the
  // remote is already responding as fast as possible.
  canceled_ = true;
}

ClientFactoryImpl ClientFactoryImpl::instance_;

ClientPtr ClientFactoryImpl::create(Upstream::HostConstSharedPtr host,
                                    Event::Dispatcher& dispatcher, const Config& config) {
  return ClientImpl::create(host, dispatcher, EncoderPtr{new EncoderImpl()}, decoder_factory_,
                            config);
}

} // namespace Client
} // namespace Redis
} // namespace Common
} // namespace NetworkFilters
} // namespace Extensions
} // namespace Envoy<|MERGE_RESOLUTION|>--- conflicted
+++ resolved
@@ -131,15 +131,7 @@
     if (!pending_requests_.empty()) {
       Upstream::reportUpstreamCxDestroyActiveRequest(host_, event);
       if (event == Network::ConnectionEvent::RemoteClose) {
-<<<<<<< HEAD
-        putOutlierEvent(Upstream::Outlier::Result::SERVER_FAILURE);
-=======
         putOutlierEvent(Upstream::Outlier::Result::LOCAL_ORIGIN_CONNECT_FAILED);
-        host_->cluster().stats().upstream_cx_destroy_remote_with_active_rq_.inc();
-      }
-      if (event == Network::ConnectionEvent::LocalClose) {
-        host_->cluster().stats().upstream_cx_destroy_local_with_active_rq_.inc();
->>>>>>> 8017bf28
       }
     }
 

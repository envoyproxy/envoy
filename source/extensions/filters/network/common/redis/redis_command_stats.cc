#include "extensions/filters/network/common/redis/redis_command_stats.h"

#include "common/stats/timespan_impl.h"

#include "extensions/filters/network/common/redis/supported_commands.h"

namespace Envoy {
namespace Extensions {
namespace NetworkFilters {
namespace Common {
namespace Redis {

RedisCommandStats::RedisCommandStats(Stats::SymbolTable& symbol_table, const std::string& prefix)
    : symbol_table_(symbol_table), stat_name_set_(symbol_table_.makeSet("Redis")),
      prefix_(stat_name_set_->add(prefix)),
      upstream_rq_time_(stat_name_set_->add("upstream_rq_time")),
      latency_(stat_name_set_->add("latency")), total_(stat_name_set_->add("total")),
      success_(stat_name_set_->add("success")), failure_(stat_name_set_->add("failure")),
      unused_metric_(stat_name_set_->add("unused")), null_metric_(stat_name_set_->add("null")),
      unknown_metric_(stat_name_set_->add("unknown")) {
  // Note: Even if this is disabled, we track the upstream_rq_time.
  // Create StatName for each Redis command. Note that we don't include Auth or Ping.
  stat_name_set_->rememberBuiltins(
      Extensions::NetworkFilters::Common::Redis::SupportedCommands::simpleCommands());
  stat_name_set_->rememberBuiltins(
      Extensions::NetworkFilters::Common::Redis::SupportedCommands::evalCommands());
  stat_name_set_->rememberBuiltins(Extensions::NetworkFilters::Common::Redis::SupportedCommands::
                                       hashMultipleSumResultCommands());
  stat_name_set_->rememberBuiltin(
      Extensions::NetworkFilters::Common::Redis::SupportedCommands::mget());
  stat_name_set_->rememberBuiltin(
      Extensions::NetworkFilters::Common::Redis::SupportedCommands::mset());
}

Stats::Counter& RedisCommandStats::counter(Stats::Scope& scope,
                                           const Stats::StatNameVec& stat_names) {
  const Stats::SymbolTable::StoragePtr storage_ptr = symbol_table_.join(stat_names);
  Stats::StatName full_stat_name = Stats::StatName(storage_ptr.get());
  return scope.counterFromStatName(full_stat_name);
}

Stats::Histogram& RedisCommandStats::histogram(Stats::Scope& scope,
                                               const Stats::StatNameVec& stat_names,
                                               Stats::Histogram::Unit unit) {
  const Stats::SymbolTable::StoragePtr storage_ptr = symbol_table_.join(stat_names);
  Stats::StatName full_stat_name = Stats::StatName(storage_ptr.get());
  return scope.histogramFromStatName(full_stat_name, unit);
}

Stats::TimespanPtr RedisCommandStats::createCommandTimer(Stats::Scope& scope,
                                                         Stats::StatName command,
                                                         Envoy::TimeSource& time_source) {
  return std::make_unique<Stats::HistogramCompletableTimespanImpl>(
      histogram(scope, {prefix_, command, latency_}, Stats::Histogram::Unit::Microseconds),
      time_source);
}

Stats::TimespanPtr RedisCommandStats::createAggregateTimer(Stats::Scope& scope,
                                                           Envoy::TimeSource& time_source) {
  return std::make_unique<Stats::HistogramCompletableTimespanImpl>(
      histogram(scope, {prefix_, upstream_rq_time_}, Stats::Histogram::Unit::Microseconds),
      time_source);
}

Stats::StatName RedisCommandStats::getCommandFromRequest(const RespValue& request) {
  // Get command from RespValue
  switch (request.type()) {
  case RespType::Array:
    return getCommandFromRequest(request.asArray().front());
  case RespType::CompositeArray:
    return getCommandFromRequest(*request.asCompositeArray().command());
  case RespType::Null:
    return null_metric_;
  case RespType::Integer:
    return unknown_metric_;
  case RespType::Error:
    return unknown_metric_;
  case RespType::BulkString:
<<<<<<< HEAD
  case RespType::SimpleString: {
=======
  case RespType::SimpleString:
>>>>>>> 0287e8ea
    std::string to_lower_command(request.asString());
    to_lower_table_.toLowerCase(to_lower_command);
    return stat_name_set_->getBuiltin(to_lower_command, unknown_metric_);
  }
  default:
    return unknown_metric_;
  }
}

void RedisCommandStats::updateStatsTotal(Stats::Scope& scope, Stats::StatName command) {
  counter(scope, {prefix_, command, total_}).inc();
}

void RedisCommandStats::updateStats(Stats::Scope& scope, Stats::StatName command,
                                    const bool success) {
  if (success) {
    counter(scope, {prefix_, command, success_}).inc();
  } else {
    counter(scope, {prefix_, command, failure_}).inc();
  }
}

} // namespace Redis
} // namespace Common
} // namespace NetworkFilters
} // namespace Extensions
} // namespace Envoy<|MERGE_RESOLUTION|>--- conflicted
+++ resolved
@@ -71,20 +71,14 @@
     return getCommandFromRequest(*request.asCompositeArray().command());
   case RespType::Null:
     return null_metric_;
-  case RespType::Integer:
-    return unknown_metric_;
-  case RespType::Error:
-    return unknown_metric_;
   case RespType::BulkString:
-<<<<<<< HEAD
   case RespType::SimpleString: {
-=======
-  case RespType::SimpleString:
->>>>>>> 0287e8ea
     std::string to_lower_command(request.asString());
     to_lower_table_.toLowerCase(to_lower_command);
     return stat_name_set_->getBuiltin(to_lower_command, unknown_metric_);
   }
+  case RespType::Integer:
+  case RespType::Error:
   default:
     return unknown_metric_;
   }

--- conflicted
+++ resolved
@@ -214,14 +214,10 @@
       skip_xff_append_(config.skip_xff_append()), via_(config.via()),
       route_config_provider_manager_(route_config_provider_manager),
       scoped_routes_config_provider_manager_(scoped_routes_config_provider_manager),
-<<<<<<< HEAD
       filter_config_provider_manager_(filter_config_provider_manager),
-      http2_options_(Http2::Utility::initializeAndValidateOptions(config.http2_protocol_options())),
-=======
       http2_options_(Http2::Utility::initializeAndValidateOptions(
           config.http2_protocol_options(), config.has_stream_error_on_invalid_http_message(),
           config.stream_error_on_invalid_http_message())),
->>>>>>> b7a47887
       http1_settings_(Http::Utility::parseHttp1Settings(config.http_protocol_options())),
       max_request_headers_kb_(PROTOBUF_GET_WRAPPED_OR_DEFAULT(
           config, max_request_headers_kb, Http::DEFAULT_MAX_REQUEST_HEADERS_KB)),

--- conflicted
+++ resolved
@@ -479,10 +479,11 @@
                                          Http::ServerConnectionCallbacks& callbacks) {
   switch (codec_type_) {
   case CodecType::HTTP1: {
-<<<<<<< HEAD
+    Http::Http1::CodecStats& stats =
+        Http::Http1::CodecStats::atomicGet(http1_codec_stats_, context_.scope());
     if (Runtime::runtimeFeatureEnabled("envoy.reloadable_features.new_codec_behavior")) {
       return std::make_unique<Http::Http1::ServerConnectionImpl>(
-          connection, context_.scope(), callbacks, http1_settings_, maxRequestHeadersKb(),
+          connection, stats, callbacks, http1_settings_, maxRequestHeadersKb(),
           maxRequestHeadersCount(), headersWithUnderscoresAction());
     } else {
       return std::make_unique<Http::Legacy::Http1::ServerConnectionImpl>(
@@ -491,29 +492,17 @@
     }
   }
   case CodecType::HTTP2: {
+    Http::Http2::CodecStats& stats =
+        Http::Http2::CodecStats::atomicGet(http2_codec_stats_, context_.scope());
     if (Runtime::runtimeFeatureEnabled("envoy.reloadable_features.new_codec_behavior")) {
       return std::make_unique<Http::Http2::ServerConnectionImpl>(
-          connection, callbacks, context_.scope(), http2_options_, maxRequestHeadersKb(),
+          connection, callbacks, stats, http2_options_, maxRequestHeadersKb(),
           maxRequestHeadersCount(), headersWithUnderscoresAction());
     } else {
       return std::make_unique<Http::Legacy::Http2::ServerConnectionImpl>(
-          connection, callbacks, context_.scope(), http2_options_, maxRequestHeadersKb(),
+          connection, callbacks, stats, http2_options_, maxRequestHeadersKb(),
           maxRequestHeadersCount(), headersWithUnderscoresAction());
     }
-=======
-    Http::Http1::CodecStats& stats =
-        Http::Http1::CodecStats::atomicGet(http1_codec_stats_, context_.scope());
-    return std::make_unique<Http::Http1::ServerConnectionImpl>(
-        connection, stats, callbacks, http1_settings_, maxRequestHeadersKb(),
-        maxRequestHeadersCount(), headersWithUnderscoresAction());
-  }
-  case CodecType::HTTP2: {
-    Http::Http2::CodecStats& stats =
-        Http::Http2::CodecStats::atomicGet(http2_codec_stats_, context_.scope());
-    return std::make_unique<Http::Http2::ServerConnectionImpl>(
-        connection, callbacks, stats, http2_options_, maxRequestHeadersKb(),
-        maxRequestHeadersCount(), headersWithUnderscoresAction());
->>>>>>> 7b8b3fda
   }
   case CodecType::HTTP3:
     // Hard code Quiche factory name here to instantiate a QUIC codec implemented.

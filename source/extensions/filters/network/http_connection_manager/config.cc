#include "extensions/filters/network/http_connection_manager/config.h"

#include <chrono>
#include <memory>
#include <string>
#include <vector>

#include "envoy/config/core/v3alpha/base.pb.h"
#include "envoy/extensions/filters/network/http_connection_manager/v3alpha/http_connection_manager.pb.h"
#include "envoy/extensions/filters/network/http_connection_manager/v3alpha/http_connection_manager.pb.validate.h"
#include "envoy/filesystem/filesystem.h"
#include "envoy/server/admin.h"
#include "envoy/tracing/http_tracer.h"
#include "envoy/type/tracing/v2/custom_tag.pb.h"
#include "envoy/type/v3alpha/percent.pb.h"

#include "common/access_log/access_log_impl.h"
#include "common/common/fmt.h"
#include "common/config/utility.h"
#include "common/http/conn_manager_utility.h"
#include "common/http/date_provider_impl.h"
#include "common/http/default_server_string.h"
#include "common/http/http1/codec_impl.h"
#include "common/http/http2/codec_impl.h"
#include "common/http/http3/quic_codec_factory.h"
#include "common/http/http3/well_known_names.h"
#include "common/http/utility.h"
#include "common/protobuf/utility.h"
#include "common/router/rds_impl.h"
#include "common/router/scoped_rds.h"
#include "common/runtime/runtime_impl.h"
#include "common/tracing/http_tracer_impl.h"

namespace Envoy {
namespace Extensions {
namespace NetworkFilters {
namespace HttpConnectionManager {
namespace {

using FilterFactoriesList = std::list<Http::FilterFactoryCb>;
using FilterFactoryMap = std::map<std::string, HttpConnectionManagerConfig::FilterConfig>;

HttpConnectionManagerConfig::UpgradeMap::const_iterator
findUpgradeBoolCaseInsensitive(const HttpConnectionManagerConfig::UpgradeMap& upgrade_map,
                               absl::string_view upgrade_type) {
  for (auto it = upgrade_map.begin(); it != upgrade_map.end(); ++it) {
    if (StringUtil::CaseInsensitiveCompare()(it->first, upgrade_type)) {
      return it;
    }
  }
  return upgrade_map.end();
}

FilterFactoryMap::const_iterator findUpgradeCaseInsensitive(const FilterFactoryMap& upgrade_map,
                                                            absl::string_view upgrade_type) {
  for (auto it = upgrade_map.begin(); it != upgrade_map.end(); ++it) {
    if (StringUtil::CaseInsensitiveCompare()(it->first, upgrade_type)) {
      return it;
    }
  }
  return upgrade_map.end();
}

std::unique_ptr<Http::InternalAddressConfig>
createInternalAddressConfig(const envoy::extensions::filters::network::http_connection_manager::
                                v3alpha::HttpConnectionManager& config) {
  if (config.has_internal_address_config()) {
    return std::make_unique<InternalAddressConfig>(config.internal_address_config());
  }

  return std::make_unique<Http::DefaultInternalAddressConfig>();
}

} // namespace

// Singleton registration via macro defined in envoy/singleton/manager.h
SINGLETON_MANAGER_REGISTRATION(date_provider);
SINGLETON_MANAGER_REGISTRATION(route_config_provider_manager);
SINGLETON_MANAGER_REGISTRATION(scoped_routes_config_provider_manager);

Network::FilterFactoryCb
HttpConnectionManagerFilterConfigFactory::createFilterFactoryFromProtoTyped(
    const envoy::extensions::filters::network::http_connection_manager::v3alpha::
        HttpConnectionManager& proto_config,
    Server::Configuration::FactoryContext& context) {
  std::shared_ptr<Http::TlsCachingDateProviderImpl> date_provider =
      context.singletonManager().getTyped<Http::TlsCachingDateProviderImpl>(
          SINGLETON_MANAGER_REGISTERED_NAME(date_provider), [&context] {
            return std::make_shared<Http::TlsCachingDateProviderImpl>(context.dispatcher(),
                                                                      context.threadLocal());
          });

  std::shared_ptr<Router::RouteConfigProviderManager> route_config_provider_manager =
      context.singletonManager().getTyped<Router::RouteConfigProviderManager>(
          SINGLETON_MANAGER_REGISTERED_NAME(route_config_provider_manager), [&context] {
            return std::make_shared<Router::RouteConfigProviderManagerImpl>(context.admin());
          });

  std::shared_ptr<Router::ScopedRoutesConfigProviderManager> scoped_routes_config_provider_manager =
      context.singletonManager().getTyped<Router::ScopedRoutesConfigProviderManager>(
          SINGLETON_MANAGER_REGISTERED_NAME(scoped_routes_config_provider_manager),
          [&context, route_config_provider_manager] {
            return std::make_shared<Router::ScopedRoutesConfigProviderManager>(
                context.admin(), *route_config_provider_manager);
          });

  std::shared_ptr<HttpConnectionManagerConfig> filter_config(new HttpConnectionManagerConfig(
      proto_config, context, *date_provider, *route_config_provider_manager,
      *scoped_routes_config_provider_manager));

  // This lambda captures the shared_ptrs created above, thus preserving the
  // reference count.
  // Keep in mind the lambda capture list **doesn't** determine the destruction order, but it's fine
  // as these captured objects are also global singletons.
  return [scoped_routes_config_provider_manager, route_config_provider_manager, date_provider,
          filter_config, &context](Network::FilterManager& filter_manager) -> void {
    filter_manager.addReadFilter(Network::ReadFilterSharedPtr{new Http::ConnectionManagerImpl(
        *filter_config, context.drainDecision(), context.random(), context.httpContext(),
        context.runtime(), context.localInfo(), context.clusterManager(),
        &context.overloadManager(), context.dispatcher().timeSource())});
  };
}

/**
 * Static registration for the HTTP connection manager filter.
 */
REGISTER_FACTORY(HttpConnectionManagerFilterConfigFactory,
                 Server::Configuration::NamedNetworkFilterConfigFactory);

InternalAddressConfig::InternalAddressConfig(
    const envoy::extensions::filters::network::http_connection_manager::v3alpha::
        HttpConnectionManager::InternalAddressConfig& config)
    : unix_sockets_(config.unix_sockets()) {}

HttpConnectionManagerConfig::HttpConnectionManagerConfig(
    const envoy::extensions::filters::network::http_connection_manager::v3alpha::
        HttpConnectionManager& config,
    Server::Configuration::FactoryContext& context, Http::DateProvider& date_provider,
    Router::RouteConfigProviderManager& route_config_provider_manager,
    Config::ConfigProviderManager& scoped_routes_config_provider_manager)
    : context_(context), stats_prefix_(fmt::format("http.{}.", config.stat_prefix())),
      stats_(Http::ConnectionManagerImpl::generateStats(stats_prefix_, context_.scope())),
      tracing_stats_(
          Http::ConnectionManagerImpl::generateTracingStats(stats_prefix_, context_.scope())),
      use_remote_address_(PROTOBUF_GET_WRAPPED_OR_DEFAULT(config, use_remote_address, false)),
      internal_address_config_(createInternalAddressConfig(config)),
      xff_num_trusted_hops_(config.xff_num_trusted_hops()),
      skip_xff_append_(config.skip_xff_append()), via_(config.via()),
      route_config_provider_manager_(route_config_provider_manager),
      scoped_routes_config_provider_manager_(scoped_routes_config_provider_manager),
      http2_settings_(Http::Utility::parseHttp2Settings(config.http2_protocol_options())),
      http1_settings_(Http::Utility::parseHttp1Settings(config.http_protocol_options())),
      max_request_headers_kb_(PROTOBUF_GET_WRAPPED_OR_DEFAULT(
          config, max_request_headers_kb, Http::DEFAULT_MAX_REQUEST_HEADERS_KB)),
      max_request_headers_count_(PROTOBUF_GET_WRAPPED_OR_DEFAULT(
          config.common_http_protocol_options(), max_headers_count,
          context.runtime().snapshot().getInteger(Http::MaxRequestHeadersCountOverrideKey,
                                                  Http::DEFAULT_MAX_HEADERS_COUNT))),
      idle_timeout_(PROTOBUF_GET_OPTIONAL_MS(config.common_http_protocol_options(), idle_timeout)),
      max_connection_duration_(
          PROTOBUF_GET_OPTIONAL_MS(config.common_http_protocol_options(), max_connection_duration)),
      stream_idle_timeout_(
          PROTOBUF_GET_MS_OR_DEFAULT(config, stream_idle_timeout, StreamIdleTimeoutMs)),
      request_timeout_(PROTOBUF_GET_MS_OR_DEFAULT(config, request_timeout, RequestTimeoutMs)),
      drain_timeout_(PROTOBUF_GET_MS_OR_DEFAULT(config, drain_timeout, 5000)),
      generate_request_id_(PROTOBUF_GET_WRAPPED_OR_DEFAULT(config, generate_request_id, true)),
      preserve_external_request_id_(config.preserve_external_request_id()),
      date_provider_(date_provider),
      listener_stats_(Http::ConnectionManagerImpl::generateListenerStats(stats_prefix_,
                                                                         context_.listenerScope())),
      proxy_100_continue_(config.proxy_100_continue()),
      delayed_close_timeout_(PROTOBUF_GET_MS_OR_DEFAULT(config, delayed_close_timeout, 1000)),
#ifdef ENVOY_NORMALIZE_PATH_BY_DEFAULT
      normalize_path_(PROTOBUF_GET_WRAPPED_OR_DEFAULT(
          config, normalize_path,
          // TODO(htuch): we should have a boolean variant of featureEnabled() here.
          context.runtime().snapshot().featureEnabled("http_connection_manager.normalize_path",
                                                      100))),
#else
      normalize_path_(PROTOBUF_GET_WRAPPED_OR_DEFAULT(
          config, normalize_path,
          // TODO(htuch): we should have a boolean variant of featureEnabled() here.
          context.runtime().snapshot().featureEnabled("http_connection_manager.normalize_path",
                                                      0))),
#endif
      merge_slashes_(config.merge_slashes()) {
  // If idle_timeout_ was not configured in common_http_protocol_options, use value in deprecated
  // idle_timeout field.
  // TODO(asraa): Remove when idle_timeout is removed.
  if (!idle_timeout_) {
    idle_timeout_ = PROTOBUF_GET_OPTIONAL_MS(config, hidden_envoy_deprecated_idle_timeout);
  }
  if (!idle_timeout_) {
    idle_timeout_ = std::chrono::hours(1);
  } else if (idle_timeout_.value().count() == 0) {
    idle_timeout_ = absl::nullopt;
  }

  // If scoped RDS is enabled, avoid creating a route config provider. Route config providers will
  // be managed by the scoped routing logic instead.
  switch (config.route_specifier_case()) {
  case envoy::extensions::filters::network::http_connection_manager::v3alpha::
      HttpConnectionManager::RouteSpecifierCase::kRds:
  case envoy::extensions::filters::network::http_connection_manager::v3alpha::
      HttpConnectionManager::RouteSpecifierCase::kRouteConfig:
    route_config_provider_ = Router::RouteConfigProviderUtil::create(
        config, context_, stats_prefix_, route_config_provider_manager_);
    break;
  case envoy::extensions::filters::network::http_connection_manager::v3alpha::
      HttpConnectionManager::RouteSpecifierCase::kScopedRoutes:
    scoped_routes_config_provider_ = Router::ScopedRoutesConfigProviderUtil::create(
        config, context_, stats_prefix_, scoped_routes_config_provider_manager_);
    break;
  default:
    NOT_REACHED_GCOVR_EXCL_LINE;
  }

  switch (config.forward_client_cert_details()) {
  case envoy::extensions::filters::network::http_connection_manager::v3alpha::
      HttpConnectionManager::SANITIZE:
    forward_client_cert_ = Http::ForwardClientCertType::Sanitize;
    break;
  case envoy::extensions::filters::network::http_connection_manager::v3alpha::
      HttpConnectionManager::FORWARD_ONLY:
    forward_client_cert_ = Http::ForwardClientCertType::ForwardOnly;
    break;
  case envoy::extensions::filters::network::http_connection_manager::v3alpha::
      HttpConnectionManager::APPEND_FORWARD:
    forward_client_cert_ = Http::ForwardClientCertType::AppendForward;
    break;
  case envoy::extensions::filters::network::http_connection_manager::v3alpha::
      HttpConnectionManager::SANITIZE_SET:
    forward_client_cert_ = Http::ForwardClientCertType::SanitizeSet;
    break;
  case envoy::extensions::filters::network::http_connection_manager::v3alpha::
      HttpConnectionManager::ALWAYS_FORWARD_ONLY:
    forward_client_cert_ = Http::ForwardClientCertType::AlwaysForwardOnly;
    break;
  default:
    NOT_REACHED_GCOVR_EXCL_LINE;
  }

  const auto& set_current_client_cert_details = config.set_current_client_cert_details();
  if (set_current_client_cert_details.cert()) {
    set_current_client_cert_details_.push_back(Http::ClientCertDetailsType::Cert);
  }
  if (set_current_client_cert_details.chain()) {
    set_current_client_cert_details_.push_back(Http::ClientCertDetailsType::Chain);
  }
  if (PROTOBUF_GET_WRAPPED_OR_DEFAULT(set_current_client_cert_details, subject, false)) {
    set_current_client_cert_details_.push_back(Http::ClientCertDetailsType::Subject);
  }
  if (set_current_client_cert_details.uri()) {
    set_current_client_cert_details_.push_back(Http::ClientCertDetailsType::URI);
  }
  if (set_current_client_cert_details.dns()) {
    set_current_client_cert_details_.push_back(Http::ClientCertDetailsType::DNS);
  }

  if (config.has_add_user_agent() && config.add_user_agent().value()) {
    user_agent_ = context_.localInfo().clusterName();
  }

  if (config.has_tracing()) {
    const auto& tracing_config = config.tracing();

    Tracing::OperationName tracing_operation_name;

    // Listener level traffic direction overrides the operation name
    switch (context.direction()) {
    case envoy::config::core::v3alpha::UNSPECIFIED: {
      switch (tracing_config.hidden_envoy_deprecated_operation_name()) {
      case envoy::extensions::filters::network::http_connection_manager::v3alpha::
          HttpConnectionManager::Tracing::INGRESS:
        tracing_operation_name = Tracing::OperationName::Ingress;
        break;
      case envoy::extensions::filters::network::http_connection_manager::v3alpha::
          HttpConnectionManager::Tracing::EGRESS:
        tracing_operation_name = Tracing::OperationName::Egress;
        break;
      default:
        NOT_REACHED_GCOVR_EXCL_LINE;
      }
      break;
    }
    case envoy::config::core::v3alpha::INBOUND:
      tracing_operation_name = Tracing::OperationName::Ingress;
      break;
    case envoy::config::core::v3alpha::OUTBOUND:
      tracing_operation_name = Tracing::OperationName::Egress;
      break;
    default:
      NOT_REACHED_GCOVR_EXCL_LINE;
    }

    Tracing::CustomTagMap custom_tags;
    for (const std::string& header :
         tracing_config.hidden_envoy_deprecated_request_headers_for_tags()) {
      envoy::type::tracing::v2::CustomTag::Header headerTag;
      headerTag.set_name(header);
      custom_tags.emplace(
          header, std::make_shared<const Tracing::RequestHeaderCustomTag>(header, headerTag));
    }
    for (const auto& tag : tracing_config.custom_tags()) {
      custom_tags.emplace(tag.tag(), Tracing::HttpTracerUtility::createCustomTag(tag));
    }

    envoy::type::v3alpha::FractionalPercent client_sampling;
    client_sampling.set_numerator(
        tracing_config.has_client_sampling() ? tracing_config.client_sampling().value() : 100);
    envoy::type::v3alpha::FractionalPercent random_sampling;
    // TODO: Random sampling historically was an integer and default to out of 10,000. We should
    // deprecate that and move to a straight fractional percent config.
    uint64_t random_sampling_numerator{PROTOBUF_PERCENT_TO_ROUNDED_INTEGER_OR_DEFAULT(
        tracing_config, random_sampling, 10000, 10000)};
    random_sampling.set_numerator(random_sampling_numerator);
    random_sampling.set_denominator(envoy::type::v3alpha::FractionalPercent::TEN_THOUSAND);
    envoy::type::v3alpha::FractionalPercent overall_sampling;
    overall_sampling.set_numerator(
        tracing_config.has_overall_sampling() ? tracing_config.overall_sampling().value() : 100);

    const uint32_t max_path_tag_length = PROTOBUF_GET_WRAPPED_OR_DEFAULT(
        tracing_config, max_path_tag_length, Tracing::DefaultMaxPathTagLength);

    tracing_config_ =
        std::make_unique<Http::TracingConnectionManagerConfig>(Http::TracingConnectionManagerConfig{
            tracing_operation_name, custom_tags, client_sampling, random_sampling, overall_sampling,
            tracing_config.verbose(), max_path_tag_length});
  }

  for (const auto& access_log : config.access_log()) {
    AccessLog::InstanceSharedPtr current_access_log =
        AccessLog::AccessLogFactory::fromProto(access_log, context_);
    access_logs_.push_back(current_access_log);
  }

  server_transformation_ = config.server_header_transformation();

  if (!config.server_name().empty()) {
    server_name_ = config.server_name();
  } else {
    server_name_ = Http::DefaultServerString::get();
  }

  switch (config.codec_type()) {
  case envoy::extensions::filters::network::http_connection_manager::v3alpha::
      HttpConnectionManager::AUTO:
    codec_type_ = CodecType::AUTO;
    break;
  case envoy::extensions::filters::network::http_connection_manager::v3alpha::
      HttpConnectionManager::HTTP1:
    codec_type_ = CodecType::HTTP1;
    break;
  case envoy::extensions::filters::network::http_connection_manager::v3alpha::
      HttpConnectionManager::HTTP2:
    codec_type_ = CodecType::HTTP2;
    break;
  case envoy::extensions::filters::network::http_connection_manager::v3alpha::
      HttpConnectionManager::HTTP3:
    codec_type_ = CodecType::HTTP3;
    break;
  default:
    NOT_REACHED_GCOVR_EXCL_LINE;
  }

  const auto& filters = config.http_filters();
  for (int32_t i = 0; i < filters.size(); i++) {
    bool is_terminal = false;
    processFilter(filters[i], i, "http", filter_factories_, is_terminal);
    Config::Utility::validateTerminalFilters(filters[i].name(), "http", is_terminal,
                                             i == filters.size() - 1);
  }

  for (const auto& upgrade_config : config.upgrade_configs()) {
    const std::string& name = upgrade_config.upgrade_type();
    const bool enabled = upgrade_config.has_enabled() ? upgrade_config.enabled().value() : true;
    if (findUpgradeCaseInsensitive(upgrade_filter_factories_, name) !=
        upgrade_filter_factories_.end()) {
      throw EnvoyException(
          fmt::format("Error: multiple upgrade configs with the same name: '{}'", name));
    }
    if (!upgrade_config.filters().empty()) {
      std::unique_ptr<FilterFactoriesList> factories = std::make_unique<FilterFactoriesList>();
      for (int32_t j = 0; j < upgrade_config.filters().size(); j++) {
        bool is_terminal = false;
        processFilter(upgrade_config.filters(j), j, name, *factories, is_terminal);
        Config::Utility::validateTerminalFilters(upgrade_config.filters(j).name(), "http upgrade",
                                                 is_terminal,
                                                 j == upgrade_config.filters().size() - 1);
      }
      upgrade_filter_factories_.emplace(
          std::make_pair(name, FilterConfig{std::move(factories), enabled}));
    } else {
      std::unique_ptr<FilterFactoriesList> factories(nullptr);
      upgrade_filter_factories_.emplace(
          std::make_pair(name, FilterConfig{std::move(factories), enabled}));
    }
  }
}

void HttpConnectionManagerConfig::processFilter(
    const envoy::extensions::filters::network::http_connection_manager::v3alpha::HttpFilter&
        proto_config,
    int i, absl::string_view prefix, std::list<Http::FilterFactoryCb>& filter_factories,
    bool& is_terminal) {
  ENVOY_LOG(debug, "    {} filter #{}", prefix, i);
<<<<<<< HEAD
  ENVOY_LOG(debug, "      name: {}", string_name);
  ENVOY_LOG(debug, "    config: {}",
            MessageUtil::getJsonStringFromMessage(
                proto_config.has_typed_config()
                    ? static_cast<const Protobuf::Message&>(proto_config.typed_config())
                    : static_cast<const Protobuf::Message&>(proto_config.config()),
                true));
=======
  ENVOY_LOG(debug, "      name: {}", proto_config.name());
  ENVOY_LOG(
      debug, "    config: {}",
      MessageUtil::getJsonStringFromMessage(proto_config.hidden_envoy_deprecated_config(), true));
>>>>>>> ab6f9ba0

  // Now see if there is a factory that will accept the config.
  auto& factory =
      Config::Utility::getAndCheckFactory<Server::Configuration::NamedHttpFilterConfigFactory>(
          proto_config);
  ProtobufTypes::MessagePtr message = Config::Utility::translateToFactoryConfig(
      proto_config, context_.messageValidationVisitor(), factory);
  Http::FilterFactoryCb callback =
      factory.createFilterFactoryFromProto(*message, stats_prefix_, context_);
  is_terminal = factory.isTerminalFilter();
  filter_factories.push_back(callback);
}

Http::ServerConnectionPtr
HttpConnectionManagerConfig::createCodec(Network::Connection& connection,
                                         const Buffer::Instance& data,
                                         Http::ServerConnectionCallbacks& callbacks) {
  switch (codec_type_) {
  case CodecType::HTTP1:
    return std::make_unique<Http::Http1::ServerConnectionImpl>(
        connection, context_.scope(), callbacks, http1_settings_, maxRequestHeadersKb(),
        maxRequestHeadersCount());
  case CodecType::HTTP2:
    return std::make_unique<Http::Http2::ServerConnectionImpl>(
        connection, callbacks, context_.scope(), http2_settings_, maxRequestHeadersKb(),
        maxRequestHeadersCount());
  case CodecType::HTTP3:
    // Hard code Quiche factory name here to instantiate a QUIC codec implemented.
    // TODO(danzh) Add support to get the factory name from config, possibly
    // from HttpConnectionManager protobuf. This is not essential till there are multiple
    // implementations of QUIC.
    return std::unique_ptr<Http::ServerConnection>(
        Config::Utility::getAndCheckFactoryByName<Http::QuicHttpServerConnectionFactory>(
            Http::QuicCodecNames::get().Quiche)
            .createQuicServerConnection(connection, callbacks));
  case CodecType::AUTO:
    return Http::ConnectionManagerUtility::autoCreateCodec(
        connection, data, callbacks, context_.scope(), http1_settings_, http2_settings_,
        maxRequestHeadersKb(), maxRequestHeadersCount());
  }

  NOT_REACHED_GCOVR_EXCL_LINE;
}

void HttpConnectionManagerConfig::createFilterChain(Http::FilterChainFactoryCallbacks& callbacks) {
  for (const Http::FilterFactoryCb& factory : filter_factories_) {
    factory(callbacks);
  }
}

bool HttpConnectionManagerConfig::createUpgradeFilterChain(
    absl::string_view upgrade_type,
    const Http::FilterChainFactory::UpgradeMap* per_route_upgrade_map,
    Http::FilterChainFactoryCallbacks& callbacks) {
  bool route_enabled = false;
  if (per_route_upgrade_map) {
    auto route_it = findUpgradeBoolCaseInsensitive(*per_route_upgrade_map, upgrade_type);
    if (route_it != per_route_upgrade_map->end()) {
      // Upgrades explicitly not allowed on this route.
      if (route_it->second == false) {
        return false;
      }
      // Upgrades explicitly enabled on this route.
      route_enabled = true;
    }
  }

  auto it = findUpgradeCaseInsensitive(upgrade_filter_factories_, upgrade_type);
  if ((it == upgrade_filter_factories_.end() || !it->second.allow_upgrade) && !route_enabled) {
    // Either the HCM disables upgrades and the route-config does not override,
    // or neither is configured for this upgrade.
    return false;
  }
  FilterFactoriesList* filters_to_use = &filter_factories_;
  if (it != upgrade_filter_factories_.end() && it->second.filter_factories != nullptr) {
    filters_to_use = it->second.filter_factories.get();
  }

  for (const Http::FilterFactoryCb& factory : *filters_to_use) {
    factory(callbacks);
  }
  return true;
}

const Network::Address::Instance& HttpConnectionManagerConfig::localAddress() {
  return *context_.localInfo().address();
}

} // namespace HttpConnectionManager
} // namespace NetworkFilters
} // namespace Extensions
} // namespace Envoy<|MERGE_RESOLUTION|>--- conflicted
+++ resolved
@@ -404,20 +404,14 @@
     int i, absl::string_view prefix, std::list<Http::FilterFactoryCb>& filter_factories,
     bool& is_terminal) {
   ENVOY_LOG(debug, "    {} filter #{}", prefix, i);
-<<<<<<< HEAD
-  ENVOY_LOG(debug, "      name: {}", string_name);
+  ENVOY_LOG(debug, "      name: {}", proto_config.name());
   ENVOY_LOG(debug, "    config: {}",
             MessageUtil::getJsonStringFromMessage(
                 proto_config.has_typed_config()
                     ? static_cast<const Protobuf::Message&>(proto_config.typed_config())
-                    : static_cast<const Protobuf::Message&>(proto_config.config()),
+                    : static_cast<const Protobuf::Message&>(
+                          proto_config.hidden_envoy_deprecated_config()),
                 true));
-=======
-  ENVOY_LOG(debug, "      name: {}", proto_config.name());
-  ENVOY_LOG(
-      debug, "    config: {}",
-      MessageUtil::getJsonStringFromMessage(proto_config.hidden_envoy_deprecated_config(), true));
->>>>>>> ab6f9ba0
 
   // Now see if there is a factory that will accept the config.
   auto& factory =

--- conflicted
+++ resolved
@@ -586,27 +586,15 @@
         maxRequestHeadersCount(), headersWithUnderscoresAction());
   }
   case CodecType::HTTP3:
-<<<<<<< HEAD
-    // Hard code Quiche factory name here to instantiate a QUIC codec implemented.
-    // TODO(danzh) Add support to get the factory name from config, possibly
-    // from HttpConnectionManager protobuf. This is not essential till there are multiple
-    // implementations of QUIC.
-    return std::unique_ptr<Http::ServerConnection>(
-        Config::Utility::getAndCheckFactoryByName<Http::QuicHttpServerConnectionFactory>(
-            Http::QuicCodecNames::get().Quiche)
-            .createQuicServerConnection(
-                connection, callbacks,
-                Http::Http3::CodecStats::atomicGet(http3_codec_stats_, context_.scope()),
-                http3_options_, maxRequestHeadersKb(), headersWithUnderscoresAction()));
-=======
 #ifdef ENVOY_ENABLE_QUIC
     return std::make_unique<Quic::QuicHttpServerConnectionImpl>(
-        dynamic_cast<Quic::EnvoyQuicServerSession&>(connection), callbacks);
+        dynamic_cast<Quic::EnvoyQuicServerSession&>(connection), callbacks,
+        Http::Http3::CodecStats::atomicGet(http3_codec_stats_, context_.scope()), http3_options_,
+        maxRequestHeadersKb(), headersWithUnderscoresAction());
 #else
     // Should be blocked by configuration checking at an earlier point.
     NOT_REACHED_GCOVR_EXCL_LINE;
 #endif
->>>>>>> 1134a160
   case CodecType::AUTO:
     return Http::ConnectionManagerUtility::autoCreateCodec(
         connection, data, callbacks, context_.scope(), context_.api().randomGenerator(),

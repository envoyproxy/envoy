--- conflicted
+++ resolved
@@ -421,17 +421,14 @@
         maxRequestHeadersCount());
   case CodecType::HTTP2:
     return std::make_unique<Http::Http2::ServerConnectionImpl>(
-<<<<<<< HEAD
-        connection, callbacks, context_.scope(), http2_settings_, maxRequestHeadersKb());
+        connection, callbacks, context_.scope(), http2_settings_, maxRequestHeadersKb(),
+        maxRequestHeadersCount());
   case CodecType::HTTP3:
     // TODO(danzh) same as client side. This enforce dependency on QUICHE. Is there a
     // better way to aoivd such dependency in case QUICHE breaks this extension.
     return std::make_unique<Quic::QuicHttpServerConnectionImpl>(
         dynamic_cast<Quic::EnvoyQuicServerSession&>(connection), callbacks);
-=======
-        connection, callbacks, context_.scope(), http2_settings_, maxRequestHeadersKb(),
-        maxRequestHeadersCount());
->>>>>>> 7e77c5ed
+
   case CodecType::AUTO:
     return Http::ConnectionManagerUtility::autoCreateCodec(
         connection, data, callbacks, context_.scope(), http1_settings_, http2_settings_,

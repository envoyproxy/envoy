--- conflicted
+++ resolved
@@ -75,15 +75,7 @@
 SINGLETON_MANAGER_REGISTRATION(route_config_provider_manager);
 SINGLETON_MANAGER_REGISTRATION(scoped_routes_config_provider_manager);
 
-<<<<<<< HEAD
 Utility::Singletons Utility::createSingletons(Server::Configuration::FactoryContext& context) {
-=======
-Network::FilterFactoryCb
-HttpConnectionManagerFilterConfigFactory::createFilterFactoryFromProtoTyped(
-    const envoy::extensions::filters::network::http_connection_manager::v3::HttpConnectionManager&
-        proto_config,
-    Server::Configuration::FactoryContext& context) {
->>>>>>> e4fc883b
   std::shared_ptr<Http::TlsCachingDateProviderImpl> date_provider =
       context.singletonManager().getTyped<Http::TlsCachingDateProviderImpl>(
           SINGLETON_MANAGER_REGISTERED_NAME(date_provider), [&context] {
@@ -108,13 +100,12 @@
   return {date_provider, route_config_provider_manager, scoped_routes_config_provider_manager};
 }
 
-std::shared_ptr<HttpConnectionManagerConfig>
-Utility::createConfig(const envoy::extensions::filters::network::http_connection_manager::v3alpha::
-                          HttpConnectionManager& proto_config,
-                      Server::Configuration::FactoryContext& context,
-                      Http::DateProvider& date_provider,
-                      Router::RouteConfigProviderManager& route_config_provider_manager,
-                      Config::ConfigProviderManager& scoped_routes_config_provider_manager) {
+std::shared_ptr<HttpConnectionManagerConfig> Utility::createConfig(
+    const envoy::extensions::filters::network::http_connection_manager::v3::HttpConnectionManager&
+        proto_config,
+    Server::Configuration::FactoryContext& context, Http::DateProvider& date_provider,
+    Router::RouteConfigProviderManager& route_config_provider_manager,
+    Config::ConfigProviderManager& scoped_routes_config_provider_manager) {
   return std::make_shared<HttpConnectionManagerConfig>(proto_config, context, date_provider,
                                                        route_config_provider_manager,
                                                        scoped_routes_config_provider_manager);
@@ -122,8 +113,8 @@
 
 Network::FilterFactoryCb
 HttpConnectionManagerFilterConfigFactory::createFilterFactoryFromProtoTyped(
-    const envoy::extensions::filters::network::http_connection_manager::v3alpha::
-        HttpConnectionManager& proto_config,
+    const envoy::extensions::filters::network::http_connection_manager::v3::HttpConnectionManager&
+        proto_config,
     Server::Configuration::FactoryContext& context) {
   Utility::Singletons singletons = Utility::createSingletons(context);
 
@@ -524,8 +515,8 @@
 
 std::function<Http::ApiListenerPtr()>
 HttpConnectionManagerFactory::createHttpConnectionManagerFactoryFromProto(
-    const envoy::extensions::filters::network::http_connection_manager::v3alpha::
-        HttpConnectionManager& proto_config,
+    const envoy::extensions::filters::network::http_connection_manager::v3::HttpConnectionManager&
+        proto_config,
     Server::Configuration::FactoryContext& context, Network::ReadFilterCallbacks& read_callbacks) {
 
   Utility::Singletons singletons = Utility::createSingletons(context);

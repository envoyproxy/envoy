#pragma once

#include <chrono>
#include <cstdint>
#include <functional>
#include <list>
#include <map>
#include <string>

#include "envoy/config/config_provider_manager.h"
#include "envoy/config/core/v3/extension.pb.h"
#include "envoy/extensions/filters/network/http_connection_manager/v3/http_connection_manager.pb.h"
#include "envoy/extensions/filters/network/http_connection_manager/v3/http_connection_manager.pb.validate.h"
#include "envoy/filter/http/filter_config_provider.h"
#include "envoy/http/filter.h"
#include "envoy/http/request_id_extension.h"
#include "envoy/router/route_config_provider_manager.h"
#include "envoy/tracing/http_tracer_manager.h"

#include "common/common/logger.h"
#include "common/http/conn_manager_config.h"
#include "common/http/conn_manager_impl.h"
#include "common/http/date_provider_impl.h"
#include "common/http/http1/codec_stats.h"
#include "common/http/http2/codec_stats.h"
#include "common/http/http3/codec_stats.h"
#include "common/json/json_loader.h"
#include "common/local_reply/local_reply.h"
#include "common/router/rds_impl.h"
#include "common/router/scoped_rds.h"
#include "common/tracing/http_tracer_impl.h"

#include "extensions/filters/network/common/factory_base.h"
#include "extensions/filters/network/http_connection_manager/dependency_manager.h"
#include "extensions/filters/network/well_known_names.h"

namespace Envoy {
namespace Extensions {
namespace NetworkFilters {
namespace HttpConnectionManager {

/**
 * Config registration for the HTTP connection manager filter. @see NamedNetworkFilterConfigFactory.
 */
class HttpConnectionManagerFilterConfigFactory
    : Logger::Loggable<Logger::Id::config>,
      public Common::FactoryBase<
          envoy::extensions::filters::network::http_connection_manager::v3::HttpConnectionManager> {
public:
  HttpConnectionManagerFilterConfigFactory()
      : FactoryBase(NetworkFilterNames::get().HttpConnectionManager, true) {}

private:
  Network::FilterFactoryCb createFilterFactoryFromProtoTyped(
      const envoy::extensions::filters::network::http_connection_manager::v3::HttpConnectionManager&
          proto_config,
      Server::Configuration::FactoryContext& context) override;
};

DECLARE_FACTORY(HttpConnectionManagerFilterConfigFactory);

/**
 * Determines if an address is internal based on user provided config.
 */
class InternalAddressConfig : public Http::InternalAddressConfig {
public:
  InternalAddressConfig(const envoy::extensions::filters::network::http_connection_manager::v3::
                            HttpConnectionManager::InternalAddressConfig& config);

  bool isInternalAddress(const Network::Address::Instance& address) const override {
    if (address.type() == Network::Address::Type::Pipe) {
      return unix_sockets_;
    }

    // TODO(snowp): Make internal subnets configurable.
    return Network::Utility::isInternalAddress(address);
  }

private:
  const bool unix_sockets_;
};

/**
 * Maps proto config to runtime config for an HTTP connection manager network filter.
 */
class HttpConnectionManagerConfig : Logger::Loggable<Logger::Id::config>,
                                    public Http::FilterChainFactory,
                                    public Http::ConnectionManagerConfig {
public:
  HttpConnectionManagerConfig(
      const envoy::extensions::filters::network::http_connection_manager::v3::HttpConnectionManager&
          config,
      Server::Configuration::FactoryContext& context, Http::DateProvider& date_provider,
      Router::RouteConfigProviderManager& route_config_provider_manager,
      Config::ConfigProviderManager& scoped_routes_config_provider_manager,
      Tracing::HttpTracerManager& http_tracer_manager,
      Filter::Http::FilterConfigProviderManager& filter_config_provider_manager);

  // Http::FilterChainFactory
  void createFilterChain(Http::FilterChainFactoryCallbacks& callbacks) override;
  using FilterFactoriesList = std::list<Filter::Http::FilterConfigProviderPtr>;
  struct FilterConfig {
    std::unique_ptr<FilterFactoriesList> filter_factories;
    bool allow_upgrade;
  };
  bool createUpgradeFilterChain(absl::string_view upgrade_type,
                                const Http::FilterChainFactory::UpgradeMap* per_route_upgrade_map,
                                Http::FilterChainFactoryCallbacks& callbacks) override;

  // Http::ConnectionManagerConfig
  const Http::RequestIDExtensionSharedPtr& requestIDExtension() override {
    return request_id_extension_;
  }
  const std::list<AccessLog::InstanceSharedPtr>& accessLogs() override { return access_logs_; }
  Http::ServerConnectionPtr createCodec(Network::Connection& connection,
                                        const Buffer::Instance& data,
                                        Http::ServerConnectionCallbacks& callbacks) override;
  Http::DateProvider& dateProvider() override { return date_provider_; }
  std::chrono::milliseconds drainTimeout() const override { return drain_timeout_; }
  FilterChainFactory& filterFactory() override { return *this; }
  bool generateRequestId() const override { return generate_request_id_; }
  bool preserveExternalRequestId() const override { return preserve_external_request_id_; }
  bool alwaysSetRequestIdInResponse() const override { return always_set_request_id_in_response_; }
  uint32_t maxRequestHeadersKb() const override { return max_request_headers_kb_; }
  uint32_t maxRequestHeadersCount() const override { return max_request_headers_count_; }
  absl::optional<std::chrono::milliseconds> idleTimeout() const override { return idle_timeout_; }
  bool isRoutable() const override { return true; }
  absl::optional<std::chrono::milliseconds> maxConnectionDuration() const override {
    return max_connection_duration_;
  }
  std::chrono::milliseconds streamIdleTimeout() const override { return stream_idle_timeout_; }
  std::chrono::milliseconds requestTimeout() const override { return request_timeout_; }
  std::chrono::milliseconds requestHeadersTimeout() const override {
    return request_headers_timeout_;
  }
  absl::optional<std::chrono::milliseconds> maxStreamDuration() const override {
    return max_stream_duration_;
  }
  Router::RouteConfigProvider* routeConfigProvider() override {
    return route_config_provider_.get();
  }
  Config::ConfigProvider* scopedRouteConfigProvider() override {
    return scoped_routes_config_provider_.get();
  }
  const std::string& serverName() const override { return server_name_; }
  HttpConnectionManagerProto::ServerHeaderTransformation
  serverHeaderTransformation() const override {
    return server_transformation_;
  }
  Http::ConnectionManagerStats& stats() override { return stats_; }
  Http::ConnectionManagerTracingStats& tracingStats() override { return tracing_stats_; }
  bool useRemoteAddress() const override { return use_remote_address_; }
  const Http::InternalAddressConfig& internalAddressConfig() const override {
    return *internal_address_config_;
  }
  uint32_t xffNumTrustedHops() const override { return xff_num_trusted_hops_; }
  bool skipXffAppend() const override { return skip_xff_append_; }
  const std::string& via() const override { return via_; }
  Http::ForwardClientCertType forwardClientCert() const override { return forward_client_cert_; }
  const std::vector<Http::ClientCertDetailsType>& setCurrentClientCertDetails() const override {
    return set_current_client_cert_details_;
  }
  Tracing::HttpTracerSharedPtr tracer() override { return http_tracer_; }
  const Http::TracingConnectionManagerConfig* tracingConfig() override {
    return tracing_config_.get();
  }
  const Network::Address::Instance& localAddress() override;
  const absl::optional<std::string>& userAgent() override { return user_agent_; }
  Http::ConnectionManagerListenerStats& listenerStats() override { return listener_stats_; }
  bool proxy100Continue() const override { return proxy_100_continue_; }
  bool streamErrorOnInvalidHttpMessaging() const override {
    return stream_error_on_invalid_http_messaging_;
  }
  const Http::Http1Settings& http1Settings() const override { return http1_settings_; }
  bool shouldNormalizePath() const override { return normalize_path_; }
  bool shouldMergeSlashes() const override { return merge_slashes_; }
  Http::StripPortType stripPortType() const override { return strip_port_type_; }
  envoy::config::core::v3::HttpProtocolOptions::HeadersWithUnderscoresAction
  headersWithUnderscoresAction() const override {
    return headers_with_underscores_action_;
  }
  std::chrono::milliseconds delayedCloseTimeout() const override { return delayed_close_timeout_; }
  const LocalReply::LocalReply& localReply() const override { return *local_reply_; }

private:
  enum class CodecType { HTTP1, HTTP2, HTTP3, AUTO };
  void
  processFilter(const envoy::extensions::filters::network::http_connection_manager::v3::HttpFilter&
                    proto_config,
<<<<<<< HEAD
                int i, absl::string_view prefix, const char* filter_chain_type,
                bool last_filter_in_current_config, FilterFactoriesList& filter_factories,
                DependencyManager& dependency_manager);
=======
                int i, const std::string& prefix, FilterFactoriesList& filter_factories,
                const std::string& filter_chain_type, bool last_filter_in_current_config);
>>>>>>> 118f66e8
  void
  processDynamicFilterConfig(const std::string& name,
                             const envoy::config::core::v3::ExtensionConfigSource& config_discovery,
                             FilterFactoriesList& filter_factories,
                             const std::string& filter_chain_type,
                             bool last_filter_in_current_config);
  void createFilterChainForFactories(Http::FilterChainFactoryCallbacks& callbacks,
                                     const FilterFactoriesList& filter_factories);

  /**
   * Determines what tracing provider to use for a given
   * "envoy.filters.network.http_connection_manager" filter instance.
   */
  const envoy::config::trace::v3::Tracing_Http* getPerFilterTracerConfig(
      const envoy::extensions::filters::network::http_connection_manager::v3::HttpConnectionManager&
          filter_config);

  Http::RequestIDExtensionSharedPtr request_id_extension_;
  Server::Configuration::FactoryContext& context_;
  FilterFactoriesList filter_factories_;
  std::map<std::string, FilterConfig> upgrade_filter_factories_;
  std::list<AccessLog::InstanceSharedPtr> access_logs_;
  const std::string stats_prefix_;
  Http::ConnectionManagerStats stats_;
  mutable Http::Http1::CodecStats::AtomicPtr http1_codec_stats_;
  mutable Http::Http2::CodecStats::AtomicPtr http2_codec_stats_;
  mutable Http::Http3::CodecStats::AtomicPtr http3_codec_stats_;
  Http::ConnectionManagerTracingStats tracing_stats_;
  const bool use_remote_address_{};
  const std::unique_ptr<Http::InternalAddressConfig> internal_address_config_;
  const uint32_t xff_num_trusted_hops_;
  const bool skip_xff_append_;
  const std::string via_;
  Http::ForwardClientCertType forward_client_cert_;
  std::vector<Http::ClientCertDetailsType> set_current_client_cert_details_;
  Router::RouteConfigProviderManager& route_config_provider_manager_;
  Config::ConfigProviderManager& scoped_routes_config_provider_manager_;
  Filter::Http::FilterConfigProviderManager& filter_config_provider_manager_;
  CodecType codec_type_;
  envoy::config::core::v3::Http3ProtocolOptions http3_options_;
  envoy::config::core::v3::Http2ProtocolOptions http2_options_;
  const Http::Http1Settings http1_settings_;
  HttpConnectionManagerProto::ServerHeaderTransformation server_transformation_{
      HttpConnectionManagerProto::OVERWRITE};
  std::string server_name_;
  Tracing::HttpTracerSharedPtr http_tracer_{std::make_shared<Tracing::HttpNullTracer>()};
  Http::TracingConnectionManagerConfigPtr tracing_config_;
  absl::optional<std::string> user_agent_;
  const uint32_t max_request_headers_kb_;
  const uint32_t max_request_headers_count_;
  absl::optional<std::chrono::milliseconds> idle_timeout_;
  absl::optional<std::chrono::milliseconds> max_connection_duration_;
  absl::optional<std::chrono::milliseconds> max_stream_duration_;
  std::chrono::milliseconds stream_idle_timeout_;
  std::chrono::milliseconds request_timeout_;
  std::chrono::milliseconds request_headers_timeout_;
  Router::RouteConfigProviderSharedPtr route_config_provider_;
  Config::ConfigProviderPtr scoped_routes_config_provider_;
  std::chrono::milliseconds drain_timeout_;
  bool generate_request_id_;
  const bool preserve_external_request_id_;
  const bool always_set_request_id_in_response_;
  Http::DateProvider& date_provider_;
  Http::ConnectionManagerListenerStats listener_stats_;
  const bool proxy_100_continue_;
  const bool stream_error_on_invalid_http_messaging_;
  std::chrono::milliseconds delayed_close_timeout_;
  const bool normalize_path_;
  const bool merge_slashes_;
  Http::StripPortType strip_port_type_;
  const envoy::config::core::v3::HttpProtocolOptions::HeadersWithUnderscoresAction
      headers_with_underscores_action_;
  const LocalReply::LocalReplyPtr local_reply_;

  // Default idle timeout is 5 minutes if nothing is specified in the HCM config.
  static const uint64_t StreamIdleTimeoutMs = 5 * 60 * 1000;
  // request timeout is disabled by default
  static const uint64_t RequestTimeoutMs = 0;
  // request header timeout is disabled by default
  static const uint64_t RequestHeaderTimeoutMs = 0;
};

/**
 * Factory to create an HttpConnectionManager outside of a Network Filter Chain.
 */
class HttpConnectionManagerFactory {
public:
  static std::function<Http::ApiListenerPtr()> createHttpConnectionManagerFactoryFromProto(
      const envoy::extensions::filters::network::http_connection_manager::v3::HttpConnectionManager&
          proto_config,
      Server::Configuration::FactoryContext& context, Network::ReadFilterCallbacks& read_callbacks);
};

/**
 * Utility class for shared logic between HTTP connection manager factories.
 */
class Utility {
public:
  struct Singletons {
    std::shared_ptr<Http::TlsCachingDateProviderImpl> date_provider_;
    Router::RouteConfigProviderManagerSharedPtr route_config_provider_manager_;
    Router::ScopedRoutesConfigProviderManagerSharedPtr scoped_routes_config_provider_manager_;
    Tracing::HttpTracerManagerSharedPtr http_tracer_manager_;
    std::shared_ptr<Filter::Http::FilterConfigProviderManager> filter_config_provider_manager_;
  };

  /**
   * Create/get singletons needed for config creation.
   *
   * @param context supplies the context used to create the singletons.
   * @return Singletons struct containing all the singletons.
   */
  static Singletons createSingletons(Server::Configuration::FactoryContext& context);

  /**
   * Create the HttpConnectionManagerConfig.
   *
   * @param proto_config supplies the config to install.
   * @param context supplies the context used to create the config.
   * @param date_provider the singleton used in config creation.
   * @param route_config_provider_manager the singleton used in config creation.
   * @param scoped_routes_config_provider_manager the singleton used in config creation.
   * @return a shared_ptr to the created config object.
   */
  static std::shared_ptr<HttpConnectionManagerConfig> createConfig(
      const envoy::extensions::filters::network::http_connection_manager::v3::HttpConnectionManager&
          proto_config,
      Server::Configuration::FactoryContext& context, Http::DateProvider& date_provider,
      Router::RouteConfigProviderManager& route_config_provider_manager,
      Config::ConfigProviderManager& scoped_routes_config_provider_manager,
      Tracing::HttpTracerManager& http_tracer_manager,
      Filter::Http::FilterConfigProviderManager& filter_config_provider_manager);
};

} // namespace HttpConnectionManager
} // namespace NetworkFilters
} // namespace Extensions
} // namespace Envoy<|MERGE_RESOLUTION|>--- conflicted
+++ resolved
@@ -187,14 +187,9 @@
   void
   processFilter(const envoy::extensions::filters::network::http_connection_manager::v3::HttpFilter&
                     proto_config,
-<<<<<<< HEAD
-                int i, absl::string_view prefix, const char* filter_chain_type,
+                int i, const std::string& prefix, const std::string& filter_chain_type,
                 bool last_filter_in_current_config, FilterFactoriesList& filter_factories,
                 DependencyManager& dependency_manager);
-=======
-                int i, const std::string& prefix, FilterFactoriesList& filter_factories,
-                const std::string& filter_chain_type, bool last_filter_in_current_config);
->>>>>>> 118f66e8
   void
   processDynamicFilterConfig(const std::string& name,
                              const envoy::config::core::v3::ExtensionConfigSource& config_discovery,

licenses(["notice"])  # Apache 2

# L4 network filter that implements HTTP protocol handling and filtering. This filter internally
# drives all of the L7 HTTP filters.
# Public docs: docs/root/configuration/http_conn_man/http_conn_man.rst

load(
    "//bazel:envoy_build_system.bzl",
    "envoy_cc_library",
    "envoy_package",
)

envoy_package()

envoy_cc_library(
    name = "config",
    srcs = ["config.cc"],
    hdrs = ["config.h"],
    deps = [
        "//include/envoy/config:config_provider_manager_interface",
        "//include/envoy/filesystem:filesystem_interface",
        "//include/envoy/http:filter_interface",
        "//include/envoy/registry",
        "//include/envoy/router:route_config_provider_manager_interface",
        "//include/envoy/server:admin_interface",
        "//include/envoy/server:options_interface",
        "//include/envoy/stats:stats_interface",
        "//source/common/access_log:access_log_lib",
        "//source/common/common:minimal_logger_lib",
        "//source/common/config:filter_json_lib",
        "//source/common/config:utility_lib",
        "//source/common/http:conn_manager_lib",
        "//source/common/http:default_server_string_lib",
        "//source/common/http:utility_lib",
        "//source/common/http/http1:codec_lib",
        "//source/common/http/http2:codec_lib",
        "//source/common/json:json_loader_lib",
        "//source/common/protobuf:utility_lib",
        "//source/common/router:rds_lib",
        "//source/common/router:scoped_rds_lib",
<<<<<<< HEAD
        "//source/common/tracing:http_tracer_lib",
=======
        "//source/common/runtime:runtime_lib",
>>>>>>> 2cd917e1
        "//source/extensions/filters/network:well_known_names",
        "//source/extensions/filters/network/common:factory_base_lib",
        "@envoy_api//envoy/config/filter/network/http_connection_manager/v2:pkg_cc_proto",
    ],
)<|MERGE_RESOLUTION|>--- conflicted
+++ resolved
@@ -38,11 +38,8 @@
         "//source/common/protobuf:utility_lib",
         "//source/common/router:rds_lib",
         "//source/common/router:scoped_rds_lib",
-<<<<<<< HEAD
+        "//source/common/runtime:runtime_lib",
         "//source/common/tracing:http_tracer_lib",
-=======
-        "//source/common/runtime:runtime_lib",
->>>>>>> 2cd917e1
         "//source/extensions/filters/network:well_known_names",
         "//source/extensions/filters/network/common:factory_base_lib",
         "@envoy_api//envoy/config/filter/network/http_connection_manager/v2:pkg_cc_proto",

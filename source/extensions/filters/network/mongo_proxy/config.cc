--- conflicted
+++ resolved
@@ -55,15 +55,8 @@
 /**
  * Static registration for the mongo filter. @see RegisterFactory.
  */
-<<<<<<< HEAD
-// NOLINTNEXTLINE(fuchsia-statically-constructed-objects)
-static Registry::RegisterFactory<MongoProxyFilterConfigFactory,
-                                 Server::Configuration::NamedNetworkFilterConfigFactory>
-    registered_;
-=======
 REGISTER_FACTORY(MongoProxyFilterConfigFactory,
                  Server::Configuration::NamedNetworkFilterConfigFactory);
->>>>>>> 7725a97a
 
 } // namespace MongoProxy
 } // namespace NetworkFilters

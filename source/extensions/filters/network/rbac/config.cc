#include "extensions/filters/network/rbac/config.h"

#include "envoy/network/connection.h"
#include "envoy/registry/registry.h"

#include "extensions/filters/network/rbac/rbac_filter.h"
#include "extensions/filters/network/well_known_names.h"

namespace Envoy {
namespace Extensions {
namespace NetworkFilters {
namespace RBACFilter {

static void validateFail(const std::string& header) {
  throw EnvoyException(fmt::format("Found header({}) rule,"
                                   "not supported by RBAC network filter",
                                   header));
}

static void validatePermission(const envoy::config::rbac::v2alpha::Permission& permission) {
  if (permission.has_header()) {
    validateFail(permission.header().DebugString());
  }
  if (permission.has_and_rules()) {
    for (const auto& r : permission.and_rules().rules()) {
      validatePermission(r);
    }
  }
  if (permission.has_or_rules()) {
    for (const auto& r : permission.or_rules().rules()) {
      validatePermission(r);
    }
  }
  if (permission.has_not_rule()) {
    validatePermission(permission.not_rule());
  }
}

static void validatePrincipal(const envoy::config::rbac::v2alpha::Principal& principal) {
  if (principal.has_header()) {
    validateFail(principal.header().DebugString());
  }
  if (principal.has_and_ids()) {
    for (const auto& r : principal.and_ids().ids()) {
      validatePrincipal(r);
    }
  }
  if (principal.has_or_ids()) {
    for (const auto& r : principal.or_ids().ids()) {
      validatePrincipal(r);
    }
  }
  if (principal.has_not_id()) {
    validatePrincipal(principal.not_id());
  }
}

/**
 * Validate the RBAC rules doesn't include any header or metadata rule.
 */
static void validateRbacRules(const envoy::config::rbac::v2alpha::RBAC& rules) {
  for (const auto& policy : rules.policies()) {
    for (const auto& permission : policy.second.permissions()) {
      validatePermission(permission);
    }
    for (const auto& principal : policy.second.principals()) {
      validatePrincipal(principal);
    }
  }
}

Network::FilterFactoryCb
RoleBasedAccessControlNetworkFilterConfigFactory::createFilterFactoryFromProtoTyped(
    const envoy::config::filter::network::rbac::v2::RBAC& proto_config,
    Server::Configuration::FactoryContext& context) {
  validateRbacRules(proto_config.rules());
  validateRbacRules(proto_config.shadow_rules());
  RoleBasedAccessControlFilterConfigSharedPtr config(
      std::make_shared<RoleBasedAccessControlFilterConfig>(proto_config, context.scope()));
  return [config](Network::FilterManager& filter_manager) -> void {
    filter_manager.addReadFilter(std::make_shared<RoleBasedAccessControlFilter>(config));
  };
}

/**
 * Static registration for the RBAC network filter. @see RegisterFactory.
 */
<<<<<<< HEAD
// NOLINTNEXTLINE(fuchsia-statically-constructed-objects)
static Registry::RegisterFactory<RoleBasedAccessControlNetworkFilterConfigFactory,
                                 Server::Configuration::NamedNetworkFilterConfigFactory>
    registered_;
=======
REGISTER_FACTORY(RoleBasedAccessControlNetworkFilterConfigFactory,
                 Server::Configuration::NamedNetworkFilterConfigFactory);
>>>>>>> 7725a97a

} // namespace RBACFilter
} // namespace NetworkFilters
} // namespace Extensions
} // namespace Envoy<|MERGE_RESOLUTION|>--- conflicted
+++ resolved
@@ -85,15 +85,8 @@
 /**
  * Static registration for the RBAC network filter. @see RegisterFactory.
  */
-<<<<<<< HEAD
-// NOLINTNEXTLINE(fuchsia-statically-constructed-objects)
-static Registry::RegisterFactory<RoleBasedAccessControlNetworkFilterConfigFactory,
-                                 Server::Configuration::NamedNetworkFilterConfigFactory>
-    registered_;
-=======
 REGISTER_FACTORY(RoleBasedAccessControlNetworkFilterConfigFactory,
                  Server::Configuration::NamedNetworkFilterConfigFactory);
->>>>>>> 7725a97a
 
 } // namespace RBACFilter
 } // namespace NetworkFilters

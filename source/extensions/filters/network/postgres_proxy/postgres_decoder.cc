#include "extensions/filters/network/postgres_proxy/postgres_decoder.h"

#include <vector>

#include "absl/strings/str_split.h"

namespace Envoy {
namespace Extensions {
namespace NetworkFilters {
namespace PostgresProxy {

#define BODY_FORMAT(x...) []() -> std::unique_ptr<MessageI> { return createMsg<x>(); }
#define NO_BODY BODY_FORMAT()

void DecoderImpl::initialize() {
  // Special handler for first message of the transaction.
<<<<<<< HEAD
  first_ = MsgProcessor{"Startup", BODY_FORMAT(Int32, String), {}};
=======
  first_ = MsgProcessor{"Startup", {&DecoderImpl::onStartup}};
>>>>>>> f02faeef

  // Frontend messages.
  FE_messages_.direction_ = "Frontend";

  // Setup handlers for known messages.
  absl::flat_hash_map<char, MsgProcessor>& FE_known_msgs = FE_messages_.messages_;

<<<<<<< HEAD
  // Handler for know messages.
  FE_known_msgs['B'] = MsgProcessor{
      "Bind", BODY_FORMAT(String, String, Array<Int16>, Array<VarByteN>, Array<Int16>), {}};
  FE_known_msgs['C'] = MsgProcessor{"Close", BODY_FORMAT(Byte1, String), {}};
  FE_known_msgs['d'] = MsgProcessor{"CopyData", BODY_FORMAT(ByteN), {}};
  FE_known_msgs['c'] = MsgProcessor{"CopyDone", NO_BODY, {}};
  FE_known_msgs['f'] = MsgProcessor{"CopyFail", BODY_FORMAT(String), {}};
  FE_known_msgs['D'] = MsgProcessor{"Describe", BODY_FORMAT(Byte1, String), {}};
  FE_known_msgs['E'] = MsgProcessor{"Execute", BODY_FORMAT(String, Int32), {}};
  FE_known_msgs['H'] = MsgProcessor{"Flush", NO_BODY, {}};
  FE_known_msgs['F'] =
      MsgProcessor{"FunctionCall", BODY_FORMAT(Int32, Array<Int16>, Array<VarByteN>, Int16), {}};
  FE_known_msgs['p'] = MsgProcessor{"PasswordMessage/GSSResponse/SASLInitialResponse/SASLResponse",
                                    BODY_FORMAT(Int32, ByteN),
                                    {}};
  FE_known_msgs['P'] = MsgProcessor{"Parse", BODY_FORMAT(String, String, Array<Int32>), {}};
  FE_known_msgs['Q'] = MsgProcessor{"Query", BODY_FORMAT(String), {}};
  FE_known_msgs['S'] = MsgProcessor{"Sync", NO_BODY, {}};
  FE_known_msgs['X'] = MsgProcessor{"Terminate", NO_BODY, {&DecoderImpl::decodeFrontendTerminate}};

  // Handler for unknown messages.
  FE_messages_.unknown_ =
      MsgProcessor{"Other", BODY_FORMAT(ByteN), {&DecoderImpl::incMessagesUnknown}};
=======
  // Handler for known Frontend messages.
  FE_known_msgs['B'] = MsgProcessor{"Bind", {}};
  FE_known_msgs['C'] = MsgProcessor{"Close", {}};
  FE_known_msgs['d'] = MsgProcessor{"CopyData", {}};
  FE_known_msgs['c'] = MsgProcessor{"CopyDone", {}};
  FE_known_msgs['f'] = MsgProcessor{"CopyFail", {}};
  FE_known_msgs['D'] = MsgProcessor{"Describe", {}};
  FE_known_msgs['E'] = MsgProcessor{"Execute", {}};
  FE_known_msgs['H'] = MsgProcessor{"Flush", {}};
  FE_known_msgs['F'] = MsgProcessor{"FunctionCall", {}};
  FE_known_msgs['p'] =
      MsgProcessor{"PasswordMessage/GSSResponse/SASLInitialResponse/SASLResponse", {}};
  FE_known_msgs['P'] = MsgProcessor{"Parse", {&DecoderImpl::onParse}};
  FE_known_msgs['Q'] = MsgProcessor{"Query", {&DecoderImpl::onQuery}};
  FE_known_msgs['S'] = MsgProcessor{"Sync", {}};
  FE_known_msgs['X'] = MsgProcessor{"Terminate", {&DecoderImpl::decodeFrontendTerminate}};

  // Handler for unknown Frontend messages.
  FE_messages_.unknown_ = MsgProcessor{"Other", {&DecoderImpl::incMessagesUnknown}};
>>>>>>> f02faeef

  // Backend messages.
  BE_messages_.direction_ = "Backend";

  // Setup handlers for known messages.
  absl::flat_hash_map<char, MsgProcessor>& BE_known_msgs = BE_messages_.messages_;

<<<<<<< HEAD
  // Handler for know messages.
  BE_known_msgs['R'] =
      MsgProcessor{"Authentication", BODY_FORMAT(ByteN), {&DecoderImpl::decodeAuthentication}};
  BE_known_msgs['K'] = MsgProcessor{"BackendKeyData", BODY_FORMAT(Int32, Int32), {}};
  BE_known_msgs['2'] = MsgProcessor{"BindComplete", NO_BODY, {}};
  BE_known_msgs['3'] = MsgProcessor{"CloseComplete", NO_BODY, {}};
  BE_known_msgs['C'] =
      MsgProcessor{"CommandComplete", BODY_FORMAT(String), {&DecoderImpl::decodeBackendStatements}};
  BE_known_msgs['d'] = MsgProcessor{"CopyData", BODY_FORMAT(ByteN), {}};
  BE_known_msgs['c'] = MsgProcessor{"CopyDone", NO_BODY, {}};
  BE_known_msgs['G'] = MsgProcessor{"CopyInResponse", BODY_FORMAT(Int8, Array<Int16>), {}};
  BE_known_msgs['H'] = MsgProcessor{"CopyOutResponse", BODY_FORMAT(Int8, Array<Int16>), {}};
  BE_known_msgs['W'] = MsgProcessor{"CopyBothResponse", BODY_FORMAT(Int8, Array<Int16>), {}};
  BE_known_msgs['D'] = MsgProcessor{"DataRow", BODY_FORMAT(Array<VarByteN>), {}};
  BE_known_msgs['I'] = MsgProcessor{"EmptyQueryResponse", NO_BODY, {}};
  BE_known_msgs['E'] = MsgProcessor{
      "ErrorResponse", BODY_FORMAT(Byte1, String), {&DecoderImpl::decodeBackendErrorResponse}};
  BE_known_msgs['V'] = MsgProcessor{"FunctionCallResponse", BODY_FORMAT(VarByteN), {}};
  BE_known_msgs['v'] = MsgProcessor{"NegotiateProtocolVersion", BODY_FORMAT(ByteN), {}};
  BE_known_msgs['n'] = MsgProcessor{"NoData", NO_BODY, {}};
  BE_known_msgs['N'] = MsgProcessor{
      "NoticeResponse", BODY_FORMAT(ByteN), {&DecoderImpl::decodeBackendNoticeResponse}};
  BE_known_msgs['A'] = MsgProcessor{"NotificationResponse", BODY_FORMAT(Int32, String, String), {}};
  BE_known_msgs['t'] = MsgProcessor{"ParameterDescription", BODY_FORMAT(Array<Int32>), {}};
  BE_known_msgs['S'] = MsgProcessor{"ParameterStatus", BODY_FORMAT(String, String), {}};
  BE_known_msgs['1'] = MsgProcessor{"ParseComplete", NO_BODY, {}};
  BE_known_msgs['s'] = MsgProcessor{"PortalSuspend", NO_BODY, {}};
  BE_known_msgs['Z'] = MsgProcessor{"ReadyForQuery", BODY_FORMAT(Byte1), {}};
  BE_known_msgs['T'] =
      MsgProcessor{"RowDescription",
                   BODY_FORMAT(Array<Sequence<String, Int32, Int16, Int32, Int16, Int32, Int16>>),
                   {}};

  // Handler for unknown messages.
  BE_messages_.unknown_ =
      MsgProcessor{"Other", BODY_FORMAT(ByteN), {&DecoderImpl::incMessagesUnknown}};
=======
  // Handler for known Backend messages.
  BE_known_msgs['R'] = MsgProcessor{"Authentication", {&DecoderImpl::decodeAuthentication}};
  BE_known_msgs['K'] = MsgProcessor{"BackendKeyData", {}};
  BE_known_msgs['2'] = MsgProcessor{"BindComplete", {}};
  BE_known_msgs['3'] = MsgProcessor{"CloseComplete", {}};
  BE_known_msgs['C'] = MsgProcessor{"CommandComplete", {&DecoderImpl::decodeBackendStatements}};
  BE_known_msgs['d'] = MsgProcessor{"CopyData", {}};
  BE_known_msgs['c'] = MsgProcessor{"CopyDone", {}};
  BE_known_msgs['G'] = MsgProcessor{"CopyInResponse", {}};
  BE_known_msgs['H'] = MsgProcessor{"CopyOutResponse", {}};
  BE_known_msgs['D'] = MsgProcessor{"DataRow", {}};
  BE_known_msgs['I'] = MsgProcessor{"EmptyQueryResponse", {}};
  BE_known_msgs['E'] = MsgProcessor{"ErrorResponse", {&DecoderImpl::decodeBackendErrorResponse}};
  BE_known_msgs['V'] = MsgProcessor{"FunctionCallResponse", {}};
  BE_known_msgs['v'] = MsgProcessor{"NegotiateProtocolVersion", {}};
  BE_known_msgs['n'] = MsgProcessor{"NoData", {}};
  BE_known_msgs['N'] = MsgProcessor{"NoticeResponse", {&DecoderImpl::decodeBackendNoticeResponse}};
  BE_known_msgs['A'] = MsgProcessor{"NotificationResponse", {}};
  BE_known_msgs['t'] = MsgProcessor{"ParameterDescription", {}};
  BE_known_msgs['S'] = MsgProcessor{"ParameterStatus", {}};
  BE_known_msgs['1'] = MsgProcessor{"ParseComplete", {}};
  BE_known_msgs['s'] = MsgProcessor{"PortalSuspend", {}};
  BE_known_msgs['Z'] = MsgProcessor{"ReadyForQuery", {}};
  BE_known_msgs['T'] = MsgProcessor{"RowDescription", {}};

  // Handler for unknown Backend messages.
  BE_messages_.unknown_ = MsgProcessor{"Other", {&DecoderImpl::incMessagesUnknown}};
>>>>>>> f02faeef

  // Setup hash map for handling backend statements.
  BE_statements_["BEGIN"] = [this](DecoderImpl*) -> void {
    callbacks_->incStatements(DecoderCallbacks::StatementType::Other);
    callbacks_->incTransactions();
    session_.setInTransaction(true);
  };
  BE_statements_["ROLLBACK"] = [this](DecoderImpl*) -> void {
    callbacks_->incStatements(DecoderCallbacks::StatementType::Noop);
    callbacks_->incTransactionsRollback();
    session_.setInTransaction(false);
  };
  BE_statements_["START"] = [this](DecoderImpl*) -> void {
    callbacks_->incStatements(DecoderCallbacks::StatementType::Other);
    callbacks_->incTransactions();
    session_.setInTransaction(true);
  };
  BE_statements_["COMMIT"] = [this](DecoderImpl*) -> void {
    callbacks_->incStatements(DecoderCallbacks::StatementType::Noop);
    session_.setInTransaction(false);
    callbacks_->incTransactionsCommit();
  };
  BE_statements_["SELECT"] = [this](DecoderImpl*) -> void {
    callbacks_->incStatements(DecoderCallbacks::StatementType::Select);
    callbacks_->incTransactions();
    callbacks_->incTransactionsCommit();
  };
  BE_statements_["INSERT"] = [this](DecoderImpl*) -> void {
    callbacks_->incStatements(DecoderCallbacks::StatementType::Insert);
    callbacks_->incTransactions();
    callbacks_->incTransactionsCommit();
  };
  BE_statements_["UPDATE"] = [this](DecoderImpl*) -> void {
    callbacks_->incStatements(DecoderCallbacks::StatementType::Update);
    callbacks_->incTransactions();
    callbacks_->incTransactionsCommit();
  };
  BE_statements_["DELETE"] = [this](DecoderImpl*) -> void {
    callbacks_->incStatements(DecoderCallbacks::StatementType::Delete);
    callbacks_->incTransactions();
    callbacks_->incTransactionsCommit();
  };

  // Setup hash map for handling backend ErrorResponse messages.
  BE_errors_.keywords_["ERROR"] = [this](DecoderImpl*) -> void {
    callbacks_->incErrors(DecoderCallbacks::ErrorType::Error);
  };
  BE_errors_.keywords_["FATAL"] = [this](DecoderImpl*) -> void {
    callbacks_->incErrors(DecoderCallbacks::ErrorType::Fatal);
  };
  BE_errors_.keywords_["PANIC"] = [this](DecoderImpl*) -> void {
    callbacks_->incErrors(DecoderCallbacks::ErrorType::Panic);
  };
  // Setup handler which is called when decoder cannot decode the message and treats it as Unknown
  // Error message.
  BE_errors_.unknown_ = [this](DecoderImpl*) -> void {
    callbacks_->incErrors(DecoderCallbacks::ErrorType::Unknown);
  };

  // Setup hash map for handling backend NoticeResponse messages.
  BE_notices_.keywords_["WARNING"] = [this](DecoderImpl*) -> void {
    callbacks_->incNotices(DecoderCallbacks::NoticeType::Warning);
  };
  BE_notices_.keywords_["NOTICE"] = [this](DecoderImpl*) -> void {
    callbacks_->incNotices(DecoderCallbacks::NoticeType::Notice);
  };
  BE_notices_.keywords_["DEBUG"] = [this](DecoderImpl*) -> void {
    callbacks_->incNotices(DecoderCallbacks::NoticeType::Debug);
  };
  BE_notices_.keywords_["INFO"] = [this](DecoderImpl*) -> void {
    callbacks_->incNotices(DecoderCallbacks::NoticeType::Info);
  };
  BE_notices_.keywords_["LOG"] = [this](DecoderImpl*) -> void {
    callbacks_->incNotices(DecoderCallbacks::NoticeType::Log);
  };
  // Setup handler which is called when decoder cannot decode the message and treats it as Unknown
  // Notice message.
  BE_notices_.unknown_ = [this](DecoderImpl*) -> void {
    callbacks_->incNotices(DecoderCallbacks::NoticeType::Unknown);
  };
}

bool DecoderImpl::parseMessage(Buffer::Instance& data) {
  ENVOY_LOG(trace, "postgres_proxy: parsing message, len {}", data.length());

  // The minimum size of the message sufficient for parsing is 5 bytes.
  if (data.length() < 5) {
    // not enough data in the buffer.
    return false;
  }

  if (!startup_) {
    data.copyOut(0, 1, &command_);
    ENVOY_LOG(trace, "postgres_proxy: command is {}", command_);
  }

  // The 1 byte message type and message length should be in the buffer
  // Check if the entire message has been read.
  std::string message;
<<<<<<< HEAD
  message_len_ = data.peekBEInt<uint32_t>(startup_ ? 0 : 1);
  if (data.length() < (message_len_ + (startup_ ? 0 : 1))) {
=======

  uint32_t length = data.peekBEInt<uint32_t>(startup_ ? 0 : 1);
  if (data.length() < (length + (startup_ ? 0 : 1))) {
>>>>>>> f02faeef
    ENVOY_LOG(trace, "postgres_proxy: cannot parse message. Need {} bytes in buffer",
              message_len_ + (startup_ ? 0 : 1));
    // Not enough data in the buffer.
    return false;
  }

  if (startup_) {
    uint32_t code = data.peekBEInt<uint32_t>(4);
    // Startup message with 1234 in the most significant 16 bits
    // indicate request to encrypt.
    if (code >= 0x04d20000) {
      ENVOY_LOG(trace, "postgres_proxy: detected encrypted traffic.");
      encrypted_ = true;
      startup_ = false;
      incSessionsEncrypted();
      data.drain(data.length());
      return false;
    } else {
      ENVOY_LOG(debug, "Detected version {}.{} of Postgres", code >> 16, code & 0x0000FFFF);
      // 4 bytes of length and 4 bytes of version code.
    }
  }

  data.drain(startup_ ? 4 : 5); // Length plus optional 1st byte.

  auto bytesToRead = message_len_ - 4;
  message.assign(std::string(static_cast<char*>(data.linearize(bytesToRead)), bytesToRead));
  setMessage(message);

  ENVOY_LOG(trace, "postgres_proxy: msg parsed");
  return true;
}

bool DecoderImpl::onData(Buffer::Instance& data, bool frontend) {
  // If encrypted, just drain the traffic.
  if (encrypted_) {
    ENVOY_LOG(trace, "postgres_proxy: ignoring {} bytes of encrypted data", data.length());
    data.drain(data.length());
    return true;
  }

  ENVOY_LOG(trace, "postgres_proxy: decoding {} bytes", data.length());

  if (!parseMessage(data)) {
    return false;
  }

  MsgGroup& msg_processor = std::ref(frontend ? FE_messages_ : BE_messages_);
  frontend ? callbacks_->incMessagesFrontend() : callbacks_->incMessagesBackend();

  // Set processing to the handler of unknown messages.
  // If message is found, the processing will be updated.
  std::reference_wrapper<MsgProcessor> msg = msg_processor.unknown_;

  if (startup_) {
    msg = std::ref(first_);
    startup_ = false;
  } else {
    auto it = msg_processor.messages_.find(command_);
    if (it != msg_processor.messages_.end()) {
      msg = std::ref((*it).second);
    }
  }

  std::vector<MsgAction>& actions = std::get<2>(msg.get());
  for (const auto& action : actions) {
    action(this);
  }

  ENVOY_LOG(debug, "({}) command = {} ({})", msg_processor.direction_, command_,
            std::get<0>(msg.get()));
  ENVOY_LOG(debug, "({}) length = {}", msg_processor.direction_, message_len_);
  if (ENVOY_LOG_CHECK_LEVEL(debug)) {
    auto f = std::get<1>(msg.get());
    std::string message = "Unrecognized";
    if (f != nullptr) {
      auto msgParser = f();
      msgParser->read(data, message_len_ - 4);
      message = msgParser->toString();
    }
    ENVOY_LOG(debug, "({}) message = {}", msg_processor.direction_, message);
  }

  data.drain(message_len_ - 4);
  ENVOY_LOG(trace, "postgres_proxy: {} bytes remaining in buffer", data.length());

  return true;
}

// Method is called when C (CommandComplete) message has been
// decoded. It extracts the keyword from message's payload
// and updates stats associated with that keyword.
void DecoderImpl::decodeBackendStatements() {
  // The message_ contains the statement. Find space character
  // and the statement is the first word. If space cannot be found
  // take the whole message.
  std::string statement = message_.substr(0, message_.find(' '));

  auto it = BE_statements_.find(statement);
  if (it != BE_statements_.end()) {
    (*it).second(this);
  } else {
    callbacks_->incStatements(DecoderCallbacks::StatementType::Other);
    callbacks_->incTransactions();
    callbacks_->incTransactionsCommit();
  }
}

// Method is called when X (Terminate) message
// is encountered by the decoder.
void DecoderImpl::decodeFrontendTerminate() {
  if (session_.inTransaction()) {
    session_.setInTransaction(false);
    callbacks_->incTransactionsRollback();
  }
}

// Method does deep inspection of Authentication message.
// It looks for 4 bytes of zeros, which means that login to
// database was successful.
void DecoderImpl::decodeAuthentication() {
  // Check if auth message indicates successful authentication.
  // Length must be 8 and payload must be 0.
  if ((8 == message_len_) && (0 == message_.data()[0]) && (0 == message_.data()[1]) &&
      (0 == message_.data()[2]) && (0 == message_.data()[3])) {
    incSessionsUnencrypted();
  }
}

// Method is used to parse Error and Notice messages. Their syntax is the same, but they
// use different keywords inside the message and statistics fields are different.
void DecoderImpl::decodeErrorNotice(MsgParserDict& types) {
  // Error/Notice message should start with character "S".
  if (message_[0] != 'S') {
    types.unknown_(this);
    return;
  }

  for (const auto& it : types.keywords_) {
    // Try to find a keyword with S prefix or V prefix.
    // Postgres versions prior to 9.6 use only S prefix while
    // versions higher than 9.6 use S and V prefixes.
    if ((message_.find("S" + it.first) != std::string::npos) ||
        (message_.find("V" + it.first) != std::string::npos)) {
      it.second(this);
      return;
    }
  }

  // Keyword was not found in the message. Count is as Unknown.
  types.unknown_(this);
}

// Method parses E (Error) message and looks for string
// indicating that error happened.
void DecoderImpl::decodeBackendErrorResponse() { decodeErrorNotice(BE_errors_); }

// Method parses N (Notice) message and looks for string
// indicating its meaning. It can be warning, notice, info, debug or log.
void DecoderImpl::decodeBackendNoticeResponse() { decodeErrorNotice(BE_notices_); }

// Method parses Parse message of the following format:
// String: The name of the destination prepared statement (an empty string selects the unnamed
// prepared statement).
//
// String: The query string to be parsed.
//
// Int16: The number of parameter data
// types specified (can be zero). Note that this is not an indication of the number of parameters
// that might appear in the query string, only the number that the frontend wants to pre-specify
// types for. Then, for each parameter, there is the following:
//
// Int32: Specifies the object ID of
// the parameter data type. Placing a zero here is equivalent to leaving the type unspecified.
void DecoderImpl::onParse() {
  // The first two strings are separated by \0.
  // The first string is optional. If no \0 is found it means
  // that the message contains query string only.
  std::vector<std::string> query_parts = absl::StrSplit(message_, absl::ByChar('\0'));
  callbacks_->processQuery(query_parts[1]);
}

void DecoderImpl::onQuery() { callbacks_->processQuery(message_); }

// Method is invoked on clear-text Startup message.
// The message format is continuous string of the following format:
// user<username>database<database-name>application_name<application>encoding<encoding-type>
void DecoderImpl::onStartup() {
  // First 4 bytes of startup message contains version code.
  // It is skipped. After that message contains attributes.
  attributes_ = absl::StrSplit(message_.substr(4), absl::ByChar('\0'), absl::SkipEmpty());

  // If "database" attribute is not found, default it to "user" attribute.
  if ((attributes_.find("database") == attributes_.end()) &&
      (attributes_.find("user") != attributes_.end())) {
    attributes_["database"] = attributes_["user"];
  }
}

} // namespace PostgresProxy
} // namespace NetworkFilters
} // namespace Extensions
} // namespace Envoy<|MERGE_RESOLUTION|>--- conflicted
+++ resolved
@@ -14,11 +14,7 @@
 
 void DecoderImpl::initialize() {
   // Special handler for first message of the transaction.
-<<<<<<< HEAD
-  first_ = MsgProcessor{"Startup", BODY_FORMAT(Int32, String), {}};
-=======
-  first_ = MsgProcessor{"Startup", {&DecoderImpl::onStartup}};
->>>>>>> f02faeef
+  first_ = MsgProcessor{"Startup", BODY_FORMAT(Int32, String), {&DecoderImpl::onStartup}};
 
   // Frontend messages.
   FE_messages_.direction_ = "Frontend";
@@ -26,8 +22,7 @@
   // Setup handlers for known messages.
   absl::flat_hash_map<char, MsgProcessor>& FE_known_msgs = FE_messages_.messages_;
 
-<<<<<<< HEAD
-  // Handler for know messages.
+  // Handler for known Frontend messages.
   FE_known_msgs['B'] = MsgProcessor{
       "Bind", BODY_FORMAT(String, String, Array<Int16>, Array<VarByteN>, Array<Int16>), {}};
   FE_known_msgs['C'] = MsgProcessor{"Close", BODY_FORMAT(Byte1, String), {}};
@@ -42,35 +37,15 @@
   FE_known_msgs['p'] = MsgProcessor{"PasswordMessage/GSSResponse/SASLInitialResponse/SASLResponse",
                                     BODY_FORMAT(Int32, ByteN),
                                     {}};
-  FE_known_msgs['P'] = MsgProcessor{"Parse", BODY_FORMAT(String, String, Array<Int32>), {}};
-  FE_known_msgs['Q'] = MsgProcessor{"Query", BODY_FORMAT(String), {}};
+  FE_known_msgs['P'] =
+      MsgProcessor{"Parse", BODY_FORMAT(String, String, Array<Int32>), {&DecoderImpl::onParse}};
+  FE_known_msgs['Q'] = MsgProcessor{"Query", BODY_FORMAT(String), {&DecoderImpl::onQuery}};
   FE_known_msgs['S'] = MsgProcessor{"Sync", NO_BODY, {}};
   FE_known_msgs['X'] = MsgProcessor{"Terminate", NO_BODY, {&DecoderImpl::decodeFrontendTerminate}};
 
-  // Handler for unknown messages.
+  // Handler for unknown Frontend messages.
   FE_messages_.unknown_ =
       MsgProcessor{"Other", BODY_FORMAT(ByteN), {&DecoderImpl::incMessagesUnknown}};
-=======
-  // Handler for known Frontend messages.
-  FE_known_msgs['B'] = MsgProcessor{"Bind", {}};
-  FE_known_msgs['C'] = MsgProcessor{"Close", {}};
-  FE_known_msgs['d'] = MsgProcessor{"CopyData", {}};
-  FE_known_msgs['c'] = MsgProcessor{"CopyDone", {}};
-  FE_known_msgs['f'] = MsgProcessor{"CopyFail", {}};
-  FE_known_msgs['D'] = MsgProcessor{"Describe", {}};
-  FE_known_msgs['E'] = MsgProcessor{"Execute", {}};
-  FE_known_msgs['H'] = MsgProcessor{"Flush", {}};
-  FE_known_msgs['F'] = MsgProcessor{"FunctionCall", {}};
-  FE_known_msgs['p'] =
-      MsgProcessor{"PasswordMessage/GSSResponse/SASLInitialResponse/SASLResponse", {}};
-  FE_known_msgs['P'] = MsgProcessor{"Parse", {&DecoderImpl::onParse}};
-  FE_known_msgs['Q'] = MsgProcessor{"Query", {&DecoderImpl::onQuery}};
-  FE_known_msgs['S'] = MsgProcessor{"Sync", {}};
-  FE_known_msgs['X'] = MsgProcessor{"Terminate", {&DecoderImpl::decodeFrontendTerminate}};
-
-  // Handler for unknown Frontend messages.
-  FE_messages_.unknown_ = MsgProcessor{"Other", {&DecoderImpl::incMessagesUnknown}};
->>>>>>> f02faeef
 
   // Backend messages.
   BE_messages_.direction_ = "Backend";
@@ -78,8 +53,7 @@
   // Setup handlers for known messages.
   absl::flat_hash_map<char, MsgProcessor>& BE_known_msgs = BE_messages_.messages_;
 
-<<<<<<< HEAD
-  // Handler for know messages.
+  // Handler for known Backend messages.
   BE_known_msgs['R'] =
       MsgProcessor{"Authentication", BODY_FORMAT(ByteN), {&DecoderImpl::decodeAuthentication}};
   BE_known_msgs['K'] = MsgProcessor{"BackendKeyData", BODY_FORMAT(Int32, Int32), {}};
@@ -112,38 +86,9 @@
                    BODY_FORMAT(Array<Sequence<String, Int32, Int16, Int32, Int16, Int32, Int16>>),
                    {}};
 
-  // Handler for unknown messages.
+  // Handler for unknown Backend messages.
   BE_messages_.unknown_ =
       MsgProcessor{"Other", BODY_FORMAT(ByteN), {&DecoderImpl::incMessagesUnknown}};
-=======
-  // Handler for known Backend messages.
-  BE_known_msgs['R'] = MsgProcessor{"Authentication", {&DecoderImpl::decodeAuthentication}};
-  BE_known_msgs['K'] = MsgProcessor{"BackendKeyData", {}};
-  BE_known_msgs['2'] = MsgProcessor{"BindComplete", {}};
-  BE_known_msgs['3'] = MsgProcessor{"CloseComplete", {}};
-  BE_known_msgs['C'] = MsgProcessor{"CommandComplete", {&DecoderImpl::decodeBackendStatements}};
-  BE_known_msgs['d'] = MsgProcessor{"CopyData", {}};
-  BE_known_msgs['c'] = MsgProcessor{"CopyDone", {}};
-  BE_known_msgs['G'] = MsgProcessor{"CopyInResponse", {}};
-  BE_known_msgs['H'] = MsgProcessor{"CopyOutResponse", {}};
-  BE_known_msgs['D'] = MsgProcessor{"DataRow", {}};
-  BE_known_msgs['I'] = MsgProcessor{"EmptyQueryResponse", {}};
-  BE_known_msgs['E'] = MsgProcessor{"ErrorResponse", {&DecoderImpl::decodeBackendErrorResponse}};
-  BE_known_msgs['V'] = MsgProcessor{"FunctionCallResponse", {}};
-  BE_known_msgs['v'] = MsgProcessor{"NegotiateProtocolVersion", {}};
-  BE_known_msgs['n'] = MsgProcessor{"NoData", {}};
-  BE_known_msgs['N'] = MsgProcessor{"NoticeResponse", {&DecoderImpl::decodeBackendNoticeResponse}};
-  BE_known_msgs['A'] = MsgProcessor{"NotificationResponse", {}};
-  BE_known_msgs['t'] = MsgProcessor{"ParameterDescription", {}};
-  BE_known_msgs['S'] = MsgProcessor{"ParameterStatus", {}};
-  BE_known_msgs['1'] = MsgProcessor{"ParseComplete", {}};
-  BE_known_msgs['s'] = MsgProcessor{"PortalSuspend", {}};
-  BE_known_msgs['Z'] = MsgProcessor{"ReadyForQuery", {}};
-  BE_known_msgs['T'] = MsgProcessor{"RowDescription", {}};
-
-  // Handler for unknown Backend messages.
-  BE_messages_.unknown_ = MsgProcessor{"Other", {&DecoderImpl::incMessagesUnknown}};
->>>>>>> f02faeef
 
   // Setup hash map for handling backend statements.
   BE_statements_["BEGIN"] = [this](DecoderImpl*) -> void {
@@ -243,14 +188,8 @@
   // The 1 byte message type and message length should be in the buffer
   // Check if the entire message has been read.
   std::string message;
-<<<<<<< HEAD
   message_len_ = data.peekBEInt<uint32_t>(startup_ ? 0 : 1);
   if (data.length() < (message_len_ + (startup_ ? 0 : 1))) {
-=======
-
-  uint32_t length = data.peekBEInt<uint32_t>(startup_ ? 0 : 1);
-  if (data.length() < (length + (startup_ ? 0 : 1))) {
->>>>>>> f02faeef
     ENVOY_LOG(trace, "postgres_proxy: cannot parse message. Need {} bytes in buffer",
               message_len_ + (startup_ ? 0 : 1));
     // Not enough data in the buffer.

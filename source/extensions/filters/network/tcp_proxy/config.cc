--- conflicted
+++ resolved
@@ -27,13 +27,8 @@
 /**
  * Static registration for the tcp_proxy filter. @see RegisterFactory.
  */
-<<<<<<< HEAD
-REGISTER_FACTORY_D(ConfigFactory, Server::Configuration::NamedNetworkFilterConfigFactory,
-                   "envoy.tcp_proxy");
-=======
 LEGACY_REGISTER_FACTORY(ConfigFactory, Server::Configuration::NamedNetworkFilterConfigFactory,
                         "envoy.tcp_proxy");
->>>>>>> 2ce0bf39
 
 } // namespace TcpProxy
 } // namespace NetworkFilters

#include "source/extensions/filters/network/ext_authz/config.h"

#include <chrono>
#include <string>

#include "envoy/config/core/v3/grpc_service.pb.h"
#include "envoy/extensions/filters/network/ext_authz/v3/ext_authz.pb.h"
#include "envoy/extensions/filters/network/ext_authz/v3/ext_authz.pb.validate.h"
#include "envoy/network/connection.h"
#include "envoy/registry/registry.h"

#include "source/common/config/utility.h"
#include "source/common/protobuf/utility.h"
#include "source/extensions/filters/common/ext_authz/ext_authz.h"
#include "source/extensions/filters/common/ext_authz/ext_authz_grpc_impl.h"
#include "source/extensions/filters/network/ext_authz/ext_authz.h"

namespace Envoy {
namespace Extensions {
namespace NetworkFilters {
namespace ExtAuthz {

Network::FilterFactoryCb ExtAuthzConfigFactory::createFilterFactoryFromProtoTyped(
    const envoy::extensions::filters::network::ext_authz::v3::ExtAuthz& proto_config,
    Server::Configuration::FactoryContext& context) {
  ConfigSharedPtr ext_authz_config = std::make_shared<Config>(
      proto_config, context.scope(), context.getServerFactoryContext().bootstrap());
  const uint32_t timeout_ms = PROTOBUF_GET_MS_OR_DEFAULT(proto_config.grpc_service(), timeout, 200);

  Envoy::Config::Utility::checkTransportVersion(proto_config);
  return [grpc_service = proto_config.grpc_service(), &context, ext_authz_config,
          timeout_ms](Network::FilterManager& filter_manager) -> void {
    auto async_client_factory =
        context.clusterManager().grpcAsyncClientManager().factoryForGrpcService(
            grpc_service, context.scope(), true);

    auto client = std::make_unique<Filters::Common::ExtAuthz::GrpcClientImpl>(
        async_client_factory->createUncachedRawAsyncClient(),
        std::chrono::milliseconds(timeout_ms));
    filter_manager.addReadFilter(Network::ReadFilterSharedPtr{
        std::make_shared<Filter>(ext_authz_config, std::move(client))});
  };
}

/**
 * Static registration for the external authorization filter. @see RegisterFactory.
 */
<<<<<<< HEAD
REGISTER_FACTORY_D(ExtAuthzConfigFactory, Server::Configuration::NamedNetworkFilterConfigFactory,
                   "envoy.ext_authz");
=======
LEGACY_REGISTER_FACTORY(ExtAuthzConfigFactory,
                        Server::Configuration::NamedNetworkFilterConfigFactory, "envoy.ext_authz");
>>>>>>> 2ce0bf39

} // namespace ExtAuthz
} // namespace NetworkFilters
} // namespace Extensions
} // namespace Envoy<|MERGE_RESOLUTION|>--- conflicted
+++ resolved
@@ -45,13 +45,8 @@
 /**
  * Static registration for the external authorization filter. @see RegisterFactory.
  */
-<<<<<<< HEAD
-REGISTER_FACTORY_D(ExtAuthzConfigFactory, Server::Configuration::NamedNetworkFilterConfigFactory,
-                   "envoy.ext_authz");
-=======
 LEGACY_REGISTER_FACTORY(ExtAuthzConfigFactory,
                         Server::Configuration::NamedNetworkFilterConfigFactory, "envoy.ext_authz");
->>>>>>> 2ce0bf39
 
 } // namespace ExtAuthz
 } // namespace NetworkFilters

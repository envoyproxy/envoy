--- conflicted
+++ resolved
@@ -132,7 +132,9 @@
 void Filter::onServername(absl::string_view servername) {
   doOnServername(
       servername, config_->stats(),
-      [&](absl::string_view name) -> void { cb_->socket().setRequestedServerName(name); },
+      [&](absl::string_view name) -> void {
+        cb_->socket().setRequestedServerName(name);
+        ENVOY_LOG(debug, "tls:onServerName(), requestedServerName: {}", name); },
       clienthello_success_);
 }
 
@@ -140,14 +142,8 @@
                             std::function<void(absl::string_view name)> onServernameCb,
                             bool& clienthello_success) {
   if (!name.empty()) {
-<<<<<<< HEAD
     stats.sni_found_.inc();
     onServernameCb(name);
-=======
-    config_->stats().sni_found_.inc();
-    cb_->socket().setRequestedServerName(name);
-    ENVOY_LOG(debug, "tls:onServerName(), requestedServerName: {}", name);
->>>>>>> 97eba591
   } else {
     stats.sni_not_found_.inc();
   }

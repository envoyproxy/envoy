--- conflicted
+++ resolved
@@ -84,45 +84,7 @@
 Network::FilterStatus Filter::onAccept(Network::ListenerFilterCallbacks& cb) {
   ENVOY_LOG(debug, "tls inspector: new connection accepted");
   cb_ = &cb;
-<<<<<<< HEAD
-  // waiting for the inspect data.
-=======
-
-  ParseState parse_state = onRead();
-  switch (parse_state) {
-  case ParseState::Error:
-    // As per discussion in https://github.com/envoyproxy/envoy/issues/7864
-    // we don't add new enum in FilterStatus so we have to signal the caller
-    // the new condition.
-    cb.socket().close();
-    return Network::FilterStatus::StopIteration;
-  case ParseState::Done:
-    return Network::FilterStatus::Continue;
-  case ParseState::Continue:
-    // do nothing but create the event
-    socket.ioHandle().initializeFileEvent(
-        cb.dispatcher(),
-        [this](uint32_t events) {
-          ASSERT(events == Event::FileReadyType::Read);
-          ParseState parse_state = onRead();
-          switch (parse_state) {
-          case ParseState::Error:
-            done(false);
-            break;
-          case ParseState::Done:
-            done(true);
-            break;
-          case ParseState::Continue:
-            // do nothing but wait for the next event
-            break;
-          }
-        },
-        Event::PlatformDefaultTriggerType, Event::FileReadyType::Read);
-    return Network::FilterStatus::StopIteration;
-  }
-
-  IS_ENVOY_BUG("unexpected tcp filter parse_state");
->>>>>>> 1dbb2de3
+
   return Network::FilterStatus::StopIteration;
 }
 
@@ -180,6 +142,7 @@
       // Do nothing but wait for the next event.
       return Network::FilterStatus::StopIteration;
     }
+    IS_ENVOY_BUG("unexpected tcp filter parse_state");
   }
   return Network::FilterStatus::StopIteration;
 }

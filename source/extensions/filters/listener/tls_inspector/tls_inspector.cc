--- conflicted
+++ resolved
@@ -204,16 +204,12 @@
   case SSL_ERROR_SSL:
     if (clienthello_success_) {
       config_->stats().tls_found_.inc();
-<<<<<<< HEAD
-      cb_->socket().setDetectedTransportProtocol(TransportSockets::TransportSocketNames::get().TLS);
-=======
       if (alpn_found_) {
         config_->stats().alpn_found_.inc();
       } else {
         config_->stats().alpn_not_found_.inc();
       }
-      cb_->socket().setDetectedTransportProtocol(TransportSockets::TransportSocketNames::get().SSL);
->>>>>>> 554e57a8
+      cb_->socket().setDetectedTransportProtocol(TransportSockets::TransportSocketNames::get().TLS);
     } else {
       config_->stats().tls_not_found_.inc();
     }

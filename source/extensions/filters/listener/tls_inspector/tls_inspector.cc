#include "source/extensions/filters/listener/tls_inspector/tls_inspector.h"

#include <algorithm>
#include <cstdint>
#include <string>
#include <vector>

#include "envoy/common/exception.h"
#include "envoy/common/platform.h"
#include "envoy/event/dispatcher.h"
#include "envoy/network/listen_socket.h"
#include "envoy/stats/scope.h"

#include "source/common/api/os_sys_calls_impl.h"
#include "source/common/buffer/buffer_impl.h"
#include "source/common/common/assert.h"
#include "source/common/common/hex.h"
#include "source/common/protobuf/utility.h"
#include "source/common/runtime/runtime_features.h"
#include "source/common/tls/utility.h"
#include "source/extensions/filters/listener/tls_inspector/ja4_fingerprint.h"

#include "absl/strings/ascii.h"
#include "absl/strings/str_format.h"
#include "absl/strings/str_join.h"
#include "openssl/md5.h"
#include "openssl/ssl.h"

namespace Envoy {
namespace Extensions {
namespace ListenerFilters {
namespace TlsInspector {
namespace {

uint64_t computeClientHelloSize(const BIO* bio, uint64_t prior_bytes_read,
                                size_t original_bio_length) {
  const uint8_t* remaining_buffer;
  size_t remaining_bytes;
  const int rc = BIO_mem_contents(bio, &remaining_buffer, &remaining_bytes);
  ASSERT(rc == 1);
  ASSERT(original_bio_length >= remaining_bytes);
  const size_t processed_bio_bytes = original_bio_length - remaining_bytes;
  return processed_bio_bytes + prior_bytes_read;
}

} // namespace

// Min/max TLS version recognized by the underlying TLS/SSL library.
const unsigned Config::TLS_MIN_SUPPORTED_VERSION = TLS1_VERSION;
const unsigned Config::TLS_MAX_SUPPORTED_VERSION = TLS1_3_VERSION;

Config::Config(
    Stats::Scope& scope,
    const envoy::extensions::filters::listener::tls_inspector::v3::TlsInspector& proto_config,
    uint32_t max_client_hello_size)
    : stats_{ALL_TLS_INSPECTOR_STATS(POOL_COUNTER_PREFIX(scope, "tls_inspector."),
                                     POOL_HISTOGRAM_PREFIX(scope, "tls_inspector."))},
      ssl_ctx_(SSL_CTX_new(TLS_with_buffers_method())),
      enable_ja3_fingerprinting_(
          PROTOBUF_GET_WRAPPED_OR_DEFAULT(proto_config, enable_ja3_fingerprinting, false)),
      enable_ja4_fingerprinting_(
          PROTOBUF_GET_WRAPPED_OR_DEFAULT(proto_config, enable_ja4_fingerprinting, false)),
      max_client_hello_size_(max_client_hello_size),
      initial_read_buffer_size_(
          std::min(PROTOBUF_GET_WRAPPED_OR_DEFAULT(proto_config, initial_read_buffer_size,
                                                   max_client_hello_size),
                   max_client_hello_size)) {
  if (max_client_hello_size_ > TLS_MAX_CLIENT_HELLO) {
    throw EnvoyException(fmt::format("max_client_hello_size of {} is greater than maximum of {}.",
                                     max_client_hello_size_, size_t(TLS_MAX_CLIENT_HELLO)));
  }

  SSL_CTX_set_min_proto_version(ssl_ctx_.get(), TLS_MIN_SUPPORTED_VERSION);
  SSL_CTX_set_max_proto_version(ssl_ctx_.get(), TLS_MAX_SUPPORTED_VERSION);
  SSL_CTX_set_options(ssl_ctx_.get(), SSL_OP_NO_TICKET);
  SSL_CTX_set_session_cache_mode(ssl_ctx_.get(), SSL_SESS_CACHE_OFF);
  SSL_CTX_set_select_certificate_cb(
      ssl_ctx_.get(), [](const SSL_CLIENT_HELLO* client_hello) -> ssl_select_cert_result_t {
        Filter* filter = static_cast<Filter*>(SSL_get_app_data(client_hello->ssl));
        filter->createJA3Hash(client_hello);
        filter->createJA4Hash(client_hello);

        const uint8_t* data;
        size_t len;
        if (SSL_early_callback_ctx_extension_get(
                client_hello, TLSEXT_TYPE_application_layer_protocol_negotiation, &data, &len)) {
          filter->onALPN(data, len);
        }
        return ssl_select_cert_success;
      });
  SSL_CTX_set_tlsext_servername_callback(
      ssl_ctx_.get(), [](SSL* ssl, int* out_alert, void*) -> int {
        Filter* filter = static_cast<Filter*>(SSL_get_app_data(ssl));
        filter->onServername(
            absl::NullSafeStringView(SSL_get_servername(ssl, TLSEXT_NAMETYPE_host_name)));

        // Return an error to stop the handshake; we have what we wanted already.
        *out_alert = SSL_AD_USER_CANCELLED;
        return SSL_TLSEXT_ERR_ALERT_FATAL;
      });
}

bssl::UniquePtr<SSL> Config::newSsl() { return bssl::UniquePtr<SSL>{SSL_new(ssl_ctx_.get())}; }

Filter::Filter(const ConfigSharedPtr& config)
    : config_(config), ssl_(config_->newSsl()),
      requested_read_bytes_(config->initialReadBufferSize()) {
  SSL_set_app_data(ssl_.get(), this);
  SSL_set_accept_state(ssl_.get());
}

Network::FilterStatus Filter::onAccept(Network::ListenerFilterCallbacks& cb) {
  ENVOY_LOG(trace, "tls inspector: new connection accepted");
  cb_ = &cb;

  return Network::FilterStatus::StopIteration;
}

void Filter::onALPN(const unsigned char* data, unsigned int len) {
  CBS wire, list;
  CBS_init(&wire, reinterpret_cast<const uint8_t*>(data), static_cast<size_t>(len));
  if (!CBS_get_u16_length_prefixed(&wire, &list) || CBS_len(&wire) != 0 || CBS_len(&list) < 2) {
    // Don't produce errors, let the real TLS stack do it.
    return;
  }
  CBS name;
  std::vector<absl::string_view> protocols;
  while (CBS_len(&list) > 0) {
    if (!CBS_get_u8_length_prefixed(&list, &name) || CBS_len(&name) == 0) {
      // Don't produce errors, let the real TLS stack do it.
      return;
    }
    protocols.emplace_back(reinterpret_cast<const char*>(CBS_data(&name)), CBS_len(&name));
  }
  ENVOY_LOG(trace, "tls:onALPN(), ALPN: {}", absl::StrJoin(protocols, ","));
  cb_->socket().setRequestedApplicationProtocols(protocols);
  alpn_found_ = true;
}

void Filter::onServername(absl::string_view name) {
  if (!name.empty()) {
    config_->stats().sni_found_.inc();
    cb_->socket().setRequestedServerName(name);
    ENVOY_LOG(debug, "tls:onServerName(), requestedServerName: {}", name);
  } else {
    config_->stats().sni_not_found_.inc();
  }
  clienthello_success_ = true;
}

Network::FilterStatus Filter::onData(Network::ListenerFilterBuffer& buffer) {
  auto raw_slice = buffer.rawSlice();
  ENVOY_LOG(trace, "tls inspector: recv: {}", raw_slice.len_);

  // Because we're doing a MSG_PEEK, data we've seen before gets returned every time, so
  // skip over what we've already processed.
  if (static_cast<uint64_t>(raw_slice.len_) > read_) {
    const uint8_t* data = static_cast<const uint8_t*>(raw_slice.mem_) + read_;
    const size_t len = raw_slice.len_ - read_;
    const uint64_t bytes_already_processed = read_;
    read_ = raw_slice.len_;
    ParseState parse_state = parseClientHello(data, len, bytes_already_processed);
    switch (parse_state) {
    case ParseState::Error:
      cb_->socket().ioHandle().close();
      return Network::FilterStatus::StopIteration;
    case ParseState::Done:
      // Finish the inspect.
      return Network::FilterStatus::Continue;
    case ParseState::Continue:
      // Do nothing but wait for the next event.
      return Network::FilterStatus::StopIteration;
    }
    IS_ENVOY_BUG("unexpected tcp filter parse_state");
  }
  return Network::FilterStatus::StopIteration;
}

<<<<<<< HEAD
ParseState Filter::getParserState(int handshake_status) {
  switch (SSL_get_error(ssl_.get(), handshake_status)) {
  case SSL_ERROR_WANT_READ:
    if (read_ >= maxConfigReadBytes()) {
      // We've hit the specified size limit. This is an unreasonably large ClientHello;
      // indicate failure.
      config_->stats().client_hello_too_large_.inc();
      return ParseState::Error;
    }
    if (read_ >= requested_read_bytes_) {
      // Double requested bytes up to the maximum configured.
      requested_read_bytes_ = std::min<uint32_t>(2 * read_, maxConfigReadBytes());
    }
    return ParseState::Continue;
  case SSL_ERROR_SSL:
    // There are 3 possibilities when get here:
    // 1. A valid TLS Client Hello message was parsed (`clienthello_success_` is true)
    // 2. A plain text message generated a parsing error
    // 3. A TLS Client Hello that generated a parsing error (i.e. invalid cipher list)
    // It is not practical to distinguish between 2 and 3 based on error codes, so Envoy assumes
    // this is a plain text connection.
    // In the future it may be possible to add some error checking to make this detection more
    // optimal.
    if (clienthello_success_) {
      config_->stats().tls_found_.inc();
      if (alpn_found_) {
        config_->stats().alpn_found_.inc();
      } else {
        config_->stats().alpn_not_found_.inc();
      }
      cb_->socket().setDetectedTransportProtocol("tls");
    } else {
      // Checking max message length should not be done here as it will close all plain text
      // connections that happened to read more than maxConfigReadBytes() in one I/O operation. With
      // the default limit of 16Kb it is fairly likely.
      if (!Runtime::runtimeFeatureEnabled(
              "envoy.reloadable_features.tls_inspector_no_length_check_on_error") &&
          read_ >= maxConfigReadBytes()) {
        // We've hit the specified size limit. This is an unreasonably large ClientHello;
        // indicate failure.
        config_->stats().client_hello_too_large_.inc();
        return ParseState::Error;
      }
      config_->stats().tls_not_found_.inc();
      ENVOY_LOG(
          debug, "tls inspector: parseClientHello failed: {}, {}: {}", ERR_peek_error(),
          ERR_peek_last_error(),
          Extensions::TransportSockets::Tls::Utility::getLastCryptoError().value_or("unknown"));
    }
    return ParseState::Done;
  default:
    return ParseState::Error;
  }
=======
void Filter::setDynamicMetadata(absl::string_view failure_reason) {
  Protobuf::Struct metadata;
  auto& fields = *metadata.mutable_fields();
  fields[failureReasonKey()].set_string_value(failure_reason);
  cb_->setDynamicMetadata(dynamicMetadataKey(), metadata);
>>>>>>> 74b83fde
}

ParseState Filter::parseClientHello(const void* data, size_t len,
                                    uint64_t bytes_already_processed) {
  // Ownership remains here though we pass a reference to it in `SSL_set0_rbio()`.
  bssl::UniquePtr<BIO> bio(BIO_new_mem_buf(data, len));

  // Make the mem-BIO return that there is more data
  // available beyond it's end.
  BIO_set_mem_eof_return(bio.get(), -1);

  // We only do reading as we abort the handshake early.
  SSL_set0_rbio(ssl_.get(), bssl::UpRef(bio).release());

  int ret = SSL_do_handshake(ssl_.get());

  // This should never succeed because an error is always returned from the SNI callback.
  ASSERT(ret <= 0);
<<<<<<< HEAD
  ParseState state = getParserState(ret);
=======
  ParseState state = [this, ret]() {
    switch (SSL_get_error(ssl_.get(), ret)) {
    case SSL_ERROR_WANT_READ:
      if (read_ >= maxConfigReadBytes()) {
        // We've hit the specified size limit. This is an unreasonably large ClientHello;
        // indicate failure.
        config_->stats().client_hello_too_large_.inc();
        setDynamicMetadata(failureReasonClientHelloTooLarge());
        return ParseState::Error;
      }
      if (read_ >= requested_read_bytes_) {
        // Double requested bytes up to the maximum configured.
        requested_read_bytes_ = std::min<uint32_t>(2 * read_, maxConfigReadBytes());
      }
      return ParseState::Continue;
    case SSL_ERROR_SSL:
      if (clienthello_success_) {
        config_->stats().tls_found_.inc();
        if (alpn_found_) {
          config_->stats().alpn_found_.inc();
        } else {
          config_->stats().alpn_not_found_.inc();
        }
        cb_->socket().setDetectedTransportProtocol("tls");
      } else {
        if (read_ >= maxConfigReadBytes()) {
          // We've hit the specified size limit. This is an unreasonably large ClientHello;
          // indicate failure.
          config_->stats().client_hello_too_large_.inc();
          setDynamicMetadata(failureReasonClientHelloTooLarge());
          return ParseState::Error;
        }
        config_->stats().tls_not_found_.inc();
        setDynamicMetadata(failureReasonClientHelloNotDetected());
        ENVOY_LOG(
            debug, "tls inspector: parseClientHello failed: {}",
            Extensions::TransportSockets::Tls::Utility::getLastCryptoError().value_or("unknown"));
      }
      return ParseState::Done;
    default:
      return ParseState::Error;
    }
  }();
>>>>>>> 74b83fde

  if (state != ParseState::Continue) {
    // Record bytes analyzed as we're done processing.
    config_->stats().bytes_processed_.recordValue(
        computeClientHelloSize(bio.get(), bytes_already_processed, len));
  }

  return state;
}

void writeCipherSuites(const SSL_CLIENT_HELLO* ssl_client_hello, std::string& fingerprint) {
  CBS cipher_suites;
  CBS_init(&cipher_suites, ssl_client_hello->cipher_suites, ssl_client_hello->cipher_suites_len);

  bool write_cipher = true;
  bool first = true;
  while (write_cipher && CBS_len(&cipher_suites) > 0) {
    uint16_t id;
    write_cipher = CBS_get_u16(&cipher_suites, &id);
    if (write_cipher && JA4Fingerprinter::isNotGrease(id)) {
      if (!first) {
        absl::StrAppend(&fingerprint, "-");
      }
      absl::StrAppendFormat(&fingerprint, "%d", id);
      first = false;
    }
  }
}

void writeExtensions(const SSL_CLIENT_HELLO* ssl_client_hello, std::string& fingerprint) {
  CBS extensions;
  CBS_init(&extensions, ssl_client_hello->extensions, ssl_client_hello->extensions_len);

  bool write_extension = true;
  bool first = true;
  while (write_extension && CBS_len(&extensions) > 0) {
    uint16_t id;
    CBS extension;

    write_extension =
        (CBS_get_u16(&extensions, &id) && CBS_get_u16_length_prefixed(&extensions, &extension));
    if (write_extension && JA4Fingerprinter::isNotGrease(id)) {
      if (!first) {
        absl::StrAppend(&fingerprint, "-");
      }
      absl::StrAppendFormat(&fingerprint, "%d", id);
      first = false;
    }
  }
}

void writeEllipticCurves(const SSL_CLIENT_HELLO* ssl_client_hello, std::string& fingerprint) {
  const uint8_t* ec_data;
  size_t ec_len;
  if (SSL_early_callback_ctx_extension_get(ssl_client_hello, TLSEXT_TYPE_supported_groups, &ec_data,
                                           &ec_len)) {
    CBS ec;
    CBS_init(&ec, ec_data, ec_len);

    // skip list length
    uint16_t id;
    bool write_elliptic_curve = CBS_get_u16(&ec, &id);

    bool first = true;
    while (write_elliptic_curve && CBS_len(&ec) > 0) {
      write_elliptic_curve = CBS_get_u16(&ec, &id);
      if (write_elliptic_curve) {
        if (!first) {
          absl::StrAppend(&fingerprint, "-");
        }
        absl::StrAppendFormat(&fingerprint, "%d", id);
        first = false;
      }
    }
  }
}

void writeEllipticCurvePointFormats(const SSL_CLIENT_HELLO* ssl_client_hello,
                                    std::string& fingerprint) {
  const uint8_t* ecpf_data;
  size_t ecpf_len;
  if (SSL_early_callback_ctx_extension_get(ssl_client_hello, TLSEXT_TYPE_ec_point_formats,
                                           &ecpf_data, &ecpf_len)) {
    CBS ecpf;
    CBS_init(&ecpf, ecpf_data, ecpf_len);

    // skip list length
    uint8_t id;
    bool write_point_format = CBS_get_u8(&ecpf, &id);

    bool first = true;
    while (write_point_format && CBS_len(&ecpf) > 0) {
      write_point_format = CBS_get_u8(&ecpf, &id);
      if (write_point_format) {
        if (!first) {
          absl::StrAppend(&fingerprint, "-");
        }
        absl::StrAppendFormat(&fingerprint, "%d", id);
        first = false;
      }
    }
  }
}

void Filter::createJA3Hash(const SSL_CLIENT_HELLO* ssl_client_hello) {
  if (config_->enableJA3Fingerprinting()) {
    std::string fingerprint;
    const uint16_t client_version = ssl_client_hello->version;
    absl::StrAppendFormat(&fingerprint, "%d,", client_version);
    writeCipherSuites(ssl_client_hello, fingerprint);
    absl::StrAppend(&fingerprint, ",");
    writeExtensions(ssl_client_hello, fingerprint);
    absl::StrAppend(&fingerprint, ",");
    writeEllipticCurves(ssl_client_hello, fingerprint);
    absl::StrAppend(&fingerprint, ",");
    writeEllipticCurvePointFormats(ssl_client_hello, fingerprint);

    ENVOY_LOG(trace, "tls:createJA3Hash(), fingerprint: {}", fingerprint);

    uint8_t buf[MD5_DIGEST_LENGTH];
    MD5(reinterpret_cast<const uint8_t*>(fingerprint.data()), fingerprint.size(), buf);
    std::string md5 = Envoy::Hex::encode(buf, MD5_DIGEST_LENGTH);
    ENVOY_LOG(trace, "tls:createJA3Hash(), hash: {}", md5);

    cb_->socket().setJA3Hash(md5);
  }
}

void Filter::createJA4Hash(const SSL_CLIENT_HELLO* ssl_client_hello) {
  if (!config_->enableJA4Fingerprinting()) {
    return;
  }

  std::string fingerprint = JA4Fingerprinter::create(ssl_client_hello);
  ENVOY_LOG(trace, "tls:createJA4Hash(), fingerprint: {}", fingerprint);
  cb_->socket().setJA4Hash(fingerprint);
}

const std::string& Filter::dynamicMetadataKey() {
  CONSTRUCT_ON_FIRST_USE(std::string, "envoy.filters.listener.tls_inspector");
}

const std::string& Filter::failureReasonKey() {
  CONSTRUCT_ON_FIRST_USE(std::string, "failure_reason");
}

const std::string& Filter::failureReasonClientHelloTooLarge() {
  CONSTRUCT_ON_FIRST_USE(std::string, "ClientHelloTooLarge");
}

const std::string& Filter::failureReasonClientHelloNotDetected() {
  CONSTRUCT_ON_FIRST_USE(std::string, "ClientHelloNotDetected");
}

} // namespace TlsInspector
} // namespace ListenerFilters
} // namespace Extensions
} // namespace Envoy<|MERGE_RESOLUTION|>--- conflicted
+++ resolved
@@ -176,67 +176,11 @@
   return Network::FilterStatus::StopIteration;
 }
 
-<<<<<<< HEAD
-ParseState Filter::getParserState(int handshake_status) {
-  switch (SSL_get_error(ssl_.get(), handshake_status)) {
-  case SSL_ERROR_WANT_READ:
-    if (read_ >= maxConfigReadBytes()) {
-      // We've hit the specified size limit. This is an unreasonably large ClientHello;
-      // indicate failure.
-      config_->stats().client_hello_too_large_.inc();
-      return ParseState::Error;
-    }
-    if (read_ >= requested_read_bytes_) {
-      // Double requested bytes up to the maximum configured.
-      requested_read_bytes_ = std::min<uint32_t>(2 * read_, maxConfigReadBytes());
-    }
-    return ParseState::Continue;
-  case SSL_ERROR_SSL:
-    // There are 3 possibilities when get here:
-    // 1. A valid TLS Client Hello message was parsed (`clienthello_success_` is true)
-    // 2. A plain text message generated a parsing error
-    // 3. A TLS Client Hello that generated a parsing error (i.e. invalid cipher list)
-    // It is not practical to distinguish between 2 and 3 based on error codes, so Envoy assumes
-    // this is a plain text connection.
-    // In the future it may be possible to add some error checking to make this detection more
-    // optimal.
-    if (clienthello_success_) {
-      config_->stats().tls_found_.inc();
-      if (alpn_found_) {
-        config_->stats().alpn_found_.inc();
-      } else {
-        config_->stats().alpn_not_found_.inc();
-      }
-      cb_->socket().setDetectedTransportProtocol("tls");
-    } else {
-      // Checking max message length should not be done here as it will close all plain text
-      // connections that happened to read more than maxConfigReadBytes() in one I/O operation. With
-      // the default limit of 16Kb it is fairly likely.
-      if (!Runtime::runtimeFeatureEnabled(
-              "envoy.reloadable_features.tls_inspector_no_length_check_on_error") &&
-          read_ >= maxConfigReadBytes()) {
-        // We've hit the specified size limit. This is an unreasonably large ClientHello;
-        // indicate failure.
-        config_->stats().client_hello_too_large_.inc();
-        return ParseState::Error;
-      }
-      config_->stats().tls_not_found_.inc();
-      ENVOY_LOG(
-          debug, "tls inspector: parseClientHello failed: {}, {}: {}", ERR_peek_error(),
-          ERR_peek_last_error(),
-          Extensions::TransportSockets::Tls::Utility::getLastCryptoError().value_or("unknown"));
-    }
-    return ParseState::Done;
-  default:
-    return ParseState::Error;
-  }
-=======
 void Filter::setDynamicMetadata(absl::string_view failure_reason) {
   Protobuf::Struct metadata;
   auto& fields = *metadata.mutable_fields();
   fields[failureReasonKey()].set_string_value(failure_reason);
   cb_->setDynamicMetadata(dynamicMetadataKey(), metadata);
->>>>>>> 74b83fde
 }
 
 ParseState Filter::parseClientHello(const void* data, size_t len,
@@ -255,9 +199,6 @@
 
   // This should never succeed because an error is always returned from the SNI callback.
   ASSERT(ret <= 0);
-<<<<<<< HEAD
-  ParseState state = getParserState(ret);
-=======
   ParseState state = [this, ret]() {
     switch (SSL_get_error(ssl_.get(), ret)) {
     case SSL_ERROR_WANT_READ:
@@ -265,7 +206,6 @@
         // We've hit the specified size limit. This is an unreasonably large ClientHello;
         // indicate failure.
         config_->stats().client_hello_too_large_.inc();
-        setDynamicMetadata(failureReasonClientHelloTooLarge());
         return ParseState::Error;
       }
       if (read_ >= requested_read_bytes_) {
@@ -287,11 +227,9 @@
           // We've hit the specified size limit. This is an unreasonably large ClientHello;
           // indicate failure.
           config_->stats().client_hello_too_large_.inc();
-          setDynamicMetadata(failureReasonClientHelloTooLarge());
           return ParseState::Error;
         }
         config_->stats().tls_not_found_.inc();
-        setDynamicMetadata(failureReasonClientHelloNotDetected());
         ENVOY_LOG(
             debug, "tls inspector: parseClientHello failed: {}",
             Extensions::TransportSockets::Tls::Utility::getLastCryptoError().value_or("unknown"));
@@ -301,7 +239,6 @@
       return ParseState::Error;
     }
   }();
->>>>>>> 74b83fde
 
   if (state != ParseState::Continue) {
     // Record bytes analyzed as we're done processing.

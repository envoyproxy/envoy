--- conflicted
+++ resolved
@@ -75,21 +75,6 @@
   return Network::FilterStatus::StopIteration;
 }
 
-<<<<<<< HEAD
-void Filter::resetAndContinue(Network::IoHandle& io_handle) {
-  // Release the file event so that we do not interfere with the connection read events.
-  io_handle.resetFileEvents();
-  cb_->continueFilterChain(true);
-}
-
-void Filter::onRead() {
-  const ReadOrParseState read_state = onReadWorker();
-  if (read_state == ReadOrParseState::Error) {
-    config_->stats_.downstream_cx_proxy_proto_error_.inc();
-    cb_->continueFilterChain(false);
-  } else if (read_state == ReadOrParseState::SkipFilter) {
-    resetAndContinue(cb_->socket().ioHandle());
-=======
 Network::FilterStatus Filter::onData(Network::ListenerFilterBuffer& buffer) {
   const ReadOrParseState read_state = parseBuffer(buffer);
   if (read_state == ReadOrParseState::Error) {
@@ -98,7 +83,8 @@
     return Network::FilterStatus::StopIteration;
   } else if (read_state == ReadOrParseState::TryAgainLater) {
     return Network::FilterStatus::StopIteration;
->>>>>>> 63700546
+  } else if (read_state == ReadOrParseState::SkipFilter) {
+    return Network::FilterStatus::Continue;
   }
   return Network::FilterStatus::Continue;
 }
@@ -160,13 +146,9 @@
         proxy_protocol_header_.value().remote_address_);
   }
 
-<<<<<<< HEAD
-  resetAndContinue(socket.ioHandle());
-=======
   if (!buffer.drain(proxy_protocol_header_.value().wholeHeaderLength())) {
     return ReadOrParseState::Error;
   }
->>>>>>> 63700546
   return ReadOrParseState::Done;
 }
 
@@ -424,6 +406,23 @@
   auto raw_slice = buffer.rawSlice();
   const char* buf = static_cast<const char*>(raw_slice.mem_);
 
+  if (config_.get()->allowRequestsWithoutProxyProtocol()) {
+    if (raw_slice.len_ < PROXY_PROTO_V1_SIGNATURE_LEN) {
+      ENVOY_LOG(debug, "request does not have enough bytes to determine if v1 or v2 proxy "
+                        "protocol, forwarding as is");
+      return ReadOrParseState::SkipFilter;
+    }
+
+    if ((raw_slice.len_ < PROXY_PROTO_V2_SIGNATURE_LEN ||
+          memcmp(buf, PROXY_PROTO_V2_SIGNATURE, PROXY_PROTO_V2_SIGNATURE_LEN)) &&
+        memcmp(buf, PROXY_PROTO_V1_SIGNATURE, PROXY_PROTO_V1_SIGNATURE_LEN)) {
+      // the bytes we have seen so far do not match v1 or v2 proxy protocol, so we can safely
+      // short-circuit
+      ENVOY_LOG(debug, "request does not use v1 or v2 proxy protocol, forwarding as is");
+      return ReadOrParseState::SkipFilter;
+    }
+  }
+
   if (raw_slice.len_ >= PROXY_PROTO_V2_HEADER_LEN) {
     const char* sig = PROXY_PROTO_V2_SIGNATURE;
     if (!memcmp(buf, sig, PROXY_PROTO_V2_SIGNATURE_LEN)) {
@@ -440,22 +439,6 @@
     if (((ver_cmd & 0xf0) >> 4) != PROXY_PROTO_V2_VERSION) {
       ENVOY_LOG(debug, "Unsupported V2 proxy protocol version");
       return ReadOrParseState::Error;
-    } else if (config_.get()->allowRequestsWithoutProxyProtocol() && buf_off_ == 0) {
-
-      if (nread < PROXY_PROTO_V1_SIGNATURE_LEN) {
-        ENVOY_LOG(debug, "request does not have enough bytes to determine if v1 or v2 proxy "
-                         "protocol, forwarding as is");
-        return ReadOrParseState::SkipFilter;
-      }
-
-      if ((nread < PROXY_PROTO_V2_SIGNATURE_LEN ||
-           memcmp(buf_, PROXY_PROTO_V2_SIGNATURE, PROXY_PROTO_V2_SIGNATURE_LEN)) &&
-          memcmp(buf_, PROXY_PROTO_V1_SIGNATURE, PROXY_PROTO_V1_SIGNATURE_LEN)) {
-        // the bytes we have seen so far do not match v1 or v2 proxy protocol, so we can safely
-        // short-circuit
-        ENVOY_LOG(debug, "request does not use v1 or v2 proxy protocol, forwarding as is");
-        return ReadOrParseState::SkipFilter;
-      }
     }
     absl::optional<ssize_t> addr_len_opt = lenV2Address(buf);
     if (!addr_len_opt.has_value()) {
@@ -471,7 +454,7 @@
                 hdr_addr_len, addr_len);
       return ReadOrParseState::Error;
     }
-    // waiting for more data if there is no enough data for address.
+    // waiting for more data if there is not enough data for address.
     if (raw_slice.len_ >= static_cast<size_t>(PROXY_PROTO_V2_HEADER_LEN + addr_len)) {
       // The TLV remain, they are parsed in `parseTlvs()` which is called from the
       // parent (if needed).

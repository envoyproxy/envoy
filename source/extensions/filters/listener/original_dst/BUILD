--- conflicted
+++ resolved
@@ -53,10 +53,6 @@
         ":original_dst_lib",
         "//envoy/registry",
         "//envoy/server:filter_config_interface",
-<<<<<<< HEAD
-        "//source/extensions/filters/listener:well_known_names",
-=======
         "@envoy_api//envoy/extensions/filters/listener/original_dst/v3:pkg_cc_proto",
->>>>>>> 5a2d4843
     ],
 )
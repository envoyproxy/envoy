#include "extensions/filters/listener/original_src/original_src_config_factory.h"

#include "envoy/config/filter/listener/original_src/v2alpha1/original_src.pb.h"
#include "envoy/config/filter/listener/original_src/v2alpha1/original_src.pb.validate.h"
#include "envoy/registry/registry.h"

#include "extensions/filters/listener/original_src/config.h"
#include "extensions/filters/listener/original_src/original_src.h"
#include "extensions/filters/listener/well_known_names.h"

namespace Envoy {
namespace Extensions {
namespace ListenerFilters {
namespace OriginalSrc {

Network::ListenerFilterFactoryCb OriginalSrcConfigFactory::createFilterFactoryFromProto(
    const Protobuf::Message& message, Server::Configuration::ListenerFactoryContext&) {
  auto proto_config = MessageUtil::downcastAndValidate<
      const envoy::config::filter::listener::original_src::v2alpha1::OriginalSrc&>(message);
  Config config(proto_config);
  return [config](Network::ListenerFilterManager& filter_manager) -> void {
    filter_manager.addAcceptFilter(std::make_unique<OriginalSrcFilter>(config));
  };
}

ProtobufTypes::MessagePtr OriginalSrcConfigFactory::createEmptyConfigProto() {
  return std::make_unique<envoy::config::filter::listener::original_src::v2alpha1::OriginalSrc>();
}
/**
 * Static registration for the original_src filter. @see RegisterFactory.
 */
<<<<<<< HEAD
// NOLINTNEXTLINE(fuchsia-statically-constructed-objects)
static Registry::RegisterFactory<OriginalSrcConfigFactory,
                                 Server::Configuration::NamedListenerFilterConfigFactory>
    registered_;
=======
REGISTER_FACTORY(OriginalSrcConfigFactory, Server::Configuration::NamedListenerFilterConfigFactory);
>>>>>>> 7725a97a

} // namespace OriginalSrc
} // namespace ListenerFilters
} // namespace Extensions
} // namespace Envoy<|MERGE_RESOLUTION|>--- conflicted
+++ resolved
@@ -29,14 +29,7 @@
 /**
  * Static registration for the original_src filter. @see RegisterFactory.
  */
-<<<<<<< HEAD
-// NOLINTNEXTLINE(fuchsia-statically-constructed-objects)
-static Registry::RegisterFactory<OriginalSrcConfigFactory,
-                                 Server::Configuration::NamedListenerFilterConfigFactory>
-    registered_;
-=======
 REGISTER_FACTORY(OriginalSrcConfigFactory, Server::Configuration::NamedListenerFilterConfigFactory);
->>>>>>> 7725a97a
 
 } // namespace OriginalSrc
 } // namespace ListenerFilters

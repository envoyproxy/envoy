--- conflicted
+++ resolved
@@ -160,18 +160,11 @@
           [this] { onIdleTimer(); })),
       // NOTE: The socket call can only fail due to memory/fd exhaustion. No local ephemeral port
       //       is bound until the first packet is sent to the upstream host.
-<<<<<<< HEAD
       socket_(cluster.filter_.createSocket(host)),
-      socket_event_(cluster.filter_.read_callbacks_->udpListener().dispatcher().createFileEvent(
-          socket_->ioHandle().fd(), [this](uint32_t) { onReadReady(); },
-          Event::PlatformDefaultTriggerType, Event::FileReadyType::Read)) {
-=======
-      io_handle_(cluster.filter_.createIoHandle(host)),
-      socket_event_(io_handle_->createFileEvent(
+      socket_event_(socket_->ioHandle().createFileEvent(
           cluster.filter_.read_callbacks_->udpListener().dispatcher(),
           [this](uint32_t) { onReadReady(); }, Event::PlatformDefaultTriggerType,
           Event::FileReadyType::Read)) {
->>>>>>> 21041cd0
   ENVOY_LOG(debug, "creating new session: downstream={} local={} upstream={}",
             addresses_.peer_->asStringView(), addresses_.local_->asStringView(),
             host->address()->asStringView());

#include "source/extensions/filters/udp/udp_proxy/udp_proxy_filter.h"

#include "envoy/network/listener.h"

#include "source/common/network/socket_option_factory.h"

namespace Envoy {
namespace Extensions {
namespace UdpFilters {
namespace UdpProxy {

UdpProxyFilter::UdpProxyFilter(Network::UdpReadFilterCallbacks& callbacks,
                               const UdpProxyFilterConfigSharedPtr& config)
    : UdpListenerReadFilter(callbacks), config_(config),
      cluster_update_callbacks_(
          config->clusterManager().addThreadLocalClusterUpdateCallbacks(*this)) {
  for (const auto& entry : config_->allClusterNames()) {
    Upstream::ThreadLocalCluster* cluster = config->clusterManager().getThreadLocalCluster(entry);
    if (cluster != nullptr) {
      onClusterAddOrUpdate(*cluster);
    }
  }
}

void UdpProxyFilter::onClusterAddOrUpdate(Upstream::ThreadLocalCluster& cluster) {
<<<<<<< HEAD
  auto cluster_name = cluster.info()->name();
  ENVOY_LOG(debug, "udp proxy: attaching to cluster {}", cluster_name);
  ASSERT((!cluster_infos_.contains(cluster_name)) ||
         &cluster_infos_[cluster_name]->cluster_ != &cluster);
  cluster_infos_.emplace(cluster_name, std::make_shared<ClusterInfo>(*this, cluster));
=======
  if (cluster.info()->name() != config_->cluster()) {
    return;
  }

  ENVOY_LOG(debug, "udp proxy: attaching to cluster {}", cluster.info()->name());
  ASSERT(cluster_info_ == absl::nullopt || &cluster_info_.value()->cluster_ != &cluster);

  if (config_->usingPerPacketLoadBalancing()) {
    cluster_info_.emplace(std::make_unique<PerPacketLoadBalancingClusterInfo>(*this, cluster));
  } else {
    cluster_info_.emplace(std::make_unique<StickySessionClusterInfo>(*this, cluster));
  }
>>>>>>> 29569d89
}

void UdpProxyFilter::onClusterRemoval(const std::string& cluster) {
  ENVOY_LOG(debug, "udp proxy: detaching from cluster {}", cluster);
  cluster_infos_.erase(cluster);
}

Network::FilterStatus UdpProxyFilter::onData(Network::UdpRecvData& data) {
  auto route = config_->cluster(data.addresses_.peer_);
  if (!cluster_infos_.contains(route)) {
    config_->stats().downstream_sess_no_route_.inc();
    return Network::FilterStatus::StopIteration;
  }

<<<<<<< HEAD
  return cluster_infos_[route]->onData(data);
=======
  return cluster_info_.value()->onData(data);
>>>>>>> 29569d89
}

Network::FilterStatus UdpProxyFilter::onReceiveError(Api::IoError::IoErrorCode) {
  config_->stats().downstream_sess_rx_errors_.inc();

  return Network::FilterStatus::StopIteration;
}

UdpProxyFilter::ClusterInfo::ClusterInfo(UdpProxyFilter& filter,
                                         Upstream::ThreadLocalCluster& cluster,
                                         SessionStorageType&& sessions)
    : filter_(filter), cluster_(cluster),
      cluster_stats_(generateStats(cluster.info()->statsScope())), sessions_(std::move(sessions)),
      member_update_cb_handle_(cluster.prioritySet().addMemberUpdateCb(
          [this](const Upstream::HostVector&, const Upstream::HostVector& hosts_removed) {
            for (const auto& host : hosts_removed) {
              // This is similar to removeSession() but slightly different due to removeSession()
              // also handling deletion of the host to session map entry if there are no sessions
              // left. It would be nice to unify the logic but that can be cleaned up later.
              auto host_sessions_it = host_to_sessions_.find(host.get());
              if (host_sessions_it != host_to_sessions_.end()) {
                for (const auto& session : host_sessions_it->second) {
                  ASSERT(sessions_.count(session) == 1);
                  sessions_.erase(session);
                }
                host_to_sessions_.erase(host_sessions_it);
              }
            }
          })) {}

UdpProxyFilter::ClusterInfo::~ClusterInfo() {
  // Sanity check the session accounting. This is not as fast as a straight teardown, but this is
  // not a performance critical path.
  while (!sessions_.empty()) {
    removeSession(sessions_.begin()->get());
  }
  ASSERT(host_to_sessions_.empty());
}

void UdpProxyFilter::ClusterInfo::removeSession(const ActiveSession* session) {
  // First remove from the host to sessions map.
  ASSERT(host_to_sessions_[&session->host()].count(session) == 1);
  auto host_sessions_it = host_to_sessions_.find(&session->host());
  host_sessions_it->second.erase(session);
  if (host_sessions_it->second.empty()) {
    host_to_sessions_.erase(host_sessions_it);
  }

  // Now remove it from the primary map.
  ASSERT(sessions_.count(session) == 1);
  sessions_.erase(session);
}

UdpProxyFilter::ActiveSession*
UdpProxyFilter::ClusterInfo::createSession(Network::UdpRecvData::LocalPeerAddresses&& addresses,
                                           const Upstream::HostConstSharedPtr& optional_host) {
  if (!cluster_.info()
           ->resourceManager(Upstream::ResourcePriority::Default)
           .connections()
           .canCreate()) {
    ENVOY_LOG(debug, "cannot create new connection.");
    cluster_.info()->stats().upstream_cx_overflow_.inc();
    return nullptr;
  }

  if (optional_host) {
    return createSessionWithHost(std::move(addresses), optional_host);
  }

  auto host = chooseHost(addresses.peer_);
  if (host == nullptr) {
    ENVOY_LOG(debug, "cannot find any valid host.");
    cluster_.info()->stats().upstream_cx_none_healthy_.inc();
    return nullptr;
  }
  return createSessionWithHost(std::move(addresses), host);
}

UdpProxyFilter::ActiveSession* UdpProxyFilter::ClusterInfo::createSessionWithHost(
    Network::UdpRecvData::LocalPeerAddresses&& addresses,
    const Upstream::HostConstSharedPtr& host) {
  ASSERT(host);
  auto new_session = std::make_unique<ActiveSession>(*this, std::move(addresses), host);
  auto new_session_ptr = new_session.get();
  sessions_.emplace(std::move(new_session));
  host_to_sessions_[host.get()].emplace(new_session_ptr);
  return new_session_ptr;
}

Upstream::HostConstSharedPtr UdpProxyFilter::ClusterInfo::chooseHost(
    const Network::Address::InstanceConstSharedPtr& peer_address) const {
  UdpLoadBalancerContext context(filter_.config_->hashPolicy(), peer_address);
  Upstream::HostConstSharedPtr host = cluster_.loadBalancer().chooseHost(&context);
  return host;
}

UdpProxyFilter::StickySessionClusterInfo::StickySessionClusterInfo(
    UdpProxyFilter& filter, Upstream::ThreadLocalCluster& cluster)
    : ClusterInfo(filter, cluster,
                  SessionStorageType(1, HeterogeneousActiveSessionHash(false),
                                     HeterogeneousActiveSessionEqual(false))) {}

Network::FilterStatus UdpProxyFilter::StickySessionClusterInfo::onData(Network::UdpRecvData& data) {
  const auto active_session_it = sessions_.find(data.addresses_);
  ActiveSession* active_session;
  if (active_session_it == sessions_.end()) {
    active_session = createSession(std::move(data.addresses_));
    if (active_session == nullptr) {
      return Network::FilterStatus::StopIteration;
    }
  } else {
    active_session = active_session_it->get();
    if (active_session->host().health() == Upstream::Host::Health::Unhealthy) {
      // If a host becomes unhealthy, we optimally would like to replace it with a new session
      // to a healthy host. We may eventually want to make this behavior configurable, but for now
      // this will be the universal behavior.
      auto host = chooseHost(data.addresses_.peer_);
      if (host != nullptr && host->health() != Upstream::Host::Health::Unhealthy &&
          host.get() != &active_session->host()) {
        ENVOY_LOG(debug, "upstream session unhealthy, recreating the session");
        removeSession(active_session);
        active_session = createSession(std::move(data.addresses_), host);
      } else {
        // In this case we could not get a better host, so just keep using the current session.
        ENVOY_LOG(trace, "upstream session unhealthy, but unable to get a better host");
      }
    }
  }

  active_session->write(*data.buffer_);

  return Network::FilterStatus::StopIteration;
}

UdpProxyFilter::PerPacketLoadBalancingClusterInfo::PerPacketLoadBalancingClusterInfo(
    UdpProxyFilter& filter, Upstream::ThreadLocalCluster& cluster)
    : ClusterInfo(filter, cluster,
                  SessionStorageType(1, HeterogeneousActiveSessionHash(true),
                                     HeterogeneousActiveSessionEqual(true))) {}

Network::FilterStatus
UdpProxyFilter::PerPacketLoadBalancingClusterInfo::onData(Network::UdpRecvData& data) {
  auto host = chooseHost(data.addresses_.peer_);
  if (host == nullptr) {
    ENVOY_LOG(debug, "cannot find any valid host.");
    cluster_.info()->stats().upstream_cx_none_healthy_.inc();
    return Network::FilterStatus::StopIteration;
  }

  ENVOY_LOG(debug, "selected {} host as upstream.", host->address()->asStringView());

  LocalPeerHostAddresses key{data.addresses_, *host};
  const auto active_session_it = sessions_.find(key);
  ActiveSession* active_session;
  if (active_session_it == sessions_.end()) {
    active_session = createSession(std::move(data.addresses_), host);
    if (active_session == nullptr) {
      return Network::FilterStatus::StopIteration;
    }
  } else {
    active_session = active_session_it->get();
    ENVOY_LOG(trace, "found already existing session on host {}.",
              active_session->host().address()->asStringView());
  }

  active_session->write(*data.buffer_);

  return Network::FilterStatus::StopIteration;
}

UdpProxyFilter::ActiveSession::ActiveSession(ClusterInfo& cluster,
                                             Network::UdpRecvData::LocalPeerAddresses&& addresses,
                                             const Upstream::HostConstSharedPtr& host)
    : cluster_(cluster), use_original_src_ip_(cluster_.filter_.config_->usingOriginalSrcIp()),
      addresses_(std::move(addresses)), host_(host),
      idle_timer_(cluster.filter_.read_callbacks_->udpListener().dispatcher().createTimer(
          [this] { onIdleTimer(); })),
      // NOTE: The socket call can only fail due to memory/fd exhaustion. No local ephemeral port
      //       is bound until the first packet is sent to the upstream host.
      socket_(cluster.filter_.createSocket(host)) {

  socket_->ioHandle().initializeFileEvent(
      cluster.filter_.read_callbacks_->udpListener().dispatcher(),
      [this](uint32_t) { onReadReady(); }, Event::PlatformDefaultTriggerType,
      Event::FileReadyType::Read);
  ENVOY_LOG(debug, "creating new session: downstream={} local={} upstream={}",
            addresses_.peer_->asStringView(), addresses_.local_->asStringView(),
            host->address()->asStringView());
  cluster_.filter_.config_->stats().downstream_sess_total_.inc();
  cluster_.filter_.config_->stats().downstream_sess_active_.inc();
  cluster_.cluster_.info()
      ->resourceManager(Upstream::ResourcePriority::Default)
      .connections()
      .inc();

  if (use_original_src_ip_) {
    const Network::Socket::OptionsSharedPtr socket_options =
        Network::SocketOptionFactory::buildIpTransparentOptions();
    const bool ok = Network::Socket::applyOptions(
        socket_options, *socket_, envoy::config::core::v3::SocketOption::STATE_PREBIND);

    RELEASE_ASSERT(ok, "Should never occur!");
    ENVOY_LOG(debug, "The original src is enabled for address {}.",
              addresses_.peer_->asStringView());
  }

  // TODO(mattklein123): Enable dropped packets socket option. In general the Socket abstraction
  // does not work well right now for client sockets. It's too heavy weight and is aimed at listener
  // sockets. We need to figure out how to either refactor Socket into something that works better
  // for this use case or allow the socket option abstractions to work directly against an IO
  // handle.
}

UdpProxyFilter::ActiveSession::~ActiveSession() {
  ENVOY_LOG(debug, "deleting the session: downstream={} local={} upstream={}",
            addresses_.peer_->asStringView(), addresses_.local_->asStringView(),
            host_->address()->asStringView());
  cluster_.filter_.config_->stats().downstream_sess_active_.dec();
  cluster_.cluster_.info()
      ->resourceManager(Upstream::ResourcePriority::Default)
      .connections()
      .dec();
}

void UdpProxyFilter::ActiveSession::onIdleTimer() {
  ENVOY_LOG(debug, "session idle timeout: downstream={} local={}", addresses_.peer_->asStringView(),
            addresses_.local_->asStringView());
  cluster_.filter_.config_->stats().idle_timeout_.inc();
  cluster_.removeSession(this);
}

void UdpProxyFilter::ActiveSession::onReadReady() {
  idle_timer_->enableTimer(cluster_.filter_.config_->sessionTimeout());

  // TODO(mattklein123): We should not be passing *addresses_.local_ to this function as we are
  //                     not trying to populate the local address for received packets.
  uint32_t packets_dropped = 0;
  const Api::IoErrorPtr result = Network::Utility::readPacketsFromSocket(
      socket_->ioHandle(), *addresses_.local_, *this, cluster_.filter_.config_->timeSource(),
      cluster_.filter_.config_->upstreamSocketConfig().prefer_gro_, packets_dropped);
  if (result == nullptr) {
    socket_->ioHandle().activateFileEvents(Event::FileReadyType::Read);
    return;
  }
  if (result->getErrorCode() != Api::IoError::IoErrorCode::Again) {
    cluster_.cluster_stats_.sess_rx_errors_.inc();
  }
  // Flush out buffered data at the end of IO event.
  cluster_.filter_.read_callbacks_->udpListener().flush();
}

void UdpProxyFilter::ActiveSession::write(const Buffer::Instance& buffer) {
  ENVOY_LOG(trace, "writing {} byte datagram upstream: downstream={} local={} upstream={}",
            buffer.length(), addresses_.peer_->asStringView(), addresses_.local_->asStringView(),
            host_->address()->asStringView());
  const uint64_t buffer_length = buffer.length();
  cluster_.filter_.config_->stats().downstream_sess_rx_bytes_.add(buffer_length);
  cluster_.filter_.config_->stats().downstream_sess_rx_datagrams_.inc();

  idle_timer_->enableTimer(cluster_.filter_.config_->sessionTimeout());

  // NOTE: On the first write, a local ephemeral port is bound, and thus this write can fail due to
  //       port exhaustion.
  // NOTE: We do not specify the local IP to use for the sendmsg call if use_original_src_ip_ is not
  //       set. We allow the OS to select the right IP based on outbound routing rules if
  //       use_original_src_ip_ is not set, else use downstream peer IP as local IP.
  const Network::Address::Ip* local_ip = use_original_src_ip_ ? addresses_.peer_->ip() : nullptr;
  Api::IoCallUint64Result rc =
      Network::Utility::writeToSocket(socket_->ioHandle(), buffer, local_ip, *host_->address());
  if (!rc.ok()) {
    cluster_.cluster_stats_.sess_tx_errors_.inc();
  } else {
    cluster_.cluster_stats_.sess_tx_datagrams_.inc();
    cluster_.cluster_.info()->stats().upstream_cx_tx_bytes_total_.add(buffer_length);
  }
}

void UdpProxyFilter::ActiveSession::processPacket(Network::Address::InstanceConstSharedPtr,
                                                  Network::Address::InstanceConstSharedPtr,
                                                  Buffer::InstancePtr buffer, MonotonicTime) {
  ENVOY_LOG(trace, "writing {} byte datagram downstream: downstream={} local={} upstream={}",
            buffer->length(), addresses_.peer_->asStringView(), addresses_.local_->asStringView(),
            host_->address()->asStringView());
  const uint64_t buffer_length = buffer->length();

  cluster_.cluster_stats_.sess_rx_datagrams_.inc();
  cluster_.cluster_.info()->stats().upstream_cx_rx_bytes_total_.add(buffer_length);

  Network::UdpSendData data{addresses_.local_->ip(), *addresses_.peer_, *buffer};
  const Api::IoCallUint64Result rc = cluster_.filter_.read_callbacks_->udpListener().send(data);
  if (!rc.ok()) {
    cluster_.filter_.config_->stats().downstream_sess_tx_errors_.inc();
  } else {
    cluster_.filter_.config_->stats().downstream_sess_tx_bytes_.add(buffer_length);
    cluster_.filter_.config_->stats().downstream_sess_tx_datagrams_.inc();
  }
}

} // namespace UdpProxy
} // namespace UdpFilters
} // namespace Extensions
} // namespace Envoy<|MERGE_RESOLUTION|>--- conflicted
+++ resolved
@@ -23,26 +23,19 @@
 }
 
 void UdpProxyFilter::onClusterAddOrUpdate(Upstream::ThreadLocalCluster& cluster) {
-<<<<<<< HEAD
   auto cluster_name = cluster.info()->name();
   ENVOY_LOG(debug, "udp proxy: attaching to cluster {}", cluster_name);
   ASSERT((!cluster_infos_.contains(cluster_name)) ||
          &cluster_infos_[cluster_name]->cluster_ != &cluster);
+
   cluster_infos_.emplace(cluster_name, std::make_shared<ClusterInfo>(*this, cluster));
-=======
-  if (cluster.info()->name() != config_->cluster()) {
-    return;
-  }
-
-  ENVOY_LOG(debug, "udp proxy: attaching to cluster {}", cluster.info()->name());
-  ASSERT(cluster_info_ == absl::nullopt || &cluster_info_.value()->cluster_ != &cluster);
-
   if (config_->usingPerPacketLoadBalancing()) {
-    cluster_info_.emplace(std::make_unique<PerPacketLoadBalancingClusterInfo>(*this, cluster));
-  } else {
-    cluster_info_.emplace(std::make_unique<StickySessionClusterInfo>(*this, cluster));
-  }
->>>>>>> 29569d89
+    cluster_infos_.emplace(cluster_name,
+                           std::make_unique<PerPacketLoadBalancingClusterInfo>(*this, cluster));
+  } else {
+    cluster_infos_.emplace(cluster_name,
+                           std::make_unique<StickySessionClusterInfo>(*this, cluster));
+  }
 }
 
 void UdpProxyFilter::onClusterRemoval(const std::string& cluster) {
@@ -57,11 +50,7 @@
     return Network::FilterStatus::StopIteration;
   }
 
-<<<<<<< HEAD
   return cluster_infos_[route]->onData(data);
-=======
-  return cluster_info_.value()->onData(data);
->>>>>>> 29569d89
 }
 
 Network::FilterStatus UdpProxyFilter::onReceiveError(Api::IoError::IoErrorCode) {

--- conflicted
+++ resolved
@@ -171,11 +171,7 @@
       state = DnsQueryParseState::Flags;
       break;
     case DnsQueryParseState::Flags:
-<<<<<<< HEAD
       SAFE_MEMCPY(&(header_.flags), &data);
-=======
-      ::memcpy(static_cast<void*>(&context->header_.flags), &data, field_size);
->>>>>>> 49cbae46
       state = DnsQueryParseState::Questions;
       break;
     case DnsQueryParseState::Questions:
@@ -747,11 +743,7 @@
   buffer.writeBEInt<uint16_t>(query_context->response_header_.id);
 
   uint16_t flags;
-<<<<<<< HEAD
   SAFE_MEMCPY(&flags, &(response_header_.flags));
-=======
-  ::memcpy(&flags, static_cast<void*>(&query_context->response_header_.flags), sizeof(uint16_t));
->>>>>>> 49cbae46
   buffer.writeBEInt<uint16_t>(flags);
 
   buffer.writeBEInt<uint16_t>(query_context->response_header_.questions);

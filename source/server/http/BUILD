licenses(["notice"])  # Apache 2

load(
    "//bazel:envoy_build_system.bzl",
    "envoy_cc_library",
    "envoy_package",
)

envoy_package()

envoy_cc_library(
    name = "admin_lib",
    srcs = ["admin.cc"],
    hdrs = ["admin.h"],
    deps = [
        ":admin_filter_lib",
        ":config_tracker_lib",
        ":listeners_handler_lib",
        ":runtime_handler_lib",
        ":stats_handler_lib",
        ":utils_lib",
        "//include/envoy/filesystem:filesystem_interface",
        "//include/envoy/http:filter_interface",
        "//include/envoy/http:request_id_extension_interface",
        "//include/envoy/network:filter_interface",
        "//include/envoy/network:listen_socket_interface",
        "//include/envoy/server:admin_interface",
        "//include/envoy/server:hot_restart_interface",
        "//include/envoy/server:instance_interface",
        "//include/envoy/server:listener_manager_interface",
        "//include/envoy/server:options_interface",
        "//include/envoy/upstream:cluster_manager_interface",
        "//include/envoy/upstream:resource_manager_interface",
        "//include/envoy/upstream:upstream_interface",
        "//source/common/access_log:access_log_formatter_lib",
        "//source/common/access_log:access_log_lib",
        "//source/common/buffer:buffer_lib",
        "//source/common/common:assert_lib",
        "//source/common/common:empty_string",
        "//source/common/common:macros",
        "//source/common/common:minimal_logger_lib",
        "//source/common/common:mutex_tracer_lib",
        "//source/common/common:utility_lib",
        "//source/common/common:version_includes",
        "//source/common/html:utility_lib",
        "//source/common/http:codes_lib",
        "//source/common/http:conn_manager_lib",
        "//source/common/http:date_provider_lib",
        "//source/common/http:default_server_string_lib",
        "//source/common/http:header_map_lib",
        "//source/common/http:headers_lib",
        "//source/common/http:request_id_extension_lib",
        "//source/common/http:utility_lib",
        "//source/common/memory:stats_lib",
        "//source/common/memory:utils_lib",
        "//source/common/network:connection_balancer_lib",
        "//source/common/network:listen_socket_lib",
        "//source/common/network:raw_buffer_socket_lib",
        "//source/common/network:utility_lib",
        "//source/common/profiler:profiler_lib",
        "//source/common/router:config_lib",
        "//source/common/router:scoped_config_lib",
        "//source/common/stats:isolated_store_lib",
        "//source/common/upstream:host_utility_lib",
        "//source/extensions/access_loggers/file:file_access_log_lib",
        "@envoy_api//envoy/admin/v3:pkg_cc_proto",
        "@envoy_api//envoy/config/core/v3:pkg_cc_proto",
        "@envoy_api//envoy/config/route/v3:pkg_cc_proto",
        "@envoy_api//envoy/extensions/filters/network/http_connection_manager/v3:pkg_cc_proto",
    ],
)

envoy_cc_library(
    name = "admin_filter_lib",
    srcs = ["admin_filter.cc"],
    hdrs = ["admin_filter.h"],
    deps = [
        ":utils_lib",
        "//include/envoy/http:filter_interface",
        "//include/envoy/server:admin_interface",
        "//source/common/buffer:buffer_lib",
        "//source/common/common:minimal_logger_lib",
        "//source/common/http:codes_lib",
        "//source/common/http:header_map_lib",
        "//source/extensions/filters/http/common:pass_through_filter_lib",
    ],
)

envoy_cc_library(
    name = "handler_ctx_lib",
    hdrs = ["handler_ctx.h"],
    deps = [
        "//include/envoy/server:instance_interface",
    ],
)

envoy_cc_library(
    name = "stats_handler_lib",
    srcs = ["stats_handler.cc"],
    hdrs = ["stats_handler.h"],
    deps = [
        ":handler_ctx_lib",
        ":prometheus_stats_lib",
        ":utils_lib",
        "//include/envoy/http:codes_interface",
        "//include/envoy/server:admin_interface",
        "//include/envoy/server:instance_interface",
        "//source/common/buffer:buffer_lib",
        "//source/common/html:utility_lib",
        "//source/common/http:codes_lib",
        "//source/common/http:header_map_lib",
        "//source/common/stats:histogram_lib",
    ],
)

envoy_cc_library(
<<<<<<< HEAD
    name = "listeners_handler_lib",
    srcs = ["listeners_handler.cc"],
    hdrs = ["listeners_handler.h"],
    deps = [
        ":utils_lib",
        "//include/envoy/http:codes_interface",
        "//include/envoy/server:admin_interface",
        "//include/envoy/server:instance_interface",
        "//source/common/buffer:buffer_lib",
        "//source/common/http:codes_lib",
        "//source/common/http:header_map_lib",
        "@envoy_api//envoy/admin/v3:pkg_cc_proto",
    ],
)

envoy_cc_library(
    name = "runtime_handler_lib",
    srcs = ["runtime_handler.cc"],
    hdrs = ["runtime_handler.h"],
    deps = [
        ":utils_lib",
        "//include/envoy/http:codes_interface",
        "//include/envoy/server:admin_interface",
        "//include/envoy/server:instance_interface",
        "//source/common/buffer:buffer_lib",
        "//source/common/http:codes_lib",
        "//source/common/http:header_map_lib",
=======
    name = "prometheus_stats_lib",
    srcs = ["prometheus_stats.cc"],
    hdrs = ["prometheus_stats.h"],
    deps = [
        ":utils_lib",
        "//source/common/buffer:buffer_lib",
        "//source/common/stats:histogram_lib",
>>>>>>> cf12e8ab
    ],
)

envoy_cc_library(
    name = "utils_lib",
    srcs = ["utils.cc"],
    hdrs = ["utils.h"],
    deps = [
        "//include/envoy/init:manager_interface",
        "//source/common/common:enum_to_int",
        "//source/common/http:codes_lib",
        "//source/common/http:header_map_lib",
        "//source/common/http:headers_lib",
        "@envoy_api//envoy/admin/v3:pkg_cc_proto",
    ],
)

envoy_cc_library(
    name = "config_tracker_lib",
    srcs = ["config_tracker_impl.cc"],
    hdrs = ["config_tracker_impl.h"],
    deps = [
        "//include/envoy/server:config_tracker_interface",
        "//source/common/common:assert_lib",
        "//source/common/common:macros",
    ],
)<|MERGE_RESOLUTION|>--- conflicted
+++ resolved
@@ -114,7 +114,17 @@
 )
 
 envoy_cc_library(
-<<<<<<< HEAD
+    name = "prometheus_stats_lib",
+    srcs = ["prometheus_stats.cc"],
+    hdrs = ["prometheus_stats.h"],
+    deps = [
+        ":utils_lib",
+        "//source/common/buffer:buffer_lib",
+        "//source/common/stats:histogram_lib",
+    ],
+)
+
+envoy_cc_library(
     name = "listeners_handler_lib",
     srcs = ["listeners_handler.cc"],
     hdrs = ["listeners_handler.h"],
@@ -142,15 +152,6 @@
         "//source/common/buffer:buffer_lib",
         "//source/common/http:codes_lib",
         "//source/common/http:header_map_lib",
-=======
-    name = "prometheus_stats_lib",
-    srcs = ["prometheus_stats.cc"],
-    hdrs = ["prometheus_stats.h"],
-    deps = [
-        ":utils_lib",
-        "//source/common/buffer:buffer_lib",
-        "//source/common/stats:histogram_lib",
->>>>>>> cf12e8ab
     ],
 )
 

--- conflicted
+++ resolved
@@ -503,15 +503,9 @@
   return metric_type_tracker.size();
 }
 
-<<<<<<< HEAD
-std::string
-AdminImpl::statsAsJson(const std::map<std::string, uint64_t>& all_stats,
-                       const std::vector<Stats::ParentHistogramSharedPtr>& all_histograms) {
-=======
 std::string AdminImpl::statsAsJson(const std::map<std::string, uint64_t>& all_stats,
-                                   const std::list<Stats::ParentHistogramSharedPtr>& all_histograms,
+                                   const std::vector<Stats::ParentHistogramSharedPtr>& all_histograms,
                                    const bool pretty_print) {
->>>>>>> 2e3ef2f9
   rapidjson::Document document;
   document.SetObject();
   rapidjson::Value stats_array(rapidjson::kArrayType);

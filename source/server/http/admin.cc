#include "server/http/admin.h"

#include <algorithm>
#include <cstdint>
#include <fstream>
#include <string>
#include <unordered_set>
#include <utility>
#include <vector>

#include "envoy/admin/v3/certs.pb.h"
#include "envoy/admin/v3/clusters.pb.h"
#include "envoy/admin/v3/config_dump.pb.h"
#include "envoy/admin/v3/memory.pb.h"
#include "envoy/admin/v3/metrics.pb.h"
#include "envoy/admin/v3/mutex_stats.pb.h"
#include "envoy/admin/v3/server_info.pb.h"
#include "envoy/config/core/v3/health_check.pb.h"
#include "envoy/filesystem/filesystem.h"
#include "envoy/server/hot_restart.h"
#include "envoy/server/instance.h"
#include "envoy/server/options.h"
#include "envoy/upstream/cluster_manager.h"
#include "envoy/upstream/upstream.h"

#include "common/access_log/access_log_formatter.h"
#include "common/access_log/access_log_impl.h"
#include "common/buffer/buffer_impl.h"
#include "common/common/assert.h"
#include "common/common/empty_string.h"
#include "common/common/fmt.h"
#include "common/common/mutex_tracer_impl.h"
#include "common/common/utility.h"
#include "common/common/version.h"
#include "common/html/utility.h"
#include "common/http/codes.h"
#include "common/http/conn_manager_utility.h"
#include "common/http/header_map_impl.h"
#include "common/http/headers.h"
#include "common/memory/stats.h"
#include "common/memory/utils.h"
#include "common/network/listen_socket_impl.h"
#include "common/network/utility.h"
#include "common/protobuf/protobuf.h"
#include "common/protobuf/utility.h"
#include "common/router/config_impl.h"
#include "common/upstream/host_utility.h"

#include "server/http/utils.h"

#include "extensions/access_loggers/file/file_access_log_impl.h"

#include "absl/strings/str_join.h"
#include "absl/strings/str_replace.h"
#include "absl/strings/string_view.h"
#include "spdlog/spdlog.h"

namespace Envoy {
namespace Server {

namespace {

/**
 * Favicon base64 image was harvested by screen-capturing the favicon from a Chrome tab
 * while visiting https://www.envoyproxy.io/. The resulting PNG was translated to base64
 * by dropping it into https://www.base64-image.de/ and then pasting the resulting string
 * below.
 *
 * The actual favicon source for that, https://www.envoyproxy.io/img/favicon.ico is nicer
 * because it's transparent, but is also 67646 bytes, which is annoying to inline. We could
 * just reference that rather than inlining it, but then the favicon won't work when visiting
 * the admin page from a network that can't see the internet.
 */
const char EnvoyFavicon[] =
    "data:image/png;base64,iVBORw0KGgoAAAANSUhEUgAAABgAAAAYCAYAAADgdz34AAAAAXNSR0IArs4c6QAAAARnQU1"
    "BAACxjwv8YQUAAAAJcEhZcwAAEnQAABJ0Ad5mH3gAAAH9SURBVEhL7ZRdTttAFIUrUFaAX5w9gIhgUfzshFRK+gIbaVbA"
    "zwaqCly1dSpKk5A485/YCdXpHTB4BsdgVe0bD0cZ3Xsm38yZ8byTUuJ/6g3wqqoBrBhPTzmmLfptMbAzttJTpTKAF2MWC"
    "7ADCdNIwXZpvMMwayiIwwS874CcOc9VuQPR1dBBChPMITpFXXU45hukIIH6kHhzVqkEYB8F5HYGvZ5B7EvwmHt9K/59Cr"
    "U3QbY2RNYaQPYmJc+jPIBICNCcg20ZsAsCPfbcrFlRF+cJZpvXSJt9yMTxO/IAzJrCOfhJXiOgFEX/SbZmezTWxyNk4Q9"
    "anHMmjnzAhEyhAW8LCE6wl26J7ZFHH1FMYQxh567weQBOO1AW8D7P/UXAQySq/QvL8Fu9HfCEw4SKALm5BkC3bwjwhSKr"
    "A5hYAMXTJnPNiMyRBVzVjcgCyHiSm+8P+WGlnmwtP2RzbCMiQJ0d2KtmmmPorRHEhfMROVfTG5/fYrF5iWXzE80tfy9WP"
    "sCqx5Buj7FYH0LvDyHiqd+3otpsr4/fa5+xbEVQPfrYnntylQG5VGeMLBhgEfyE7o6e6qYzwHIjwl0QwXSvvTmrVAY4D5"
    "ddvT64wV0jRrr7FekO/XEjwuwwhuw7Ef7NY+dlfXpLb06EtHUJdVbsxvNUqBrwj/QGeEUSfwBAkmWHn5Bb/gAAAABJRU5"
    "ErkJggg==";

const char AdminHtmlStart[] = R"(
<head>
  <title>Envoy Admin</title>
  <link rel='shortcut icon' type='image/png' href='@FAVICON@'/>
  <style>
    .home-table {
      font-family: sans-serif;
      font-size: medium;
      border-collapse: collapse;
    }

    .home-row:nth-child(even) {
      background-color: #dddddd;
    }

    .home-data {
      border: 1px solid #dddddd;
      text-align: left;
      padding: 8px;
    }

    .home-form {
      margin-bottom: 0;
    }
  </style>
</head>
<body>
  <table class='home-table'>
    <thead>
      <th class='home-data'>Command</th>
      <th class='home-data'>Description</th>
     </thead>
     <tbody>
)";

const char AdminHtmlEnd[] = R"(
    </tbody>
  </table>
</body>
)";

// Helper method to get the resource parameter.
absl::optional<std::string> resourceParam(const Http::Utility::QueryParams& params) {
  return Utility::queryParam(params, "resource");
}

// Helper method to get the mask parameter.
absl::optional<std::string> maskParam(const Http::Utility::QueryParams& params) {
  return Utility::queryParam(params, "mask");
}

// Helper method that ensures that we've setting flags based on all the health flag values on the
// host.
void setHealthFlag(Upstream::Host::HealthFlag flag, const Upstream::Host& host,
                   envoy::admin::v3::HostHealthStatus& health_status) {
  switch (flag) {
  case Upstream::Host::HealthFlag::FAILED_ACTIVE_HC:
    health_status.set_failed_active_health_check(
        host.healthFlagGet(Upstream::Host::HealthFlag::FAILED_ACTIVE_HC));
    break;
  case Upstream::Host::HealthFlag::FAILED_OUTLIER_CHECK:
    health_status.set_failed_outlier_check(
        host.healthFlagGet(Upstream::Host::HealthFlag::FAILED_OUTLIER_CHECK));
    break;
  case Upstream::Host::HealthFlag::FAILED_EDS_HEALTH:
  case Upstream::Host::HealthFlag::DEGRADED_EDS_HEALTH:
    if (host.healthFlagGet(Upstream::Host::HealthFlag::FAILED_EDS_HEALTH)) {
      health_status.set_eds_health_status(envoy::config::core::v3::UNHEALTHY);
    } else if (host.healthFlagGet(Upstream::Host::HealthFlag::DEGRADED_EDS_HEALTH)) {
      health_status.set_eds_health_status(envoy::config::core::v3::DEGRADED);
    } else {
      health_status.set_eds_health_status(envoy::config::core::v3::HEALTHY);
    }
    break;
  case Upstream::Host::HealthFlag::DEGRADED_ACTIVE_HC:
    health_status.set_failed_active_degraded_check(
        host.healthFlagGet(Upstream::Host::HealthFlag::DEGRADED_ACTIVE_HC));
    break;
  case Upstream::Host::HealthFlag::PENDING_DYNAMIC_REMOVAL:
    health_status.set_pending_dynamic_removal(
        host.healthFlagGet(Upstream::Host::HealthFlag::PENDING_DYNAMIC_REMOVAL));
    break;
  case Upstream::Host::HealthFlag::PENDING_ACTIVE_HC:
    health_status.set_pending_active_hc(
        host.healthFlagGet(Upstream::Host::HealthFlag::PENDING_ACTIVE_HC));
    break;
  }
}

// Apply a field mask to a resource message. A simple field mask might look
// like "cluster.name,cluster.alt_stat_name,last_updated" for a StaticCluster
// resource. Unfortunately, since the "cluster" field is Any and the in-built
// FieldMask utils can't mask inside an Any field, we need to do additional work
// below.
//
// We take advantage of the fact that for the most part (with the exception of
// DynamicListener) that ConfigDump resources have a single Any field where the
// embedded resources lives. This allows us to construct an inner field mask for
// the Any resource and an outer field mask for the enclosing message. In the
// above example, the inner field mask would be "name,alt_stat_name" and the
// outer field mask "cluster,last_updated". The masks are applied to their
// respective messages, with the Any resource requiring an unpack/mask/pack
// series of operations.
//
// TODO(htuch): we could make field masks more powerful in future and generalize
// this to allow arbitrary indexing through Any fields. This is pretty
// complicated, we would need to build a FieldMask tree similar to how the C++
// Protobuf library does this internally.
void trimResourceMessage(const Protobuf::FieldMask& field_mask, Protobuf::Message& message) {
  const Protobuf::Descriptor* descriptor = message.GetDescriptor();
  const Protobuf::Reflection* reflection = message.GetReflection();
  // Figure out which paths cover Any fields. For each field, gather the paths to
  // an inner mask, switch the outer mask to cover only the original field.
  Protobuf::FieldMask outer_field_mask;
  Protobuf::FieldMask inner_field_mask;
  std::string any_field_name;
  for (int i = 0; i < field_mask.paths().size(); ++i) {
    const std::string& path = field_mask.paths(i);
    std::vector<std::string> frags = absl::StrSplit(path, '.');
    if (frags.empty()) {
      continue;
    }
    const Protobuf::FieldDescriptor* field = descriptor->FindFieldByName(frags[0]);
    // Only a single Any field supported, repeated fields don't support further
    // indexing.
    // TODO(htuch): should add support for DynamicListener for multiple Any
    // fields in the future, see
    // https://github.com/envoyproxy/envoy/issues/9669.
    if (field != nullptr && field->message_type() != nullptr && !field->is_repeated() &&
        field->message_type()->full_name() == "google.protobuf.Any") {
      if (any_field_name.empty()) {
        any_field_name = frags[0];
      } else {
        // This should be structurally true due to the ConfigDump proto
        // definition (but not for DynamicListener today).
        ASSERT(any_field_name == frags[0],
               "Only a single Any field in a config dump resource is supported.");
      }
      outer_field_mask.add_paths(frags[0]);
      frags.erase(frags.begin());
      inner_field_mask.add_paths(absl::StrJoin(frags, "."));
    } else {
      outer_field_mask.add_paths(path);
    }
  }

  if (!any_field_name.empty()) {
    const Protobuf::FieldDescriptor* any_field = descriptor->FindFieldByName(any_field_name);
    if (reflection->HasField(message, any_field)) {
      ASSERT(any_field != nullptr);
      // Unpack to a DynamicMessage.
      ProtobufWkt::Any any_message;
      any_message.MergeFrom(reflection->GetMessage(message, any_field));
      Protobuf::DynamicMessageFactory dmf;
      const absl::string_view inner_type_name =
          TypeUtil::typeUrlToDescriptorFullName(any_message.type_url());
      const Protobuf::Descriptor* inner_descriptor =
          Protobuf::DescriptorPool::generated_pool()->FindMessageTypeByName(
              static_cast<std::string>(inner_type_name));
      ASSERT(inner_descriptor != nullptr);
      std::unique_ptr<Protobuf::Message> inner_message;
      inner_message.reset(dmf.GetPrototype(inner_descriptor)->New());
      MessageUtil::unpackTo(any_message, *inner_message);
      // Trim message.
      ProtobufUtil::FieldMaskUtil::TrimMessage(inner_field_mask, inner_message.get());
      // Pack it back into the Any resource.
      any_message.PackFrom(*inner_message);
      reflection->MutableMessage(&message, any_field)->CopyFrom(any_message);
    }
  }
  ProtobufUtil::FieldMaskUtil::TrimMessage(outer_field_mask, &message);
}

} // namespace

void AdminImpl::addOutlierInfo(const std::string& cluster_name,
                               const Upstream::Outlier::Detector* outlier_detector,
                               Buffer::Instance& response) {
  if (outlier_detector) {
    response.add(fmt::format(
        "{}::outlier::success_rate_average::{:g}\n", cluster_name,
        outlier_detector->successRateAverage(
            Upstream::Outlier::DetectorHostMonitor::SuccessRateMonitorType::ExternalOrigin)));
    response.add(fmt::format(
        "{}::outlier::success_rate_ejection_threshold::{:g}\n", cluster_name,
        outlier_detector->successRateEjectionThreshold(
            Upstream::Outlier::DetectorHostMonitor::SuccessRateMonitorType::ExternalOrigin)));
    response.add(fmt::format(
        "{}::outlier::local_origin_success_rate_average::{:g}\n", cluster_name,
        outlier_detector->successRateAverage(
            Upstream::Outlier::DetectorHostMonitor::SuccessRateMonitorType::LocalOrigin)));
    response.add(fmt::format(
        "{}::outlier::local_origin_success_rate_ejection_threshold::{:g}\n", cluster_name,
        outlier_detector->successRateEjectionThreshold(
            Upstream::Outlier::DetectorHostMonitor::SuccessRateMonitorType::LocalOrigin)));
  }
}

void AdminImpl::addCircuitSettings(const std::string& cluster_name, const std::string& priority_str,
                                   Upstream::ResourceManager& resource_manager,
                                   Buffer::Instance& response) {
  response.add(fmt::format("{}::{}_priority::max_connections::{}\n", cluster_name, priority_str,
                           resource_manager.connections().max()));
  response.add(fmt::format("{}::{}_priority::max_pending_requests::{}\n", cluster_name,
                           priority_str, resource_manager.pendingRequests().max()));
  response.add(fmt::format("{}::{}_priority::max_requests::{}\n", cluster_name, priority_str,
                           resource_manager.requests().max()));
  response.add(fmt::format("{}::{}_priority::max_retries::{}\n", cluster_name, priority_str,
                           resource_manager.retries().max()));
}

// TODO(efimki): Add support of text readouts stats.
void AdminImpl::writeClustersAsJson(Buffer::Instance& response) {
  envoy::admin::v3::Clusters clusters;
  for (auto& cluster_pair : server_.clusterManager().clusters()) {
    const Upstream::Cluster& cluster = cluster_pair.second.get();
    Upstream::ClusterInfoConstSharedPtr cluster_info = cluster.info();

    envoy::admin::v3::ClusterStatus& cluster_status = *clusters.add_cluster_statuses();
    cluster_status.set_name(cluster_info->name());

    const Upstream::Outlier::Detector* outlier_detector = cluster.outlierDetector();
    if (outlier_detector != nullptr &&
        outlier_detector->successRateEjectionThreshold(
            Upstream::Outlier::DetectorHostMonitor::SuccessRateMonitorType::ExternalOrigin) > 0.0) {
      cluster_status.mutable_success_rate_ejection_threshold()->set_value(
          outlier_detector->successRateEjectionThreshold(
              Upstream::Outlier::DetectorHostMonitor::SuccessRateMonitorType::ExternalOrigin));
    }
    if (outlier_detector != nullptr &&
        outlier_detector->successRateEjectionThreshold(
            Upstream::Outlier::DetectorHostMonitor::SuccessRateMonitorType::LocalOrigin) > 0.0) {
      cluster_status.mutable_local_origin_success_rate_ejection_threshold()->set_value(
          outlier_detector->successRateEjectionThreshold(
              Upstream::Outlier::DetectorHostMonitor::SuccessRateMonitorType::LocalOrigin));
    }

    cluster_status.set_added_via_api(cluster_info->addedViaApi());

    for (auto& host_set : cluster.prioritySet().hostSetsPerPriority()) {
      for (auto& host : host_set->hosts()) {
        envoy::admin::v3::HostStatus& host_status = *cluster_status.add_host_statuses();
        Network::Utility::addressToProtobufAddress(*host->address(),
                                                   *host_status.mutable_address());
        host_status.set_hostname(host->hostname());
        host_status.mutable_locality()->MergeFrom(host->locality());

        for (const auto& named_counter : host->counters()) {
          auto& metric = *host_status.add_stats();
          metric.set_name(std::string(named_counter.first));
          metric.set_value(named_counter.second.get().value());
          metric.set_type(envoy::admin::v3::SimpleMetric::COUNTER);
        }

        for (const auto& named_gauge : host->gauges()) {
          auto& metric = *host_status.add_stats();
          metric.set_name(std::string(named_gauge.first));
          metric.set_value(named_gauge.second.get().value());
          metric.set_type(envoy::admin::v3::SimpleMetric::GAUGE);
        }

        envoy::admin::v3::HostHealthStatus& health_status = *host_status.mutable_health_status();

// Invokes setHealthFlag for each health flag.
#define SET_HEALTH_FLAG(name, notused)                                                             \
  setHealthFlag(Upstream::Host::HealthFlag::name, *host, health_status);
        HEALTH_FLAG_ENUM_VALUES(SET_HEALTH_FLAG)
#undef SET_HEALTH_FLAG

        double success_rate = host->outlierDetector().successRate(
            Upstream::Outlier::DetectorHostMonitor::SuccessRateMonitorType::ExternalOrigin);
        if (success_rate >= 0.0) {
          host_status.mutable_success_rate()->set_value(success_rate);
        }

        host_status.set_weight(host->weight());

        host_status.set_priority(host->priority());
        success_rate = host->outlierDetector().successRate(
            Upstream::Outlier::DetectorHostMonitor::SuccessRateMonitorType::LocalOrigin);
        if (success_rate >= 0.0) {
          host_status.mutable_local_origin_success_rate()->set_value(success_rate);
        }
      }
    }
  }
  response.add(MessageUtil::getJsonStringFromMessage(clusters, true)); // pretty-print
}

// TODO(efimki): Add support of text readouts stats.
void AdminImpl::writeClustersAsText(Buffer::Instance& response) {
  for (auto& cluster : server_.clusterManager().clusters()) {
    addOutlierInfo(cluster.second.get().info()->name(), cluster.second.get().outlierDetector(),
                   response);

    addCircuitSettings(
        cluster.second.get().info()->name(), "default",
        cluster.second.get().info()->resourceManager(Upstream::ResourcePriority::Default),
        response);
    addCircuitSettings(
        cluster.second.get().info()->name(), "high",
        cluster.second.get().info()->resourceManager(Upstream::ResourcePriority::High), response);

    response.add(fmt::format("{}::added_via_api::{}\n", cluster.second.get().info()->name(),
                             cluster.second.get().info()->addedViaApi()));
    for (auto& host_set : cluster.second.get().prioritySet().hostSetsPerPriority()) {
      for (auto& host : host_set->hosts()) {
        std::map<absl::string_view, uint64_t> all_stats;
        for (const auto& counter : host->counters()) {
          all_stats[counter.first] = counter.second.get().value();
        }

        for (const auto& gauge : host->gauges()) {
          all_stats[gauge.first] = gauge.second.get().value();
        }

        for (const auto& stat : all_stats) {
          response.add(fmt::format("{}::{}::{}::{}\n", cluster.second.get().info()->name(),
                                   host->address()->asString(), stat.first, stat.second));
        }

        response.add(fmt::format("{}::{}::hostname::{}\n", cluster.second.get().info()->name(),
                                 host->address()->asString(), host->hostname()));
        response.add(fmt::format("{}::{}::health_flags::{}\n", cluster.second.get().info()->name(),
                                 host->address()->asString(),
                                 Upstream::HostUtility::healthFlagsToString(*host)));
        response.add(fmt::format("{}::{}::weight::{}\n", cluster.second.get().info()->name(),
                                 host->address()->asString(), host->weight()));
        response.add(fmt::format("{}::{}::region::{}\n", cluster.second.get().info()->name(),
                                 host->address()->asString(), host->locality().region()));
        response.add(fmt::format("{}::{}::zone::{}\n", cluster.second.get().info()->name(),
                                 host->address()->asString(), host->locality().zone()));
        response.add(fmt::format("{}::{}::sub_zone::{}\n", cluster.second.get().info()->name(),
                                 host->address()->asString(), host->locality().sub_zone()));
        response.add(fmt::format("{}::{}::canary::{}\n", cluster.second.get().info()->name(),
                                 host->address()->asString(), host->canary()));
        response.add(fmt::format("{}::{}::priority::{}\n", cluster.second.get().info()->name(),
                                 host->address()->asString(), host->priority()));
        response.add(fmt::format(
            "{}::{}::success_rate::{}\n", cluster.second.get().info()->name(),
            host->address()->asString(),
            host->outlierDetector().successRate(
                Upstream::Outlier::DetectorHostMonitor::SuccessRateMonitorType::ExternalOrigin)));
        response.add(fmt::format(
            "{}::{}::local_origin_success_rate::{}\n", cluster.second.get().info()->name(),
            host->address()->asString(),
            host->outlierDetector().successRate(
                Upstream::Outlier::DetectorHostMonitor::SuccessRateMonitorType::LocalOrigin)));
      }
    }
  }
}

Http::Code AdminImpl::handlerClusters(absl::string_view url,
                                      Http::ResponseHeaderMap& response_headers,
                                      Buffer::Instance& response, AdminStream&) {
  Http::Utility::QueryParams query_params = Http::Utility::parseQueryString(url);
  const auto format_value = Utility::formatParam(query_params);

  if (format_value.has_value() && format_value.value() == "json") {
    writeClustersAsJson(response);
    response_headers.setReferenceContentType(Http::Headers::get().ContentTypeValues.Json);
  } else {
    writeClustersAsText(response);
  }

  return Http::Code::OK;
}

void AdminImpl::addAllConfigToDump(envoy::admin::v3::ConfigDump& dump,
                                   const absl::optional<std::string>& mask) const {
  for (const auto& key_callback_pair : config_tracker_.getCallbacksMap()) {
    ProtobufTypes::MessagePtr message = key_callback_pair.second();
    ASSERT(message);

    if (mask.has_value()) {
      Protobuf::FieldMask field_mask;
      ProtobufUtil::FieldMaskUtil::FromString(mask.value(), &field_mask);
      // We don't use trimMessage() above here since masks don't support
      // indexing through repeated fields.
      ProtobufUtil::FieldMaskUtil::TrimMessage(field_mask, message.get());
    }

    auto* config = dump.add_configs();
    config->PackFrom(*message);
  }
}

absl::optional<std::pair<Http::Code, std::string>>
AdminImpl::addResourceToDump(envoy::admin::v3::ConfigDump& dump,
                             const absl::optional<std::string>& mask,
                             const std::string& resource) const {
  for (const auto& key_callback_pair : config_tracker_.getCallbacksMap()) {
    ProtobufTypes::MessagePtr message = key_callback_pair.second();
    ASSERT(message);

    auto field_descriptor = message->GetDescriptor()->FindFieldByName(resource);
    const Protobuf::Reflection* reflection = message->GetReflection();
    if (!field_descriptor) {
      continue;
    } else if (!field_descriptor->is_repeated()) {
      return absl::optional<std::pair<Http::Code, std::string>>{std::make_pair(
          Http::Code::BadRequest,
          fmt::format("{} is not a repeated field. Use ?mask={} to get only this field",
                      field_descriptor->name(), field_descriptor->name()))};
    }

    auto repeated = reflection->GetRepeatedPtrField<Protobuf::Message>(*message, field_descriptor);
    for (Protobuf::Message& msg : repeated) {
      if (mask.has_value()) {
        Protobuf::FieldMask field_mask;
        ProtobufUtil::FieldMaskUtil::FromString(mask.value(), &field_mask);
        trimResourceMessage(field_mask, msg);
      }
      auto* config = dump.add_configs();
      config->PackFrom(msg);
    }

    // We found the desired resource so there is no need to continue iterating over
    // the other keys.
    return absl::nullopt;
  }

  return absl::optional<std::pair<Http::Code, std::string>>{
      std::make_pair(Http::Code::NotFound, fmt::format("{} not found in config dump", resource))};
}

Http::Code AdminImpl::handlerConfigDump(absl::string_view url,
                                        Http::ResponseHeaderMap& response_headers,
                                        Buffer::Instance& response, AdminStream&) const {
  Http::Utility::QueryParams query_params = Http::Utility::parseQueryString(url);
  const auto resource = resourceParam(query_params);
  const auto mask = maskParam(query_params);

  envoy::admin::v3::ConfigDump dump;

  if (resource.has_value()) {
    auto err = addResourceToDump(dump, mask, resource.value());
    if (err.has_value()) {
      response.add(err.value().second);
      return err.value().first;
    }
  } else {
    addAllConfigToDump(dump, mask);
  }
  MessageUtil::redact(dump);

  response_headers.setReferenceContentType(Http::Headers::get().ContentTypeValues.Json);
  response.add(MessageUtil::getJsonStringFromMessage(dump, true)); // pretty-print
  return Http::Code::OK;
}

// TODO(ambuc) Export this as a server (?) stat for monitoring.
Http::Code AdminImpl::handlerContention(absl::string_view,
                                        Http::ResponseHeaderMap& response_headers,
                                        Buffer::Instance& response, AdminStream&) {

  if (server_.options().mutexTracingEnabled() && server_.mutexTracer() != nullptr) {
    response_headers.setReferenceContentType(Http::Headers::get().ContentTypeValues.Json);

    envoy::admin::v3::MutexStats mutex_stats;
    mutex_stats.set_num_contentions(server_.mutexTracer()->numContentions());
    mutex_stats.set_current_wait_cycles(server_.mutexTracer()->currentWaitCycles());
    mutex_stats.set_lifetime_wait_cycles(server_.mutexTracer()->lifetimeWaitCycles());
    response.add(MessageUtil::getJsonStringFromMessage(mutex_stats, true, true));
  } else {
    response.add("Mutex contention tracing is not enabled. To enable, run Envoy with flag "
                 "--enable-mutex-tracing.");
  }
  return Http::Code::OK;
}

Http::Code AdminImpl::handlerHealthcheckFail(absl::string_view, Http::ResponseHeaderMap&,
                                             Buffer::Instance& response, AdminStream&) {
  server_.failHealthcheck(true);
  response.add("OK\n");
  return Http::Code::OK;
}

Http::Code AdminImpl::handlerHealthcheckOk(absl::string_view, Http::ResponseHeaderMap&,
                                           Buffer::Instance& response, AdminStream&) {
  server_.failHealthcheck(false);
  response.add("OK\n");
  return Http::Code::OK;
}

Http::Code AdminImpl::handlerHotRestartVersion(absl::string_view, Http::ResponseHeaderMap&,
                                               Buffer::Instance& response, AdminStream&) {
  response.add(server_.hotRestart().version());
  return Http::Code::OK;
}

// TODO(ambuc): Add more tcmalloc stats, export proto details based on allocator.
Http::Code AdminImpl::handlerMemory(absl::string_view, Http::ResponseHeaderMap& response_headers,
                                    Buffer::Instance& response, AdminStream&) {
  response_headers.setReferenceContentType(Http::Headers::get().ContentTypeValues.Json);
  envoy::admin::v3::Memory memory;
  memory.set_allocated(Memory::Stats::totalCurrentlyAllocated());
  memory.set_heap_size(Memory::Stats::totalCurrentlyReserved());
  memory.set_total_thread_cache(Memory::Stats::totalThreadCacheBytes());
  memory.set_pageheap_unmapped(Memory::Stats::totalPageHeapUnmapped());
  memory.set_pageheap_free(Memory::Stats::totalPageHeapFree());
  memory.set_total_physical_bytes(Memory::Stats::totalPhysicalBytes());
  response.add(MessageUtil::getJsonStringFromMessage(memory, true, true)); // pretty-print
  return Http::Code::OK;
}

Http::Code AdminImpl::handlerServerInfo(absl::string_view, Http::ResponseHeaderMap& headers,
                                        Buffer::Instance& response, AdminStream&) {
  const std::time_t current_time =
      std::chrono::system_clock::to_time_t(server_.timeSource().systemTime());
  const std::time_t uptime_current_epoch = current_time - server_.startTimeCurrentEpoch();
  const std::time_t uptime_all_epochs = current_time - server_.startTimeFirstEpoch();

  ASSERT(uptime_current_epoch >= 0);
  ASSERT(uptime_all_epochs >= 0);

  envoy::admin::v3::ServerInfo server_info;
  server_info.set_version(VersionInfo::version());
  server_info.set_hot_restart_version(server_.hotRestart().version());
  server_info.set_state(
      Utility::serverState(server_.initManager().state(), server_.healthCheckFailed()));

  server_info.mutable_uptime_current_epoch()->set_seconds(uptime_current_epoch);
  server_info.mutable_uptime_all_epochs()->set_seconds(uptime_all_epochs);
  envoy::admin::v3::CommandLineOptions* command_line_options =
      server_info.mutable_command_line_options();
  *command_line_options = *server_.options().toCommandLineOptions();
  response.add(MessageUtil::getJsonStringFromMessage(server_info, true, true));
  headers.setReferenceContentType(Http::Headers::get().ContentTypeValues.Json);
  return Http::Code::OK;
}

Http::Code AdminImpl::handlerReady(absl::string_view, Http::ResponseHeaderMap&,
                                   Buffer::Instance& response, AdminStream&) {
  const envoy::admin::v3::ServerInfo::State state =
      Utility::serverState(server_.initManager().state(), server_.healthCheckFailed());

  response.add(envoy::admin::v3::ServerInfo::State_Name(state) + "\n");
  Http::Code code =
      state == envoy::admin::v3::ServerInfo::LIVE ? Http::Code::OK : Http::Code::ServiceUnavailable;
  return code;
}

Http::Code AdminImpl::handlerQuitQuitQuit(absl::string_view, Http::ResponseHeaderMap&,
                                          Buffer::Instance& response, AdminStream&) {
  server_.shutdown();
  response.add("OK\n");
  return Http::Code::OK;
}

Http::Code AdminImpl::handlerCerts(absl::string_view, Http::ResponseHeaderMap& response_headers,
                                   Buffer::Instance& response, AdminStream&) {
  // This set is used to track distinct certificates. We may have multiple listeners, upstreams, etc
  // using the same cert.
  response_headers.setReferenceContentType(Http::Headers::get().ContentTypeValues.Json);
  envoy::admin::v3::Certificates certificates;
  server_.sslContextManager().iterateContexts([&](const Ssl::Context& context) -> void {
    envoy::admin::v3::Certificate& certificate = *certificates.add_certificates();
    if (context.getCaCertInformation() != nullptr) {
      envoy::admin::v3::CertificateDetails* ca_certificate = certificate.add_ca_cert();
      *ca_certificate = *context.getCaCertInformation();
    }
    for (const auto& cert_details : context.getCertChainInformation()) {
      envoy::admin::v3::CertificateDetails* cert_chain = certificate.add_cert_chain();
      *cert_chain = *cert_details;
    }
  });
  response.add(MessageUtil::getJsonStringFromMessage(certificates, true, true));
  return Http::Code::OK;
}

<<<<<<< HEAD
Http::Code AdminImpl::handlerRuntime(absl::string_view url,
                                     Http::ResponseHeaderMap& response_headers,
                                     Buffer::Instance& response, AdminStream&) {
  const Http::Utility::QueryParams params = Http::Utility::parseQueryString(url);
  response_headers.setReferenceContentType(Http::Headers::get().ContentTypeValues.Json);

  // TODO(jsedgwick): Use proto to structure this output instead of arbitrary JSON.
  const auto& layers = server_.runtime().snapshot().getLayers();

  std::vector<ProtobufWkt::Value> layer_names;
  layer_names.reserve(layers.size());
  std::map<std::string, std::vector<std::string>> entries;
  for (const auto& layer : layers) {
    layer_names.push_back(ValueUtil::stringValue(layer->name()));
    for (const auto& value : layer->values()) {
      const auto found = entries.find(value.first);
      if (found == entries.end()) {
        entries.emplace(value.first, std::vector<std::string>{});
      }
    }
  }

  for (const auto& layer : layers) {
    for (auto& entry : entries) {
      const auto found = layer->values().find(entry.first);
      const auto& entry_value =
          found == layer->values().end() ? EMPTY_STRING : found->second.raw_string_value_;
      entry.second.push_back(entry_value);
    }
  }

  ProtobufWkt::Struct layer_entries;
  auto* layer_entry_fields = layer_entries.mutable_fields();
  for (const auto& entry : entries) {
    std::vector<ProtobufWkt::Value> layer_entry_values;
    layer_entry_values.reserve(entry.second.size());
    std::string final_value;
    for (const auto& value : entry.second) {
      if (!value.empty()) {
        final_value = value;
      }
      layer_entry_values.push_back(ValueUtil::stringValue(value));
    }

    ProtobufWkt::Struct layer_entry_value;
    auto* layer_entry_value_fields = layer_entry_value.mutable_fields();

    (*layer_entry_value_fields)["final_value"] = ValueUtil::stringValue(final_value);
    (*layer_entry_value_fields)["layer_values"] = ValueUtil::listValue(layer_entry_values);
    (*layer_entry_fields)[entry.first] = ValueUtil::structValue(layer_entry_value);
  }

  ProtobufWkt::Struct runtime;
  auto* fields = runtime.mutable_fields();

  (*fields)["layers"] = ValueUtil::listValue(layer_names);
  (*fields)["entries"] = ValueUtil::structValue(layer_entries);

  response.add(MessageUtil::getJsonStringFromMessage(runtime, true, true));
  return Http::Code::OK;
}

bool AdminImpl::isFormUrlEncoded(const Http::HeaderEntry* content_type) const {
  if (content_type == nullptr) {
    return false;
  }

  return content_type->value().getStringView() ==
         Http::Headers::get().ContentTypeValues.FormUrlEncoded;
}

Http::Code AdminImpl::handlerRuntimeModify(absl::string_view url, Http::ResponseHeaderMap&,
                                           Buffer::Instance& response, AdminStream& admin_stream) {
  Http::Utility::QueryParams params = Http::Utility::parseQueryString(url);
  if (params.empty()) {
    // Check if the params are in the request's body.
    if (admin_stream.getRequestBody() != nullptr &&
        isFormUrlEncoded(admin_stream.getRequestHeaders().ContentType())) {
      params = Http::Utility::parseFromBody(admin_stream.getRequestBody()->toString());
    }

    if (params.empty()) {
      response.add("usage: /runtime_modify?key1=value1&key2=value2&keyN=valueN\n");
      response.add("       or send the parameters as form values\n");
      response.add("use an empty value to remove a previously added override");
      return Http::Code::BadRequest;
    }
  }
  std::unordered_map<std::string, std::string> overrides;
  overrides.insert(params.begin(), params.end());
  try {
    server_.runtime().mergeValues(overrides);
  } catch (const EnvoyException& e) {
    response.add(e.what());
    return Http::Code::ServiceUnavailable;
  }
=======
Http::Code AdminImpl::handlerReopenLogs(absl::string_view, Http::ResponseHeaderMap&,
                                        Buffer::Instance& response, AdminStream&) {
  server_.accessLogManager().reopen();
>>>>>>> f0ebefc2
  response.add("OK\n");
  return Http::Code::OK;
}

ConfigTracker& AdminImpl::getConfigTracker() { return config_tracker_; }

AdminImpl::NullRouteConfigProvider::NullRouteConfigProvider(TimeSource& time_source)
    : config_(new Router::NullConfigImpl()), time_source_(time_source) {}

void AdminImpl::startHttpListener(const std::string& access_log_path,
                                  const std::string& address_out_path,
                                  Network::Address::InstanceConstSharedPtr address,
                                  const Network::Socket::OptionsSharedPtr& socket_options,
                                  Stats::ScopePtr&& listener_scope) {
  // TODO(mattklein123): Allow admin to use normal access logger extension loading and avoid the
  // hard dependency here.
  access_logs_.emplace_back(new Extensions::AccessLoggers::File::FileAccessLog(
      access_log_path, {}, AccessLog::AccessLogFormatUtils::defaultAccessLogFormatter(),
      server_.accessLogManager()));
  socket_ = std::make_shared<Network::TcpListenSocket>(address, socket_options, true);
  socket_factory_ = std::make_shared<AdminListenSocketFactory>(socket_);
  listener_ = std::make_unique<AdminListener>(*this, std::move(listener_scope));
  if (!address_out_path.empty()) {
    std::ofstream address_out_file(address_out_path);
    if (!address_out_file) {
      ENVOY_LOG(critical, "cannot open admin address output file {} for writing.",
                address_out_path);
    } else {
      address_out_file << socket_->localAddress()->asString();
    }
  }
}

AdminImpl::AdminImpl(const std::string& profile_path, Server::Instance& server)
    : server_(server),
      request_id_extension_(Http::RequestIDExtensionFactory::defaultInstance(server_.random())),
      profile_path_(profile_path),
      stats_(Http::ConnectionManagerImpl::generateStats("http.admin.", server_.stats())),
      tracing_stats_(
          Http::ConnectionManagerImpl::generateTracingStats("http.admin.", no_op_store_)),
      route_config_provider_(server.timeSource()),
      scoped_route_config_provider_(server.timeSource()), stats_handler_(server),
<<<<<<< HEAD
      logs_handler_(server), profiling_handler_(profile_path),
=======
      runtime_handler_(server), listeners_handler_(server),
>>>>>>> f0ebefc2
      // TODO(jsedgwick) add /runtime_reset endpoint that removes all admin-set values
      handlers_{
          {"/", "Admin home page", MAKE_ADMIN_HANDLER(handlerAdminHome), false, false},
          {"/certs", "print certs on machine", MAKE_ADMIN_HANDLER(handlerCerts), false, false},
          {"/clusters", "upstream cluster status", MAKE_ADMIN_HANDLER(handlerClusters), false,
           false},
          {"/config_dump", "dump current Envoy configs (experimental)",
           MAKE_ADMIN_HANDLER(handlerConfigDump), false, false},
          {"/contention", "dump current Envoy mutex contention stats (if enabled)",
           MAKE_ADMIN_HANDLER(handlerContention), false, false},
          {"/cpuprofiler", "enable/disable the CPU profiler",
           MAKE_ADMIN_HANDLER(profiling_handler_.handlerCpuProfiler), false, true},
          {"/heapprofiler", "enable/disable the heap profiler",
           MAKE_ADMIN_HANDLER(profiling_handler_.handlerHeapProfiler), false, true},
          {"/healthcheck/fail", "cause the server to fail health checks",
           MAKE_ADMIN_HANDLER(handlerHealthcheckFail), false, true},
          {"/healthcheck/ok", "cause the server to pass health checks",
           MAKE_ADMIN_HANDLER(handlerHealthcheckOk), false, true},
          {"/help", "print out list of admin commands", MAKE_ADMIN_HANDLER(handlerHelp), false,
           false},
          {"/hot_restart_version", "print the hot restart compatibility version",
           MAKE_ADMIN_HANDLER(handlerHotRestartVersion), false, false},
          {"/logging", "query/change logging levels",
           MAKE_ADMIN_HANDLER(logs_handler_.handlerLogging), false, true},
          {"/memory", "print current allocation/heap usage", MAKE_ADMIN_HANDLER(handlerMemory),
           false, false},
          {"/quitquitquit", "exit the server", MAKE_ADMIN_HANDLER(handlerQuitQuitQuit), false,
           true},
          {"/reset_counters", "reset all counters to zero",
           MAKE_ADMIN_HANDLER(stats_handler_.handlerResetCounters), false, true},
          {"/drain_listeners", "drain listeners",
           MAKE_ADMIN_HANDLER(listeners_handler_.handlerDrainListeners), false, true},
          {"/server_info", "print server version/status information",
           MAKE_ADMIN_HANDLER(handlerServerInfo), false, false},
          {"/ready", "print server state, return 200 if LIVE, otherwise return 503",
           MAKE_ADMIN_HANDLER(handlerReady), false, false},
          {"/stats", "print server stats", MAKE_ADMIN_HANDLER(stats_handler_.handlerStats), false,
           false},
          {"/stats/prometheus", "print server stats in prometheus format",
           MAKE_ADMIN_HANDLER(stats_handler_.handlerPrometheusStats), false, false},
          {"/stats/recentlookups", "Show recent stat-name lookups",
           MAKE_ADMIN_HANDLER(stats_handler_.handlerStatsRecentLookups), false, false},
          {"/stats/recentlookups/clear", "clear list of stat-name lookups and counter",
           MAKE_ADMIN_HANDLER(stats_handler_.handlerStatsRecentLookupsClear), false, true},
          {"/stats/recentlookups/disable", "disable recording of reset stat-name lookup names",
           MAKE_ADMIN_HANDLER(stats_handler_.handlerStatsRecentLookupsDisable), false, true},
          {"/stats/recentlookups/enable", "enable recording of reset stat-name lookup names",
           MAKE_ADMIN_HANDLER(stats_handler_.handlerStatsRecentLookupsEnable), false, true},
<<<<<<< HEAD
          {"/listeners", "print listener info", MAKE_ADMIN_HANDLER(handlerListenerInfo), false,
           false},
          {"/runtime", "print runtime values", MAKE_ADMIN_HANDLER(handlerRuntime), false, false},
          {"/runtime_modify", "modify runtime values", MAKE_ADMIN_HANDLER(handlerRuntimeModify),
           false, true},
          {"/reopen_logs", "reopen access logs",
           MAKE_ADMIN_HANDLER(logs_handler_.handlerReopenLogs), false, true},
=======
          {"/listeners", "print listener info",
           MAKE_ADMIN_HANDLER(listeners_handler_.handlerListenerInfo), false, false},
          {"/runtime", "print runtime values", MAKE_ADMIN_HANDLER(runtime_handler_.handlerRuntime),
           false, false},
          {"/runtime_modify", "modify runtime values",
           MAKE_ADMIN_HANDLER(runtime_handler_.handlerRuntimeModify), false, true},
          {"/reopen_logs", "reopen access logs", MAKE_ADMIN_HANDLER(handlerReopenLogs), false,
           true},
>>>>>>> f0ebefc2
      },
      date_provider_(server.dispatcher().timeSource()),
      admin_filter_chain_(std::make_shared<AdminFilterChain>()) {}

Http::ServerConnectionPtr AdminImpl::createCodec(Network::Connection& connection,
                                                 const Buffer::Instance& data,
                                                 Http::ServerConnectionCallbacks& callbacks) {
  return Http::ConnectionManagerUtility::autoCreateCodec(
      connection, data, callbacks, server_.stats(), Http::Http1Settings(),
      ::Envoy::Http2::Utility::initializeAndValidateOptions(
          envoy::config::core::v3::Http2ProtocolOptions()),
      maxRequestHeadersKb(), maxRequestHeadersCount(), headersWithUnderscoresAction());
}

bool AdminImpl::createNetworkFilterChain(Network::Connection& connection,
                                         const std::vector<Network::FilterFactoryCb>&) {
  // Don't pass in the overload manager so that the admin interface is accessible even when
  // the envoy is overloaded.
  connection.addReadFilter(Network::ReadFilterSharedPtr{new Http::ConnectionManagerImpl(
      *this, server_.drainManager(), server_.random(), server_.httpContext(), server_.runtime(),
      server_.localInfo(), server_.clusterManager(), nullptr, server_.timeSource())});
  return true;
}

void AdminImpl::createFilterChain(Http::FilterChainFactoryCallbacks& callbacks) {
  callbacks.addStreamFilter(std::make_shared<AdminFilter>(createCallbackFunction()));
}

Http::Code AdminImpl::runCallback(absl::string_view path_and_query,
                                  Http::ResponseHeaderMap& response_headers,
                                  Buffer::Instance& response, AdminStream& admin_stream) {

  Http::Code code = Http::Code::OK;
  bool found_handler = false;

  std::string::size_type query_index = path_and_query.find('?');
  if (query_index == std::string::npos) {
    query_index = path_and_query.size();
  }

  for (const UrlHandler& handler : handlers_) {
    if (path_and_query.compare(0, query_index, handler.prefix_) == 0) {
      found_handler = true;
      if (handler.mutates_server_state_) {
        const absl::string_view method =
            admin_stream.getRequestHeaders().Method()->value().getStringView();
        if (method != Http::Headers::get().MethodValues.Post) {
          ENVOY_LOG(error, "admin path \"{}\" mutates state, method={} rather than POST",
                    handler.prefix_, method);
          code = Http::Code::MethodNotAllowed;
          response.add(fmt::format("Method {} not allowed, POST required.", method));
          break;
        }
      }
      code = handler.handler_(path_and_query, response_headers, response, admin_stream);
      Memory::Utils::tryShrinkHeap();
      break;
    }
  }

  if (!found_handler) {
    // Extra space is emitted below to have "invalid path." be a separate sentence in the
    // 404 output from "admin commands are:" in handlerHelp.
    response.add("invalid path. ");
    handlerHelp(path_and_query, response_headers, response, admin_stream);
    code = Http::Code::NotFound;
  }

  return code;
}

std::vector<const AdminImpl::UrlHandler*> AdminImpl::sortedHandlers() const {
  std::vector<const UrlHandler*> sorted_handlers;
  for (const UrlHandler& handler : handlers_) {
    sorted_handlers.push_back(&handler);
  }
  // Note: it's generally faster to sort a vector with std::vector than to construct a std::map.
  std::sort(sorted_handlers.begin(), sorted_handlers.end(),
            [](const UrlHandler* h1, const UrlHandler* h2) { return h1->prefix_ < h2->prefix_; });
  return sorted_handlers;
}

Http::Code AdminImpl::handlerHelp(absl::string_view, Http::ResponseHeaderMap&,
                                  Buffer::Instance& response, AdminStream&) {
  response.add("admin commands are:\n");

  // Prefix order is used during searching, but for printing do them in alpha order.
  for (const UrlHandler* handler : sortedHandlers()) {
    response.add(fmt::format("  {}: {}\n", handler->prefix_, handler->help_text_));
  }
  return Http::Code::OK;
}

Http::Code AdminImpl::handlerAdminHome(absl::string_view, Http::ResponseHeaderMap& response_headers,
                                       Buffer::Instance& response, AdminStream&) {
  response_headers.setReferenceContentType(Http::Headers::get().ContentTypeValues.Html);

  response.add(absl::StrReplaceAll(AdminHtmlStart, {{"@FAVICON@", EnvoyFavicon}}));

  // Prefix order is used during searching, but for printing do them in alpha order.
  for (const UrlHandler* handler : sortedHandlers()) {
    absl::string_view path = handler->prefix_;

    if (path == "/") {
      continue; // No need to print self-link to index page.
    }

    // Remove the leading slash from the link, so that the admin page can be
    // rendered as part of another console, on a sub-path.
    //
    // E.g. consider a downstream dashboard that embeds the Envoy admin console.
    // In that case, the "/stats" endpoint would be at
    // https://DASHBOARD/envoy_admin/stats. If the links we present on the home
    // page are absolute (e.g. "/stats") they won't work in the context of the
    // dashboard. Removing the leading slash, they will work properly in both
    // the raw admin console and when embedded in another page and URL
    // hierarchy.
    ASSERT(!path.empty());
    ASSERT(path[0] == '/');
    path = path.substr(1);

    // For handlers that mutate state, render the link as a button in a POST form,
    // rather than an anchor tag. This should discourage crawlers that find the /
    // page from accidentally mutating all the server state by GETting all the hrefs.
    const char* link_format =
        handler->mutates_server_state_
            ? "<form action='{}' method='post' class='home-form'><button>{}</button></form>"
            : "<a href='{}'>{}</a>";
    const std::string link = fmt::format(link_format, path, path);

    // Handlers are all specified by statically above, and are thus trusted and do
    // not require escaping.
    response.add(fmt::format("<tr class='home-row'><td class='home-data'>{}</td>"
                             "<td class='home-data'>{}</td></tr>\n",
                             link, Html::Utility::sanitize(handler->help_text_)));
  }
  response.add(AdminHtmlEnd);
  return Http::Code::OK;
}

const Network::Address::Instance& AdminImpl::localAddress() {
  return *server_.localInfo().address();
}

bool AdminImpl::addHandler(const std::string& prefix, const std::string& help_text,
                           HandlerCb callback, bool removable, bool mutates_state) {
  ASSERT(prefix.size() > 1);
  ASSERT(prefix[0] == '/');

  // Sanitize prefix and help_text to ensure no XSS can be injected, as
  // we are injecting these strings into HTML that runs in a domain that
  // can mutate Envoy server state. Also rule out some characters that
  // make no sense as part of a URL path: ? and :.
  const std::string::size_type pos = prefix.find_first_of("&\"'<>?:");
  if (pos != std::string::npos) {
    ENVOY_LOG(error, "filter \"{}\" contains invalid character '{}'", prefix, prefix[pos]);
    return false;
  }

  auto it = std::find_if(handlers_.cbegin(), handlers_.cend(),
                         [&prefix](const UrlHandler& entry) { return prefix == entry.prefix_; });
  if (it == handlers_.end()) {
    handlers_.push_back({prefix, help_text, callback, removable, mutates_state});
    return true;
  }
  return false;
}

bool AdminImpl::removeHandler(const std::string& prefix) {
  const size_t size_before_removal = handlers_.size();
  handlers_.remove_if(
      [&prefix](const UrlHandler& entry) { return prefix == entry.prefix_ && entry.removable_; });
  if (handlers_.size() != size_before_removal) {
    return true;
  }
  return false;
}

Http::Code AdminImpl::request(absl::string_view path_and_query, absl::string_view method,
                              Http::ResponseHeaderMap& response_headers, std::string& body) {
  AdminFilter filter(createCallbackFunction());

  Http::RequestHeaderMapImpl request_headers;
  request_headers.setMethod(method);
  filter.decodeHeaders(request_headers, false);
  Buffer::OwnedImpl response;

  Http::Code code = runCallback(path_and_query, response_headers, response, filter);
  Utility::populateFallbackResponseHeaders(code, response_headers);
  body = response.toString();
  return code;
}

void AdminImpl::closeSocket() {
  if (socket_) {
    socket_->close();
  }
}

void AdminImpl::addListenerToHandler(Network::ConnectionHandler* handler) {
  if (listener_) {
    handler->addListener(absl::nullopt, *listener_);
  }
}

} // namespace Server
} // namespace Envoy<|MERGE_RESOLUTION|>--- conflicted
+++ resolved
@@ -655,112 +655,6 @@
   return Http::Code::OK;
 }
 
-<<<<<<< HEAD
-Http::Code AdminImpl::handlerRuntime(absl::string_view url,
-                                     Http::ResponseHeaderMap& response_headers,
-                                     Buffer::Instance& response, AdminStream&) {
-  const Http::Utility::QueryParams params = Http::Utility::parseQueryString(url);
-  response_headers.setReferenceContentType(Http::Headers::get().ContentTypeValues.Json);
-
-  // TODO(jsedgwick): Use proto to structure this output instead of arbitrary JSON.
-  const auto& layers = server_.runtime().snapshot().getLayers();
-
-  std::vector<ProtobufWkt::Value> layer_names;
-  layer_names.reserve(layers.size());
-  std::map<std::string, std::vector<std::string>> entries;
-  for (const auto& layer : layers) {
-    layer_names.push_back(ValueUtil::stringValue(layer->name()));
-    for (const auto& value : layer->values()) {
-      const auto found = entries.find(value.first);
-      if (found == entries.end()) {
-        entries.emplace(value.first, std::vector<std::string>{});
-      }
-    }
-  }
-
-  for (const auto& layer : layers) {
-    for (auto& entry : entries) {
-      const auto found = layer->values().find(entry.first);
-      const auto& entry_value =
-          found == layer->values().end() ? EMPTY_STRING : found->second.raw_string_value_;
-      entry.second.push_back(entry_value);
-    }
-  }
-
-  ProtobufWkt::Struct layer_entries;
-  auto* layer_entry_fields = layer_entries.mutable_fields();
-  for (const auto& entry : entries) {
-    std::vector<ProtobufWkt::Value> layer_entry_values;
-    layer_entry_values.reserve(entry.second.size());
-    std::string final_value;
-    for (const auto& value : entry.second) {
-      if (!value.empty()) {
-        final_value = value;
-      }
-      layer_entry_values.push_back(ValueUtil::stringValue(value));
-    }
-
-    ProtobufWkt::Struct layer_entry_value;
-    auto* layer_entry_value_fields = layer_entry_value.mutable_fields();
-
-    (*layer_entry_value_fields)["final_value"] = ValueUtil::stringValue(final_value);
-    (*layer_entry_value_fields)["layer_values"] = ValueUtil::listValue(layer_entry_values);
-    (*layer_entry_fields)[entry.first] = ValueUtil::structValue(layer_entry_value);
-  }
-
-  ProtobufWkt::Struct runtime;
-  auto* fields = runtime.mutable_fields();
-
-  (*fields)["layers"] = ValueUtil::listValue(layer_names);
-  (*fields)["entries"] = ValueUtil::structValue(layer_entries);
-
-  response.add(MessageUtil::getJsonStringFromMessage(runtime, true, true));
-  return Http::Code::OK;
-}
-
-bool AdminImpl::isFormUrlEncoded(const Http::HeaderEntry* content_type) const {
-  if (content_type == nullptr) {
-    return false;
-  }
-
-  return content_type->value().getStringView() ==
-         Http::Headers::get().ContentTypeValues.FormUrlEncoded;
-}
-
-Http::Code AdminImpl::handlerRuntimeModify(absl::string_view url, Http::ResponseHeaderMap&,
-                                           Buffer::Instance& response, AdminStream& admin_stream) {
-  Http::Utility::QueryParams params = Http::Utility::parseQueryString(url);
-  if (params.empty()) {
-    // Check if the params are in the request's body.
-    if (admin_stream.getRequestBody() != nullptr &&
-        isFormUrlEncoded(admin_stream.getRequestHeaders().ContentType())) {
-      params = Http::Utility::parseFromBody(admin_stream.getRequestBody()->toString());
-    }
-
-    if (params.empty()) {
-      response.add("usage: /runtime_modify?key1=value1&key2=value2&keyN=valueN\n");
-      response.add("       or send the parameters as form values\n");
-      response.add("use an empty value to remove a previously added override");
-      return Http::Code::BadRequest;
-    }
-  }
-  std::unordered_map<std::string, std::string> overrides;
-  overrides.insert(params.begin(), params.end());
-  try {
-    server_.runtime().mergeValues(overrides);
-  } catch (const EnvoyException& e) {
-    response.add(e.what());
-    return Http::Code::ServiceUnavailable;
-  }
-=======
-Http::Code AdminImpl::handlerReopenLogs(absl::string_view, Http::ResponseHeaderMap&,
-                                        Buffer::Instance& response, AdminStream&) {
-  server_.accessLogManager().reopen();
->>>>>>> f0ebefc2
-  response.add("OK\n");
-  return Http::Code::OK;
-}
-
 ConfigTracker& AdminImpl::getConfigTracker() { return config_tracker_; }
 
 AdminImpl::NullRouteConfigProvider::NullRouteConfigProvider(TimeSource& time_source)
@@ -799,11 +693,8 @@
           Http::ConnectionManagerImpl::generateTracingStats("http.admin.", no_op_store_)),
       route_config_provider_(server.timeSource()),
       scoped_route_config_provider_(server.timeSource()), stats_handler_(server),
-<<<<<<< HEAD
       logs_handler_(server), profiling_handler_(profile_path),
-=======
       runtime_handler_(server), listeners_handler_(server),
->>>>>>> f0ebefc2
       // TODO(jsedgwick) add /runtime_reset endpoint that removes all admin-set values
       handlers_{
           {"/", "Admin home page", MAKE_ADMIN_HANDLER(handlerAdminHome), false, false},
@@ -852,24 +743,14 @@
            MAKE_ADMIN_HANDLER(stats_handler_.handlerStatsRecentLookupsDisable), false, true},
           {"/stats/recentlookups/enable", "enable recording of reset stat-name lookup names",
            MAKE_ADMIN_HANDLER(stats_handler_.handlerStatsRecentLookupsEnable), false, true},
-<<<<<<< HEAD
-          {"/listeners", "print listener info", MAKE_ADMIN_HANDLER(handlerListenerInfo), false,
-           false},
-          {"/runtime", "print runtime values", MAKE_ADMIN_HANDLER(handlerRuntime), false, false},
-          {"/runtime_modify", "modify runtime values", MAKE_ADMIN_HANDLER(handlerRuntimeModify),
-           false, true},
-          {"/reopen_logs", "reopen access logs",
-           MAKE_ADMIN_HANDLER(logs_handler_.handlerReopenLogs), false, true},
-=======
           {"/listeners", "print listener info",
            MAKE_ADMIN_HANDLER(listeners_handler_.handlerListenerInfo), false, false},
           {"/runtime", "print runtime values", MAKE_ADMIN_HANDLER(runtime_handler_.handlerRuntime),
            false, false},
           {"/runtime_modify", "modify runtime values",
            MAKE_ADMIN_HANDLER(runtime_handler_.handlerRuntimeModify), false, true},
-          {"/reopen_logs", "reopen access logs", MAKE_ADMIN_HANDLER(handlerReopenLogs), false,
+          {"/reopen_logs", "reopen access logs", MAKE_ADMIN_HANDLER(logs_handler_.handlerReopenLogs), false,
            true},
->>>>>>> f0ebefc2
       },
       date_provider_(server.dispatcher().timeSource()),
       admin_filter_chain_(std::make_shared<AdminFilterChain>()) {}

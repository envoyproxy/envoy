#include "server/http/admin.h"

#include <algorithm>
#include <cstdint>
#include <fstream>
#include <string>
#include <unordered_set>
#include <utility>
#include <vector>

#include "envoy/admin/v3/certs.pb.h"
#include "envoy/admin/v3/clusters.pb.h"
#include "envoy/admin/v3/config_dump.pb.h"
#include "envoy/admin/v3/memory.pb.h"
#include "envoy/admin/v3/metrics.pb.h"
#include "envoy/admin/v3/mutex_stats.pb.h"
#include "envoy/admin/v3/server_info.pb.h"
#include "envoy/config/core/v3/health_check.pb.h"
#include "envoy/filesystem/filesystem.h"
#include "envoy/server/hot_restart.h"
#include "envoy/server/instance.h"
#include "envoy/server/options.h"
#include "envoy/upstream/cluster_manager.h"
#include "envoy/upstream/upstream.h"

#include "common/access_log/access_log_formatter.h"
#include "common/access_log/access_log_impl.h"
#include "common/buffer/buffer_impl.h"
#include "common/common/assert.h"
#include "common/common/empty_string.h"
#include "common/common/fmt.h"
#include "common/common/mutex_tracer_impl.h"
#include "common/common/utility.h"
#include "common/common/version.h"
#include "common/html/utility.h"
#include "common/http/codes.h"
#include "common/http/conn_manager_utility.h"
#include "common/http/header_map_impl.h"
#include "common/http/headers.h"
#include "common/memory/stats.h"
#include "common/memory/utils.h"
#include "common/network/listen_socket_impl.h"
#include "common/network/utility.h"
#include "common/profiler/profiler.h"
#include "common/protobuf/protobuf.h"
#include "common/protobuf/utility.h"
#include "common/router/config_impl.h"
#include "common/upstream/host_utility.h"

<<<<<<< HEAD
#include "server/http/listeners_handler.h"
#include "server/http/runtime_handler.h"
#include "server/http/stats_handler.h"
=======
>>>>>>> cf12e8ab
#include "server/http/utils.h"

#include "extensions/access_loggers/file/file_access_log_impl.h"

#include "absl/strings/str_join.h"
#include "absl/strings/str_replace.h"
#include "absl/strings/string_view.h"
#include "spdlog/spdlog.h"

namespace Envoy {
namespace Server {

namespace {

/**
 * Favicon base64 image was harvested by screen-capturing the favicon from a Chrome tab
 * while visiting https://www.envoyproxy.io/. The resulting PNG was translated to base64
 * by dropping it into https://www.base64-image.de/ and then pasting the resulting string
 * below.
 *
 * The actual favicon source for that, https://www.envoyproxy.io/img/favicon.ico is nicer
 * because it's transparent, but is also 67646 bytes, which is annoying to inline. We could
 * just reference that rather than inlining it, but then the favicon won't work when visiting
 * the admin page from a network that can't see the internet.
 */
const char EnvoyFavicon[] =
    "data:image/png;base64,iVBORw0KGgoAAAANSUhEUgAAABgAAAAYCAYAAADgdz34AAAAAXNSR0IArs4c6QAAAARnQU1"
    "BAACxjwv8YQUAAAAJcEhZcwAAEnQAABJ0Ad5mH3gAAAH9SURBVEhL7ZRdTttAFIUrUFaAX5w9gIhgUfzshFRK+gIbaVbA"
    "zwaqCly1dSpKk5A485/YCdXpHTB4BsdgVe0bD0cZ3Xsm38yZ8byTUuJ/6g3wqqoBrBhPTzmmLfptMbAzttJTpTKAF2MWC"
    "7ADCdNIwXZpvMMwayiIwwS874CcOc9VuQPR1dBBChPMITpFXXU45hukIIH6kHhzVqkEYB8F5HYGvZ5B7EvwmHt9K/59Cr"
    "U3QbY2RNYaQPYmJc+jPIBICNCcg20ZsAsCPfbcrFlRF+cJZpvXSJt9yMTxO/IAzJrCOfhJXiOgFEX/SbZmezTWxyNk4Q9"
    "anHMmjnzAhEyhAW8LCE6wl26J7ZFHH1FMYQxh567weQBOO1AW8D7P/UXAQySq/QvL8Fu9HfCEw4SKALm5BkC3bwjwhSKr"
    "A5hYAMXTJnPNiMyRBVzVjcgCyHiSm+8P+WGlnmwtP2RzbCMiQJ0d2KtmmmPorRHEhfMROVfTG5/fYrF5iWXzE80tfy9WP"
    "sCqx5Buj7FYH0LvDyHiqd+3otpsr4/fa5+xbEVQPfrYnntylQG5VGeMLBhgEfyE7o6e6qYzwHIjwl0QwXSvvTmrVAY4D5"
    "ddvT64wV0jRrr7FekO/XEjwuwwhuw7Ef7NY+dlfXpLb06EtHUJdVbsxvNUqBrwj/QGeEUSfwBAkmWHn5Bb/gAAAABJRU5"
    "ErkJggg==";

const char AdminHtmlStart[] = R"(
<head>
  <title>Envoy Admin</title>
  <link rel='shortcut icon' type='image/png' href='@FAVICON@'/>
  <style>
    .home-table {
      font-family: sans-serif;
      font-size: medium;
      border-collapse: collapse;
    }

    .home-row:nth-child(even) {
      background-color: #dddddd;
    }

    .home-data {
      border: 1px solid #dddddd;
      text-align: left;
      padding: 8px;
    }

    .home-form {
      margin-bottom: 0;
    }
  </style>
</head>
<body>
  <table class='home-table'>
    <thead>
      <th class='home-data'>Command</th>
      <th class='home-data'>Description</th>
     </thead>
     <tbody>
)";

const char AdminHtmlEnd[] = R"(
    </tbody>
  </table>
</body>
)";

// Helper method to get the resource parameter.
absl::optional<std::string> resourceParam(const Http::Utility::QueryParams& params) {
  return Utility::queryParam(params, "resource");
}

// Helper method to get the mask parameter.
absl::optional<std::string> maskParam(const Http::Utility::QueryParams& params) {
  return Utility::queryParam(params, "mask");
}

// Helper method that ensures that we've setting flags based on all the health flag values on the
// host.
void setHealthFlag(Upstream::Host::HealthFlag flag, const Upstream::Host& host,
                   envoy::admin::v3::HostHealthStatus& health_status) {
  switch (flag) {
  case Upstream::Host::HealthFlag::FAILED_ACTIVE_HC:
    health_status.set_failed_active_health_check(
        host.healthFlagGet(Upstream::Host::HealthFlag::FAILED_ACTIVE_HC));
    break;
  case Upstream::Host::HealthFlag::FAILED_OUTLIER_CHECK:
    health_status.set_failed_outlier_check(
        host.healthFlagGet(Upstream::Host::HealthFlag::FAILED_OUTLIER_CHECK));
    break;
  case Upstream::Host::HealthFlag::FAILED_EDS_HEALTH:
  case Upstream::Host::HealthFlag::DEGRADED_EDS_HEALTH:
    if (host.healthFlagGet(Upstream::Host::HealthFlag::FAILED_EDS_HEALTH)) {
      health_status.set_eds_health_status(envoy::config::core::v3::UNHEALTHY);
    } else if (host.healthFlagGet(Upstream::Host::HealthFlag::DEGRADED_EDS_HEALTH)) {
      health_status.set_eds_health_status(envoy::config::core::v3::DEGRADED);
    } else {
      health_status.set_eds_health_status(envoy::config::core::v3::HEALTHY);
    }
    break;
  case Upstream::Host::HealthFlag::DEGRADED_ACTIVE_HC:
    health_status.set_failed_active_degraded_check(
        host.healthFlagGet(Upstream::Host::HealthFlag::DEGRADED_ACTIVE_HC));
    break;
  case Upstream::Host::HealthFlag::PENDING_DYNAMIC_REMOVAL:
    health_status.set_pending_dynamic_removal(
        host.healthFlagGet(Upstream::Host::HealthFlag::PENDING_DYNAMIC_REMOVAL));
    break;
  case Upstream::Host::HealthFlag::PENDING_ACTIVE_HC:
    health_status.set_pending_active_hc(
        host.healthFlagGet(Upstream::Host::HealthFlag::PENDING_ACTIVE_HC));
    break;
  }
}

// Apply a field mask to a resource message. A simple field mask might look
// like "cluster.name,cluster.alt_stat_name,last_updated" for a StaticCluster
// resource. Unfortunately, since the "cluster" field is Any and the in-built
// FieldMask utils can't mask inside an Any field, we need to do additional work
// below.
//
// We take advantage of the fact that for the most part (with the exception of
// DynamicListener) that ConfigDump resources have a single Any field where the
// embedded resources lives. This allows us to construct an inner field mask for
// the Any resource and an outer field mask for the enclosing message. In the
// above example, the inner field mask would be "name,alt_stat_name" and the
// outer field mask "cluster,last_updated". The masks are applied to their
// respective messages, with the Any resource requiring an unpack/mask/pack
// series of operations.
//
// TODO(htuch): we could make field masks more powerful in future and generalize
// this to allow arbitrary indexing through Any fields. This is pretty
// complicated, we would need to build a FieldMask tree similar to how the C++
// Protobuf library does this internally.
void trimResourceMessage(const Protobuf::FieldMask& field_mask, Protobuf::Message& message) {
  const Protobuf::Descriptor* descriptor = message.GetDescriptor();
  const Protobuf::Reflection* reflection = message.GetReflection();
  // Figure out which paths cover Any fields. For each field, gather the paths to
  // an inner mask, switch the outer mask to cover only the original field.
  Protobuf::FieldMask outer_field_mask;
  Protobuf::FieldMask inner_field_mask;
  std::string any_field_name;
  for (int i = 0; i < field_mask.paths().size(); ++i) {
    const std::string& path = field_mask.paths(i);
    std::vector<std::string> frags = absl::StrSplit(path, '.');
    if (frags.empty()) {
      continue;
    }
    const Protobuf::FieldDescriptor* field = descriptor->FindFieldByName(frags[0]);
    // Only a single Any field supported, repeated fields don't support further
    // indexing.
    // TODO(htuch): should add support for DynamicListener for multiple Any
    // fields in the future, see
    // https://github.com/envoyproxy/envoy/issues/9669.
    if (field != nullptr && field->message_type() != nullptr && !field->is_repeated() &&
        field->message_type()->full_name() == "google.protobuf.Any") {
      if (any_field_name.empty()) {
        any_field_name = frags[0];
      } else {
        // This should be structurally true due to the ConfigDump proto
        // definition (but not for DynamicListener today).
        ASSERT(any_field_name == frags[0],
               "Only a single Any field in a config dump resource is supported.");
      }
      outer_field_mask.add_paths(frags[0]);
      frags.erase(frags.begin());
      inner_field_mask.add_paths(absl::StrJoin(frags, "."));
    } else {
      outer_field_mask.add_paths(path);
    }
  }

  if (!any_field_name.empty()) {
    const Protobuf::FieldDescriptor* any_field = descriptor->FindFieldByName(any_field_name);
    if (reflection->HasField(message, any_field)) {
      ASSERT(any_field != nullptr);
      // Unpack to a DynamicMessage.
      ProtobufWkt::Any any_message;
      any_message.MergeFrom(reflection->GetMessage(message, any_field));
      Protobuf::DynamicMessageFactory dmf;
      const absl::string_view inner_type_name =
          TypeUtil::typeUrlToDescriptorFullName(any_message.type_url());
      const Protobuf::Descriptor* inner_descriptor =
          Protobuf::DescriptorPool::generated_pool()->FindMessageTypeByName(
              static_cast<std::string>(inner_type_name));
      ASSERT(inner_descriptor != nullptr);
      std::unique_ptr<Protobuf::Message> inner_message;
      inner_message.reset(dmf.GetPrototype(inner_descriptor)->New());
      MessageUtil::unpackTo(any_message, *inner_message);
      // Trim message.
      ProtobufUtil::FieldMaskUtil::TrimMessage(inner_field_mask, inner_message.get());
      // Pack it back into the Any resource.
      any_message.PackFrom(*inner_message);
      reflection->MutableMessage(&message, any_field)->CopyFrom(any_message);
    }
  }
  ProtobufUtil::FieldMaskUtil::TrimMessage(outer_field_mask, &message);
}

} // namespace

bool AdminImpl::changeLogLevel(const Http::Utility::QueryParams& params) {
  if (params.size() != 1) {
    return false;
  }

  std::string name = params.begin()->first;
  std::string level = params.begin()->second;

  // First see if the level is valid.
  size_t level_to_use = std::numeric_limits<size_t>::max();
  for (size_t i = 0; i < ARRAY_SIZE(spdlog::level::level_string_views); i++) {
    if (level == spdlog::level::level_string_views[i]) {
      level_to_use = i;
      break;
    }
  }

  if (level_to_use == std::numeric_limits<size_t>::max()) {
    return false;
  }

  // Now either change all levels or a single level.
  if (name == "level") {
    ENVOY_LOG(debug, "change all log levels: level='{}'", level);
    for (Logger::Logger& logger : Logger::Registry::loggers()) {
      logger.setLevel(static_cast<spdlog::level::level_enum>(level_to_use));
    }
  } else {
    ENVOY_LOG(debug, "change log level: name='{}' level='{}'", name, level);
    Logger::Logger* logger_to_change = nullptr;
    for (Logger::Logger& logger : Logger::Registry::loggers()) {
      if (logger.name() == name) {
        logger_to_change = &logger;
        break;
      }
    }

    if (!logger_to_change) {
      return false;
    }

    logger_to_change->setLevel(static_cast<spdlog::level::level_enum>(level_to_use));
  }

  return true;
}

void AdminImpl::addOutlierInfo(const std::string& cluster_name,
                               const Upstream::Outlier::Detector* outlier_detector,
                               Buffer::Instance& response) {
  if (outlier_detector) {
    response.add(fmt::format(
        "{}::outlier::success_rate_average::{:g}\n", cluster_name,
        outlier_detector->successRateAverage(
            Upstream::Outlier::DetectorHostMonitor::SuccessRateMonitorType::ExternalOrigin)));
    response.add(fmt::format(
        "{}::outlier::success_rate_ejection_threshold::{:g}\n", cluster_name,
        outlier_detector->successRateEjectionThreshold(
            Upstream::Outlier::DetectorHostMonitor::SuccessRateMonitorType::ExternalOrigin)));
    response.add(fmt::format(
        "{}::outlier::local_origin_success_rate_average::{:g}\n", cluster_name,
        outlier_detector->successRateAverage(
            Upstream::Outlier::DetectorHostMonitor::SuccessRateMonitorType::LocalOrigin)));
    response.add(fmt::format(
        "{}::outlier::local_origin_success_rate_ejection_threshold::{:g}\n", cluster_name,
        outlier_detector->successRateEjectionThreshold(
            Upstream::Outlier::DetectorHostMonitor::SuccessRateMonitorType::LocalOrigin)));
  }
}

void AdminImpl::addCircuitSettings(const std::string& cluster_name, const std::string& priority_str,
                                   Upstream::ResourceManager& resource_manager,
                                   Buffer::Instance& response) {
  response.add(fmt::format("{}::{}_priority::max_connections::{}\n", cluster_name, priority_str,
                           resource_manager.connections().max()));
  response.add(fmt::format("{}::{}_priority::max_pending_requests::{}\n", cluster_name,
                           priority_str, resource_manager.pendingRequests().max()));
  response.add(fmt::format("{}::{}_priority::max_requests::{}\n", cluster_name, priority_str,
                           resource_manager.requests().max()));
  response.add(fmt::format("{}::{}_priority::max_retries::{}\n", cluster_name, priority_str,
                           resource_manager.retries().max()));
}

// TODO(efimki): Add support of text readouts stats.
void AdminImpl::writeClustersAsJson(Buffer::Instance& response) {
  envoy::admin::v3::Clusters clusters;
  for (auto& cluster_pair : server_.clusterManager().clusters()) {
    const Upstream::Cluster& cluster = cluster_pair.second.get();
    Upstream::ClusterInfoConstSharedPtr cluster_info = cluster.info();

    envoy::admin::v3::ClusterStatus& cluster_status = *clusters.add_cluster_statuses();
    cluster_status.set_name(cluster_info->name());

    const Upstream::Outlier::Detector* outlier_detector = cluster.outlierDetector();
    if (outlier_detector != nullptr &&
        outlier_detector->successRateEjectionThreshold(
            Upstream::Outlier::DetectorHostMonitor::SuccessRateMonitorType::ExternalOrigin) > 0.0) {
      cluster_status.mutable_success_rate_ejection_threshold()->set_value(
          outlier_detector->successRateEjectionThreshold(
              Upstream::Outlier::DetectorHostMonitor::SuccessRateMonitorType::ExternalOrigin));
    }
    if (outlier_detector != nullptr &&
        outlier_detector->successRateEjectionThreshold(
            Upstream::Outlier::DetectorHostMonitor::SuccessRateMonitorType::LocalOrigin) > 0.0) {
      cluster_status.mutable_local_origin_success_rate_ejection_threshold()->set_value(
          outlier_detector->successRateEjectionThreshold(
              Upstream::Outlier::DetectorHostMonitor::SuccessRateMonitorType::LocalOrigin));
    }

    cluster_status.set_added_via_api(cluster_info->addedViaApi());

    for (auto& host_set : cluster.prioritySet().hostSetsPerPriority()) {
      for (auto& host : host_set->hosts()) {
        envoy::admin::v3::HostStatus& host_status = *cluster_status.add_host_statuses();
        Network::Utility::addressToProtobufAddress(*host->address(),
                                                   *host_status.mutable_address());
        host_status.set_hostname(host->hostname());
        host_status.mutable_locality()->MergeFrom(host->locality());

        for (const auto& named_counter : host->counters()) {
          auto& metric = *host_status.add_stats();
          metric.set_name(std::string(named_counter.first));
          metric.set_value(named_counter.second.get().value());
          metric.set_type(envoy::admin::v3::SimpleMetric::COUNTER);
        }

        for (const auto& named_gauge : host->gauges()) {
          auto& metric = *host_status.add_stats();
          metric.set_name(std::string(named_gauge.first));
          metric.set_value(named_gauge.second.get().value());
          metric.set_type(envoy::admin::v3::SimpleMetric::GAUGE);
        }

        envoy::admin::v3::HostHealthStatus& health_status = *host_status.mutable_health_status();

// Invokes setHealthFlag for each health flag.
#define SET_HEALTH_FLAG(name, notused)                                                             \
  setHealthFlag(Upstream::Host::HealthFlag::name, *host, health_status);
        HEALTH_FLAG_ENUM_VALUES(SET_HEALTH_FLAG)
#undef SET_HEALTH_FLAG

        double success_rate = host->outlierDetector().successRate(
            Upstream::Outlier::DetectorHostMonitor::SuccessRateMonitorType::ExternalOrigin);
        if (success_rate >= 0.0) {
          host_status.mutable_success_rate()->set_value(success_rate);
        }

        host_status.set_weight(host->weight());

        host_status.set_priority(host->priority());
        success_rate = host->outlierDetector().successRate(
            Upstream::Outlier::DetectorHostMonitor::SuccessRateMonitorType::LocalOrigin);
        if (success_rate >= 0.0) {
          host_status.mutable_local_origin_success_rate()->set_value(success_rate);
        }
      }
    }
  }
  response.add(MessageUtil::getJsonStringFromMessage(clusters, true)); // pretty-print
}

// TODO(efimki): Add support of text readouts stats.
void AdminImpl::writeClustersAsText(Buffer::Instance& response) {
  for (auto& cluster : server_.clusterManager().clusters()) {
    addOutlierInfo(cluster.second.get().info()->name(), cluster.second.get().outlierDetector(),
                   response);

    addCircuitSettings(
        cluster.second.get().info()->name(), "default",
        cluster.second.get().info()->resourceManager(Upstream::ResourcePriority::Default),
        response);
    addCircuitSettings(
        cluster.second.get().info()->name(), "high",
        cluster.second.get().info()->resourceManager(Upstream::ResourcePriority::High), response);

    response.add(fmt::format("{}::added_via_api::{}\n", cluster.second.get().info()->name(),
                             cluster.second.get().info()->addedViaApi()));
    for (auto& host_set : cluster.second.get().prioritySet().hostSetsPerPriority()) {
      for (auto& host : host_set->hosts()) {
        std::map<absl::string_view, uint64_t> all_stats;
        for (const auto& counter : host->counters()) {
          all_stats[counter.first] = counter.second.get().value();
        }

        for (const auto& gauge : host->gauges()) {
          all_stats[gauge.first] = gauge.second.get().value();
        }

        for (const auto& stat : all_stats) {
          response.add(fmt::format("{}::{}::{}::{}\n", cluster.second.get().info()->name(),
                                   host->address()->asString(), stat.first, stat.second));
        }

        response.add(fmt::format("{}::{}::hostname::{}\n", cluster.second.get().info()->name(),
                                 host->address()->asString(), host->hostname()));
        response.add(fmt::format("{}::{}::health_flags::{}\n", cluster.second.get().info()->name(),
                                 host->address()->asString(),
                                 Upstream::HostUtility::healthFlagsToString(*host)));
        response.add(fmt::format("{}::{}::weight::{}\n", cluster.second.get().info()->name(),
                                 host->address()->asString(), host->weight()));
        response.add(fmt::format("{}::{}::region::{}\n", cluster.second.get().info()->name(),
                                 host->address()->asString(), host->locality().region()));
        response.add(fmt::format("{}::{}::zone::{}\n", cluster.second.get().info()->name(),
                                 host->address()->asString(), host->locality().zone()));
        response.add(fmt::format("{}::{}::sub_zone::{}\n", cluster.second.get().info()->name(),
                                 host->address()->asString(), host->locality().sub_zone()));
        response.add(fmt::format("{}::{}::canary::{}\n", cluster.second.get().info()->name(),
                                 host->address()->asString(), host->canary()));
        response.add(fmt::format("{}::{}::priority::{}\n", cluster.second.get().info()->name(),
                                 host->address()->asString(), host->priority()));
        response.add(fmt::format(
            "{}::{}::success_rate::{}\n", cluster.second.get().info()->name(),
            host->address()->asString(),
            host->outlierDetector().successRate(
                Upstream::Outlier::DetectorHostMonitor::SuccessRateMonitorType::ExternalOrigin)));
        response.add(fmt::format(
            "{}::{}::local_origin_success_rate::{}\n", cluster.second.get().info()->name(),
            host->address()->asString(),
            host->outlierDetector().successRate(
                Upstream::Outlier::DetectorHostMonitor::SuccessRateMonitorType::LocalOrigin)));
      }
    }
  }
}

Http::Code AdminImpl::handlerClusters(absl::string_view url,
                                      Http::ResponseHeaderMap& response_headers,
                                      Buffer::Instance& response, AdminStream&) {
  Http::Utility::QueryParams query_params = Http::Utility::parseQueryString(url);
  const auto format_value = Utility::formatParam(query_params);

  if (format_value.has_value() && format_value.value() == "json") {
    writeClustersAsJson(response);
    response_headers.setReferenceContentType(Http::Headers::get().ContentTypeValues.Json);
  } else {
    writeClustersAsText(response);
  }

  return Http::Code::OK;
}

void AdminImpl::addAllConfigToDump(envoy::admin::v3::ConfigDump& dump,
                                   const absl::optional<std::string>& mask) const {
  for (const auto& key_callback_pair : config_tracker_.getCallbacksMap()) {
    ProtobufTypes::MessagePtr message = key_callback_pair.second();
    ASSERT(message);

    if (mask.has_value()) {
      Protobuf::FieldMask field_mask;
      ProtobufUtil::FieldMaskUtil::FromString(mask.value(), &field_mask);
      // We don't use trimMessage() above here since masks don't support
      // indexing through repeated fields.
      ProtobufUtil::FieldMaskUtil::TrimMessage(field_mask, message.get());
    }

    auto* config = dump.add_configs();
    config->PackFrom(*message);
  }
}

absl::optional<std::pair<Http::Code, std::string>>
AdminImpl::addResourceToDump(envoy::admin::v3::ConfigDump& dump,
                             const absl::optional<std::string>& mask,
                             const std::string& resource) const {
  for (const auto& key_callback_pair : config_tracker_.getCallbacksMap()) {
    ProtobufTypes::MessagePtr message = key_callback_pair.second();
    ASSERT(message);

    auto field_descriptor = message->GetDescriptor()->FindFieldByName(resource);
    const Protobuf::Reflection* reflection = message->GetReflection();
    if (!field_descriptor) {
      continue;
    } else if (!field_descriptor->is_repeated()) {
      return absl::optional<std::pair<Http::Code, std::string>>{std::make_pair(
          Http::Code::BadRequest,
          fmt::format("{} is not a repeated field. Use ?mask={} to get only this field",
                      field_descriptor->name(), field_descriptor->name()))};
    }

    auto repeated = reflection->GetRepeatedPtrField<Protobuf::Message>(*message, field_descriptor);
    for (Protobuf::Message& msg : repeated) {
      if (mask.has_value()) {
        Protobuf::FieldMask field_mask;
        ProtobufUtil::FieldMaskUtil::FromString(mask.value(), &field_mask);
        trimResourceMessage(field_mask, msg);
      }
      auto* config = dump.add_configs();
      config->PackFrom(msg);
    }

    // We found the desired resource so there is no need to continue iterating over
    // the other keys.
    return absl::nullopt;
  }

  return absl::optional<std::pair<Http::Code, std::string>>{
      std::make_pair(Http::Code::NotFound, fmt::format("{} not found in config dump", resource))};
}

Http::Code AdminImpl::handlerConfigDump(absl::string_view url,
                                        Http::ResponseHeaderMap& response_headers,
                                        Buffer::Instance& response, AdminStream&) const {
  Http::Utility::QueryParams query_params = Http::Utility::parseQueryString(url);
  const auto resource = resourceParam(query_params);
  const auto mask = maskParam(query_params);

  envoy::admin::v3::ConfigDump dump;

  if (resource.has_value()) {
    auto err = addResourceToDump(dump, mask, resource.value());
    if (err.has_value()) {
      response.add(err.value().second);
      return err.value().first;
    }
  } else {
    addAllConfigToDump(dump, mask);
  }
  MessageUtil::redact(dump);

  response_headers.setReferenceContentType(Http::Headers::get().ContentTypeValues.Json);
  response.add(MessageUtil::getJsonStringFromMessage(dump, true)); // pretty-print
  return Http::Code::OK;
}

// TODO(ambuc) Export this as a server (?) stat for monitoring.
Http::Code AdminImpl::handlerContention(absl::string_view,
                                        Http::ResponseHeaderMap& response_headers,
                                        Buffer::Instance& response, AdminStream&) {

  if (server_.options().mutexTracingEnabled() && server_.mutexTracer() != nullptr) {
    response_headers.setReferenceContentType(Http::Headers::get().ContentTypeValues.Json);

    envoy::admin::v3::MutexStats mutex_stats;
    mutex_stats.set_num_contentions(server_.mutexTracer()->numContentions());
    mutex_stats.set_current_wait_cycles(server_.mutexTracer()->currentWaitCycles());
    mutex_stats.set_lifetime_wait_cycles(server_.mutexTracer()->lifetimeWaitCycles());
    response.add(MessageUtil::getJsonStringFromMessage(mutex_stats, true, true));
  } else {
    response.add("Mutex contention tracing is not enabled. To enable, run Envoy with flag "
                 "--enable-mutex-tracing.");
  }
  return Http::Code::OK;
}

Http::Code AdminImpl::handlerCpuProfiler(absl::string_view url, Http::ResponseHeaderMap&,
                                         Buffer::Instance& response, AdminStream&) {
  Http::Utility::QueryParams query_params = Http::Utility::parseQueryString(url);
  if (query_params.size() != 1 || query_params.begin()->first != "enable" ||
      (query_params.begin()->second != "y" && query_params.begin()->second != "n")) {
    response.add("?enable=<y|n>\n");
    return Http::Code::BadRequest;
  }

  bool enable = query_params.begin()->second == "y";
  if (enable && !Profiler::Cpu::profilerEnabled()) {
    if (!Profiler::Cpu::startProfiler(profile_path_)) {
      response.add("failure to start the profiler");
      return Http::Code::InternalServerError;
    }

  } else if (!enable && Profiler::Cpu::profilerEnabled()) {
    Profiler::Cpu::stopProfiler();
  }

  response.add("OK\n");
  return Http::Code::OK;
}

Http::Code AdminImpl::handlerHeapProfiler(absl::string_view url, Http::ResponseHeaderMap&,
                                          Buffer::Instance& response, AdminStream&) {
  if (!Profiler::Heap::profilerEnabled()) {
    response.add("The current build does not support heap profiler");
    return Http::Code::NotImplemented;
  }

  Http::Utility::QueryParams query_params = Http::Utility::parseQueryString(url);
  if (query_params.size() != 1 || query_params.begin()->first != "enable" ||
      (query_params.begin()->second != "y" && query_params.begin()->second != "n")) {
    response.add("?enable=<y|n>\n");
    return Http::Code::BadRequest;
  }

  Http::Code res = Http::Code::OK;
  bool enable = query_params.begin()->second == "y";
  if (enable) {
    if (Profiler::Heap::isProfilerStarted()) {
      response.add("Fail to start heap profiler: already started");
      res = Http::Code::BadRequest;
    } else if (!Profiler::Heap::startProfiler(profile_path_)) {
      // GCOVR_EXCL_START
      // TODO(silentdai) remove the GCOVR when startProfiler is better implemented
      response.add("Fail to start the heap profiler");
      res = Http::Code::InternalServerError;
      // GCOVR_EXCL_STOP
    } else {
      response.add("Starting heap profiler");
      res = Http::Code::OK;
    }
  } else {
    // !enable
    if (!Profiler::Heap::isProfilerStarted()) {
      response.add("Fail to stop heap profiler: not started");
      res = Http::Code::BadRequest;
    } else {
      Profiler::Heap::stopProfiler();
      response.add(
          fmt::format("Heap profiler stopped and data written to {}. See "
                      "http://goog-perftools.sourceforge.net/doc/heap_profiler.html for details.",
                      profile_path_));
      res = Http::Code::OK;
    }
  }
  return res;
}

Http::Code AdminImpl::handlerHealthcheckFail(absl::string_view, Http::ResponseHeaderMap&,
                                             Buffer::Instance& response, AdminStream&) {
  server_.failHealthcheck(true);
  response.add("OK\n");
  return Http::Code::OK;
}

Http::Code AdminImpl::handlerHealthcheckOk(absl::string_view, Http::ResponseHeaderMap&,
                                           Buffer::Instance& response, AdminStream&) {
  server_.failHealthcheck(false);
  response.add("OK\n");
  return Http::Code::OK;
}

Http::Code AdminImpl::handlerHotRestartVersion(absl::string_view, Http::ResponseHeaderMap&,
                                               Buffer::Instance& response, AdminStream&) {
  response.add(server_.hotRestart().version());
  return Http::Code::OK;
}

Http::Code AdminImpl::handlerLogging(absl::string_view url, Http::ResponseHeaderMap&,
                                     Buffer::Instance& response, AdminStream&) {
  Http::Utility::QueryParams query_params = Http::Utility::parseQueryString(url);

  Http::Code rc = Http::Code::OK;
  if (!query_params.empty() && !changeLogLevel(query_params)) {
    response.add("usage: /logging?<name>=<level> (change single level)\n");
    response.add("usage: /logging?level=<level> (change all levels)\n");
    response.add("levels: ");
    for (auto level_string_view : spdlog::level::level_string_views) {
      response.add(fmt::format("{} ", level_string_view));
    }

    response.add("\n");
    rc = Http::Code::NotFound;
  }

  response.add("active loggers:\n");
  for (const Logger::Logger& logger : Logger::Registry::loggers()) {
    response.add(fmt::format("  {}: {}\n", logger.name(), logger.levelString()));
  }

  response.add("\n");
  return rc;
}

// TODO(ambuc): Add more tcmalloc stats, export proto details based on allocator.
Http::Code AdminImpl::handlerMemory(absl::string_view, Http::ResponseHeaderMap& response_headers,
                                    Buffer::Instance& response, AdminStream&) {
  response_headers.setReferenceContentType(Http::Headers::get().ContentTypeValues.Json);
  envoy::admin::v3::Memory memory;
  memory.set_allocated(Memory::Stats::totalCurrentlyAllocated());
  memory.set_heap_size(Memory::Stats::totalCurrentlyReserved());
  memory.set_total_thread_cache(Memory::Stats::totalThreadCacheBytes());
  memory.set_pageheap_unmapped(Memory::Stats::totalPageHeapUnmapped());
  memory.set_pageheap_free(Memory::Stats::totalPageHeapFree());
  memory.set_total_physical_bytes(Memory::Stats::totalPhysicalBytes());
  response.add(MessageUtil::getJsonStringFromMessage(memory, true, true)); // pretty-print
  return Http::Code::OK;
}

Http::Code AdminImpl::handlerServerInfo(absl::string_view, Http::ResponseHeaderMap& headers,
                                        Buffer::Instance& response, AdminStream&) {
  const std::time_t current_time =
      std::chrono::system_clock::to_time_t(server_.timeSource().systemTime());
  const std::time_t uptime_current_epoch = current_time - server_.startTimeCurrentEpoch();
  const std::time_t uptime_all_epochs = current_time - server_.startTimeFirstEpoch();

  ASSERT(uptime_current_epoch >= 0);
  ASSERT(uptime_all_epochs >= 0);

  envoy::admin::v3::ServerInfo server_info;
  server_info.set_version(VersionInfo::version());
  server_info.set_hot_restart_version(server_.hotRestart().version());
  server_info.set_state(
      Utility::serverState(server_.initManager().state(), server_.healthCheckFailed()));

  server_info.mutable_uptime_current_epoch()->set_seconds(uptime_current_epoch);
  server_info.mutable_uptime_all_epochs()->set_seconds(uptime_all_epochs);
  envoy::admin::v3::CommandLineOptions* command_line_options =
      server_info.mutable_command_line_options();
  *command_line_options = *server_.options().toCommandLineOptions();
  response.add(MessageUtil::getJsonStringFromMessage(server_info, true, true));
  headers.setReferenceContentType(Http::Headers::get().ContentTypeValues.Json);
  return Http::Code::OK;
}

Http::Code AdminImpl::handlerReady(absl::string_view, Http::ResponseHeaderMap&,
                                   Buffer::Instance& response, AdminStream&) {
  const envoy::admin::v3::ServerInfo::State state =
      Utility::serverState(server_.initManager().state(), server_.healthCheckFailed());

  response.add(envoy::admin::v3::ServerInfo::State_Name(state) + "\n");
  Http::Code code =
      state == envoy::admin::v3::ServerInfo::LIVE ? Http::Code::OK : Http::Code::ServiceUnavailable;
  return code;
}

Http::Code AdminImpl::handlerQuitQuitQuit(absl::string_view, Http::ResponseHeaderMap&,
                                          Buffer::Instance& response, AdminStream&) {
  server_.shutdown();
  response.add("OK\n");
  return Http::Code::OK;
}

Http::Code AdminImpl::handlerCerts(absl::string_view, Http::ResponseHeaderMap& response_headers,
                                   Buffer::Instance& response, AdminStream&) {
  // This set is used to track distinct certificates. We may have multiple listeners, upstreams, etc
  // using the same cert.
  response_headers.setReferenceContentType(Http::Headers::get().ContentTypeValues.Json);
  envoy::admin::v3::Certificates certificates;
  server_.sslContextManager().iterateContexts([&](const Ssl::Context& context) -> void {
    envoy::admin::v3::Certificate& certificate = *certificates.add_certificates();
    if (context.getCaCertInformation() != nullptr) {
      envoy::admin::v3::CertificateDetails* ca_certificate = certificate.add_ca_cert();
      *ca_certificate = *context.getCaCertInformation();
    }
    for (const auto& cert_details : context.getCertChainInformation()) {
      envoy::admin::v3::CertificateDetails* cert_chain = certificate.add_cert_chain();
      *cert_chain = *cert_details;
    }
  });
  response.add(MessageUtil::getJsonStringFromMessage(certificates, true, true));
  return Http::Code::OK;
}

Http::Code AdminImpl::handlerReopenLogs(absl::string_view, Http::ResponseHeaderMap&,
                                        Buffer::Instance& response, AdminStream&) {
  server_.accessLogManager().reopen();
  response.add("OK\n");
  return Http::Code::OK;
}

ConfigTracker& AdminImpl::getConfigTracker() { return config_tracker_; }

AdminImpl::NullRouteConfigProvider::NullRouteConfigProvider(TimeSource& time_source)
    : config_(new Router::NullConfigImpl()), time_source_(time_source) {}

void AdminImpl::startHttpListener(const std::string& access_log_path,
                                  const std::string& address_out_path,
                                  Network::Address::InstanceConstSharedPtr address,
                                  const Network::Socket::OptionsSharedPtr& socket_options,
                                  Stats::ScopePtr&& listener_scope) {
  // TODO(mattklein123): Allow admin to use normal access logger extension loading and avoid the
  // hard dependency here.
  access_logs_.emplace_back(new Extensions::AccessLoggers::File::FileAccessLog(
      access_log_path, {}, AccessLog::AccessLogFormatUtils::defaultAccessLogFormatter(),
      server_.accessLogManager()));
  socket_ = std::make_shared<Network::TcpListenSocket>(address, socket_options, true);
  socket_factory_ = std::make_shared<AdminListenSocketFactory>(socket_);
  listener_ = std::make_unique<AdminListener>(*this, std::move(listener_scope));
  if (!address_out_path.empty()) {
    std::ofstream address_out_file(address_out_path);
    if (!address_out_file) {
      ENVOY_LOG(critical, "cannot open admin address output file {} for writing.",
                address_out_path);
    } else {
      address_out_file << socket_->localAddress()->asString();
    }
  }
}

AdminImpl::AdminImpl(const std::string& profile_path, Server::Instance& server)
    : server_(server),
      request_id_extension_(Http::RequestIDExtensionFactory::defaultInstance(server_.random())),
      profile_path_(profile_path),
      stats_(Http::ConnectionManagerImpl::generateStats("http.admin.", server_.stats())),
      tracing_stats_(
          Http::ConnectionManagerImpl::generateTracingStats("http.admin.", no_op_store_)),
      route_config_provider_(server.timeSource()),
      scoped_route_config_provider_(server.timeSource()), stats_handler_(server),
      // TODO(jsedgwick) add /runtime_reset endpoint that removes all admin-set values
      handlers_{
          {"/", "Admin home page", MAKE_ADMIN_HANDLER(handlerAdminHome), false, false},
          {"/certs", "print certs on machine", MAKE_ADMIN_HANDLER(handlerCerts), false, false},
          {"/clusters", "upstream cluster status", MAKE_ADMIN_HANDLER(handlerClusters), false,
           false},
          {"/config_dump", "dump current Envoy configs (experimental)",
           MAKE_ADMIN_HANDLER(handlerConfigDump), false, false},
          {"/contention", "dump current Envoy mutex contention stats (if enabled)",
           MAKE_ADMIN_HANDLER(handlerContention), false, false},
          {"/cpuprofiler", "enable/disable the CPU profiler",
           MAKE_ADMIN_HANDLER(handlerCpuProfiler), false, true},
          {"/heapprofiler", "enable/disable the heap profiler",
           MAKE_ADMIN_HANDLER(handlerHeapProfiler), false, true},
          {"/healthcheck/fail", "cause the server to fail health checks",
           MAKE_ADMIN_HANDLER(handlerHealthcheckFail), false, true},
          {"/healthcheck/ok", "cause the server to pass health checks",
           MAKE_ADMIN_HANDLER(handlerHealthcheckOk), false, true},
          {"/help", "print out list of admin commands", MAKE_ADMIN_HANDLER(handlerHelp), false,
           false},
          {"/hot_restart_version", "print the hot restart compatibility version",
           MAKE_ADMIN_HANDLER(handlerHotRestartVersion), false, false},
          {"/logging", "query/change logging levels", MAKE_ADMIN_HANDLER(handlerLogging), false,
           true},
          {"/memory", "print current allocation/heap usage", MAKE_ADMIN_HANDLER(handlerMemory),
           false, false},
          {"/quitquitquit", "exit the server", MAKE_ADMIN_HANDLER(handlerQuitQuitQuit), false,
           true},
<<<<<<< HEAD
          {"/reset_counters", "reset all counters to zero", StatsHandler::handlerResetCounters,
           false, true},
          {"/drain_listeners", "drain listeners", ListenersHandler::handlerDrainListeners, false,
=======
          {"/reset_counters", "reset all counters to zero",
           MAKE_ADMIN_HANDLER(stats_handler_.handlerResetCounters), false, true},
          {"/drain_listeners", "drain listeners", MAKE_ADMIN_HANDLER(handlerDrainListeners), false,
>>>>>>> cf12e8ab
           true},
          {"/server_info", "print server version/status information",
           MAKE_ADMIN_HANDLER(handlerServerInfo), false, false},
          {"/ready", "print server state, return 200 if LIVE, otherwise return 503",
           MAKE_ADMIN_HANDLER(handlerReady), false, false},
          {"/stats", "print server stats", MAKE_ADMIN_HANDLER(stats_handler_.handlerStats), false,
           false},
          {"/stats/prometheus", "print server stats in prometheus format",
           MAKE_ADMIN_HANDLER(stats_handler_.handlerPrometheusStats), false, false},
          {"/stats/recentlookups", "Show recent stat-name lookups",
           MAKE_ADMIN_HANDLER(stats_handler_.handlerStatsRecentLookups), false, false},
          {"/stats/recentlookups/clear", "clear list of stat-name lookups and counter",
           MAKE_ADMIN_HANDLER(stats_handler_.handlerStatsRecentLookupsClear), false, true},
          {"/stats/recentlookups/disable", "disable recording of reset stat-name lookup names",
           MAKE_ADMIN_HANDLER(stats_handler_.handlerStatsRecentLookupsDisable), false, true},
          {"/stats/recentlookups/enable", "enable recording of reset stat-name lookup names",
<<<<<<< HEAD
           StatsHandler::handlerStatsRecentLookupsEnable, false, true},
          {"/listeners", "print listener info", ListenersHandler::handlerListenerInfo, false,
=======
           MAKE_ADMIN_HANDLER(stats_handler_.handlerStatsRecentLookupsEnable), false, true},
          {"/listeners", "print listener info", MAKE_ADMIN_HANDLER(handlerListenerInfo), false,
>>>>>>> cf12e8ab
           false},
          {"/runtime", "print runtime values", RuntimeHandler::handlerRuntime, false, false},
          {"/runtime_modify", "modify runtime values", RuntimeHandler::handlerRuntimeModify, false,
           true},
          {"/reopen_logs", "reopen access logs", MAKE_ADMIN_HANDLER(handlerReopenLogs), false,
           true},
      },
      date_provider_(server.dispatcher().timeSource()),
      admin_filter_chain_(std::make_shared<AdminFilterChain>()) {}

Http::ServerConnectionPtr AdminImpl::createCodec(Network::Connection& connection,
                                                 const Buffer::Instance& data,
                                                 Http::ServerConnectionCallbacks& callbacks) {
  return Http::ConnectionManagerUtility::autoCreateCodec(
      connection, data, callbacks, server_.stats(), Http::Http1Settings(),
      ::Envoy::Http2::Utility::initializeAndValidateOptions(
          envoy::config::core::v3::Http2ProtocolOptions()),
      maxRequestHeadersKb(), maxRequestHeadersCount(), headersWithUnderscoresAction());
}

bool AdminImpl::createNetworkFilterChain(Network::Connection& connection,
                                         const std::vector<Network::FilterFactoryCb>&) {
  // Don't pass in the overload manager so that the admin interface is accessible even when
  // the envoy is overloaded.
  connection.addReadFilter(Network::ReadFilterSharedPtr{new Http::ConnectionManagerImpl(
      *this, server_.drainManager(), server_.random(), server_.httpContext(), server_.runtime(),
      server_.localInfo(), server_.clusterManager(), nullptr, server_.timeSource())});
  return true;
}

void AdminImpl::createFilterChain(Http::FilterChainFactoryCallbacks& callbacks) {
  callbacks.addStreamFilter(std::make_shared<AdminFilter>(createCallbackFunction()));
}

Http::Code AdminImpl::runCallback(absl::string_view path_and_query,
                                  Http::ResponseHeaderMap& response_headers,
                                  Buffer::Instance& response, AdminStream& admin_stream) {

  Http::Code code = Http::Code::OK;
  bool found_handler = false;

  std::string::size_type query_index = path_and_query.find('?');
  if (query_index == std::string::npos) {
    query_index = path_and_query.size();
  }

  for (const UrlHandler& handler : handlers_) {
    if (path_and_query.compare(0, query_index, handler.prefix_) == 0) {
      found_handler = true;
      if (handler.mutates_server_state_) {
        const absl::string_view method =
            admin_stream.getRequestHeaders().Method()->value().getStringView();
        if (method != Http::Headers::get().MethodValues.Post) {
          ENVOY_LOG(error, "admin path \"{}\" mutates state, method={} rather than POST",
                    handler.prefix_, method);
          code = Http::Code::MethodNotAllowed;
          response.add(fmt::format("Method {} not allowed, POST required.", method));
          break;
        }
      }
      code = handler.handler_(path_and_query, response_headers, response, admin_stream);
      Memory::Utils::tryShrinkHeap();
      break;
    }
  }

  if (!found_handler) {
    // Extra space is emitted below to have "invalid path." be a separate sentence in the
    // 404 output from "admin commands are:" in handlerHelp.
    response.add("invalid path. ");
    handlerHelp(path_and_query, response_headers, response, admin_stream);
    code = Http::Code::NotFound;
  }

  return code;
}

std::vector<const AdminImpl::UrlHandler*> AdminImpl::sortedHandlers() const {
  std::vector<const UrlHandler*> sorted_handlers;
  for (const UrlHandler& handler : handlers_) {
    sorted_handlers.push_back(&handler);
  }
  // Note: it's generally faster to sort a vector with std::vector than to construct a std::map.
  std::sort(sorted_handlers.begin(), sorted_handlers.end(),
            [](const UrlHandler* h1, const UrlHandler* h2) { return h1->prefix_ < h2->prefix_; });
  return sorted_handlers;
}

Http::Code AdminImpl::handlerHelp(absl::string_view, Http::ResponseHeaderMap&,
                                  Buffer::Instance& response, AdminStream&) {
  response.add("admin commands are:\n");

  // Prefix order is used during searching, but for printing do them in alpha order.
  for (const UrlHandler* handler : sortedHandlers()) {
    response.add(fmt::format("  {}: {}\n", handler->prefix_, handler->help_text_));
  }
  return Http::Code::OK;
}

Http::Code AdminImpl::handlerAdminHome(absl::string_view, Http::ResponseHeaderMap& response_headers,
                                       Buffer::Instance& response, AdminStream&) {
  response_headers.setReferenceContentType(Http::Headers::get().ContentTypeValues.Html);

  response.add(absl::StrReplaceAll(AdminHtmlStart, {{"@FAVICON@", EnvoyFavicon}}));

  // Prefix order is used during searching, but for printing do them in alpha order.
  for (const UrlHandler* handler : sortedHandlers()) {
    absl::string_view path = handler->prefix_;

    if (path == "/") {
      continue; // No need to print self-link to index page.
    }

    // Remove the leading slash from the link, so that the admin page can be
    // rendered as part of another console, on a sub-path.
    //
    // E.g. consider a downstream dashboard that embeds the Envoy admin console.
    // In that case, the "/stats" endpoint would be at
    // https://DASHBOARD/envoy_admin/stats. If the links we present on the home
    // page are absolute (e.g. "/stats") they won't work in the context of the
    // dashboard. Removing the leading slash, they will work properly in both
    // the raw admin console and when embedded in another page and URL
    // hierarchy.
    ASSERT(!path.empty());
    ASSERT(path[0] == '/');
    path = path.substr(1);

    // For handlers that mutate state, render the link as a button in a POST form,
    // rather than an anchor tag. This should discourage crawlers that find the /
    // page from accidentally mutating all the server state by GETting all the hrefs.
    const char* link_format =
        handler->mutates_server_state_
            ? "<form action='{}' method='post' class='home-form'><button>{}</button></form>"
            : "<a href='{}'>{}</a>";
    const std::string link = fmt::format(link_format, path, path);

    // Handlers are all specified by statically above, and are thus trusted and do
    // not require escaping.
    response.add(fmt::format("<tr class='home-row'><td class='home-data'>{}</td>"
                             "<td class='home-data'>{}</td></tr>\n",
                             link, Html::Utility::sanitize(handler->help_text_)));
  }
  response.add(AdminHtmlEnd);
  return Http::Code::OK;
}

const Network::Address::Instance& AdminImpl::localAddress() {
  return *server_.localInfo().address();
}

bool AdminImpl::addHandler(const std::string& prefix, const std::string& help_text,
                           HandlerCb callback, bool removable, bool mutates_state) {
  ASSERT(prefix.size() > 1);
  ASSERT(prefix[0] == '/');

  // Sanitize prefix and help_text to ensure no XSS can be injected, as
  // we are injecting these strings into HTML that runs in a domain that
  // can mutate Envoy server state. Also rule out some characters that
  // make no sense as part of a URL path: ? and :.
  const std::string::size_type pos = prefix.find_first_of("&\"'<>?:");
  if (pos != std::string::npos) {
    ENVOY_LOG(error, "filter \"{}\" contains invalid character '{}'", prefix, prefix[pos]);
    return false;
  }

  auto it = std::find_if(handlers_.cbegin(), handlers_.cend(),
                         [&prefix](const UrlHandler& entry) { return prefix == entry.prefix_; });
  if (it == handlers_.end()) {
    handlers_.push_back({prefix, help_text, callback, removable, mutates_state});
    return true;
  }
  return false;
}

bool AdminImpl::removeHandler(const std::string& prefix) {
  const size_t size_before_removal = handlers_.size();
  handlers_.remove_if(
      [&prefix](const UrlHandler& entry) { return prefix == entry.prefix_ && entry.removable_; });
  if (handlers_.size() != size_before_removal) {
    return true;
  }
  return false;
}

Http::Code AdminImpl::request(absl::string_view path_and_query, absl::string_view method,
                              Http::ResponseHeaderMap& response_headers, std::string& body) {
  AdminFilter filter(createCallbackFunction());

  Http::RequestHeaderMapImpl request_headers;
  request_headers.setMethod(method);
  filter.decodeHeaders(request_headers, false);
  Buffer::OwnedImpl response;

  Http::Code code = runCallback(path_and_query, response_headers, response, filter);
  Utility::populateFallbackResponseHeaders(code, response_headers);
  body = response.toString();
  return code;
}

void AdminImpl::closeSocket() {
  if (socket_) {
    socket_->close();
  }
}

void AdminImpl::addListenerToHandler(Network::ConnectionHandler* handler) {
  if (listener_) {
    handler->addListener(absl::nullopt, *listener_);
  }
}

} // namespace Server
} // namespace Envoy<|MERGE_RESOLUTION|>--- conflicted
+++ resolved
@@ -47,12 +47,9 @@
 #include "common/router/config_impl.h"
 #include "common/upstream/host_utility.h"
 
-<<<<<<< HEAD
 #include "server/http/listeners_handler.h"
 #include "server/http/runtime_handler.h"
 #include "server/http/stats_handler.h"
-=======
->>>>>>> cf12e8ab
 #include "server/http/utils.h"
 
 #include "extensions/access_loggers/file/file_access_log_impl.h"
@@ -879,15 +876,9 @@
            false, false},
           {"/quitquitquit", "exit the server", MAKE_ADMIN_HANDLER(handlerQuitQuitQuit), false,
            true},
-<<<<<<< HEAD
-          {"/reset_counters", "reset all counters to zero", StatsHandler::handlerResetCounters,
-           false, true},
-          {"/drain_listeners", "drain listeners", ListenersHandler::handlerDrainListeners, false,
-=======
           {"/reset_counters", "reset all counters to zero",
            MAKE_ADMIN_HANDLER(stats_handler_.handlerResetCounters), false, true},
-          {"/drain_listeners", "drain listeners", MAKE_ADMIN_HANDLER(handlerDrainListeners), false,
->>>>>>> cf12e8ab
+          {"/drain_listeners", "drain listeners", ListenersHandler::handlerDrainListeners, false,
            true},
           {"/server_info", "print server version/status information",
            MAKE_ADMIN_HANDLER(handlerServerInfo), false, false},
@@ -904,13 +895,8 @@
           {"/stats/recentlookups/disable", "disable recording of reset stat-name lookup names",
            MAKE_ADMIN_HANDLER(stats_handler_.handlerStatsRecentLookupsDisable), false, true},
           {"/stats/recentlookups/enable", "enable recording of reset stat-name lookup names",
-<<<<<<< HEAD
-           StatsHandler::handlerStatsRecentLookupsEnable, false, true},
+          MAKE_ADMIN_HANDLER(stats_handler_.handlerStatsRecentLookupsEnable), false, true},
           {"/listeners", "print listener info", ListenersHandler::handlerListenerInfo, false,
-=======
-           MAKE_ADMIN_HANDLER(stats_handler_.handlerStatsRecentLookupsEnable), false, true},
-          {"/listeners", "print listener info", MAKE_ADMIN_HANDLER(handlerListenerInfo), false,
->>>>>>> cf12e8ab
            false},
           {"/runtime", "print runtime values", RuntimeHandler::handlerRuntime, false, false},
           {"/runtime_modify", "modify runtime values", RuntimeHandler::handlerRuntimeModify, false,

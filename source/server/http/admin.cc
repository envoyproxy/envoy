#include "server/http/admin.h"

#include <algorithm>
#include <cstdint>
#include <fstream>
#include <string>
#include <unordered_map>
#include <unordered_set>
#include <utility>
#include <vector>

#include "envoy/filesystem/filesystem.h"
#include "envoy/runtime/runtime.h"
#include "envoy/server/hot_restart.h"
#include "envoy/server/instance.h"
#include "envoy/server/options.h"
#include "envoy/stats/stats.h"
#include "envoy/upstream/cluster_manager.h"
#include "envoy/upstream/upstream.h"

#include "common/access_log/access_log_formatter.h"
#include "common/access_log/access_log_impl.h"
#include "common/buffer/buffer_impl.h"
#include "common/common/assert.h"
#include "common/common/enum_to_int.h"
#include "common/common/fmt.h"
#include "common/common/utility.h"
#include "common/common/version.h"
#include "common/html/utility.h"
#include "common/http/codes.h"
#include "common/http/header_map_impl.h"
#include "common/http/headers.h"
#include "common/http/http1/codec_impl.h"
#include "common/json/json_loader.h"
#include "common/network/listen_socket_impl.h"
#include "common/profiler/profiler.h"
#include "common/router/config_impl.h"
#include "common/upstream/host_utility.h"

#include "absl/strings/str_replace.h"
#include "absl/strings/string_view.h"

// TODO(mattklein123): Switch to JSON interface methods and remove rapidjson dependency.
#include "rapidjson/document.h"
#include "rapidjson/error/en.h"
#include "rapidjson/prettywriter.h"
#include "rapidjson/reader.h"
#include "rapidjson/schema.h"
#include "rapidjson/stream.h"
#include "rapidjson/stringbuffer.h"
#include "spdlog/spdlog.h"

using namespace rapidjson;

namespace Envoy {
namespace Server {

namespace {

/**
 * Favicon base64 image was harvested by screen-capturing the favicon from a Chrome tab
 * while visiting https://www.envoyproxy.io/. The resulting PNG was translated to base64
 * by dropping it into https://www.base64-image.de/ and then pasting the resulting string
 * below.
 *
 * The actual favicon source for that, https://www.envoyproxy.io/img/favicon.ico is nicer
 * because it's transparent, but is also 67646 bytes, which is annoying to inline. We could
 * just reference that rather than inlining it, but then the favicon won't work when visiting
 * the admin page from a network that can't see the internet.
 */
const char EnvoyFavicon[] =
    "data:image/png;base64,iVBORw0KGgoAAAANSUhEUgAAABgAAAAYCAYAAADgdz34AAAAAXNSR0IArs4c6QAAAARnQU1"
    "BAACxjwv8YQUAAAAJcEhZcwAAEnQAABJ0Ad5mH3gAAAH9SURBVEhL7ZRdTttAFIUrUFaAX5w9gIhgUfzshFRK+gIbaVbA"
    "zwaqCly1dSpKk5A485/YCdXpHTB4BsdgVe0bD0cZ3Xsm38yZ8byTUuJ/6g3wqqoBrBhPTzmmLfptMbAzttJTpTKAF2MWC"
    "7ADCdNIwXZpvMMwayiIwwS874CcOc9VuQPR1dBBChPMITpFXXU45hukIIH6kHhzVqkEYB8F5HYGvZ5B7EvwmHt9K/59Cr"
    "U3QbY2RNYaQPYmJc+jPIBICNCcg20ZsAsCPfbcrFlRF+cJZpvXSJt9yMTxO/IAzJrCOfhJXiOgFEX/SbZmezTWxyNk4Q9"
    "anHMmjnzAhEyhAW8LCE6wl26J7ZFHH1FMYQxh567weQBOO1AW8D7P/UXAQySq/QvL8Fu9HfCEw4SKALm5BkC3bwjwhSKr"
    "A5hYAMXTJnPNiMyRBVzVjcgCyHiSm+8P+WGlnmwtP2RzbCMiQJ0d2KtmmmPorRHEhfMROVfTG5/fYrF5iWXzE80tfy9WP"
    "sCqx5Buj7FYH0LvDyHiqd+3otpsr4/fa5+xbEVQPfrYnntylQG5VGeMLBhgEfyE7o6e6qYzwHIjwl0QwXSvvTmrVAY4D5"
    "ddvT64wV0jRrr7FekO/XEjwuwwhuw7Ef7NY+dlfXpLb06EtHUJdVbsxvNUqBrwj/QGeEUSfwBAkmWHn5Bb/gAAAABJRU5"
    "ErkJggg==";

const char AdminHtmlStart[] = R"(
<head>
  <title>Envoy Admin</title>
  <link rel='shortcut icon' type='image/png' href='@FAVICON@'/>
  <style>
    .home-table {
      font-family: sans-serif;
      font-size: medium;
      border-collapse: collapse;
    }

    .home-row:nth-child(even) {
      background-color: #dddddd;
    }

    .home-data {
      border: 1px solid #dddddd;
      text-align: left;
      padding: 8px;
    }

    .home-form {
      margin-bottom: 0;
    }
  </style>
</head>
<body>
  <table class='home-table'>
    <thead>
      <th class='home-data'>Command</th>
      <th class='home-data'>Description</th>
     </thead>
     <tbody>
)";

const char AdminHtmlEnd[] = R"(
    </tbody>
  </table>
</body>
)";

} // namespace

AdminFilter::AdminFilter(AdminImpl& parent) : parent_(parent) {}

Http::FilterHeadersStatus AdminFilter::decodeHeaders(Http::HeaderMap& response_headers,
                                                     bool end_stream) {
  request_headers_ = &response_headers;
  if (end_stream) {
    onComplete();
  }

  return Http::FilterHeadersStatus::StopIteration;
}

Http::FilterDataStatus AdminFilter::decodeData(Buffer::Instance&, bool end_stream) {
  if (end_stream) {
    onComplete();
  }

  return Http::FilterDataStatus::StopIterationNoBuffer;
}

Http::FilterTrailersStatus AdminFilter::decodeTrailers(Http::HeaderMap&) {
  onComplete();
  return Http::FilterTrailersStatus::StopIteration;
}

bool AdminImpl::changeLogLevel(const Http::Utility::QueryParams& params) {
  if (params.size() != 1) {
    return false;
  }

  std::string name = params.begin()->first;
  std::string level = params.begin()->second;

  // First see if the level is valid.
  size_t level_to_use = std::numeric_limits<size_t>::max();
  for (size_t i = 0; i < ARRAY_SIZE(spdlog::level::level_names); i++) {
    if (level == spdlog::level::level_names[i]) {
      level_to_use = i;
      break;
    }
  }

  if (level_to_use == std::numeric_limits<size_t>::max()) {
    return false;
  }

  // Now either change all levels or a single level.
  if (name == "level") {
    ENVOY_LOG(debug, "change all log levels: level='{}'", level);
    for (const Logger::Logger& logger : Logger::Registry::loggers()) {
      logger.setLevel(static_cast<spdlog::level::level_enum>(level_to_use));
    }
  } else {
    ENVOY_LOG(debug, "change log level: name='{}' level='{}'", name, level);
    const Logger::Logger* logger_to_change = nullptr;
    for (const Logger::Logger& logger : Logger::Registry::loggers()) {
      if (logger.name() == name) {
        logger_to_change = &logger;
        break;
      }
    }

    if (!logger_to_change) {
      return false;
    }

    logger_to_change->setLevel(static_cast<spdlog::level::level_enum>(level_to_use));
  }

  return true;
}

void AdminImpl::addOutlierInfo(const std::string& cluster_name,
                               const Upstream::Outlier::Detector* outlier_detector,
                               Buffer::Instance& response) {
  if (outlier_detector) {
    response.add(fmt::format("{}::outlier::success_rate_average::{}\n", cluster_name,
                             outlier_detector->successRateAverage()));
    response.add(fmt::format("{}::outlier::success_rate_ejection_threshold::{}\n", cluster_name,
                             outlier_detector->successRateEjectionThreshold()));
  }
}

void AdminImpl::addCircuitSettings(const std::string& cluster_name, const std::string& priority_str,
                                   Upstream::ResourceManager& resource_manager,
                                   Buffer::Instance& response) {
  response.add(fmt::format("{}::{}_priority::max_connections::{}\n", cluster_name, priority_str,
                           resource_manager.connections().max()));
  response.add(fmt::format("{}::{}_priority::max_pending_requests::{}\n", cluster_name,
                           priority_str, resource_manager.pendingRequests().max()));
  response.add(fmt::format("{}::{}_priority::max_requests::{}\n", cluster_name, priority_str,
                           resource_manager.requests().max()));
  response.add(fmt::format("{}::{}_priority::max_retries::{}\n", cluster_name, priority_str,
                           resource_manager.retries().max()));
}

Http::Code AdminImpl::handlerClusters(absl::string_view, Http::HeaderMap&,
                                      Buffer::Instance& response) {
  response.add(fmt::format("version_info::{}\n", server_.clusterManager().versionInfo()));

  for (auto& cluster : server_.clusterManager().clusters()) {
    addOutlierInfo(cluster.second.get().info()->name(), cluster.second.get().outlierDetector(),
                   response);

    addCircuitSettings(
        cluster.second.get().info()->name(), "default",
        cluster.second.get().info()->resourceManager(Upstream::ResourcePriority::Default),
        response);
    addCircuitSettings(
        cluster.second.get().info()->name(), "high",
        cluster.second.get().info()->resourceManager(Upstream::ResourcePriority::High), response);

    response.add(fmt::format("{}::added_via_api::{}\n", cluster.second.get().info()->name(),
                             cluster.second.get().info()->addedViaApi()));
    for (auto& host_set : cluster.second.get().prioritySet().hostSetsPerPriority()) {
      for (auto& host : host_set->hosts()) {
        std::map<std::string, uint64_t> all_stats;
        for (const Stats::CounterSharedPtr& counter : host->counters()) {
          all_stats[counter->name()] = counter->value();
        }

        for (const Stats::GaugeSharedPtr& gauge : host->gauges()) {
          all_stats[gauge->name()] = gauge->value();
        }

        for (auto stat : all_stats) {
          response.add(fmt::format("{}::{}::{}::{}\n", cluster.second.get().info()->name(),
                                   host->address()->asString(), stat.first, stat.second));
        }

        response.add(fmt::format("{}::{}::health_flags::{}\n", cluster.second.get().info()->name(),
                                 host->address()->asString(),
                                 Upstream::HostUtility::healthFlagsToString(*host)));
        response.add(fmt::format("{}::{}::weight::{}\n", cluster.second.get().info()->name(),
                                 host->address()->asString(), host->weight()));
        response.add(fmt::format("{}::{}::region::{}\n", cluster.second.get().info()->name(),
                                 host->address()->asString(), host->locality().region()));
        response.add(fmt::format("{}::{}::zone::{}\n", cluster.second.get().info()->name(),
                                 host->address()->asString(), host->locality().zone()));
        response.add(fmt::format("{}::{}::sub_zone::{}\n", cluster.second.get().info()->name(),
                                 host->address()->asString(), host->locality().sub_zone()));
        response.add(fmt::format("{}::{}::canary::{}\n", cluster.second.get().info()->name(),
                                 host->address()->asString(), host->canary()));
        response.add(fmt::format("{}::{}::success_rate::{}\n", cluster.second.get().info()->name(),
                                 host->address()->asString(),
                                 host->outlierDetector().successRate()));
      }
    }
  }

  return Http::Code::OK;
}

Http::Code AdminImpl::handlerCpuProfiler(absl::string_view url, Http::HeaderMap&,
                                         Buffer::Instance& response) {
  Http::Utility::QueryParams query_params = Http::Utility::parseQueryString(url);
  if (query_params.size() != 1 || query_params.begin()->first != "enable" ||
      (query_params.begin()->second != "y" && query_params.begin()->second != "n")) {
    response.add("?enable=<y|n>\n");
    return Http::Code::BadRequest;
  }

  bool enable = query_params.begin()->second == "y";
  if (enable && !Profiler::Cpu::profilerEnabled()) {
    if (!Profiler::Cpu::startProfiler(profile_path_)) {
      response.add("failure to start the profiler");
      return Http::Code::InternalServerError;
    }

  } else if (!enable && Profiler::Cpu::profilerEnabled()) {
    Profiler::Cpu::stopProfiler();
  }

  response.add("OK\n");
  return Http::Code::OK;
}

Http::Code AdminImpl::handlerHealthcheckFail(absl::string_view, Http::HeaderMap&,
                                             Buffer::Instance& response) {
  server_.failHealthcheck(true);
  response.add("OK\n");
  return Http::Code::OK;
}

Http::Code AdminImpl::handlerHealthcheckOk(absl::string_view, Http::HeaderMap&,
                                           Buffer::Instance& response) {
  server_.failHealthcheck(false);
  response.add("OK\n");
  return Http::Code::OK;
}

Http::Code AdminImpl::handlerHotRestartVersion(absl::string_view, Http::HeaderMap&,
                                               Buffer::Instance& response) {
  response.add(server_.hotRestart().version());
  return Http::Code::OK;
}

Http::Code AdminImpl::handlerLogging(absl::string_view url, Http::HeaderMap&,
                                     Buffer::Instance& response) {
  Http::Utility::QueryParams query_params = Http::Utility::parseQueryString(url);

  Http::Code rc = Http::Code::OK;
  if (!changeLogLevel(query_params)) {
    response.add("usage: /logging?<name>=<level> (change single level)\n");
    response.add("usage: /logging?level=<level> (change all levels)\n");
    response.add("levels: ");
    for (size_t i = 0; i < ARRAY_SIZE(spdlog::level::level_names); i++) {
      response.add(fmt::format("{} ", spdlog::level::level_names[i]));
    }

    response.add("\n");
    rc = Http::Code::NotFound;
  }

  response.add("active loggers:\n");
  for (const Logger::Logger& logger : Logger::Registry::loggers()) {
    response.add(fmt::format("  {}: {}\n", logger.name(), logger.levelString()));
  }

  response.add("\n");
  return rc;
}

Http::Code AdminImpl::handlerResetCounters(absl::string_view, Http::HeaderMap&,
                                           Buffer::Instance& response) {
  for (const Stats::CounterSharedPtr& counter : server_.stats().counters()) {
    counter->reset();
  }

  response.add("OK\n");
  return Http::Code::OK;
}

Http::Code AdminImpl::handlerServerInfo(absl::string_view, Http::HeaderMap&,
                                        Buffer::Instance& response) {
  time_t current_time = time(nullptr);
  response.add(fmt::format("envoy {} {} {} {} {}\n", VersionInfo::version(),
                           server_.healthCheckFailed() ? "draining" : "live",
                           current_time - server_.startTimeCurrentEpoch(),
                           current_time - server_.startTimeFirstEpoch(),
                           server_.options().restartEpoch()));
  return Http::Code::OK;
}

<<<<<<< HEAD
Http::Code AdminImpl::handlerPrometheusStats(const std::string&, Http::HeaderMap&,
                                             Buffer::Instance& response) {
  PrometheusStatsFormatter::statsAsPrometheus(server_.stats().counters(), server_.stats().gauges(),
                                              response);
  return Http::Code::OK;
}

Http::Code AdminImpl::handlerStats(const std::string& url, Http::HeaderMap& response_headers,
=======
Http::Code AdminImpl::handlerStats(absl::string_view url, Http::HeaderMap& response_headers,
>>>>>>> 833769c9
                                   Buffer::Instance& response) {
  // We currently don't support timers locally (only via statsd) so just group all the counters
  // and gauges together, alpha sort them, and spit them out.
  Http::Code rc = Http::Code::OK;
  const Http::Utility::QueryParams params = Http::Utility::parseQueryString(url);
  std::map<std::string, uint64_t> all_stats;
  for (const Stats::CounterSharedPtr& counter : server_.stats().counters()) {
    all_stats.emplace(counter->name(), counter->value());
  }

  for (const Stats::GaugeSharedPtr& gauge : server_.stats().gauges()) {
    all_stats.emplace(gauge->name(), gauge->value());
  }

  if (params.size() == 0) {
    // No Arguments so use the standard.
    for (auto stat : all_stats) {
      response.add(fmt::format("{}: {}\n", stat.first, stat.second));
    }
  } else {
    const std::string format_key = params.begin()->first;
    const std::string format_value = params.begin()->second;
    if (format_key == "format" && format_value == "json") {
      response_headers.insertContentType().value().setReference(
          Http::Headers::get().ContentTypeValues.Json);
      response.add(AdminImpl::statsAsJson(all_stats));
    } else if (format_key == "format" && format_value == "prometheus") {
      return handlerPrometheusStats(url, response_headers, response);
    } else {
      response.add("usage: /stats?format=json \n");
      response.add("\n");
      rc = Http::Code::NotFound;
    }
  }
  return rc;
}

std::string PrometheusStatsFormatter::sanitizeName(const std::string& name) {
  std::string stats_name = name;
  std::replace(stats_name.begin(), stats_name.end(), '.', '_');
  std::replace(stats_name.begin(), stats_name.end(), '-', '_');
  return stats_name;
}

std::string PrometheusStatsFormatter::formattedTags(const std::vector<Stats::Tag>& tags) {
  std::vector<std::string> buf;
  for (const Stats::Tag& tag : tags) {
    buf.push_back(fmt::format("{}=\"{}\"", sanitizeName(tag.name_), tag.value_));
  }
  return StringUtil::join(buf, ",");
}

std::string PrometheusStatsFormatter::metricName(const std::string& extractedName) {
  // Add namespacing prefix to avoid conflicts, as per best practice:
  // https://prometheus.io/docs/practices/naming/#metric-names
  // Also, naming conventions on https://prometheus.io/docs/concepts/data_model/
  return fmt::format("envoy_{0}", sanitizeName(extractedName));
}

uint64_t
PrometheusStatsFormatter::statsAsPrometheus(const std::list<Stats::CounterSharedPtr>& counters,
                                            const std::list<Stats::GaugeSharedPtr>& gauges,
                                            Buffer::Instance& response) {
  std::unordered_set<std::string> metric_type_tracker;
  for (const auto& counter : counters) {
    const std::string tags = formattedTags(counter->tags());
    const std::string metric_name = metricName(counter->tagExtractedName());
    if (metric_type_tracker.find(metric_name) == metric_type_tracker.end()) {
      metric_type_tracker.insert(metric_name);
      response.add(fmt::format("# TYPE {0} counter\n", metric_name));
    }
    response.add(fmt::format("{0}{{{1}}} {2}\n", metric_name, tags, counter->value()));
  }

  for (const auto& gauge : gauges) {
    const std::string tags = formattedTags(gauge->tags());
    const std::string metric_name = metricName(gauge->tagExtractedName());
    if (metric_type_tracker.find(metric_name) == metric_type_tracker.end()) {
      metric_type_tracker.insert(metric_name);
      response.add(fmt::format("# TYPE {0} gauge\n", metric_name));
    }
    response.add(fmt::format("{0}{{{1}}} {2}\n", metric_name, tags, gauge->value()));
  }
  return metric_type_tracker.size();
}

std::string AdminImpl::statsAsJson(const std::map<std::string, uint64_t>& all_stats) {
  rapidjson::Document document;
  document.SetObject();
  rapidjson::Value stats_array(rapidjson::kArrayType);
  rapidjson::Document::AllocatorType& allocator = document.GetAllocator();
  for (auto stat : all_stats) {
    Value stat_obj;
    stat_obj.SetObject();
    Value stat_name;
    stat_name.SetString(stat.first.c_str(), allocator);
    stat_obj.AddMember("name", stat_name, allocator);
    Value stat_value;
    stat_value.SetInt(stat.second);
    stat_obj.AddMember("value", stat_value, allocator);
    stats_array.PushBack(stat_obj, allocator);
  }
  document.AddMember("stats", stats_array, allocator);
  rapidjson::StringBuffer strbuf;
  rapidjson::PrettyWriter<StringBuffer> writer(strbuf);
  document.Accept(writer);
  return strbuf.GetString();
}

Http::Code AdminImpl::handlerQuitQuitQuit(absl::string_view, Http::HeaderMap&,
                                          Buffer::Instance& response) {
  server_.shutdown();
  response.add("OK\n");
  return Http::Code::OK;
}

Http::Code AdminImpl::handlerListenerInfo(absl::string_view, Http::HeaderMap& response_headers,
                                          Buffer::Instance& response) {
  response_headers.insertContentType().value().setReference(
      Http::Headers::get().ContentTypeValues.Json);
  std::list<std::string> listeners;
  for (auto listener : server_.listenerManager().listeners()) {
    listeners.push_back(listener.get().socket().localAddress()->asString());
  }
  response.add(Json::Factory::listAsJsonString(listeners));
  return Http::Code::OK;
}

Http::Code AdminImpl::handlerCerts(absl::string_view, Http::HeaderMap&,
                                   Buffer::Instance& response) {
  // This set is used to track distinct certificates. We may have multiple listeners, upstreams, etc
  // using the same cert.
  std::unordered_set<std::string> context_info_set;
  std::string context_format = "{{\n\t\"ca_cert\": \"{}\",\n\t\"cert_chain\": \"{}\"\n}}\n";
  server_.sslContextManager().iterateContexts([&](const Ssl::Context& context) -> void {
    context_info_set.insert(fmt::format(context_format, context.getCaCertInformation(),
                                        context.getCertChainInformation()));
  });

  std::string cert_result_string;
  for (const std::string& context_info : context_info_set) {
    cert_result_string += context_info;
  }
  response.add(cert_result_string);
  return Http::Code::OK;
}

Http::Code AdminImpl::handlerRuntime(absl::string_view url, Http::HeaderMap& response_headers,
                                     Buffer::Instance& response) {
  Http::Code rc = Http::Code::OK;
  const Http::Utility::QueryParams params = Http::Utility::parseQueryString(url);
  const auto& entries = server_.runtime().snapshot().getAll();
  const auto pairs = sortedRuntime(entries);

  if (params.size() == 0) {
    for (const auto& entry : pairs) {
      response.add(fmt::format("{}: {}\n", entry.first, entry.second.string_value_));
    }
  } else {
    if (params.begin()->first == "format" && params.begin()->second == "json") {
      response_headers.insertContentType().value().setReference(
          Http::Headers::get().ContentTypeValues.Json);
      response.add(runtimeAsJson(pairs));
      response.add("\n");
    } else {
      response.add("usage: /runtime?format=json\n");
      rc = Http::Code::BadRequest;
    }
  }

  return rc;
}

const std::vector<std::pair<std::string, Runtime::Snapshot::Entry>> AdminImpl::sortedRuntime(
    const std::unordered_map<std::string, const Runtime::Snapshot::Entry>& entries) {
  std::vector<std::pair<std::string, Runtime::Snapshot::Entry>> pairs(entries.begin(),
                                                                      entries.end());

  std::sort(pairs.begin(), pairs.end(),
            [](const std::pair<std::string, const Runtime::Snapshot::Entry>& a,
               const std::pair<std::string, const Runtime::Snapshot::Entry>& b) -> bool {
              return a.first < b.first;
            });

  return pairs;
}

std::string AdminImpl::runtimeAsJson(
    const std::vector<std::pair<std::string, Runtime::Snapshot::Entry>>& entries) {
  rapidjson::Document document;
  document.SetObject();
  rapidjson::Value entries_array(rapidjson::kArrayType);
  rapidjson::Document::AllocatorType& allocator = document.GetAllocator();
  for (const auto& entry : entries) {
    Value entry_obj;
    entry_obj.SetObject();

    entry_obj.AddMember("name", {entry.first.c_str(), allocator}, allocator);

    Value entry_value;
    if (entry.second.uint_value_) {
      entry_value.SetUint64(entry.second.uint_value_.value());
    } else {
      entry_value.SetString(entry.second.string_value_.c_str(), allocator);
    }
    entry_obj.AddMember("value", entry_value, allocator);

    entries_array.PushBack(entry_obj, allocator);
  }
  document.AddMember("runtime", entries_array, allocator);
  rapidjson::StringBuffer strbuf;
  rapidjson::PrettyWriter<StringBuffer> writer(strbuf);
  document.Accept(writer);
  return strbuf.GetString();
}

void AdminFilter::onComplete() {
  absl::string_view path = request_headers_->Path()->value().getStringView();
  ENVOY_STREAM_LOG(debug, "request complete: path: {}", *callbacks_, path);

  Buffer::OwnedImpl response;
  Http::HeaderMapPtr header_map{new Http::HeaderMapImpl};
  Http::Code code = parent_.runCallback(path, *header_map, response);
  header_map->insertStatus().value(std::to_string(enumToInt(code)));
  const auto& headers = Http::Headers::get();
  if (header_map->ContentType() == nullptr) {
    // Default to text-plain if unset.
    header_map->insertContentType().value().setReference(headers.ContentTypeValues.TextUtf8);
  }
  // Default to 'no-cache' if unset, but not 'no-store' which may break the back button.
  if (header_map->CacheControl() == nullptr) {
    header_map->insertCacheControl().value().setReference(
        headers.CacheControlValues.NoCacheMaxAge0);
  }

  // Under no circumstance should browsers sniff content-type.
  header_map->addReference(headers.XContentTypeOptions, headers.XContentTypeOptionValues.Nosniff);
  callbacks_->encodeHeaders(std::move(header_map), response.length() == 0);

  if (response.length() > 0) {
    callbacks_->encodeData(response, true);
  }
}

AdminImpl::NullRouteConfigProvider::NullRouteConfigProvider()
    : config_(new Router::NullConfigImpl()) {}

AdminImpl::AdminImpl(const std::string& access_log_path, const std::string& profile_path,
                     const std::string& address_out_path,
                     Network::Address::InstanceConstSharedPtr address, Server::Instance& server,
                     Stats::ScopePtr&& listener_scope)
    : server_(server), profile_path_(profile_path),
      socket_(new Network::TcpListenSocket(address, nullptr, true)),
      stats_(Http::ConnectionManagerImpl::generateStats("http.admin.", server_.stats())),
      tracing_stats_(Http::ConnectionManagerImpl::generateTracingStats("http.admin.tracing.",
                                                                       server_.stats())),
      handlers_{
          {"/", "Admin home page", MAKE_ADMIN_HANDLER(handlerAdminHome), false, false},
          {"/certs", "print certs on machine", MAKE_ADMIN_HANDLER(handlerCerts), false, false},
          {"/clusters", "upstream cluster status", MAKE_ADMIN_HANDLER(handlerClusters), false,
           false},
          {"/cpuprofiler", "enable/disable the CPU profiler",
           MAKE_ADMIN_HANDLER(handlerCpuProfiler), false, true},
          {"/healthcheck/fail", "cause the server to fail health checks",
           MAKE_ADMIN_HANDLER(handlerHealthcheckFail), false, true},
          {"/healthcheck/ok", "cause the server to pass health checks",
           MAKE_ADMIN_HANDLER(handlerHealthcheckOk), false, true},
          {"/help", "print out list of admin commands", MAKE_ADMIN_HANDLER(handlerHelp), false,
           false},
          {"/hot_restart_version", "print the hot restart compatability version",
           MAKE_ADMIN_HANDLER(handlerHotRestartVersion), false, false},
          {"/logging", "query/change logging levels", MAKE_ADMIN_HANDLER(handlerLogging), false,
           true},
          {"/quitquitquit", "exit the server", MAKE_ADMIN_HANDLER(handlerQuitQuitQuit), false,
           true},
          {"/reset_counters", "reset all counters to zero",
           MAKE_ADMIN_HANDLER(handlerResetCounters), false, true},
          {"/server_info", "print server version/status information",
           MAKE_ADMIN_HANDLER(handlerServerInfo), false, false},
          {"/stats", "print server stats", MAKE_ADMIN_HANDLER(handlerStats), false, false},
          {"/stats/prometheus", "print server stats in prometheus format",
           MAKE_ADMIN_HANDLER(handlerPrometheusStats), false, false},
          {"/listeners", "print listener addresses", MAKE_ADMIN_HANDLER(handlerListenerInfo), false,
           false},
          {"/runtime", "print runtime values", MAKE_ADMIN_HANDLER(handlerRuntime), false, false}},
      listener_(*this, std::move(listener_scope)) {

  if (!address_out_path.empty()) {
    std::ofstream address_out_file(address_out_path);
    if (!address_out_file) {
      ENVOY_LOG(critical, "cannot open admin address output file {} for writing.",
                address_out_path);
    } else {
      address_out_file << socket_->localAddress()->asString();
    }
  }

  access_logs_.emplace_back(new AccessLog::FileAccessLog(
      access_log_path, {}, AccessLog::AccessLogFormatUtils::defaultAccessLogFormatter(),
      server.accessLogManager()));
}

Http::ServerConnectionPtr AdminImpl::createCodec(Network::Connection& connection,
                                                 const Buffer::Instance&,
                                                 Http::ServerConnectionCallbacks& callbacks) {
  return Http::ServerConnectionPtr{
      new Http::Http1::ServerConnectionImpl(connection, callbacks, Http::Http1Settings())};
}

bool AdminImpl::createNetworkFilterChain(Network::Connection& connection) {
  connection.addReadFilter(Network::ReadFilterSharedPtr{new Http::ConnectionManagerImpl(
      *this, server_.drainManager(), server_.random(), server_.httpTracer(), server_.runtime(),
      server_.localInfo(), server_.clusterManager())});
  return true;
}

void AdminImpl::createFilterChain(Http::FilterChainFactoryCallbacks& callbacks) {
  callbacks.addStreamDecoderFilter(Http::StreamDecoderFilterSharedPtr{new AdminFilter(*this)});
}

Http::Code AdminImpl::runCallback(absl::string_view path_and_query,
                                  Http::HeaderMap& response_headers, Buffer::Instance& response) {
  Http::Code code = Http::Code::OK;
  bool found_handler = false;

  std::string::size_type query_index = path_and_query.find('?');
  if (query_index == std::string::npos) {
    query_index = path_and_query.size();
  }

  for (const UrlHandler& handler : handlers_) {
    if (path_and_query.compare(0, query_index, handler.prefix_) == 0) {
      code = handler.handler_(path_and_query, response_headers, response);
      found_handler = true;
      break;
    }
  }

  if (!found_handler) {
    // Extra space is emitted below to have "invalid path." be a separate sentence in the
    // 404 output from "admin commands are:" in handlerHelp.
    response.add("invalid path. ");
    handlerHelp(path_and_query, response_headers, response);
    code = Http::Code::NotFound;
  }

  return code;
}

std::vector<const AdminImpl::UrlHandler*> AdminImpl::sortedHandlers() const {
  std::vector<const UrlHandler*> sorted_handlers;
  for (const UrlHandler& handler : handlers_) {
    sorted_handlers.push_back(&handler);
  }
  // Note: it's generally faster to sort a vector with std::vector than to construct a std::map.
  std::sort(sorted_handlers.begin(), sorted_handlers.end(),
            [](const UrlHandler* h1, const UrlHandler* h2) { return h1->prefix_ < h2->prefix_; });
  return sorted_handlers;
}

Http::Code AdminImpl::handlerHelp(absl::string_view, Http::HeaderMap&, Buffer::Instance& response) {
  response.add("admin commands are:\n");

  // Prefix order is used during searching, but for printing do them in alpha order.
  for (const UrlHandler* handler : sortedHandlers()) {
    response.add(fmt::format("  {}: {}\n", handler->prefix_, handler->help_text_));
  }
  return Http::Code::OK;
}

Http::Code AdminImpl::handlerAdminHome(absl::string_view, Http::HeaderMap& response_headers,
                                       Buffer::Instance& response) {
  response_headers.insertContentType().value().setReference(
      Http::Headers::get().ContentTypeValues.Html);

  response.add(absl::StrReplaceAll(AdminHtmlStart, {{"@FAVICON@", EnvoyFavicon}}));

  // Prefix order is used during searching, but for printing do them in alpha order.
  for (const UrlHandler* handler : sortedHandlers()) {
    const std::string& url = handler->prefix_;

    // For handlers that mutate state, render the link as a button in a POST form,
    // rather than an anchor tag. This should discourage crawlers that find the /
    // page from accidentally mutating all the server state by GETting all the hrefs.
    const char* link_format =
        handler->mutates_server_state_
            ? "<form action='{}' method='post' class='home-form'><button>{}</button></form>"
            : "<a href='{}'>{}</a>";
    const std::string link = fmt::format(link_format, url, url);

    // Handlers are all specified by statically above, and are thus trusted and do
    // not require escaping.
    response.add(fmt::format("<tr class='home-row'><td class='home-data'>{}</td>"
                             "<td class='home-data'>{}</td></tr>\n",
                             link, Html::Utility::sanitize(handler->help_text_)));
  }
  response.add(AdminHtmlEnd);
  return Http::Code::OK;
}

const Network::Address::Instance& AdminImpl::localAddress() {
  return *server_.localInfo().address();
}

bool AdminImpl::addHandler(const std::string& prefix, const std::string& help_text,
                           HandlerCb callback, bool removable, bool mutates_state) {
  // Sanitize prefix and help_text to ensure no XSS can be injected, as
  // we are injecting these strings into HTML that runs in a domain that
  // can mutate Envoy server state. Also rule out some characters that
  // make no sense as part of a URL path: ? and :.
  const std::string::size_type pos = prefix.find_first_of("&\"'<>?:");
  if (pos != std::string::npos) {
    ENVOY_LOG(error, "filter \"{}\" contains invalid character '{}'", prefix[pos]);
    return false;
  }

  auto it = std::find_if(handlers_.cbegin(), handlers_.cend(),
                         [&prefix](const UrlHandler& entry) { return prefix == entry.prefix_; });
  if (it == handlers_.end()) {
    handlers_.push_back({prefix, help_text, callback, removable, mutates_state});
    return true;
  }
  return false;
}

bool AdminImpl::removeHandler(const std::string& prefix) {
  const uint size_before_removal = handlers_.size();
  handlers_.remove_if(
      [&prefix](const UrlHandler& entry) { return prefix == entry.prefix_ && entry.removable_; });
  if (handlers_.size() != size_before_removal) {
    return true;
  }
  return false;
}

} // namespace Server
} // namespace Envoy<|MERGE_RESOLUTION|>--- conflicted
+++ resolved
@@ -367,18 +367,7 @@
   return Http::Code::OK;
 }
 
-<<<<<<< HEAD
-Http::Code AdminImpl::handlerPrometheusStats(const std::string&, Http::HeaderMap&,
-                                             Buffer::Instance& response) {
-  PrometheusStatsFormatter::statsAsPrometheus(server_.stats().counters(), server_.stats().gauges(),
-                                              response);
-  return Http::Code::OK;
-}
-
-Http::Code AdminImpl::handlerStats(const std::string& url, Http::HeaderMap& response_headers,
-=======
 Http::Code AdminImpl::handlerStats(absl::string_view url, Http::HeaderMap& response_headers,
->>>>>>> 833769c9
                                    Buffer::Instance& response) {
   // We currently don't support timers locally (only via statsd) so just group all the counters
   // and gauges together, alpha sort them, and spit them out.
@@ -414,6 +403,13 @@
     }
   }
   return rc;
+}
+
+Http::Code AdminImpl::handlerPrometheusStats(absl::string_view, Http::HeaderMap&,
+                                             Buffer::Instance& response) {
+  PrometheusStatsFormatter::statsAsPrometheus(server_.stats().counters(), server_.stats().gauges(),
+                                              response);
+  return Http::Code::OK;
 }
 
 std::string PrometheusStatsFormatter::sanitizeName(const std::string& name) {

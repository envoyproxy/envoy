#pragma once

#include <chrono>
#include <functional>
#include <list>
#include <string>
#include <unordered_map>
#include <utility>
#include <vector>

#include "envoy/admin/v3/config_dump.pb.h"
#include "envoy/admin/v3/server_info.pb.h"
#include "envoy/config/core/v3/base.pb.h"
#include "envoy/config/route/v3/route.pb.h"
#include "envoy/extensions/filters/network/http_connection_manager/v3/http_connection_manager.pb.h"
#include "envoy/http/filter.h"
#include "envoy/network/filter.h"
#include "envoy/network/listen_socket.h"
#include "envoy/runtime/runtime.h"
#include "envoy/server/admin.h"
#include "envoy/server/instance.h"
#include "envoy/server/listener_manager.h"
#include "envoy/stats/scope.h"
#include "envoy/upstream/outlier_detection.h"
#include "envoy/upstream/resource_manager.h"

#include "common/common/empty_string.h"
#include "common/common/logger.h"
#include "common/common/macros.h"
#include "common/http/conn_manager_impl.h"
#include "common/http/date_provider_impl.h"
#include "common/http/default_server_string.h"
#include "common/http/utility.h"
#include "common/network/connection_balancer_impl.h"
#include "common/network/raw_buffer_socket.h"
#include "common/router/scoped_config_impl.h"
#include "common/stats/isolated_store_impl.h"

#include "server/http/admin_filter.h"
#include "server/http/config_tracker_impl.h"

#include "extensions/filters/http/common/pass_through_filter.h"

#include "absl/strings/string_view.h"

namespace Envoy {
namespace Server {

class AdminInternalAddressConfig : public Http::InternalAddressConfig {
  bool isInternalAddress(const Network::Address::Instance&) const override { return false; }
};

/**
 * Implementation of Server::Admin.
 */
class AdminImpl : public Admin,
                  public Network::FilterChainManager,
                  public Network::FilterChainFactory,
                  public Http::FilterChainFactory,
                  public Http::ConnectionManagerConfig,
                  Logger::Loggable<Logger::Id::admin> {
public:
  AdminImpl(const std::string& profile_path, Server::Instance& server);

  Http::Code runCallback(absl::string_view path_and_query,
                         Http::ResponseHeaderMap& response_headers, Buffer::Instance& response,
                         AdminStream& admin_stream);
  const Network::Socket& socket() override { return *socket_; }
  Network::Socket& mutable_socket() { return *socket_; }

  // Server::Admin
  // TODO(jsedgwick) These can be managed with a generic version of ConfigTracker.
  // Wins would be no manual removeHandler() and code reuse.
  //
  // The prefix must start with "/" and contain at least one additional character.
  bool addHandler(const std::string& prefix, const std::string& help_text, HandlerCb callback,
                  bool removable, bool mutates_server_state) override;
  bool removeHandler(const std::string& prefix) override;
  ConfigTracker& getConfigTracker() override;

  void startHttpListener(const std::string& access_log_path, const std::string& address_out_path,
                         Network::Address::InstanceConstSharedPtr address,
                         const Network::Socket::OptionsSharedPtr& socket_options,
                         Stats::ScopePtr&& listener_scope) override;

  // Network::FilterChainManager
  const Network::FilterChain* findFilterChain(const Network::ConnectionSocket&) const override {
    return admin_filter_chain_.get();
  }

  // Network::FilterChainFactory
  bool
  createNetworkFilterChain(Network::Connection& connection,
                           const std::vector<Network::FilterFactoryCb>& filter_factories) override;
  bool createListenerFilterChain(Network::ListenerFilterManager&) override { return true; }
  void createUdpListenerFilterChain(Network::UdpListenerFilterManager&,
                                    Network::UdpReadFilterCallbacks&) override {}

  // Http::FilterChainFactory
  void createFilterChain(Http::FilterChainFactoryCallbacks& callbacks) override;
  bool createUpgradeFilterChain(absl::string_view, const Http::FilterChainFactory::UpgradeMap*,
                                Http::FilterChainFactoryCallbacks&) override {
    return false;
  }

  // Http::ConnectionManagerConfig
  const std::list<AccessLog::InstanceSharedPtr>& accessLogs() override { return access_logs_; }
  Http::ServerConnectionPtr createCodec(Network::Connection& connection,
                                        const Buffer::Instance& data,
                                        Http::ServerConnectionCallbacks& callbacks) override;
  Http::DateProvider& dateProvider() override { return date_provider_; }
  std::chrono::milliseconds drainTimeout() const override { return std::chrono::milliseconds(100); }
  Http::FilterChainFactory& filterFactory() override { return *this; }
  bool generateRequestId() const override { return false; }
  bool preserveExternalRequestId() const override { return false; }
  absl::optional<std::chrono::milliseconds> idleTimeout() const override { return idle_timeout_; }
  bool isRoutable() const override { return false; }
  absl::optional<std::chrono::milliseconds> maxConnectionDuration() const override {
    return max_connection_duration_;
  }
  uint32_t maxRequestHeadersKb() const override { return max_request_headers_kb_; }
  uint32_t maxRequestHeadersCount() const override { return max_request_headers_count_; }
  std::chrono::milliseconds streamIdleTimeout() const override { return {}; }
  std::chrono::milliseconds requestTimeout() const override { return {}; }
  std::chrono::milliseconds delayedCloseTimeout() const override { return {}; }
  absl::optional<std::chrono::milliseconds> maxStreamDuration() const override {
    return max_stream_duration_;
  }
  Router::RouteConfigProvider* routeConfigProvider() override { return &route_config_provider_; }
  Config::ConfigProvider* scopedRouteConfigProvider() override {
    return &scoped_route_config_provider_;
  }
  const std::string& serverName() const override { return Http::DefaultServerString::get(); }
  HttpConnectionManagerProto::ServerHeaderTransformation
  serverHeaderTransformation() const override {
    return HttpConnectionManagerProto::OVERWRITE;
  }
  Http::ConnectionManagerStats& stats() override { return stats_; }
  Http::ConnectionManagerTracingStats& tracingStats() override { return tracing_stats_; }
  bool useRemoteAddress() const override { return true; }
  const Http::InternalAddressConfig& internalAddressConfig() const override {
    return internal_address_config_;
  }
  uint32_t xffNumTrustedHops() const override { return 0; }
  bool skipXffAppend() const override { return false; }
  const std::string& via() const override { return EMPTY_STRING; }
  Http::ForwardClientCertType forwardClientCert() const override {
    return Http::ForwardClientCertType::Sanitize;
  }
  const std::vector<Http::ClientCertDetailsType>& setCurrentClientCertDetails() const override {
    return set_current_client_cert_details_;
  }
  const Network::Address::Instance& localAddress() override;
  const absl::optional<std::string>& userAgent() override { return user_agent_; }
  Tracing::HttpTracerSharedPtr tracer() override { return nullptr; }
  const Http::TracingConnectionManagerConfig* tracingConfig() override { return nullptr; }
  Http::ConnectionManagerListenerStats& listenerStats() override { return listener_->stats_; }
  bool proxy100Continue() const override { return false; }
  const Http::Http1Settings& http1Settings() const override { return http1_settings_; }
  bool shouldNormalizePath() const override { return true; }
  bool shouldMergeSlashes() const override { return true; }
  Http::Code request(absl::string_view path_and_query, absl::string_view method,
                     Http::ResponseHeaderMap& response_headers, std::string& body) override;
  void closeSocket();
  void addListenerToHandler(Network::ConnectionHandler* handler) override;
  Server::Instance& server() { return server_; }

  AdminFilter::AdminServerCallbackFunction createCallbackFunction() {
    return [this](absl::string_view path_and_query, Http::ResponseHeaderMap& response_headers,
                  Buffer::OwnedImpl& response, AdminFilter& filter) -> Http::Code {
      return runCallback(path_and_query, response_headers, response, filter);
    };
  }

private:
  /**
   * Individual admin handler including prefix, help text, and callback.
   */
  struct UrlHandler {
    const std::string prefix_;
    const std::string help_text_;
    const HandlerCb handler_;
    const bool removable_;
    const bool mutates_server_state_;
  };

  /**
   * Implementation of RouteConfigProvider that returns a static null route config.
   */
  struct NullRouteConfigProvider : public Router::RouteConfigProvider {
    NullRouteConfigProvider(TimeSource& time_source);

    // Router::RouteConfigProvider
    Router::ConfigConstSharedPtr config() override { return config_; }
    absl::optional<ConfigInfo> configInfo() const override { return {}; }
    SystemTime lastUpdated() const override { return time_source_.systemTime(); }
    void onConfigUpdate() override {}
    void validateConfig(const envoy::config::route::v3::RouteConfiguration&) const override {}
    void requestVirtualHostsUpdate(const std::string&, Event::Dispatcher&,
                                   std::weak_ptr<Http::RouteConfigUpdatedCallback>) override {
      NOT_IMPLEMENTED_GCOVR_EXCL_LINE;
    }

    Router::ConfigConstSharedPtr config_;
    TimeSource& time_source_;
  };

  /**
   * Implementation of ScopedRouteConfigProvider that returns a null scoped route config.
   */
  struct NullScopedRouteConfigProvider : public Config::ConfigProvider {
    NullScopedRouteConfigProvider(TimeSource& time_source)
        : config_(std::make_shared<const Router::NullScopedConfigImpl>()),
          time_source_(time_source) {}

    ~NullScopedRouteConfigProvider() override = default;

    // Config::ConfigProvider
    SystemTime lastUpdated() const override { return time_source_.systemTime(); }
    const Protobuf::Message* getConfigProto() const override { return nullptr; }
    std::string getConfigVersion() const override { return ""; }
    ConfigConstSharedPtr getConfig() const override { return config_; }
    ApiType apiType() const override { return ApiType::Full; }
    ConfigProtoVector getConfigProtos() const override { return {}; }

    Router::ScopedConfigConstSharedPtr config_;
    TimeSource& time_source_;
  };

  friend class AdminStatsTest;

  /**
   * Attempt to change the log level of a logger or all loggers
   * @param params supplies the incoming endpoint query params.
   * @return TRUE if level change succeeded, FALSE otherwise.
   */
  bool changeLogLevel(const Http::Utility::QueryParams& params);

  /**
   * Helper methods for the /clusters url handler.
   */
  void addCircuitSettings(const std::string& cluster_name, const std::string& priority_str,
                          Upstream::ResourceManager& resource_manager, Buffer::Instance& response);
  void addOutlierInfo(const std::string& cluster_name,
                      const Upstream::Outlier::Detector* outlier_detector,
                      Buffer::Instance& response);
  void writeClustersAsJson(Buffer::Instance& response);
  void writeClustersAsText(Buffer::Instance& response);

  /**
   * Helper methods for the /listeners url handler.
   */
  void writeListenersAsJson(Buffer::Instance& response);
  void writeListenersAsText(Buffer::Instance& response);

  /**
   * Helper methods for the /config_dump url handler.
   */
  void addAllConfigToDump(envoy::admin::v3::ConfigDump& dump,
                          const absl::optional<std::string>& mask) const;
  /**
   * Add the config matching the passed resource to the passed config dump.
   * @return absl::nullopt on success, else the Http::Code and an error message that should be added
   * to the admin response.
   */
  absl::optional<std::pair<Http::Code, std::string>>
  addResourceToDump(envoy::admin::v3::ConfigDump& dump, const absl::optional<std::string>& mask,
                    const std::string& resource) const;

  template <class StatType>
  static bool shouldShowMetric(const StatType& metric, const bool used_only,
                               const absl::optional<std::regex>& regex) {
    return ((!used_only || metric.used()) &&
            (!regex.has_value() || std::regex_search(metric.name(), regex.value())));
  }
  static std::string statsAsJson(const std::map<std::string, uint64_t>& all_stats,
                                 const std::vector<Stats::ParentHistogramSharedPtr>& all_histograms,
                                 bool used_only,
                                 const absl::optional<std::regex> regex = absl::nullopt,
                                 bool pretty_print = false);

  std::vector<const UrlHandler*> sortedHandlers() const;
  envoy::admin::v3::ServerInfo::State serverState();
  /**
   * URL handlers.
   */
  Http::Code handlerAdminHome(absl::string_view path_and_query,
                              Http::ResponseHeaderMap& response_headers, Buffer::Instance& response,
                              AdminStream&);
  Http::Code handlerCerts(absl::string_view path_and_query,
                          Http::ResponseHeaderMap& response_headers, Buffer::Instance& response,
                          AdminStream&);
  Http::Code handlerClusters(absl::string_view path_and_query,
                             Http::ResponseHeaderMap& response_headers, Buffer::Instance& response,
                             AdminStream&);
  Http::Code handlerConfigDump(absl::string_view path_and_query,
                               Http::ResponseHeaderMap& response_headers,
                               Buffer::Instance& response, AdminStream&) const;
  Http::Code handlerContention(absl::string_view path_and_query,
                               Http::ResponseHeaderMap& response_headers,
                               Buffer::Instance& response, AdminStream&);
  Http::Code handlerCpuProfiler(absl::string_view path_and_query,
                                Http::ResponseHeaderMap& response_headers,
                                Buffer::Instance& response, AdminStream&);
  Http::Code handlerHeapProfiler(absl::string_view path_and_query,
                                 Http::ResponseHeaderMap& response_headers,
                                 Buffer::Instance& response, AdminStream&);
  Http::Code handlerHealthcheckFail(absl::string_view path_and_query,
                                    Http::ResponseHeaderMap& response_headers,
                                    Buffer::Instance& response, AdminStream&);
  Http::Code handlerHealthcheckOk(absl::string_view path_and_query,
                                  Http::ResponseHeaderMap& response_headers,
                                  Buffer::Instance& response, AdminStream&);
  Http::Code handlerHelp(absl::string_view path_and_query,
                         Http::ResponseHeaderMap& response_headers, Buffer::Instance& response,
                         AdminStream&);
  Http::Code handlerHotRestartVersion(absl::string_view path_and_query,
                                      Http::ResponseHeaderMap& response_headers,
                                      Buffer::Instance& response, AdminStream&);
  Http::Code handlerListenerInfo(absl::string_view path_and_query,
                                 Http::ResponseHeaderMap& response_headers,
                                 Buffer::Instance& response, AdminStream&);
  Http::Code handlerLogging(absl::string_view path_and_query,
                            Http::ResponseHeaderMap& response_headers, Buffer::Instance& response,
                            AdminStream&);
  Http::Code handlerMemory(absl::string_view path_and_query,
                           Http::ResponseHeaderMap& response_headers, Buffer::Instance& response,
                           AdminStream&);
  Http::Code handlerMain(const std::string& path, Buffer::Instance& response, AdminStream&);
  Http::Code handlerQuitQuitQuit(absl::string_view path_and_query,
                                 Http::ResponseHeaderMap& response_headers,
                                 Buffer::Instance& response, AdminStream&);
  Http::Code handlerDrainListeners(absl::string_view path_and_query,
                                   Http::ResponseHeaderMap& response_headers,
                                   Buffer::Instance& response, AdminStream&);
  Http::Code handlerResetCounters(absl::string_view path_and_query,
                                  Http::ResponseHeaderMap& response_headers,
                                  Buffer::Instance& response, AdminStream&);
  Http::Code handlerStatsRecentLookups(absl::string_view path_and_query,
                                       Http::ResponseHeaderMap& response_headers,
                                       Buffer::Instance& response, AdminStream&);
  Http::Code handlerStatsRecentLookupsClear(absl::string_view path_and_query,
                                            Http::ResponseHeaderMap& response_headers,
                                            Buffer::Instance& response, AdminStream&);
  Http::Code handlerStatsRecentLookupsDisable(absl::string_view path_and_query,
                                              Http::ResponseHeaderMap& response_headers,
                                              Buffer::Instance& response, AdminStream&);
  Http::Code handlerStatsRecentLookupsEnable(absl::string_view path_and_query,
                                             Http::ResponseHeaderMap& response_headers,
                                             Buffer::Instance& response, AdminStream&);
  Http::Code handlerServerInfo(absl::string_view path_and_query,
                               Http::ResponseHeaderMap& response_headers,
                               Buffer::Instance& response, AdminStream&);
  Http::Code handlerReady(absl::string_view path_and_query,
                          Http::ResponseHeaderMap& response_headers, Buffer::Instance& response,
                          AdminStream&);
  Http::Code handlerStats(absl::string_view path_and_query,
                          Http::ResponseHeaderMap& response_headers, Buffer::Instance& response,
                          AdminStream&);
  Http::Code handlerPrometheusStats(absl::string_view path_and_query,
                                    Http::ResponseHeaderMap& response_headers,
                                    Buffer::Instance& response, AdminStream&);
  Http::Code handlerRuntime(absl::string_view path_and_query,
                            Http::ResponseHeaderMap& response_headers, Buffer::Instance& response,
                            AdminStream&);
  Http::Code handlerRuntimeModify(absl::string_view path_and_query,
                                  Http::ResponseHeaderMap& response_headers,
                                  Buffer::Instance& response, AdminStream&);
  Http::Code handlerReopenLogs(absl::string_view path_and_query,
                               Http::ResponseHeaderMap& response_headers,
                               Buffer::Instance& response, AdminStream&);
  bool isFormUrlEncoded(const Http::HeaderEntry* content_type) const;

  class AdminListenSocketFactory : public Network::ListenSocketFactory {
  public:
    AdminListenSocketFactory(Network::SocketSharedPtr socket) : socket_(socket) {}

    // Network::ListenSocketFactory
    Network::Address::SocketType socketType() const override { return socket_->socketType(); }

    const Network::Address::InstanceConstSharedPtr& localAddress() const override {
      return socket_->localAddress();
    }

    Network::SocketSharedPtr getListenSocket() override {
      // This is only supposed to be called once.
      RELEASE_ASSERT(!socket_create_, "AdminListener's socket shouldn't be shared.");
      socket_create_ = true;
      return socket_;
    }

    Network::SocketOptRef sharedSocket() const override { return absl::nullopt; }

  private:
    Network::SocketSharedPtr socket_;
    bool socket_create_{false};
  };

  class AdminListener : public Network::ListenerConfig {
  public:
    AdminListener(AdminImpl& parent, Stats::ScopePtr&& listener_scope)
        : parent_(parent), name_("admin"), scope_(std::move(listener_scope)),
          stats_(Http::ConnectionManagerImpl::generateListenerStats("http.admin.", *scope_)) {}

    // Network::ListenerConfig
    Network::FilterChainManager& filterChainManager() override { return parent_; }
    Network::FilterChainFactory& filterChainFactory() override { return parent_; }
    Network::ListenSocketFactory& listenSocketFactory() override {
      return *parent_.socket_factory_;
    }
    bool bindToPort() override { return true; }
    bool handOffRestoredDestinationConnections() const override { return false; }
    uint32_t perConnectionBufferLimitBytes() const override { return 0; }
    std::chrono::milliseconds listenerFiltersTimeout() const override {
      return std::chrono::milliseconds();
    }
    bool continueOnListenerFiltersTimeout() const override { return false; }
    Stats::Scope& listenerScope() override { return *scope_; }
    uint64_t listenerTag() const override { return 0; }
    const std::string& name() const override { return name_; }
    Network::ActiveUdpListenerFactory* udpListenerFactory() override {
      NOT_REACHED_GCOVR_EXCL_LINE;
    }
    envoy::config::core::v3::TrafficDirection direction() const override {
      return envoy::config::core::v3::UNSPECIFIED;
    }
    Network::ConnectionBalancer& connectionBalancer() override { return connection_balancer_; }
    const std::vector<AccessLog::InstanceSharedPtr>& accessLogs() const override {
      return empty_access_logs_;
    }

    AdminImpl& parent_;
    const std::string name_;
    Stats::ScopePtr scope_;
    Http::ConnectionManagerListenerStats stats_;
    Network::NopConnectionBalancerImpl connection_balancer_;

  private:
    const std::vector<AccessLog::InstanceSharedPtr> empty_access_logs_;
  };
  using AdminListenerPtr = std::unique_ptr<AdminListener>;

  class AdminFilterChain : public Network::FilterChain {
  public:
    // We can't use the default constructor because transport_socket_factory_ doesn't have a
    // default constructor.
    AdminFilterChain() {} // NOLINT(modernize-use-equals-default)

    // Network::FilterChain
    const Network::TransportSocketFactory& transportSocketFactory() const override {
      return transport_socket_factory_;
    }

    const std::vector<Network::FilterFactoryCb>& networkFilterFactories() const override {
      return empty_network_filter_factory_;
    }

  private:
    const Network::RawBufferSocketFactory transport_socket_factory_;
    const std::vector<Network::FilterFactoryCb> empty_network_filter_factory_;
  };

  Server::Instance& server_;
  std::list<AccessLog::InstanceSharedPtr> access_logs_;
  const std::string profile_path_;
  Http::ConnectionManagerStats stats_;
  // Note: this is here to essentially blackhole the tracing stats since they aren't used in the
  // Admin case.
  Stats::IsolatedStoreImpl no_op_store_;
  Http::ConnectionManagerTracingStats tracing_stats_;
  NullRouteConfigProvider route_config_provider_;
  NullScopedRouteConfigProvider scoped_route_config_provider_;
  std::list<UrlHandler> handlers_;
  const uint32_t max_request_headers_kb_{Http::DEFAULT_MAX_REQUEST_HEADERS_KB};
  const uint32_t max_request_headers_count_{Http::DEFAULT_MAX_HEADERS_COUNT};
  absl::optional<std::chrono::milliseconds> idle_timeout_;
  absl::optional<std::chrono::milliseconds> max_connection_duration_;
  absl::optional<std::chrono::milliseconds> max_stream_duration_;
  absl::optional<std::string> user_agent_;
  Http::SlowDateProviderImpl date_provider_;
  std::vector<Http::ClientCertDetailsType> set_current_client_cert_details_;
  Http::Http1Settings http1_settings_;
  ConfigTrackerImpl config_tracker_;
  const Network::FilterChainSharedPtr admin_filter_chain_;
  Network::SocketSharedPtr socket_;
  Network::ListenSocketFactorySharedPtr socket_factory_;
  AdminListenerPtr listener_;
  const AdminInternalAddressConfig internal_address_config_;
};

/**
<<<<<<< HEAD
=======
 * A terminal HTTP filter that implements server admin functionality.
 */
class AdminFilter : public Http::PassThroughFilter,
                    public AdminStream,
                    Logger::Loggable<Logger::Id::admin> {
public:
  AdminFilter(AdminImpl& parent);

  // Http::StreamFilterBase
  // Handlers relying on the reference should use addOnDestroyCallback()
  // to add a callback that will notify them when the reference is no
  // longer valid.
  void onDestroy() override;

  // Http::StreamDecoderFilter
  Http::FilterHeadersStatus decodeHeaders(Http::RequestHeaderMap& headers,
                                          bool end_stream) override;
  Http::FilterDataStatus decodeData(Buffer::Instance& data, bool end_stream) override;
  Http::FilterTrailersStatus decodeTrailers(Http::RequestTrailerMap& trailers) override;

  // AdminStream
  void setEndStreamOnComplete(bool end_stream) override { end_stream_on_complete_ = end_stream; }
  void addOnDestroyCallback(std::function<void()> cb) override;
  Http::StreamDecoderFilterCallbacks& getDecoderFilterCallbacks() const override;
  const Buffer::Instance* getRequestBody() const override;
  const Http::RequestHeaderMap& getRequestHeaders() const override;
  Http::Http1StreamEncoderOptionsOptRef http1StreamEncoderOptions() override {
    return encoder_callbacks_->http1StreamEncoderOptions();
  }

private:
  /**
   * Called when an admin request has been completely received.
   */
  void onComplete();

  AdminImpl& parent_;
  Http::RequestHeaderMap* request_headers_{};
  std::list<std::function<void()>> on_destroy_callbacks_;
  bool end_stream_on_complete_ = true;
};

/**
>>>>>>> 63448a48
 * Formatter for metric/labels exported to Prometheus.
 *
 * See: https://prometheus.io/docs/concepts/data_model
 */
class PrometheusStatsFormatter {
public:
  /**
   * Extracts counters and gauges and relevant tags, appending them to
   * the response buffer after sanitizing the metric / label names.
   * @return uint64_t total number of metric types inserted in response.
   */
  static uint64_t statsAsPrometheus(const std::vector<Stats::CounterSharedPtr>& counters,
                                    const std::vector<Stats::GaugeSharedPtr>& gauges,
                                    const std::vector<Stats::ParentHistogramSharedPtr>& histograms,
                                    Buffer::Instance& response, const bool used_only,
                                    const absl::optional<std::regex>& regex);
  /**
   * Format the given tags, returning a string as a comma-separated list
   * of <tag_name>="<tag_value>" pairs.
   */
  static std::string formattedTags(const std::vector<Stats::Tag>& tags);
  /**
   * Format the given metric name, prefixed with "envoy_".
   */
  static std::string metricName(const std::string& extracted_name);

private:
  /**
   * Take a string and sanitize it according to Prometheus conventions.
   */
  static std::string sanitizeName(const std::string& name);

  /*
   * Determine whether a metric has never been emitted and choose to
   * not show it if we only wanted used metrics.
   */
  template <class StatType>
  static bool shouldShowMetric(const StatType& metric, const bool used_only,
                               const absl::optional<std::regex>& regex) {
    return ((!used_only || metric.used()) &&
            (!regex.has_value() || std::regex_search(metric.name(), regex.value())));
  }
};

} // namespace Server
} // namespace Envoy<|MERGE_RESOLUTION|>--- conflicted
+++ resolved
@@ -489,52 +489,6 @@
 };
 
 /**
-<<<<<<< HEAD
-=======
- * A terminal HTTP filter that implements server admin functionality.
- */
-class AdminFilter : public Http::PassThroughFilter,
-                    public AdminStream,
-                    Logger::Loggable<Logger::Id::admin> {
-public:
-  AdminFilter(AdminImpl& parent);
-
-  // Http::StreamFilterBase
-  // Handlers relying on the reference should use addOnDestroyCallback()
-  // to add a callback that will notify them when the reference is no
-  // longer valid.
-  void onDestroy() override;
-
-  // Http::StreamDecoderFilter
-  Http::FilterHeadersStatus decodeHeaders(Http::RequestHeaderMap& headers,
-                                          bool end_stream) override;
-  Http::FilterDataStatus decodeData(Buffer::Instance& data, bool end_stream) override;
-  Http::FilterTrailersStatus decodeTrailers(Http::RequestTrailerMap& trailers) override;
-
-  // AdminStream
-  void setEndStreamOnComplete(bool end_stream) override { end_stream_on_complete_ = end_stream; }
-  void addOnDestroyCallback(std::function<void()> cb) override;
-  Http::StreamDecoderFilterCallbacks& getDecoderFilterCallbacks() const override;
-  const Buffer::Instance* getRequestBody() const override;
-  const Http::RequestHeaderMap& getRequestHeaders() const override;
-  Http::Http1StreamEncoderOptionsOptRef http1StreamEncoderOptions() override {
-    return encoder_callbacks_->http1StreamEncoderOptions();
-  }
-
-private:
-  /**
-   * Called when an admin request has been completely received.
-   */
-  void onComplete();
-
-  AdminImpl& parent_;
-  Http::RequestHeaderMap* request_headers_{};
-  std::list<std::function<void()>> on_destroy_callbacks_;
-  bool end_stream_on_complete_ = true;
-};
-
-/**
->>>>>>> 63448a48
  * Formatter for metric/labels exported to Prometheus.
  *
  * See: https://prometheus.io/docs/concepts/data_model

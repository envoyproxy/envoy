--- conflicted
+++ resolved
@@ -38,13 +38,10 @@
 
 #include "server/http/admin_filter.h"
 #include "server/http/config_tracker_impl.h"
-<<<<<<< HEAD
 #include "server/http/logs_handler.h"
 #include "server/http/profiling_handler.h"
-=======
 #include "server/http/listeners_handler.h"
 #include "server/http/runtime_handler.h"
->>>>>>> f0ebefc2
 #include "server/http/stats_handler.h"
 
 #include "extensions/filters/http/common/pass_through_filter.h"
@@ -304,15 +301,6 @@
   Http::Code handlerHotRestartVersion(absl::string_view path_and_query,
                                       Http::ResponseHeaderMap& response_headers,
                                       Buffer::Instance& response, AdminStream&);
-<<<<<<< HEAD
-  Http::Code handlerListenerInfo(absl::string_view path_and_query,
-                                 Http::ResponseHeaderMap& response_headers,
-                                 Buffer::Instance& response, AdminStream&);
-=======
-  Http::Code handlerLogging(absl::string_view path_and_query,
-                            Http::ResponseHeaderMap& response_headers, Buffer::Instance& response,
-                            AdminStream&);
->>>>>>> f0ebefc2
   Http::Code handlerMemory(absl::string_view path_and_query,
                            Http::ResponseHeaderMap& response_headers, Buffer::Instance& response,
                            AdminStream&);
@@ -326,19 +314,6 @@
   Http::Code handlerReady(absl::string_view path_and_query,
                           Http::ResponseHeaderMap& response_headers, Buffer::Instance& response,
                           AdminStream&);
-<<<<<<< HEAD
-  Http::Code handlerRuntime(absl::string_view path_and_query,
-                            Http::ResponseHeaderMap& response_headers, Buffer::Instance& response,
-                            AdminStream&);
-  Http::Code handlerRuntimeModify(absl::string_view path_and_query,
-                                  Http::ResponseHeaderMap& response_headers,
-                                  Buffer::Instance& response, AdminStream&);
-  bool isFormUrlEncoded(const Http::HeaderEntry* content_type) const;
-=======
-  Http::Code handlerReopenLogs(absl::string_view path_and_query,
-                               Http::ResponseHeaderMap& response_headers,
-                               Buffer::Instance& response, AdminStream&);
->>>>>>> f0ebefc2
 
   class AdminListenSocketFactory : public Network::ListenSocketFactory {
   public:
@@ -439,13 +414,10 @@
   NullRouteConfigProvider route_config_provider_;
   NullScopedRouteConfigProvider scoped_route_config_provider_;
   Server::StatsHandler stats_handler_;
-<<<<<<< HEAD
   Server::LogsHandler logs_handler_;
   Server::ProfilingHandler profiling_handler_;
-=======
   Server::RuntimeHandler runtime_handler_;
   Server::ListenersHandler listeners_handler_;
->>>>>>> f0ebefc2
   std::list<UrlHandler> handlers_;
   const uint32_t max_request_headers_kb_{Http::DEFAULT_MAX_REQUEST_HEADERS_KB};
   const uint32_t max_request_headers_count_{Http::DEFAULT_MAX_HEADERS_COUNT};

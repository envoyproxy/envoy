#pragma once

#include <chrono>
#include <list>
#include <string>
#include <unordered_map>
#include <utility>
#include <vector>

#include "envoy/admin/v2alpha/clusters.pb.h"
#include "envoy/http/filter.h"
#include "envoy/network/filter.h"
#include "envoy/network/listen_socket.h"
#include "envoy/runtime/runtime.h"
#include "envoy/server/admin.h"
#include "envoy/server/instance.h"
#include "envoy/server/listener_manager.h"
#include "envoy/stats/scope.h"
#include "envoy/upstream/outlier_detection.h"
#include "envoy/upstream/resource_manager.h"

#include "common/common/empty_string.h"
#include "common/common/logger.h"
#include "common/common/macros.h"
#include "common/http/conn_manager_impl.h"
#include "common/http/date_provider_impl.h"
#include "common/http/default_server_string.h"
#include "common/http/utility.h"
#include "common/network/raw_buffer_socket.h"
#include "common/stats/isolated_store_impl.h"

#include "server/http/config_tracker_impl.h"

#include "absl/strings/string_view.h"

namespace Envoy {
namespace Server {

class AdminInternalAddressConfig : public Http::InternalAddressConfig {
  bool isInternalAddress(const Network::Address::Instance&) const override { return false; }
};

/**
 * Implementation of Server::Admin.
 */
class AdminImpl : public Admin,
                  public Network::FilterChainManager,
                  public Network::FilterChainFactory,
                  public Http::FilterChainFactory,
                  public Http::ConnectionManagerConfig,
                  Logger::Loggable<Logger::Id::admin> {
public:
  AdminImpl(const std::string& access_log_path, const std::string& profiler_path,
            const std::string& address_out_path, Network::Address::InstanceConstSharedPtr address,
            Server::Instance& server, Stats::ScopePtr&& listener_scope);

  Http::Code runCallback(absl::string_view path_and_query, Http::HeaderMap& response_headers,
                         Buffer::Instance& response, AdminStream& admin_stream);
  const Network::Socket& socket() override { return *socket_; }
  Network::Socket& mutable_socket() { return *socket_; }
  Network::ListenerConfig& listener() { return listener_; }

  // Server::Admin
  // TODO(jsedgwick) These can be managed with a generic version of ConfigTracker.
  // Wins would be no manual removeHandler() and code reuse.
  //
  // The prefix must start with "/" and contain at least one additional character.
  bool addHandler(const std::string& prefix, const std::string& help_text, HandlerCb callback,
                  bool removable, bool mutates_server_state) override;
  bool removeHandler(const std::string& prefix) override;
  ConfigTracker& getConfigTracker() override;

  // Network::FilterChainManager
  const Network::FilterChain* findFilterChain(const Network::ConnectionSocket&) const override {
    return admin_filter_chain_.get();
  }

  // Network::FilterChainFactory
  bool
  createNetworkFilterChain(Network::Connection& connection,
                           const std::vector<Network::FilterFactoryCb>& filter_factories) override;
  bool createListenerFilterChain(Network::ListenerFilterManager&) override { return true; }

  // Http::FilterChainFactory
  void createFilterChain(Http::FilterChainFactoryCallbacks& callbacks) override;
  bool createUpgradeFilterChain(absl::string_view, Http::FilterChainFactoryCallbacks&) override {
    return false;
  }

  // Http::ConnectionManagerConfig
  const std::list<AccessLog::InstanceSharedPtr>& accessLogs() override { return access_logs_; }
  Http::ServerConnectionPtr createCodec(Network::Connection& connection,
                                        const Buffer::Instance& data,
                                        Http::ServerConnectionCallbacks& callbacks) override;
  Http::DateProvider& dateProvider() override { return date_provider_; }
  std::chrono::milliseconds drainTimeout() override { return std::chrono::milliseconds(100); }
  Http::FilterChainFactory& filterFactory() override { return *this; }
  bool generateRequestId() override { return false; }
  absl::optional<std::chrono::milliseconds> idleTimeout() const override { return idle_timeout_; }
  std::chrono::milliseconds streamIdleTimeout() const override { return {}; }
<<<<<<< HEAD
  std::chrono::milliseconds requestTimeout() const override { return {}; }
=======
  std::chrono::milliseconds delayedCloseTimeout() const override { return {}; }
>>>>>>> adf4c0bc
  Router::RouteConfigProvider& routeConfigProvider() override { return route_config_provider_; }
  const std::string& serverName() override { return Http::DefaultServerString::get(); }
  Http::ConnectionManagerStats& stats() override { return stats_; }
  Http::ConnectionManagerTracingStats& tracingStats() override { return tracing_stats_; }
  bool useRemoteAddress() override { return true; }
  const Http::InternalAddressConfig& internalAddressConfig() const override {
    return internal_address_config_;
  }
  uint32_t xffNumTrustedHops() const override { return 0; }
  bool skipXffAppend() const override { return false; }
  const std::string& via() const override { return EMPTY_STRING; }
  Http::ForwardClientCertType forwardClientCert() override {
    return Http::ForwardClientCertType::Sanitize;
  }
  const std::vector<Http::ClientCertDetailsType>& setCurrentClientCertDetails() const override {
    return set_current_client_cert_details_;
  }
  const Network::Address::Instance& localAddress() override;
  const absl::optional<std::string>& userAgent() override { return user_agent_; }
  const Http::TracingConnectionManagerConfig* tracingConfig() override { return nullptr; }
  Http::ConnectionManagerListenerStats& listenerStats() override { return listener_.stats_; }
  bool proxy100Continue() const override { return false; }
  const Http::Http1Settings& http1Settings() const override { return http1_settings_; }
  Http::Code request(absl::string_view path_and_query, absl::string_view method,
                     Http::HeaderMap& response_headers, std::string& body) override;

private:
  /**
   * Individual admin handler including prefix, help text, and callback.
   */
  struct UrlHandler {
    const std::string prefix_;
    const std::string help_text_;
    const HandlerCb handler_;
    const bool removable_;
    const bool mutates_server_state_;
  };

  /**
   * Implementation of RouteConfigProvider that returns a static null route config.
   */
  struct NullRouteConfigProvider : public Router::RouteConfigProvider {
    NullRouteConfigProvider(TimeSource& time_source);

    // Router::RouteConfigProvider
    Router::ConfigConstSharedPtr config() override { return config_; }
    absl::optional<ConfigInfo> configInfo() const override { return {}; }
    SystemTime lastUpdated() const override { return time_source_.systemTime(); }

    Router::ConfigConstSharedPtr config_;
    TimeSource& time_source_;
  };

  friend class AdminStatsTest;

  /**
   * Attempt to change the log level of a logger or all loggers
   * @param params supplies the incoming endpoint query params.
   * @return TRUE if level change succeeded, FALSE otherwise.
   */
  bool changeLogLevel(const Http::Utility::QueryParams& params);

  /**
   * Helper methods for the /clusters url handler.
   */
  void addCircuitSettings(const std::string& cluster_name, const std::string& priority_str,
                          Upstream::ResourceManager& resource_manager, Buffer::Instance& response);
  void addOutlierInfo(const std::string& cluster_name,
                      const Upstream::Outlier::Detector* outlier_detector,
                      Buffer::Instance& response);
  void writeClustersAsJson(Buffer::Instance& response);
  void writeClustersAsText(Buffer::Instance& response);

  static bool shouldShowMetric(const std::shared_ptr<Stats::Metric>& metric, const bool used_only,
                               const absl::optional<std::regex>& regex) {
    return ((!used_only || metric->used()) &&
            (!regex.has_value() || std::regex_search(metric->name(), regex.value())));
  }
  static std::string statsAsJson(const std::map<std::string, uint64_t>& all_stats,
                                 const std::vector<Stats::ParentHistogramSharedPtr>& all_histograms,
                                 bool used_only,
                                 const absl::optional<std::regex> regex = absl::nullopt,
                                 bool pretty_print = false);
  static std::string
  runtimeAsJson(const std::vector<std::pair<std::string, Runtime::Snapshot::Entry>>& entries);
  std::vector<const UrlHandler*> sortedHandlers() const;
  static const std::vector<std::pair<std::string, Runtime::Snapshot::Entry>>
  sortedRuntime(const std::unordered_map<std::string, const Runtime::Snapshot::Entry>& entries);

  /**
   * URL handlers.
   */
  Http::Code handlerAdminHome(absl::string_view path_and_query, Http::HeaderMap& response_headers,
                              Buffer::Instance& response, AdminStream&);
  Http::Code handlerCerts(absl::string_view path_and_query, Http::HeaderMap& response_headers,
                          Buffer::Instance& response, AdminStream&);
  Http::Code handlerClusters(absl::string_view path_and_query, Http::HeaderMap& response_headers,
                             Buffer::Instance& response, AdminStream&);
  Http::Code handlerConfigDump(absl::string_view path_and_query, Http::HeaderMap& response_headers,
                               Buffer::Instance& response, AdminStream&) const;
  Http::Code handlerCpuProfiler(absl::string_view path_and_query, Http::HeaderMap& response_headers,
                                Buffer::Instance& response, AdminStream&);
  Http::Code handlerHealthcheckFail(absl::string_view path_and_query,
                                    Http::HeaderMap& response_headers, Buffer::Instance& response,
                                    AdminStream&);
  Http::Code handlerHealthcheckOk(absl::string_view path_and_query,
                                  Http::HeaderMap& response_headers, Buffer::Instance& response,
                                  AdminStream&);
  Http::Code handlerHelp(absl::string_view path_and_query, Http::HeaderMap& response_headers,
                         Buffer::Instance& response, AdminStream&);
  Http::Code handlerHotRestartVersion(absl::string_view path_and_query,
                                      Http::HeaderMap& response_headers, Buffer::Instance& response,
                                      AdminStream&);
  Http::Code handlerListenerInfo(absl::string_view path_and_query,
                                 Http::HeaderMap& response_headers, Buffer::Instance& response,
                                 AdminStream&);
  Http::Code handlerLogging(absl::string_view path_and_query, Http::HeaderMap& response_headers,
                            Buffer::Instance& response, AdminStream&);
  Http::Code handlerMemory(absl::string_view path_and_query, Http::HeaderMap& response_headers,
                           Buffer::Instance& response, AdminStream&);
  Http::Code handlerMain(const std::string& path, Buffer::Instance& response, AdminStream&);
  Http::Code handlerQuitQuitQuit(absl::string_view path_and_query,
                                 Http::HeaderMap& response_headers, Buffer::Instance& response,
                                 AdminStream&);
  Http::Code handlerResetCounters(absl::string_view path_and_query,
                                  Http::HeaderMap& response_headers, Buffer::Instance& response,
                                  AdminStream&);
  Http::Code handlerServerInfo(absl::string_view path_and_query, Http::HeaderMap& response_headers,
                               Buffer::Instance& response, AdminStream&);
  Http::Code handlerStats(absl::string_view path_and_query, Http::HeaderMap& response_headers,
                          Buffer::Instance& response, AdminStream&);
  Http::Code handlerPrometheusStats(absl::string_view path_and_query,
                                    Http::HeaderMap& response_headers, Buffer::Instance& response,
                                    AdminStream&);
  Http::Code handlerRuntime(absl::string_view path_and_query, Http::HeaderMap& response_headers,
                            Buffer::Instance& response, AdminStream&);
  Http::Code handlerRuntimeModify(absl::string_view path_and_query,
                                  Http::HeaderMap& response_headers, Buffer::Instance& response,
                                  AdminStream&);

  class AdminListener : public Network::ListenerConfig {
  public:
    AdminListener(AdminImpl& parent, Stats::ScopePtr&& listener_scope)
        : parent_(parent), name_("admin"), scope_(std::move(listener_scope)),
          stats_(Http::ConnectionManagerImpl::generateListenerStats("http.admin.", *scope_)) {}

    // Network::ListenerConfig
    Network::FilterChainManager& filterChainManager() override { return parent_; }
    Network::FilterChainFactory& filterChainFactory() override { return parent_; }
    Network::Socket& socket() override { return parent_.mutable_socket(); }
    bool bindToPort() override { return true; }
    bool handOffRestoredDestinationConnections() const override { return false; }
    uint32_t perConnectionBufferLimitBytes() override { return 0; }
    Stats::Scope& listenerScope() override { return *scope_; }
    uint64_t listenerTag() const override { return 0; }
    const std::string& name() const override { return name_; }

    AdminImpl& parent_;
    const std::string name_;
    Stats::ScopePtr scope_;
    Http::ConnectionManagerListenerStats stats_;
  };

  class AdminFilterChain : public Network::FilterChain {
  public:
    AdminFilterChain() {}

    // Network::FilterChain
    const Network::TransportSocketFactory& transportSocketFactory() const override {
      return transport_socket_factory_;
    }

    const std::vector<Network::FilterFactoryCb>& networkFilterFactories() const override {
      return empty_network_filter_factory_;
    }

  private:
    const Network::RawBufferSocketFactory transport_socket_factory_;
    const std::vector<Network::FilterFactoryCb> empty_network_filter_factory_;
  };

  Server::Instance& server_;
  std::list<AccessLog::InstanceSharedPtr> access_logs_;
  const std::string profile_path_;
  Network::SocketPtr socket_;
  Http::ConnectionManagerStats stats_;
  // Note: this is here to essentially blackhole the tracing stats since they aren't used in the
  // Admin case.
  Stats::IsolatedStoreImpl no_op_store_;
  Http::ConnectionManagerTracingStats tracing_stats_;
  NullRouteConfigProvider route_config_provider_;
  std::list<UrlHandler> handlers_;
  absl::optional<std::chrono::milliseconds> idle_timeout_;
  absl::optional<std::string> user_agent_;
  Http::SlowDateProviderImpl date_provider_;
  std::vector<Http::ClientCertDetailsType> set_current_client_cert_details_;
  AdminListener listener_;
  Http::Http1Settings http1_settings_;
  ConfigTrackerImpl config_tracker_;
  const Network::FilterChainSharedPtr admin_filter_chain_;
  const AdminInternalAddressConfig internal_address_config_;
};

/**
 * A terminal HTTP filter that implements server admin functionality.
 */
class AdminFilter : public Http::StreamDecoderFilter,
                    public AdminStream,
                    Logger::Loggable<Logger::Id::admin> {
public:
  AdminFilter(AdminImpl& parent);

  // Http::StreamFilterBase
  void onDestroy() override;

  // Http::StreamDecoderFilter
  Http::FilterHeadersStatus decodeHeaders(Http::HeaderMap& headers, bool end_stream) override;
  Http::FilterDataStatus decodeData(Buffer::Instance& data, bool end_stream) override;
  Http::FilterTrailersStatus decodeTrailers(Http::HeaderMap& trailers) override;
  void setDecoderFilterCallbacks(Http::StreamDecoderFilterCallbacks& callbacks) override {
    callbacks_ = &callbacks;
  }

  // AdminStream
  void setEndStreamOnComplete(bool end_stream) override { end_stream_on_complete_ = end_stream; }
  void addOnDestroyCallback(std::function<void()> cb) override;
  Http::StreamDecoderFilterCallbacks& getDecoderFilterCallbacks() const override;
  const Http::HeaderMap& getRequestHeaders() const override;

private:
  /**
   * Called when an admin request has been completely received.
   */
  void onComplete();

  AdminImpl& parent_;
  // Handlers relying on the reference should use addOnDestroyCallback()
  // to add a callback that will notify them when the reference is no
  // longer valid.
  Http::StreamDecoderFilterCallbacks* callbacks_{};
  Http::HeaderMap* request_headers_{};
  std::list<std::function<void()>> on_destroy_callbacks_;
  bool end_stream_on_complete_ = true;
};

/**
 * Formatter for metric/labels exported to Prometheus.
 *
 * See: https://prometheus.io/docs/concepts/data_model
 */
class PrometheusStatsFormatter {
public:
  /**
   * Extracts counters and gauges and relevant tags, appending them to
   * the response buffer after sanitizing the metric / label names.
   * @return uint64_t total number of metric types inserted in response.
   */
  static uint64_t statsAsPrometheus(const std::vector<Stats::CounterSharedPtr>& counters,
                                    const std::vector<Stats::GaugeSharedPtr>& gauges,
                                    Buffer::Instance& response);
  /**
   * Format the given tags, returning a string as a comma-separated list
   * of <tag_name>="<tag_value>" pairs.
   */
  static std::string formattedTags(const std::vector<Stats::Tag>& tags);
  /**
   * Format the given metric name, prefixed with "envoy_".
   */
  static std::string metricName(const std::string& extractedName);

private:
  /**
   * Take a string and sanitize it according to Prometheus conventions.
   */
  static std::string sanitizeName(const std::string& name);
};

} // namespace Server
} // namespace Envoy<|MERGE_RESOLUTION|>--- conflicted
+++ resolved
@@ -98,11 +98,8 @@
   bool generateRequestId() override { return false; }
   absl::optional<std::chrono::milliseconds> idleTimeout() const override { return idle_timeout_; }
   std::chrono::milliseconds streamIdleTimeout() const override { return {}; }
-<<<<<<< HEAD
   std::chrono::milliseconds requestTimeout() const override { return {}; }
-=======
   std::chrono::milliseconds delayedCloseTimeout() const override { return {}; }
->>>>>>> adf4c0bc
   Router::RouteConfigProvider& routeConfigProvider() override { return route_config_provider_; }
   const std::string& serverName() override { return Http::DefaultServerString::get(); }
   Http::ConnectionManagerStats& stats() override { return stats_; }

--- conflicted
+++ resolved
@@ -168,13 +168,9 @@
                                Buffer::Instance& response);
   Http::Code handlerStats(absl::string_view path_and_query, Http::HeaderMap& response_headers,
                           Buffer::Instance& response);
-<<<<<<< HEAD
-  Http::Code handlerPrometheusStats(const std::string& path_and_query,
+  Http::Code handlerPrometheusStats(absl::string_view path_and_query,
                                     Http::HeaderMap& response_headers, Buffer::Instance& response);
-  Http::Code handlerRuntime(const std::string& path_and_query, Http::HeaderMap& response_headers,
-=======
   Http::Code handlerRuntime(absl::string_view path_and_query, Http::HeaderMap& response_headers,
->>>>>>> 833769c9
                             Buffer::Instance& response);
 
   class AdminListener : public Network::ListenerConfig {

#pragma once

#include <chrono>
#include <list>
#include <string>
#include <unordered_map>
#include <utility>
#include <vector>

#include "envoy/admin/v2alpha/clusters.pb.h"
#include "envoy/http/filter.h"
#include "envoy/network/filter.h"
#include "envoy/network/listen_socket.h"
#include "envoy/runtime/runtime.h"
#include "envoy/server/admin.h"
#include "envoy/server/instance.h"
#include "envoy/server/listener_manager.h"
#include "envoy/stats/scope.h"
#include "envoy/upstream/outlier_detection.h"
#include "envoy/upstream/resource_manager.h"

#include "common/common/empty_string.h"
#include "common/common/logger.h"
#include "common/common/macros.h"
#include "common/http/conn_manager_impl.h"
#include "common/http/date_provider_impl.h"
#include "common/http/default_server_string.h"
#include "common/http/utility.h"
#include "common/network/raw_buffer_socket.h"
#include "common/stats/isolated_store_impl.h"

#include "server/http/config_tracker_impl.h"

#include "absl/strings/string_view.h"

namespace Envoy {
namespace Server {

class AdminInternalAddressConfig : public Http::InternalAddressConfig {
  bool isInternalAddress(const Network::Address::Instance&) const override { return false; }
};

/**
 * Implementation of Server::Admin.
 */
class AdminImpl : public Admin,
                  public Network::FilterChainManager,
                  public Network::FilterChainFactory,
                  public Http::FilterChainFactory,
                  public Http::ConnectionManagerConfig,
                  Logger::Loggable<Logger::Id::admin> {
public:
  AdminImpl(const std::string& access_log_path, const std::string& profiler_path,
            const std::string& address_out_path, Network::Address::InstanceConstSharedPtr address,
            Server::Instance& server, Stats::ScopePtr&& listener_scope);
  AdminImpl(const std::string& access_log_path, const std::string& profile_path,
            Server::Instance& server);

  Http::Code runCallback(absl::string_view path_and_query, Http::HeaderMap& response_headers,
                         Buffer::Instance& response, AdminStream& admin_stream);
  const Network::Socket& socket() override { return *socket_; }
  Network::Socket& mutable_socket() { return *socket_; }

  // Server::Admin
  // TODO(jsedgwick) These can be managed with a generic version of ConfigTracker.
  // Wins would be no manual removeHandler() and code reuse.
  //
  // The prefix must start with "/" and contain at least one additional character.
  bool addHandler(const std::string& prefix, const std::string& help_text, HandlerCb callback,
                  bool removable, bool mutates_server_state) override;
  bool removeHandler(const std::string& prefix) override;
  ConfigTracker& getConfigTracker() override;

  // Network::FilterChainManager
  const Network::FilterChain* findFilterChain(const Network::ConnectionSocket&) const override {
    return admin_filter_chain_.get();
  }

  // Network::FilterChainFactory
  bool
  createNetworkFilterChain(Network::Connection& connection,
                           const std::vector<Network::FilterFactoryCb>& filter_factories) override;
  bool createListenerFilterChain(Network::ListenerFilterManager&) override { return true; }

  // Http::FilterChainFactory
  void createFilterChain(Http::FilterChainFactoryCallbacks& callbacks) override;
  bool createUpgradeFilterChain(absl::string_view, Http::FilterChainFactoryCallbacks&) override {
    return false;
  }

  // Http::ConnectionManagerConfig
  const std::list<AccessLog::InstanceSharedPtr>& accessLogs() override { return access_logs_; }
  Http::ServerConnectionPtr createCodec(Network::Connection& connection,
                                        const Buffer::Instance& data,
                                        Http::ServerConnectionCallbacks& callbacks) override;
  Http::DateProvider& dateProvider() override { return date_provider_; }
  std::chrono::milliseconds drainTimeout() override { return std::chrono::milliseconds(100); }
  Http::FilterChainFactory& filterFactory() override { return *this; }
  bool generateRequestId() override { return false; }
  absl::optional<std::chrono::milliseconds> idleTimeout() const override { return idle_timeout_; }
  std::chrono::milliseconds streamIdleTimeout() const override { return {}; }
  Router::RouteConfigProvider& routeConfigProvider() override { return route_config_provider_; }
  const std::string& serverName() override { return Http::DefaultServerString::get(); }
  Http::ConnectionManagerStats& stats() override { return stats_; }
  Http::ConnectionManagerTracingStats& tracingStats() override { return tracing_stats_; }
  bool useRemoteAddress() override { return true; }
  const Http::InternalAddressConfig& internalAddressConfig() const override {
    return internal_address_config_;
  }
  uint32_t xffNumTrustedHops() const override { return 0; }
  bool skipXffAppend() const override { return false; }
  const std::string& via() const override { return EMPTY_STRING; }
  Http::ForwardClientCertType forwardClientCert() override {
    return Http::ForwardClientCertType::Sanitize;
  }
  const std::vector<Http::ClientCertDetailsType>& setCurrentClientCertDetails() const override {
    return set_current_client_cert_details_;
  }
  const Network::Address::Instance& localAddress() override;
  const absl::optional<std::string>& userAgent() override { return user_agent_; }
  const Http::TracingConnectionManagerConfig* tracingConfig() override { return nullptr; }
  Http::ConnectionManagerListenerStats& listenerStats() override { return listener_->stats_; }
  bool proxy100Continue() const override { return false; }
  const Http::Http1Settings& http1Settings() const override { return http1_settings_; }
  Http::Code request(absl::string_view path_and_query, absl::string_view method,
                     Http::HeaderMap& response_headers, std::string& body) override;
  void closeSocket();
  void addListenerToHandler(Network::ConnectionHandler* handler);

private:
  /**
   * Individual admin handler including prefix, help text, and callback.
   */
  struct UrlHandler {
    const std::string prefix_;
    const std::string help_text_;
    const HandlerCb handler_;
    const bool removable_;
    const bool mutates_server_state_;
  };

  /**
   * Implementation of RouteConfigProvider that returns a static null route config.
   */
  struct NullRouteConfigProvider : public Router::RouteConfigProvider {
    NullRouteConfigProvider(TimeSource& time_source);

    // Router::RouteConfigProvider
    Router::ConfigConstSharedPtr config() override { return config_; }
    absl::optional<ConfigInfo> configInfo() const override { return {}; }
    SystemTime lastUpdated() const override { return time_source_.systemTime(); }

    Router::ConfigConstSharedPtr config_;
    TimeSource& time_source_;
  };

  friend class AdminStatsTest;

  /**
   * Attempt to change the log level of a logger or all loggers
   * @param params supplies the incoming endpoint query params.
   * @return TRUE if level change succeeded, FALSE otherwise.
   */
  bool changeLogLevel(const Http::Utility::QueryParams& params);

  /**
   * Helper methods for the /clusters url handler.
   */
  void addCircuitSettings(const std::string& cluster_name, const std::string& priority_str,
                          Upstream::ResourceManager& resource_manager, Buffer::Instance& response);
  void addOutlierInfo(const std::string& cluster_name,
                      const Upstream::Outlier::Detector* outlier_detector,
                      Buffer::Instance& response);
  void writeClustersAsJson(Buffer::Instance& response);
  void writeClustersAsText(Buffer::Instance& response);

  static bool shouldShowMetric(const std::shared_ptr<Stats::Metric>& metric, const bool used_only,
                               const absl::optional<std::regex>& regex) {
    return ((!used_only || metric->used()) &&
            (!regex.has_value() || std::regex_search(metric->name(), regex.value())));
  }
  static std::string statsAsJson(const std::map<std::string, uint64_t>& all_stats,
                                 const std::vector<Stats::ParentHistogramSharedPtr>& all_histograms,
                                 bool used_only,
                                 const absl::optional<std::regex> regex = absl::nullopt,
                                 bool pretty_print = false);
  static std::string
  runtimeAsJson(const std::vector<std::pair<std::string, Runtime::Snapshot::Entry>>& entries);
  std::vector<const UrlHandler*> sortedHandlers() const;
  static const std::vector<std::pair<std::string, Runtime::Snapshot::Entry>>
  sortedRuntime(const std::unordered_map<std::string, const Runtime::Snapshot::Entry>& entries);

  /**
   * URL handlers.
   */
  Http::Code handlerAdminHome(absl::string_view path_and_query, Http::HeaderMap& response_headers,
                              Buffer::Instance& response, AdminStream&);
  Http::Code handlerCerts(absl::string_view path_and_query, Http::HeaderMap& response_headers,
                          Buffer::Instance& response, AdminStream&);
  Http::Code handlerClusters(absl::string_view path_and_query, Http::HeaderMap& response_headers,
                             Buffer::Instance& response, AdminStream&);
  Http::Code handlerConfigDump(absl::string_view path_and_query, Http::HeaderMap& response_headers,
                               Buffer::Instance& response, AdminStream&) const;
  Http::Code handlerCpuProfiler(absl::string_view path_and_query, Http::HeaderMap& response_headers,
                                Buffer::Instance& response, AdminStream&);
  Http::Code handlerHealthcheckFail(absl::string_view path_and_query,
                                    Http::HeaderMap& response_headers, Buffer::Instance& response,
                                    AdminStream&);
  Http::Code handlerHealthcheckOk(absl::string_view path_and_query,
                                  Http::HeaderMap& response_headers, Buffer::Instance& response,
                                  AdminStream&);
  Http::Code handlerHelp(absl::string_view path_and_query, Http::HeaderMap& response_headers,
                         Buffer::Instance& response, AdminStream&);
  Http::Code handlerHotRestartVersion(absl::string_view path_and_query,
                                      Http::HeaderMap& response_headers, Buffer::Instance& response,
                                      AdminStream&);
  Http::Code handlerListenerInfo(absl::string_view path_and_query,
                                 Http::HeaderMap& response_headers, Buffer::Instance& response,
                                 AdminStream&);
  Http::Code handlerLogging(absl::string_view path_and_query, Http::HeaderMap& response_headers,
                            Buffer::Instance& response, AdminStream&);
  Http::Code handlerMemory(absl::string_view path_and_query, Http::HeaderMap& response_headers,
                           Buffer::Instance& response, AdminStream&);
  Http::Code handlerMain(const std::string& path, Buffer::Instance& response, AdminStream&);
  Http::Code handlerQuitQuitQuit(absl::string_view path_and_query,
                                 Http::HeaderMap& response_headers, Buffer::Instance& response,
                                 AdminStream&);
  Http::Code handlerResetCounters(absl::string_view path_and_query,
                                  Http::HeaderMap& response_headers, Buffer::Instance& response,
                                  AdminStream&);
  Http::Code handlerServerInfo(absl::string_view path_and_query, Http::HeaderMap& response_headers,
                               Buffer::Instance& response, AdminStream&);
  Http::Code handlerStats(absl::string_view path_and_query, Http::HeaderMap& response_headers,
                          Buffer::Instance& response, AdminStream&);
  Http::Code handlerPrometheusStats(absl::string_view path_and_query,
                                    Http::HeaderMap& response_headers, Buffer::Instance& response,
                                    AdminStream&);
  Http::Code handlerRuntime(absl::string_view path_and_query, Http::HeaderMap& response_headers,
                            Buffer::Instance& response, AdminStream&);
  Http::Code handlerRuntimeModify(absl::string_view path_and_query,
                                  Http::HeaderMap& response_headers, Buffer::Instance& response,
                                  AdminStream&);

  class AdminListener : public Network::ListenerConfig {
  public:
    AdminListener(AdminImpl& parent, Stats::ScopePtr&& listener_scope)
        : parent_(parent), name_("admin"), scope_(std::move(listener_scope)),
          stats_(Http::ConnectionManagerImpl::generateListenerStats("http.admin.", *scope_)) {}

    // Network::ListenerConfig
    Network::FilterChainManager& filterChainManager() override { return parent_; }
    Network::FilterChainFactory& filterChainFactory() override { return parent_; }
    Network::Socket& socket() override { return parent_.mutable_socket(); }
    bool bindToPort() override { return true; }
    bool handOffRestoredDestinationConnections() const override { return false; }
    uint32_t perConnectionBufferLimitBytes() override { return 0; }
    Stats::Scope& listenerScope() override { return *scope_; }
    uint64_t listenerTag() const override { return 0; }
    const std::string& name() const override { return name_; }

    AdminImpl& parent_;
    const std::string name_;
    Stats::ScopePtr scope_;
    Http::ConnectionManagerListenerStats stats_;
  };
  typedef std::unique_ptr<AdminListener> AdminListenerPtr;

  class AdminFilterChain : public Network::FilterChain {
  public:
    AdminFilterChain() {}

    // Network::FilterChain
    const Network::TransportSocketFactory& transportSocketFactory() const override {
      return transport_socket_factory_;
    }

    const std::vector<Network::FilterFactoryCb>& networkFilterFactories() const override {
      return empty_network_filter_factory_;
    }

  private:
    const Network::RawBufferSocketFactory transport_socket_factory_;
    const std::vector<Network::FilterFactoryCb> empty_network_filter_factory_;
  };

  Server::Instance& server_;
  std::list<AccessLog::InstanceSharedPtr> access_logs_;
  const std::string profile_path_;
  Http::ConnectionManagerStats stats_;
  // Note: this is here to essentially blackhole the tracing stats since they aren't used in the
  // Admin case.
  Stats::IsolatedStoreImpl no_op_store_;
  Http::ConnectionManagerTracingStats tracing_stats_;
  NullRouteConfigProvider route_config_provider_;
  std::list<UrlHandler> handlers_;
  absl::optional<std::chrono::milliseconds> idle_timeout_;
  absl::optional<std::string> user_agent_;
  Http::SlowDateProviderImpl date_provider_;
  std::vector<Http::ClientCertDetailsType> set_current_client_cert_details_;
  Http::Http1Settings http1_settings_;
  ConfigTrackerImpl config_tracker_;
  const Network::FilterChainSharedPtr admin_filter_chain_;
<<<<<<< HEAD
  Network::SocketPtr socket_;
  AdminListenerPtr listener_;
=======
  const AdminInternalAddressConfig internal_address_config_;
>>>>>>> abf17919
};

/**
 * A terminal HTTP filter that implements server admin functionality.
 */
class AdminFilter : public Http::StreamDecoderFilter,
                    public AdminStream,
                    Logger::Loggable<Logger::Id::admin> {
public:
  AdminFilter(AdminImpl& parent);

  // Http::StreamFilterBase
  void onDestroy() override;

  // Http::StreamDecoderFilter
  Http::FilterHeadersStatus decodeHeaders(Http::HeaderMap& headers, bool end_stream) override;
  Http::FilterDataStatus decodeData(Buffer::Instance& data, bool end_stream) override;
  Http::FilterTrailersStatus decodeTrailers(Http::HeaderMap& trailers) override;
  void setDecoderFilterCallbacks(Http::StreamDecoderFilterCallbacks& callbacks) override {
    callbacks_ = &callbacks;
  }

  // AdminStream
  void setEndStreamOnComplete(bool end_stream) override { end_stream_on_complete_ = end_stream; }
  void addOnDestroyCallback(std::function<void()> cb) override;
  Http::StreamDecoderFilterCallbacks& getDecoderFilterCallbacks() const override;
  const Http::HeaderMap& getRequestHeaders() const override;

private:
  /**
   * Called when an admin request has been completely received.
   */
  void onComplete();

  AdminImpl& parent_;
  // Handlers relying on the reference should use addOnDestroyCallback()
  // to add a callback that will notify them when the reference is no
  // longer valid.
  Http::StreamDecoderFilterCallbacks* callbacks_{};
  Http::HeaderMap* request_headers_{};
  std::list<std::function<void()>> on_destroy_callbacks_;
  bool end_stream_on_complete_ = true;
};

/**
 * Formatter for metric/labels exported to Prometheus.
 *
 * See: https://prometheus.io/docs/concepts/data_model
 */
class PrometheusStatsFormatter {
public:
  /**
   * Extracts counters and gauges and relevant tags, appending them to
   * the response buffer after sanitizing the metric / label names.
   * @return uint64_t total number of metric types inserted in response.
   */
  static uint64_t statsAsPrometheus(const std::vector<Stats::CounterSharedPtr>& counters,
                                    const std::vector<Stats::GaugeSharedPtr>& gauges,
                                    Buffer::Instance& response);
  /**
   * Format the given tags, returning a string as a comma-separated list
   * of <tag_name>="<tag_value>" pairs.
   */
  static std::string formattedTags(const std::vector<Stats::Tag>& tags);
  /**
   * Format the given metric name, prefixed with "envoy_".
   */
  static std::string metricName(const std::string& extractedName);

private:
  /**
   * Take a string and sanitize it according to Prometheus conventions.
   */
  static std::string sanitizeName(const std::string& name);
};

} // namespace Server
} // namespace Envoy<|MERGE_RESOLUTION|>--- conflicted
+++ resolved
@@ -300,12 +300,9 @@
   Http::Http1Settings http1_settings_;
   ConfigTrackerImpl config_tracker_;
   const Network::FilterChainSharedPtr admin_filter_chain_;
-<<<<<<< HEAD
   Network::SocketPtr socket_;
   AdminListenerPtr listener_;
-=======
   const AdminInternalAddressConfig internal_address_config_;
->>>>>>> abf17919
 };
 
 /**

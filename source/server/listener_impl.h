--- conflicted
+++ resolved
@@ -392,11 +392,8 @@
                const std::string& name, bool added_via_api, bool workers_started, uint64_t hash);
   // Helpers for constructor.
   void buildAccessLog();
-<<<<<<< HEAD
   void buildInternalListener();
-=======
   void validateConfig(Network::Socket::Type socket_type);
->>>>>>> 3a87cd09
   void buildUdpListenerFactory(Network::Socket::Type socket_type, uint32_t concurrency);
   void buildListenSocketOptions(Network::Socket::Type socket_type);
   void createListenerFilterFactories(Network::Socket::Type socket_type);

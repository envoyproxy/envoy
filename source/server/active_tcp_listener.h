#pragma once

#include "envoy/event/dispatcher.h"
#include "envoy/stats/timespan.h"
#include "envoy/stream_info/stream_info.h"

#include "source/common/common/linked_object.h"
#include "source/server/active_listener_base.h"
<<<<<<< HEAD
=======
#include "source/server/active_stream_listener_base.h"
>>>>>>> 550e4ad0
#include "source/server/active_tcp_socket.h"

namespace Envoy {
namespace Server {

struct ActiveTcpConnection;
using ActiveTcpConnectionPtr = std::unique_ptr<ActiveTcpConnection>;
class ActiveConnections;
using ActiveConnectionCollectionPtr = std::unique_ptr<ActiveConnections>;
<<<<<<< HEAD

class ActiveTcpListener;
=======
>>>>>>> 550e4ad0

namespace {
// Structure used to allow a unique_ptr to be captured in a posted lambda. See below.
struct RebalancedSocket {
  Network::ConnectionSocketPtr socket;
};
using RebalancedSocketSharedPtr = std::shared_ptr<RebalancedSocket>;
} // namespace

/**
 * Wrapper for a group of active connections which are attached to the same filter chain context.
 */
class ActiveConnections : public Event::DeferredDeletable {
public:
  ActiveConnections(ActiveTcpListener& listener, const Network::FilterChain& filter_chain);
  ~ActiveConnections() override;

  // listener filter chain pair is the owner of the connections
  ActiveTcpListener& listener_;
  const Network::FilterChain& filter_chain_;
  // Owned connections
  std::list<ActiveTcpConnectionPtr> connections_;
};

/**
 * Wrapper for an active TCP connection owned by this handler.
 */
struct ActiveTcpConnection : LinkedObject<ActiveTcpConnection>,
                             public Event::DeferredDeletable,
                             public Network::ConnectionCallbacks,
                             Logger::Loggable<Logger::Id::conn_handler> {
  ActiveTcpConnection(ActiveConnections& active_connections,
                      Network::ConnectionPtr&& new_connection, TimeSource& time_system,
                      std::unique_ptr<StreamInfo::StreamInfo>&& stream_info);
  ~ActiveTcpConnection() override;
  using CollectionType = ActiveConnections;
  // Network::ConnectionCallbacks
  void onEvent(Network::ConnectionEvent event) override;
  void onAboveWriteBufferHighWatermark() override {}
  void onBelowWriteBufferLowWatermark() override {}

  std::unique_ptr<StreamInfo::StreamInfo> stream_info_;
  ActiveConnections& active_connections_;
  Network::ConnectionPtr connection_;
  Stats::TimespanPtr conn_length_;
};

/**
 * Wrapper for an active tcp listener owned by this handler.
 */
class ActiveTcpListener final : public Network::TcpListenerCallbacks,
<<<<<<< HEAD
                                public TypedActiveStreamListenerBase<ActiveTcpConnection>,
=======
                                public ActiveStreamListenerBase,
>>>>>>> 550e4ad0
                                public Network::BalancedConnectionHandler {
public:
  ActiveTcpListener(Network::TcpConnectionHandler& parent, Network::ListenerConfig& config,
                    uint32_t worker_index);
  ActiveTcpListener(Network::TcpConnectionHandler& parent, Network::ListenerPtr&& listener,
                    Network::ListenerConfig& config);
  ~ActiveTcpListener() override;

  bool listenerConnectionLimitReached() const {
    // TODO(tonya11en): Delegate enforcement of per-listener connection limits to overload
    // manager.
    return !config_->openConnections().canCreate();
  }

  void decNumConnections() override {
    ASSERT(num_listener_connections_ > 0);
    --num_listener_connections_;
    config_->openConnections().dec();
  }

  // Network::TcpListenerCallbacks
  void onAccept(Network::ConnectionSocketPtr&& socket) override;
  void onReject(RejectCause) override;

  // ActiveListenerImplBase
  Network::Listener* listener() override { return listener_.get(); }
  Network::BalancedConnectionHandlerOptRef
  getBalancedHandlerByAddress(const Network::Address::Instance& address) override;

  void pauseListening() override;
  void resumeListening() override;
  void shutdownListener() override { listener_.reset(); }

  // Network::BalancedConnectionHandler
  uint64_t numConnections() const override { return num_listener_connections_; }
  void incNumConnections() override {
    ++num_listener_connections_;
    config_->openConnections().inc();
  }
  void post(Network::ConnectionSocketPtr&& socket) override;
  void onAcceptWorker(Network::ConnectionSocketPtr&& socket,
                      bool hand_off_restored_destination_connections, bool rebalanced) override;

<<<<<<< HEAD
  /**
   * Create active connection from the server connection.
   */
=======
>>>>>>> 550e4ad0
  void newActiveConnection(const Network::FilterChain& filter_chain,
                           Network::ServerConnectionPtr server_conn_ptr,
                           std::unique_ptr<StreamInfo::StreamInfo> stream_info) override;

  /**
   * Return the active connections container attached with the given filter chain.
   */
  ActiveConnections& getOrCreateActiveConnections(const Network::FilterChain& filter_chain);

  /**
   * Update the listener config. The follow up connections will see the new config. The existing
   * connections are not impacted.
   */
  void updateListenerConfig(Network::ListenerConfig& config);

<<<<<<< HEAD
=======
  void removeFilterChain(const Network::FilterChain* filter_chain) override;

  /**
   * Remove and destroy an active connection.
   * @param connection supplies the connection to remove.
   */
  void removeConnection(ActiveTcpConnection& connection);

  absl::flat_hash_map<const Network::FilterChain*, std::unique_ptr<ActiveConnections>>
      connections_by_context_;

>>>>>>> 550e4ad0
  Network::TcpConnectionHandler& tcp_conn_handler_;
  // The number of connections currently active on this listener. This is typically used for
  // connection balancing across per-handler listeners.
  std::atomic<uint64_t> num_listener_connections_{};
};

using ActiveTcpListenerOptRef = absl::optional<std::reference_wrapper<ActiveTcpListener>>;

<<<<<<< HEAD
=======
/**
 * Wrapper for a group of active connections which are attached to the same filter chain context.
 */
class ActiveConnections : public Event::DeferredDeletable {
public:
  ActiveConnections(ActiveTcpListener& listener, const Network::FilterChain& filter_chain);
  ~ActiveConnections() override;

  // listener filter chain pair is the owner of the connections
  ActiveTcpListener& listener_;
  const Network::FilterChain& filter_chain_;
  // Owned connections
  std::list<ActiveTcpConnectionPtr> connections_;
};

/**
 * Wrapper for an active TCP connection owned by this handler.
 */
struct ActiveTcpConnection : LinkedObject<ActiveTcpConnection>,
                             public Event::DeferredDeletable,
                             public Network::ConnectionCallbacks,
                             Logger::Loggable<Logger::Id::conn_handler> {
  ActiveTcpConnection(ActiveConnections& active_connections,
                      Network::ConnectionPtr&& new_connection, TimeSource& time_system,
                      std::unique_ptr<StreamInfo::StreamInfo>&& stream_info);
  ~ActiveTcpConnection() override;

  // Network::ConnectionCallbacks
  void onEvent(Network::ConnectionEvent event) override;
  void onAboveWriteBufferHighWatermark() override {}
  void onBelowWriteBufferLowWatermark() override {}

  std::unique_ptr<StreamInfo::StreamInfo> stream_info_;
  ActiveConnections& active_connections_;
  Network::ConnectionPtr connection_;
  Stats::TimespanPtr conn_length_;
};

>>>>>>> 550e4ad0
} // namespace Server
} // namespace Envoy<|MERGE_RESOLUTION|>--- conflicted
+++ resolved
@@ -6,10 +6,7 @@
 
 #include "source/common/common/linked_object.h"
 #include "source/server/active_listener_base.h"
-<<<<<<< HEAD
-=======
 #include "source/server/active_stream_listener_base.h"
->>>>>>> 550e4ad0
 #include "source/server/active_tcp_socket.h"
 
 namespace Envoy {
@@ -19,11 +16,7 @@
 using ActiveTcpConnectionPtr = std::unique_ptr<ActiveTcpConnection>;
 class ActiveConnections;
 using ActiveConnectionCollectionPtr = std::unique_ptr<ActiveConnections>;
-<<<<<<< HEAD
-
 class ActiveTcpListener;
-=======
->>>>>>> 550e4ad0
 
 namespace {
 // Structure used to allow a unique_ptr to be captured in a posted lambda. See below.
@@ -75,11 +68,7 @@
  * Wrapper for an active tcp listener owned by this handler.
  */
 class ActiveTcpListener final : public Network::TcpListenerCallbacks,
-<<<<<<< HEAD
                                 public TypedActiveStreamListenerBase<ActiveTcpConnection>,
-=======
-                                public ActiveStreamListenerBase,
->>>>>>> 550e4ad0
                                 public Network::BalancedConnectionHandler {
 public:
   ActiveTcpListener(Network::TcpConnectionHandler& parent, Network::ListenerConfig& config,
@@ -123,12 +112,6 @@
   void onAcceptWorker(Network::ConnectionSocketPtr&& socket,
                       bool hand_off_restored_destination_connections, bool rebalanced) override;
 
-<<<<<<< HEAD
-  /**
-   * Create active connection from the server connection.
-   */
-=======
->>>>>>> 550e4ad0
   void newActiveConnection(const Network::FilterChain& filter_chain,
                            Network::ServerConnectionPtr server_conn_ptr,
                            std::unique_ptr<StreamInfo::StreamInfo> stream_info) override;
@@ -144,8 +127,6 @@
    */
   void updateListenerConfig(Network::ListenerConfig& config);
 
-<<<<<<< HEAD
-=======
   void removeFilterChain(const Network::FilterChain* filter_chain) override;
 
   /**
@@ -157,7 +138,6 @@
   absl::flat_hash_map<const Network::FilterChain*, std::unique_ptr<ActiveConnections>>
       connections_by_context_;
 
->>>>>>> 550e4ad0
   Network::TcpConnectionHandler& tcp_conn_handler_;
   // The number of connections currently active on this listener. This is typically used for
   // connection balancing across per-handler listeners.
@@ -165,47 +145,5 @@
 };
 
 using ActiveTcpListenerOptRef = absl::optional<std::reference_wrapper<ActiveTcpListener>>;
-
-<<<<<<< HEAD
-=======
-/**
- * Wrapper for a group of active connections which are attached to the same filter chain context.
- */
-class ActiveConnections : public Event::DeferredDeletable {
-public:
-  ActiveConnections(ActiveTcpListener& listener, const Network::FilterChain& filter_chain);
-  ~ActiveConnections() override;
-
-  // listener filter chain pair is the owner of the connections
-  ActiveTcpListener& listener_;
-  const Network::FilterChain& filter_chain_;
-  // Owned connections
-  std::list<ActiveTcpConnectionPtr> connections_;
-};
-
-/**
- * Wrapper for an active TCP connection owned by this handler.
- */
-struct ActiveTcpConnection : LinkedObject<ActiveTcpConnection>,
-                             public Event::DeferredDeletable,
-                             public Network::ConnectionCallbacks,
-                             Logger::Loggable<Logger::Id::conn_handler> {
-  ActiveTcpConnection(ActiveConnections& active_connections,
-                      Network::ConnectionPtr&& new_connection, TimeSource& time_system,
-                      std::unique_ptr<StreamInfo::StreamInfo>&& stream_info);
-  ~ActiveTcpConnection() override;
-
-  // Network::ConnectionCallbacks
-  void onEvent(Network::ConnectionEvent event) override;
-  void onAboveWriteBufferHighWatermark() override {}
-  void onBelowWriteBufferLowWatermark() override {}
-
-  std::unique_ptr<StreamInfo::StreamInfo> stream_info_;
-  ActiveConnections& active_connections_;
-  Network::ConnectionPtr connection_;
-  Stats::TimespanPtr conn_length_;
-};
-
->>>>>>> 550e4ad0
 } // namespace Server
 } // namespace Envoy
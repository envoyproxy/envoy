#pragma once

#include "envoy/api/api.h"
#include "envoy/event/timer.h"
#include "envoy/filesystem/filesystem.h"

#include "common/api/api_impl.h"

namespace Envoy {
namespace Api {

/**
 * Config-validation-only implementation of Api::Api. Delegates to Api::Impl,
 * except for allocateDispatcher() which sets up a ValidationDispatcher.
 */
class ValidationImpl : public Impl {
public:
<<<<<<< HEAD
  ValidationImpl(std::chrono::milliseconds file_flush_interval_msec, Stats::Store& stats_store);
=======
  ValidationImpl(std::chrono::milliseconds file_flush_interval_msec,
                 Thread::ThreadFactory& thread_factory);
>>>>>>> 46e14110

  Event::DispatcherPtr allocateDispatcher(Event::TimeSystem&) override;
};

} // namespace Api
} // namespace Envoy<|MERGE_RESOLUTION|>--- conflicted
+++ resolved
@@ -15,12 +15,8 @@
  */
 class ValidationImpl : public Impl {
 public:
-<<<<<<< HEAD
-  ValidationImpl(std::chrono::milliseconds file_flush_interval_msec, Stats::Store& stats_store);
-=======
   ValidationImpl(std::chrono::milliseconds file_flush_interval_msec,
-                 Thread::ThreadFactory& thread_factory);
->>>>>>> 46e14110
+                 Thread::ThreadFactory& thread_factory, Stats::Store& stats_store);
 
   Event::DispatcherPtr allocateDispatcher(Event::TimeSystem&) override;
 };

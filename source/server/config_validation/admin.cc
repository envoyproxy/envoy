#include "source/server/config_validation/admin.h"

namespace Envoy {
namespace Server {

// Pretend that handler was added successfully.
<<<<<<< HEAD
bool ValidationAdmin::addHandler(const std::string&, const std::string&, HandlerCb, bool, bool,
                                 const ParamDescriptorVec&) {
=======
bool ValidationAdmin::addStreamingHandler(const std::string&, const std::string&, GenRequestFn,
                                          bool, bool) {
>>>>>>> 0a587f23
  return true;
}
bool ValidationAdmin::addChunkedHandler(const std::string&, const std::string&, GenHandlerCb, bool,
                                        bool, const ParamDescriptorVec&) {
  return true;
}

bool ValidationAdmin::removeHandler(const std::string&) { return true; }

const Network::Socket& ValidationAdmin::socket() { return *socket_; }

ConfigTracker& ValidationAdmin::getConfigTracker() { return config_tracker_; }

void ValidationAdmin::startHttpListener(const std::list<AccessLog::InstanceSharedPtr>&,
                                        const std::string&,
                                        Network::Address::InstanceConstSharedPtr,
                                        const Network::Socket::OptionsSharedPtr&,
                                        Stats::ScopeSharedPtr&&) {}

Http::Code ValidationAdmin::request(absl::string_view, absl::string_view, Http::ResponseHeaderMap&,
                                    std::string&) {
  PANIC("not implemented");
}

void ValidationAdmin::addListenerToHandler(Network::ConnectionHandler*) {}

} // namespace Server
} // namespace Envoy<|MERGE_RESOLUTION|>--- conflicted
+++ resolved
@@ -4,17 +4,8 @@
 namespace Server {
 
 // Pretend that handler was added successfully.
-<<<<<<< HEAD
-bool ValidationAdmin::addHandler(const std::string&, const std::string&, HandlerCb, bool, bool,
-                                 const ParamDescriptorVec&) {
-=======
-bool ValidationAdmin::addStreamingHandler(const std::string&, const std::string&, GenRequestFn,
-                                          bool, bool) {
->>>>>>> 0a587f23
-  return true;
-}
-bool ValidationAdmin::addChunkedHandler(const std::string&, const std::string&, GenHandlerCb, bool,
-                                        bool, const ParamDescriptorVec&) {
+bool ValidationAdmin::addStreamingHandler(const std::string&, const std::string&, HandlerCb, bool,
+                                          bool, const ParamDescriptorVec&) {
   return true;
 }
 

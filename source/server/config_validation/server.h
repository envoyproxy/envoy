--- conflicted
+++ resolved
@@ -160,10 +160,7 @@
   std::unique_ptr<Secret::SecretManager> secret_manager_;
   std::unique_ptr<OverloadManager> overload_manager_;
   MutexTracer* mutex_tracer_;
-<<<<<<< HEAD
-=======
   Http::ContextImpl http_context_;
->>>>>>> b8fc8da3
 };
 
 } // namespace Server

--- conflicted
+++ resolved
@@ -139,12 +139,7 @@
   void initialize(const Options& options, Network::Address::InstanceConstSharedPtr local_address,
                   ComponentFactory& component_factory);
 
-<<<<<<< HEAD
   const Options& options_;
-  Event::TimeSystem& time_system_;
-=======
-  Options& options_;
->>>>>>> a06b9a8b
   Stats::IsolatedStoreImpl& stats_store_;
   ThreadLocal::InstanceImpl thread_local_;
   Api::ApiPtr api_;

--- conflicted
+++ resolved
@@ -94,19 +94,15 @@
   ServerLifecycleNotifier& lifecycleNotifier() override { return *this; }
   ListenerManager& listenerManager() override { return *listener_manager_; }
   Secret::SecretManager& secretManager() override { return *secret_manager_; }
-<<<<<<< HEAD
   CertificateProvider::CertificateProviderManager& certificateProviderManager() override {
     return *certificate_provider_manager_;
   }
-  Runtime::Loader& runtime() override { return runtime_singleton_->instance(); }
-=======
   Runtime::Loader& runtime() override {
     if (runtime_singleton_) {
       return runtime_singleton_->instance();
     }
     return *runtime_;
   }
->>>>>>> e33f444b
   void shutdown() override;
   bool isShutdown() override { return false; }
   void shutdownAdmin() override {}

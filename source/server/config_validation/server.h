#pragma once

#include <iostream>

#include "envoy/event/timer.h"
#include "envoy/server/drain_manager.h"
#include "envoy/server/instance.h"
#include "envoy/ssl/context_manager.h"
#include "envoy/tracing/http_tracer.h"

#include "common/access_log/access_log_manager_impl.h"
#include "common/common/assert.h"
#include "common/router/rds_impl.h"
#include "common/runtime/runtime_impl.h"
#include "common/secret/secret_manager_impl.h"
#include "common/ssl/context_manager_impl.h"
#include "common/thread_local/thread_local_impl.h"

#include "server/config_validation/admin.h"
#include "server/config_validation/api.h"
#include "server/config_validation/cluster_manager.h"
#include "server/config_validation/dns.h"
#include "server/http/admin.h"
#include "server/listener_manager_impl.h"
#include "server/server.h"

#include "absl/types/optional.h"

namespace Envoy {
namespace Server {

/**
 * validateConfig() takes over from main() for a config-validation run of Envoy. It returns true if
 * the config is valid, false if invalid.
 */
bool validateConfig(Options& options, Network::Address::InstanceConstSharedPtr local_address,
                    ComponentFactory& component_factory, Thread::ThreadFactory& thread_factory);

/**
 * ValidationInstance does the bulk of the work for config-validation runs of Envoy. It implements
 * Server::Instance, but some functionality not needed until serving time, such as updating
 * health-check status, is not implemented. Everything else is written in terms of other
 * validation-specific interface implementations, with the end result that we can load and
 * initialize a configuration, skipping any steps that affect the outside world (such as
 * hot-restarting or connecting to upstream clusters) but otherwise exercising the entire startup
 * flow.
 *
 * If we finish initialization, and reach the point where an ordinary Envoy run would begin serving
 * requests, the validation is considered successful.
 */
class ValidationInstance : Logger::Loggable<Logger::Id::main>,
                           public Instance,
                           public ListenerComponentFactory,
                           public WorkerFactory {
public:
  ValidationInstance(Options& options, Event::TimeSystem& time_system,
                     Network::Address::InstanceConstSharedPtr local_address,
                     Stats::IsolatedStoreImpl& store, Thread::BasicLockable& access_log_lock,
                     ComponentFactory& component_factory, Thread::ThreadFactory& thread_factory);

  // Server::Instance
  Admin& admin() override { return admin_; }
  Api::Api& api() override { return *api_; }
  Upstream::ClusterManager& clusterManager() override { return *config_.clusterManager(); }
  Ssl::ContextManager& sslContextManager() override { return *ssl_context_manager_; }
  Event::Dispatcher& dispatcher() override { return *dispatcher_; }
  Network::DnsResolverSharedPtr dnsResolver() override {
    return dispatcher().createDnsResolver({});
  }
  void drainListeners() override { NOT_IMPLEMENTED_GCOVR_EXCL_LINE; }
  DrainManager& drainManager() override { NOT_IMPLEMENTED_GCOVR_EXCL_LINE; }
  AccessLog::AccessLogManager& accessLogManager() override { return access_log_manager_; }
  void failHealthcheck(bool) override { NOT_IMPLEMENTED_GCOVR_EXCL_LINE; }
  void getParentStats(HotRestart::GetParentStatsInfo&) override { NOT_IMPLEMENTED_GCOVR_EXCL_LINE; }
  HotRestart& hotRestart() override { NOT_IMPLEMENTED_GCOVR_EXCL_LINE; }
  Init::Manager& initManager() override { return init_manager_; }
  ListenerManager& listenerManager() override { return *listener_manager_; }
  Secret::SecretManager& secretManager() override { return *secret_manager_; }
  Runtime::RandomGenerator& random() override { return random_generator_; }
  Runtime::Loader& runtime() override { return *runtime_loader_; }
  void shutdown() override;
  bool isShutdown() override { return false; }
  void shutdownAdmin() override { NOT_IMPLEMENTED_GCOVR_EXCL_LINE; }
  Singleton::Manager& singletonManager() override { return *singleton_manager_; }
  OverloadManager& overloadManager() override { return *overload_manager_; }
  bool healthCheckFailed() override { NOT_IMPLEMENTED_GCOVR_EXCL_LINE; }
  Options& options() override { return options_; }
  time_t startTimeCurrentEpoch() override { NOT_IMPLEMENTED_GCOVR_EXCL_LINE; }
  time_t startTimeFirstEpoch() override { NOT_IMPLEMENTED_GCOVR_EXCL_LINE; }
  Stats::Store& stats() override { return stats_store_; }
<<<<<<< HEAD
  Http::Context& httpContext() override { return http_context_; }
=======
  Tracing::HttpTracer& httpTracer() override { return config_.httpTracer(); }
>>>>>>> c3508fa0
  ThreadLocal::Instance& threadLocal() override { return thread_local_; }
  const LocalInfo::LocalInfo& localInfo() override { return *local_info_; }
  Event::TimeSystem& timeSystem() override { return time_system_; }
  Envoy::MutexTracer* mutexTracer() override { return mutex_tracer_; }

  std::chrono::milliseconds statsFlushInterval() const override {
    return config_.statsFlushInterval();
  }

  // Server::ListenerComponentFactory
  LdsApiPtr createLdsApi(const envoy::api::v2::core::ConfigSource& lds_config) override {
    return std::make_unique<LdsApiImpl>(lds_config, clusterManager(), dispatcher(), random(),
                                        initManager(), localInfo(), stats(), listenerManager());
  }
  std::vector<Network::FilterFactoryCb> createNetworkFilterFactoryList(
      const Protobuf::RepeatedPtrField<envoy::api::v2::listener::Filter>& filters,
      Configuration::FactoryContext& context) override {
    return ProdListenerComponentFactory::createNetworkFilterFactoryList_(filters, context);
  }
  std::vector<Network::ListenerFilterFactoryCb> createListenerFilterFactoryList(
      const Protobuf::RepeatedPtrField<envoy::api::v2::listener::ListenerFilter>& filters,
      Configuration::ListenerFactoryContext& context) override {
    return ProdListenerComponentFactory::createListenerFilterFactoryList_(filters, context);
  }
  Network::SocketSharedPtr createListenSocket(Network::Address::InstanceConstSharedPtr,
                                              const Network::Socket::OptionsSharedPtr&,
                                              bool) override {
    // Returned sockets are not currently used so we can return nothing here safely vs. a
    // validation mock.
    return nullptr;
  }
  DrainManagerPtr createDrainManager(envoy::api::v2::Listener::DrainType) override {
    return nullptr;
  }
  uint64_t nextListenerTag() override { return 0; }

  // Server::WorkerFactory
  WorkerPtr createWorker(OverloadManager&) override {
    // Returned workers are not currently used so we can return nothing here safely vs. a
    // validation mock.
    return nullptr;
  }

private:
  void initialize(Options& options, Network::Address::InstanceConstSharedPtr local_address,
                  ComponentFactory& component_factory);

  Options& options_;
  Event::TimeSystem& time_system_;
  Stats::IsolatedStoreImpl& stats_store_;
  ThreadLocal::InstanceImpl thread_local_;
  Api::ApiPtr api_;
  Event::DispatcherPtr dispatcher_;
  Server::ValidationAdmin admin_;
  Singleton::ManagerPtr singleton_manager_;
  Runtime::LoaderPtr runtime_loader_;
  Runtime::RandomGeneratorImpl random_generator_;
  std::unique_ptr<Ssl::ContextManagerImpl> ssl_context_manager_;
  Configuration::MainImpl config_;
  LocalInfo::LocalInfoPtr local_info_;
  AccessLog::AccessLogManagerImpl access_log_manager_;
  std::unique_ptr<Upstream::ValidationClusterManagerFactory> cluster_manager_factory_;
  InitManagerImpl init_manager_;
  std::unique_ptr<ListenerManagerImpl> listener_manager_;
  std::unique_ptr<Secret::SecretManager> secret_manager_;
  std::unique_ptr<OverloadManager> overload_manager_;
  MutexTracer* mutex_tracer_;
  Http::ContextImpl http_context_;
};

} // namespace Server
} // namespace Envoy<|MERGE_RESOLUTION|>--- conflicted
+++ resolved
@@ -88,11 +88,7 @@
   time_t startTimeCurrentEpoch() override { NOT_IMPLEMENTED_GCOVR_EXCL_LINE; }
   time_t startTimeFirstEpoch() override { NOT_IMPLEMENTED_GCOVR_EXCL_LINE; }
   Stats::Store& stats() override { return stats_store_; }
-<<<<<<< HEAD
   Http::Context& httpContext() override { return http_context_; }
-=======
-  Tracing::HttpTracer& httpTracer() override { return config_.httpTracer(); }
->>>>>>> c3508fa0
   ThreadLocal::Instance& threadLocal() override { return thread_local_; }
   const LocalInfo::LocalInfo& localInfo() override { return *local_info_; }
   Event::TimeSystem& timeSystem() override { return time_system_; }

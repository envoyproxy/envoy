#pragma once

#include "envoy/secret/secret_manager.h"
#include "envoy/upstream/cluster_manager.h"

#include "common/upstream/cluster_manager_impl.h"

#include "server/config_validation/async_client.h"

namespace Envoy {
namespace Upstream {

/**
 * Config-validation-only implementation of ClusterManagerFactory, which creates
 * ValidationClusterManagers. It also creates, but never returns, CdsApiImpls.
 */
class ValidationClusterManagerFactory : public ProdClusterManagerFactory {
public:
  ValidationClusterManagerFactory(Runtime::Loader& runtime, Stats::Store& stats,
                                  ThreadLocal::Instance& tls, Runtime::RandomGenerator& random,
                                  Network::DnsResolverSharedPtr dns_resolver,
                                  Ssl::ContextManager& ssl_context_manager,
                                  Event::Dispatcher& main_thread_dispatcher,
                                  const LocalInfo::LocalInfo& local_info,
                                  Secret::SecretManager& secret_manager, Api::Api& api);

  ClusterManagerPtr
  clusterManagerFromProto(const envoy::config::bootstrap::v2::Bootstrap& bootstrap,
                          Stats::Store& stats, ThreadLocal::Instance& tls, Runtime::Loader& runtime,
                          Runtime::RandomGenerator& random, const LocalInfo::LocalInfo& local_info,
                          AccessLog::AccessLogManager& log_manager, Server::Admin& admin,
                          Http::CodeStats& code_stats) override;

  // Delegates to ProdClusterManagerFactory::createCds, but discards the result and returns nullptr
  // unconditionally.
  CdsApiPtr createCds(const envoy::api::v2::core::ConfigSource& cds_config,
                      const absl::optional<envoy::api::v2::core::ConfigSource>& eds_config,
                      ClusterManager& cm) override;
};

/**
 * Config-validation-only implementation of ClusterManager, which opens no upstream connections.
 */
class ValidationClusterManager : public ClusterManagerImpl {
public:
  ValidationClusterManager(const envoy::config::bootstrap::v2::Bootstrap& bootstrap,
                           ClusterManagerFactory& factory, Stats::Store& stats,
                           ThreadLocal::Instance& tls, Runtime::Loader& runtime,
                           Runtime::RandomGenerator& random, const LocalInfo::LocalInfo& local_info,
                           AccessLog::AccessLogManager& log_manager, Event::Dispatcher& dispatcher,
<<<<<<< HEAD
                           Server::Admin& admin, Http::CodeStats& code_stats);
=======
                           Server::Admin& admin, Api::Api& api);
>>>>>>> bff0167b

  Http::ConnectionPool::Instance* httpConnPoolForCluster(const std::string&, ResourcePriority,
                                                         Http::Protocol,
                                                         LoadBalancerContext*) override;
  Host::CreateConnectionData tcpConnForCluster(const std::string&, LoadBalancerContext*,
                                               Network::TransportSocketOptionsSharedPtr) override;
  Http::AsyncClient& httpAsyncClientForCluster(const std::string&) override;

private:
  // ValidationAsyncClient always returns null on send() and start(), so it has
  // no internal state -- we might as well just keep one and hand out references
  // to it.
  Http::ValidationAsyncClient async_client_;
};

} // namespace Upstream
} // namespace Envoy<|MERGE_RESOLUTION|>--- conflicted
+++ resolved
@@ -48,11 +48,7 @@
                            ThreadLocal::Instance& tls, Runtime::Loader& runtime,
                            Runtime::RandomGenerator& random, const LocalInfo::LocalInfo& local_info,
                            AccessLog::AccessLogManager& log_manager, Event::Dispatcher& dispatcher,
-<<<<<<< HEAD
-                           Server::Admin& admin, Http::CodeStats& code_stats);
-=======
-                           Server::Admin& admin, Api::Api& api);
->>>>>>> bff0167b
+                           Server::Admin& admin, Api::Api& api, Http::CodeStats& code_stats);
 
   Http::ConnectionPool::Instance* httpConnPoolForCluster(const std::string&, ResourcePriority,
                                                          Http::Protocol,

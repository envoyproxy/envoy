#pragma once

#include "envoy/secret/secret_manager.h"
#include "envoy/upstream/cluster_manager.h"

#include "common/http/context_impl.h"
#include "common/upstream/cluster_manager_impl.h"

#include "server/config_validation/async_client.h"

namespace Envoy {
namespace Upstream {

/**
 * Config-validation-only implementation of ClusterManagerFactory, which creates
 * ValidationClusterManagers. It also creates, but never returns, CdsApiImpls.
 */
class ValidationClusterManagerFactory : public ProdClusterManagerFactory {
public:
  ValidationClusterManagerFactory(Runtime::Loader& runtime, Stats::Store& stats,
                                  ThreadLocal::Instance& tls, Runtime::RandomGenerator& random,
                                  Network::DnsResolverSharedPtr dns_resolver,
                                  Ssl::ContextManager& ssl_context_manager,
                                  Event::Dispatcher& main_thread_dispatcher,
                                  const LocalInfo::LocalInfo& local_info,
                                  Secret::SecretManager& secret_manager, Api::Api& api,
                                  Http::Context& http_context);

  ClusterManagerPtr
  clusterManagerFromProto(const envoy::config::bootstrap::v2::Bootstrap& bootstrap,
                          Stats::Store& stats, ThreadLocal::Instance& tls, Runtime::Loader& runtime,
                          Runtime::RandomGenerator& random, const LocalInfo::LocalInfo& local_info,
                          AccessLog::AccessLogManager& log_manager, Server::Admin& admin) override;

  // Delegates to ProdClusterManagerFactory::createCds, but discards the result and returns nullptr
  // unconditionally.
  CdsApiPtr createCds(const envoy::api::v2::core::ConfigSource& cds_config,
                      const absl::optional<envoy::api::v2::core::ConfigSource>& eds_config,
                      ClusterManager& cm) override;
};

/**
 * Config-validation-only implementation of ClusterManager, which opens no upstream connections.
 */
class ValidationClusterManager : public ClusterManagerImpl {
public:
  ValidationClusterManager(const envoy::config::bootstrap::v2::Bootstrap& bootstrap,
                           ClusterManagerFactory& factory, Stats::Store& stats,
                           ThreadLocal::Instance& tls, Runtime::Loader& runtime,
                           Runtime::RandomGenerator& random, const LocalInfo::LocalInfo& local_info,
                           AccessLog::AccessLogManager& log_manager, Event::Dispatcher& dispatcher,
<<<<<<< HEAD
                           Server::Admin& admin, Api::Api& api, Http::CodeStats& code_stats);
=======
                           Server::Admin& admin, Api::Api& api, Http::Context& http_context);
>>>>>>> b8fc8da3

  Http::ConnectionPool::Instance* httpConnPoolForCluster(const std::string&, ResourcePriority,
                                                         Http::Protocol,
                                                         LoadBalancerContext*) override;
  Host::CreateConnectionData tcpConnForCluster(const std::string&, LoadBalancerContext*,
                                               Network::TransportSocketOptionsSharedPtr) override;
  Http::AsyncClient& httpAsyncClientForCluster(const std::string&) override;

private:
  // ValidationAsyncClient always returns null on send() and start(), so it has
  // no internal state -- we might as well just keep one and hand out references
  // to it.
  Http::ValidationAsyncClient async_client_;
};

} // namespace Upstream
} // namespace Envoy<|MERGE_RESOLUTION|>--- conflicted
+++ resolved
@@ -49,11 +49,7 @@
                            ThreadLocal::Instance& tls, Runtime::Loader& runtime,
                            Runtime::RandomGenerator& random, const LocalInfo::LocalInfo& local_info,
                            AccessLog::AccessLogManager& log_manager, Event::Dispatcher& dispatcher,
-<<<<<<< HEAD
-                           Server::Admin& admin, Api::Api& api, Http::CodeStats& code_stats);
-=======
                            Server::Admin& admin, Api::Api& api, Http::Context& http_context);
->>>>>>> b8fc8da3
 
   Http::ConnectionPool::Instance* httpConnPoolForCluster(const std::string&, ResourcePriority,
                                                          Http::Protocol,

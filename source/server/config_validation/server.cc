--- conflicted
+++ resolved
@@ -83,12 +83,9 @@
                                     messageValidationContext().staticValidationVisitor(), *api_);
 
   Config::Utility::createTagProducer(bootstrap_);
-<<<<<<< HEAD
-=======
   if (!bootstrap_.node().user_agent_build_version().has_version()) {
     *bootstrap_.mutable_node()->mutable_user_agent_build_version() = VersionInfo::buildVersion();
   }
->>>>>>> da572da7
 
   local_info_ = std::make_unique<LocalInfo::LocalInfoImpl>(
       stats().symbolTable(), bootstrap_.node(), bootstrap_.node_context_params(), local_address,

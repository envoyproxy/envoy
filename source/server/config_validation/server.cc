--- conflicted
+++ resolved
@@ -82,13 +82,8 @@
 
   Configuration::InitialImpl initial_config(bootstrap);
   overload_manager_ = std::make_unique<OverloadManagerImpl>(dispatcher(), stats(), threadLocal(),
-<<<<<<< HEAD
-                                                            bootstrap.overload_manager());
+                                                            bootstrap.overload_manager(), api());
   listener_manager_ = std::make_unique<ListenerManagerImpl>(*this, *this, *this);
-=======
-                                                            bootstrap.overload_manager(), api());
-  listener_manager_ = std::make_unique<ListenerManagerImpl>(*this, *this, *this, time_system_);
->>>>>>> 88fe0c93
   thread_local_.registerThread(*dispatcher_, true);
   runtime_loader_ = component_factory.createRuntime(*this, initial_config);
   secret_manager_ = std::make_unique<Secret::SecretManagerImpl>();

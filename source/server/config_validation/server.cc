--- conflicted
+++ resolved
@@ -43,11 +43,7 @@
                                        ComponentFactory& component_factory,
                                        Thread::ThreadFactory& thread_factory)
     : options_(options), time_system_(time_system), stats_store_(store),
-<<<<<<< HEAD
-      api_(new Api::ValidationImpl(options.fileFlushIntervalMsec(), store)),
-=======
-      api_(new Api::ValidationImpl(options.fileFlushIntervalMsec(), thread_factory)),
->>>>>>> 46e14110
+      api_(new Api::ValidationImpl(options.fileFlushIntervalMsec(), thread_factory, store)),
       dispatcher_(api_->allocateDispatcher(time_system)),
       singleton_manager_(new Singleton::ManagerImpl()),
       access_log_manager_(*api_, *dispatcher_, access_log_lock), mutex_tracer_(nullptr) {

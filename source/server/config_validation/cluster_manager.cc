--- conflicted
+++ resolved
@@ -19,12 +19,8 @@
     Server::Admin& admin) {
   return ClusterManagerPtr{new ValidationClusterManager(bootstrap, *this, stats, tls, runtime,
                                                         random, local_info, log_manager,
-<<<<<<< HEAD
-                                                        main_thread_dispatcher_,
+                                                        main_thread_dispatcher_, admin,
                                                         ssl_context_manager_.secretManager())};
-=======
-                                                        main_thread_dispatcher_, admin)};
->>>>>>> 9f24f5eb
 }
 
 CdsApiPtr ValidationClusterManagerFactory::createCds(
@@ -41,15 +37,9 @@
     Stats::Store& stats, ThreadLocal::Instance& tls, Runtime::Loader& runtime,
     Runtime::RandomGenerator& random, const LocalInfo::LocalInfo& local_info,
     AccessLog::AccessLogManager& log_manager, Event::Dispatcher& main_thread_dispatcher,
-<<<<<<< HEAD
-    Secret::SecretManager& secret_manager)
+    Server::Admin& admin, Secret::SecretManager& secret_manager)
     : ClusterManagerImpl(bootstrap, factory, stats, tls, runtime, random, local_info, log_manager,
-                         main_thread_dispatcher, secret_manager) {}
-=======
-    Server::Admin& admin)
-    : ClusterManagerImpl(bootstrap, factory, stats, tls, runtime, random, local_info, log_manager,
-                         main_thread_dispatcher, admin) {}
->>>>>>> 9f24f5eb
+                         main_thread_dispatcher, admin, secret_manager) {}
 
 Http::ConnectionPool::Instance*
 ValidationClusterManager::httpConnPoolForCluster(const std::string&, ResourcePriority,

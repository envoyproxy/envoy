--- conflicted
+++ resolved
@@ -12,11 +12,7 @@
     const envoy::config::bootstrap::v3::Bootstrap& bootstrap) {
   return std::make_unique<ValidationClusterManager>(
       bootstrap, *this, stats_, tls_, context_.runtime(), local_info_, log_manager_,
-<<<<<<< HEAD
-      context_.dispatcher(), admin_, validation_context_, context_.api(), http_context_,
-=======
       context_.mainThreadDispatcher(), admin_, validation_context_, context_.api(), http_context_,
->>>>>>> 037064f2
       grpc_context_, router_context_);
 }
 

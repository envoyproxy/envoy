--- conflicted
+++ resolved
@@ -23,16 +23,10 @@
   createClientConnection(Network::Address::InstanceConstSharedPtr,
                          Network::Address::InstanceConstSharedPtr, Network::TransportSocketPtr&&,
                          const Network::ConnectionSocket::OptionsSharedPtr& options) override;
-<<<<<<< HEAD
   Network::DnsResolverSharedPtr
   createDnsResolver(const std::vector<Network::Address::InstanceConstSharedPtr>& resolvers,
                     const bool use_tcp_for_dns_lookups) override;
-  Network::ListenerPtr createListener(Network::Socket&, Network::ListenerCallbacks&,
-=======
-  Network::DnsResolverSharedPtr createDnsResolver(
-      const std::vector<Network::Address::InstanceConstSharedPtr>& resolvers) override;
   Network::ListenerPtr createListener(Network::SocketSharedPtr&&, Network::ListenerCallbacks&,
->>>>>>> b0cbc879
                                       bool bind_to_port) override;
 
 protected:

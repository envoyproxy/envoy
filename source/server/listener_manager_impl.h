#pragma once

#include <memory>

#include "envoy/api/v2/listener/listener.pb.h"
#include "envoy/network/filter.h"
#include "envoy/server/filter_config.h"
#include "envoy/server/instance.h"
#include "envoy/server/listener_manager.h"
#include "envoy/server/transport_socket_config.h"
#include "envoy/server/worker.h"
#include "envoy/stats/scope.h"

#include "common/common/logger.h"
#include "common/init/manager_impl.h"
#include "common/network/cidr_range.h"
#include "common/network/lc_trie.h"

#include "server/filter_chain_manager_impl.h"
#include "server/lds_api.h"

namespace Envoy {
namespace Server {

/**
 * Prod implementation of ListenerComponentFactory that creates real sockets and attempts to fetch
 * sockets from the parent process via the hot restarter. The filter factory list is created from
 * statically registered filters.
 */
class ProdListenerComponentFactory : public ListenerComponentFactory,
                                     Logger::Loggable<Logger::Id::config> {
public:
  ProdListenerComponentFactory(Instance& server) : server_(server) {}

  /**
   * Static worker for createNetworkFilterFactoryList() that can be used directly in tests.
   */
  static std::vector<Network::FilterFactoryCb> createNetworkFilterFactoryList_(
      const Protobuf::RepeatedPtrField<envoy::api::v2::listener::Filter>& filters,
      Configuration::FactoryContext& context);
  /**
   * Static worker for createListenerFilterFactoryList() that can be used directly in tests.
   */
  static std::vector<Network::ListenerFilterFactoryCb> createListenerFilterFactoryList_(
      const Protobuf::RepeatedPtrField<envoy::api::v2::listener::ListenerFilter>& filters,
      Configuration::ListenerFactoryContext& context);

  /**
   * Static worker for createUdpListenerFilterFactoryList() that can be used directly in tests.
   */
  static std::vector<Network::UdpListenerFilterFactoryCb> createUdpListenerFilterFactoryList_(
      const Protobuf::RepeatedPtrField<envoy::api::v2::listener::ListenerFilter>& filters,
      Configuration::ListenerFactoryContext& context);

  // Server::ListenerComponentFactory
<<<<<<< HEAD
  LdsApiPtr createLdsApi(const envoy::api::v2::core::ConfigSource& lds_config,
                         bool is_delta) override {
    return std::make_unique<LdsApiImpl>(
        lds_config, server_.clusterManager(), server_.dispatcher(), server_.random(),
        server_.initManager(), server_.localInfo(), server_.stats(), server_.listenerManager(),
        server_.messageValidationVisitor(), server_.api(), is_delta);
=======
  LdsApiPtr createLdsApi(const envoy::api::v2::core::ConfigSource& lds_config) override {
    return std::make_unique<LdsApiImpl>(lds_config, server_.clusterManager(), server_.initManager(),
                                        server_.stats(), server_.listenerManager(),
                                        server_.messageValidationVisitor());
>>>>>>> 54e22406
  }
  std::vector<Network::FilterFactoryCb> createNetworkFilterFactoryList(
      const Protobuf::RepeatedPtrField<envoy::api::v2::listener::Filter>& filters,
      Configuration::FactoryContext& context) override {
    return createNetworkFilterFactoryList_(filters, context);
  }
  std::vector<Network::ListenerFilterFactoryCb> createListenerFilterFactoryList(
      const Protobuf::RepeatedPtrField<envoy::api::v2::listener::ListenerFilter>& filters,
      Configuration::ListenerFactoryContext& context) override {
    return createListenerFilterFactoryList_(filters, context);
  }
  std::vector<Network::UdpListenerFilterFactoryCb> createUdpListenerFilterFactoryList(
      const Protobuf::RepeatedPtrField<envoy::api::v2::listener::ListenerFilter>& filters,
      Configuration::ListenerFactoryContext& context) override {
    return createUdpListenerFilterFactoryList_(filters, context);
  }
  Network::SocketSharedPtr createListenSocket(Network::Address::InstanceConstSharedPtr address,
                                              Network::Address::SocketType socket_type,
                                              const Network::Socket::OptionsSharedPtr& options,
                                              bool bind_to_port) override;
  DrainManagerPtr createDrainManager(envoy::api::v2::Listener::DrainType drain_type) override;
  uint64_t nextListenerTag() override { return next_listener_tag_++; }

private:
  Instance& server_;
  uint64_t next_listener_tag_{1};
};

class ListenerImpl;
using ListenerImplPtr = std::unique_ptr<ListenerImpl>;

/**
 * All listener manager stats. @see stats_macros.h
 */
#define ALL_LISTENER_MANAGER_STATS(COUNTER, GAUGE)                                                 \
  COUNTER(listener_added)                                                                          \
  COUNTER(listener_create_failure)                                                                 \
  COUNTER(listener_create_success)                                                                 \
  COUNTER(listener_modified)                                                                       \
  COUNTER(listener_removed)                                                                        \
  GAUGE(total_listeners_active, NeverImport)                                                       \
  GAUGE(total_listeners_draining, NeverImport)                                                     \
  GAUGE(total_listeners_warming, NeverImport)

/**
 * Struct definition for all listener manager stats. @see stats_macros.h
 */
struct ListenerManagerStats {
  ALL_LISTENER_MANAGER_STATS(GENERATE_COUNTER_STRUCT, GENERATE_GAUGE_STRUCT)
};

/**
 * Implementation of ListenerManager.
 */
class ListenerManagerImpl : public ListenerManager, Logger::Loggable<Logger::Id::config> {
public:
  ListenerManagerImpl(Instance& server, ListenerComponentFactory& listener_factory,
                      WorkerFactory& worker_factory, bool enable_dispatcher_stats);

  void onListenerWarmed(ListenerImpl& listener);

  // Server::ListenerManager
  bool addOrUpdateListener(const envoy::api::v2::Listener& config, const std::string& version_info,
                           bool modifiable) override;
  void createLdsApi(const envoy::api::v2::core::ConfigSource& lds_config, bool is_delta) override {
    ASSERT(lds_api_ == nullptr);
    lds_api_ = factory_.createLdsApi(lds_config, is_delta);
  }
  std::vector<std::reference_wrapper<Network::ListenerConfig>> listeners() override;
  uint64_t numConnections() override;
  bool removeListener(const std::string& listener_name) override;
  void startWorkers(GuardDog& guard_dog) override;
  void stopListeners() override;
  void stopWorkers() override;
  Http::Context& httpContext() { return server_.httpContext(); }

  Instance& server_;
  ListenerComponentFactory& factory_;

private:
  using ListenerList = std::list<ListenerImplPtr>;

  struct DrainingListener {
    DrainingListener(ListenerImplPtr&& listener, uint64_t workers_pending_removal)
        : listener_(std::move(listener)), workers_pending_removal_(workers_pending_removal) {}

    ListenerImplPtr listener_;
    uint64_t workers_pending_removal_;
  };

  void addListenerToWorker(Worker& worker, ListenerImpl& listener);
  ProtobufTypes::MessagePtr dumpListenerConfigs();
  static ListenerManagerStats generateStats(Stats::Scope& scope);
  static bool hasListenerWithAddress(const ListenerList& list,
                                     const Network::Address::Instance& address);
  void updateWarmingActiveGauges() {
    // Using set() avoids a multiple modifiers problem during the multiple processes phase of hot
    // restart.
    stats_.total_listeners_warming_.set(warming_listeners_.size());
    stats_.total_listeners_active_.set(active_listeners_.size());
  }

  /**
   * Mark a listener for draining. The listener will no longer be considered active but will remain
   * present to allow connection draining.
   * @param listener supplies the listener to drain.
   */
  void drainListener(ListenerImplPtr&& listener);

  /**
   * Get a listener by name. This routine is used because listeners have inherent order in static
   * configuration and especially for tests. Thus, we can't use a map.
   * @param listeners supplies the listener list to look in.
   * @param name supplies the name to search for.
   */
  ListenerList::iterator getListenerByName(ListenerList& listeners, const std::string& name);

  // Active listeners are listeners that are currently accepting new connections on the workers.
  ListenerList active_listeners_;
  // Warming listeners are listeners that may need further initialization via the listener's init
  // manager. For example, RDS, or in the future KDS. Once a listener is done warming it will
  // be transitioned to active.
  ListenerList warming_listeners_;
  // Draining listeners are listeners that are in the process of being drained and removed. They
  // go through two phases where first the workers stop accepting new connections and existing
  // connections are drained. Then after that time period the listener is removed from all workers
  // and any remaining connections are closed.
  std::list<DrainingListener> draining_listeners_;
  std::list<WorkerPtr> workers_;
  bool workers_started_{};
  Stats::ScopePtr scope_;
  ListenerManagerStats stats_;
  ConfigTracker::EntryOwnerPtr config_tracker_entry_;
  LdsApiPtr lds_api_;
  const bool enable_dispatcher_stats_{};
};

// TODO(mattklein123): Consider getting rid of pre-worker start and post-worker start code by
//                     initializing all listeners after workers are started.

/**
 * Maps proto config to runtime config for a listener with a network filter chain.
 */
class ListenerImpl : public Network::ListenerConfig,
                     public Configuration::ListenerFactoryContext,
                     public Network::DrainDecision,
                     public Network::FilterChainFactory,
                     Logger::Loggable<Logger::Id::config> {
public:
  /**
   * Create a new listener.
   * @param config supplies the configuration proto.
   * @param version_info supplies the xDS version of the listener.
   * @param parent supplies the owning manager.
   * @param name supplies the listener name.
   * @param modifiable supplies whether the listener can be updated or removed.
   * @param workers_started supplies whether the listener is being added before or after workers
   *        have been started. This controls various behavior related to init management.
   * @param hash supplies the hash to use for duplicate checking.
   */
  ListenerImpl(const envoy::api::v2::Listener& config, const std::string& version_info,
               ListenerManagerImpl& parent, const std::string& name, bool modifiable,
               bool workers_started, uint64_t hash);
  ~ListenerImpl();

  /**
   * Helper functions to determine whether a listener is blocked for update or remove.
   */
  bool blockUpdate(uint64_t new_hash) { return new_hash == hash_ || !modifiable_; }
  bool blockRemove() { return !modifiable_; }

  /**
   * Called when a listener failed to be actually created on a worker.
   * @return TRUE if we have seen more than one worker failure.
   */
  bool onListenerCreateFailure() {
    bool ret = saw_listener_create_failure_;
    saw_listener_create_failure_ = true;
    return ret;
  }

  Network::Address::InstanceConstSharedPtr address() const { return address_; }
  Network::Address::SocketType socketType() const { return socket_type_; }
  const envoy::api::v2::Listener& config() { return config_; }
  const Network::SocketSharedPtr& getSocket() const { return socket_; }
  void debugLog(const std::string& message);
  void initialize();
  DrainManager& localDrainManager() const { return *local_drain_manager_; }
  void setSocket(const Network::SocketSharedPtr& socket);
  void setSocketAndOptions(const Network::SocketSharedPtr& socket);
  const Network::Socket::OptionsSharedPtr& listenSocketOptions() { return listen_socket_options_; }
  const std::string& versionInfo() { return version_info_; }

  // Network::ListenerConfig
  Network::FilterChainManager& filterChainManager() override { return filter_chain_manager_; }
  Network::FilterChainFactory& filterChainFactory() override { return *this; }
  Network::Socket& socket() override { return *socket_; }
  const Network::Socket& socket() const override { return *socket_; }
  bool bindToPort() override { return bind_to_port_; }
  bool handOffRestoredDestinationConnections() const override {
    return hand_off_restored_destination_connections_;
  }
  uint32_t perConnectionBufferLimitBytes() const override {
    return per_connection_buffer_limit_bytes_;
  }
  std::chrono::milliseconds listenerFiltersTimeout() const override {
    return listener_filters_timeout_;
  }
  Stats::Scope& listenerScope() override { return *listener_scope_; }
  uint64_t listenerTag() const override { return listener_tag_; }
  const std::string& name() const override { return name_; }

  // Server::Configuration::ListenerFactoryContext
  AccessLog::AccessLogManager& accessLogManager() override {
    return parent_.server_.accessLogManager();
  }
  Upstream::ClusterManager& clusterManager() override { return parent_.server_.clusterManager(); }
  Event::Dispatcher& dispatcher() override { return parent_.server_.dispatcher(); }
  Network::DrainDecision& drainDecision() override { return *this; }
  Grpc::Context& grpcContext() override { return parent_.server_.grpcContext(); }
  bool healthCheckFailed() override { return parent_.server_.healthCheckFailed(); }
  Tracing::HttpTracer& httpTracer() override { return httpContext().tracer(); }
  Http::Context& httpContext() override { return parent_.server_.httpContext(); }
  Init::Manager& initManager() override;
  const LocalInfo::LocalInfo& localInfo() const override { return parent_.server_.localInfo(); }
  Envoy::Runtime::RandomGenerator& random() override { return parent_.server_.random(); }
  Envoy::Runtime::Loader& runtime() override { return parent_.server_.runtime(); }
  Stats::Scope& scope() override { return *global_scope_; }
  Singleton::Manager& singletonManager() override { return parent_.server_.singletonManager(); }
  OverloadManager& overloadManager() override { return parent_.server_.overloadManager(); }
  ThreadLocal::Instance& threadLocal() override { return parent_.server_.threadLocal(); }
  Admin& admin() override { return parent_.server_.admin(); }
  const envoy::api::v2::core::Metadata& listenerMetadata() const override {
    return config_.metadata();
  };
  TimeSource& timeSource() override { return api().timeSource(); }
  void ensureSocketOptions() {
    if (!listen_socket_options_) {
      listen_socket_options_ =
          std::make_shared<std::vector<Network::Socket::OptionConstSharedPtr>>();
    }
  }
  void addListenSocketOption(const Network::Socket::OptionConstSharedPtr& option) override {
    ensureSocketOptions();
    listen_socket_options_->emplace_back(std::move(option));
  }
  void addListenSocketOptions(const Network::Socket::OptionsSharedPtr& options) override {
    ensureSocketOptions();
    Network::Socket::appendOptions(listen_socket_options_, options);
  }
  const Network::ListenerConfig& listenerConfig() const override { return *this; }
  ProtobufMessage::ValidationVisitor& messageValidationVisitor() override {
    return parent_.server_.messageValidationVisitor();
  }
  Api::Api& api() override { return parent_.server_.api(); }
  ServerLifecycleNotifier& lifecycleNotifier() override {
    return parent_.server_.lifecycleNotifier();
  }
  ProcessContext& processContext() override { return parent_.server_.processContext(); }

  // Network::DrainDecision
  bool drainClose() const override;

  // Network::FilterChainFactory
  bool createNetworkFilterChain(Network::Connection& connection,
                                const std::vector<Network::FilterFactoryCb>& factories) override;
  bool createListenerFilterChain(Network::ListenerFilterManager& manager) override;
  bool createUdpListenerFilterChain(Network::UdpListenerFilterManager& udp_listener,
                                    Network::UdpReadFilterCallbacks& callbacks) override;

  SystemTime last_updated_;

private:
  ListenerManagerImpl& parent_;
  FilterChainManagerImpl filter_chain_manager_;
  Network::Address::InstanceConstSharedPtr address_;
  Network::Address::SocketType socket_type_;
  Network::SocketSharedPtr socket_;
  Stats::ScopePtr global_scope_;   // Stats with global named scope, but needed for LDS cleanup.
  Stats::ScopePtr listener_scope_; // Stats with listener named scope.
  const bool bind_to_port_;
  const bool hand_off_restored_destination_connections_;
  const uint32_t per_connection_buffer_limit_bytes_;
  const uint64_t listener_tag_;
  const std::string name_;
  const bool modifiable_;
  const bool workers_started_;
  const uint64_t hash_;

  // This init manager is populated with targets from the filter chain factories, namely
  // RdsRouteConfigSubscription::init_target_, so the listener can wait for route configs.
  Init::ManagerImpl dynamic_init_manager_;

  // This init watcher, if available, notifies the "parent" listener manager when listener
  // initialization is complete. It may be reset to cancel interest.
  std::unique_ptr<Init::WatcherImpl> init_watcher_;
  std::vector<Network::ListenerFilterFactoryCb> listener_filter_factories_;
  std::vector<Network::UdpListenerFilterFactoryCb> udp_listener_filter_factories_;
  DrainManagerPtr local_drain_manager_;
  bool saw_listener_create_failure_{};
  const envoy::api::v2::Listener config_;
  const std::string version_info_;
  Network::Socket::OptionsSharedPtr listen_socket_options_;
  const std::chrono::milliseconds listener_filters_timeout_;
};

} // namespace Server
} // namespace Envoy<|MERGE_RESOLUTION|>--- conflicted
+++ resolved
@@ -53,19 +53,11 @@
       Configuration::ListenerFactoryContext& context);
 
   // Server::ListenerComponentFactory
-<<<<<<< HEAD
   LdsApiPtr createLdsApi(const envoy::api::v2::core::ConfigSource& lds_config,
                          bool is_delta) override {
-    return std::make_unique<LdsApiImpl>(
-        lds_config, server_.clusterManager(), server_.dispatcher(), server_.random(),
-        server_.initManager(), server_.localInfo(), server_.stats(), server_.listenerManager(),
-        server_.messageValidationVisitor(), server_.api(), is_delta);
-=======
-  LdsApiPtr createLdsApi(const envoy::api::v2::core::ConfigSource& lds_config) override {
     return std::make_unique<LdsApiImpl>(lds_config, server_.clusterManager(), server_.initManager(),
                                         server_.stats(), server_.listenerManager(),
-                                        server_.messageValidationVisitor());
->>>>>>> 54e22406
+                                        server_.messageValidationVisitor(), is_delta);
   }
   std::vector<Network::FilterFactoryCb> createNetworkFilterFactoryList(
       const Protobuf::RepeatedPtrField<envoy::api::v2::listener::Filter>& filters,

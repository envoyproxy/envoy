#pragma once

#include <memory>

#include "envoy/admin/v3/config_dump.pb.h"
#include "envoy/config/core/v3/address.pb.h"
#include "envoy/config/core/v3/base.pb.h"
#include "envoy/config/core/v3/config_source.pb.h"
#include "envoy/config/listener/v3/listener.pb.h"
#include "envoy/config/listener/v3/listener_components.pb.h"
#include "envoy/network/filter.h"
#include "envoy/network/listen_socket.h"
#include "envoy/server/api_listener.h"
#include "envoy/server/filter_config.h"
#include "envoy/server/instance.h"
#include "envoy/server/listener_manager.h"
#include "envoy/server/transport_socket_config.h"
#include "envoy/server/worker.h"
#include "envoy/stats/scope.h"

#include "server/filter_chain_factory_context_callback.h"
#include "server/filter_chain_manager_impl.h"
#include "server/lds_api.h"
#include "server/listener_impl.h"

namespace Envoy {
namespace Server {

namespace Configuration {
class TransportSocketFactoryContextImpl;
}

class ListenerFilterChainFactoryBuilder;

/**
 * Prod implementation of ListenerComponentFactory that creates real sockets and attempts to fetch
 * sockets from the parent process via the hot restarter. The filter factory list is created from
 * statically registered filters.
 */
class ProdListenerComponentFactory : public ListenerComponentFactory,
                                     Logger::Loggable<Logger::Id::config> {
public:
  ProdListenerComponentFactory(Instance& server) : server_(server) {}

  /**
   * Static worker for createNetworkFilterFactoryList() that can be used directly in tests.
   */
  static std::vector<Network::FilterFactoryCb> createNetworkFilterFactoryList_(
      const Protobuf::RepeatedPtrField<envoy::config::listener::v3::Filter>& filters,
      Configuration::FilterChainFactoryContext& filter_chain_factory_context);

  /**
   * Static worker for createListenerFilterFactoryList() that can be used directly in tests.
   */
  static std::vector<Network::ListenerFilterFactoryCb> createListenerFilterFactoryList_(
      const Protobuf::RepeatedPtrField<envoy::config::listener::v3::ListenerFilter>& filters,
      Configuration::ListenerFactoryContext& context);

  /**
   * Static worker for createUdpListenerFilterFactoryList() that can be used directly in tests.
   */
  static std::vector<Network::UdpListenerFilterFactoryCb> createUdpListenerFilterFactoryList_(
      const Protobuf::RepeatedPtrField<envoy::config::listener::v3::ListenerFilter>& filters,
      Configuration::ListenerFactoryContext& context);

  static Network::ListenerFilterMatcherSharedPtr
  createListenerFilterMatcher(const envoy::config::listener::v3::ListenerFilter& listener_filter);

  // Server::ListenerComponentFactory
  LdsApiPtr createLdsApi(const envoy::config::core::v3::ConfigSource& lds_config) override {
    return std::make_unique<LdsApiImpl>(
        lds_config, server_.clusterManager(), server_.initManager(), server_.stats(),
        server_.listenerManager(), server_.messageValidationContext().dynamicValidationVisitor());
  }
  std::vector<Network::FilterFactoryCb> createNetworkFilterFactoryList(
      const Protobuf::RepeatedPtrField<envoy::config::listener::v3::Filter>& filters,
      Server::Configuration::FilterChainFactoryContext& filter_chain_factory_context) override {
    return createNetworkFilterFactoryList_(filters, filter_chain_factory_context);
  }
  std::vector<Network::ListenerFilterFactoryCb> createListenerFilterFactoryList(
      const Protobuf::RepeatedPtrField<envoy::config::listener::v3::ListenerFilter>& filters,
      Configuration::ListenerFactoryContext& context) override {
    return createListenerFilterFactoryList_(filters, context);
  }
  std::vector<Network::UdpListenerFilterFactoryCb> createUdpListenerFilterFactoryList(
      const Protobuf::RepeatedPtrField<envoy::config::listener::v3::ListenerFilter>& filters,
      Configuration::ListenerFactoryContext& context) override {
    return createUdpListenerFilterFactoryList_(filters, context);
  }

  Network::SocketSharedPtr createListenSocket(Network::Address::InstanceConstSharedPtr address,
                                              Network::Socket::Type socket_type,
                                              const Network::Socket::OptionsSharedPtr& options,
                                              const ListenSocketCreationParams& params) override;

  DrainManagerPtr
  createDrainManager(envoy::config::listener::v3::Listener::DrainType drain_type) override;
  uint64_t nextListenerTag() override { return next_listener_tag_++; }

private:
  Instance& server_;
  uint64_t next_listener_tag_{1};
};

class ListenerImpl;
using ListenerImplPtr = std::unique_ptr<ListenerImpl>;

/**
 * All listener manager stats. @see stats_macros.h
 */
#define ALL_LISTENER_MANAGER_STATS(COUNTER, GAUGE)                                                 \
  COUNTER(listener_added)                                                                          \
  COUNTER(listener_create_failure)                                                                 \
  COUNTER(listener_create_success)                                                                 \
  COUNTER(listener_in_place_updated)                                                               \
  COUNTER(listener_modified)                                                                       \
  COUNTER(listener_removed)                                                                        \
  COUNTER(listener_stopped)                                                                        \
  GAUGE(total_filter_chains_draining, NeverImport)                                                 \
  GAUGE(total_listeners_active, NeverImport)                                                       \
  GAUGE(total_listeners_draining, NeverImport)                                                     \
  GAUGE(total_listeners_warming, NeverImport)                                                      \
  GAUGE(workers_started, NeverImport)

/**
 * Struct definition for all listener manager stats. @see stats_macros.h
 */
struct ListenerManagerStats {
  ALL_LISTENER_MANAGER_STATS(GENERATE_COUNTER_STRUCT, GENERATE_GAUGE_STRUCT)
};

/**
 * Provides the draining filter chains and the functionality to schedule listener destroy.
 */
class DrainingFilterChainsManager {
public:
  DrainingFilterChainsManager(ListenerImplPtr&& draining_listener,
                              uint64_t workers_pending_removal);
  uint64_t getDrainingListenerTag() const { return draining_listener_->listenerTag(); }
  const std::list<const Network::FilterChain*>& getDrainingFilterChains() const {
    return draining_filter_chains_;
  }
  ListenerImpl& getDrainingListener() { return *draining_listener_; }
  uint64_t decWorkersPendingRemoval() { return --workers_pending_removal_; }

  // Schedule listener destroy.
  void startDrainSequence(std::chrono::seconds drain_time, Event::Dispatcher& dispatcher,
                          std::function<void()> completion) {
    drain_sequence_completion_ = completion;
    ASSERT(!drain_timer_);

    drain_timer_ = dispatcher.createTimer([this]() -> void { drain_sequence_completion_(); });
    drain_timer_->enableTimer(drain_time);
  }

  void addFilterChainToDrain(const Network::FilterChain& filter_chain) {
    draining_filter_chains_.push_back(&filter_chain);
  }

  uint32_t numDrainingFilterChains() const { return draining_filter_chains_.size(); }

private:
  ListenerImplPtr draining_listener_;
  std::list<const Network::FilterChain*> draining_filter_chains_;

  uint64_t workers_pending_removal_;
  Event::TimerPtr drain_timer_;
  std::function<void()> drain_sequence_completion_;
};

/**
 * Implementation of ListenerManager.
 */
class ListenerManagerImpl : public ListenerManager, Logger::Loggable<Logger::Id::config> {
public:
  ListenerManagerImpl(Instance& server, ListenerComponentFactory& listener_factory,
                      WorkerFactory& worker_factory, bool enable_dispatcher_stats);

  void onListenerWarmed(ListenerImpl& listener);
  void inPlaceFilterChainUpdate(ListenerImpl& listener);

  // Server::ListenerManager
  bool addOrUpdateListener(const envoy::config::listener::v3::Listener& config,
                           const std::string& version_info, bool added_via_api) override;
  void createLdsApi(const envoy::config::core::v3::ConfigSource& lds_config) override {
    ASSERT(lds_api_ == nullptr);
    lds_api_ = factory_.createLdsApi(lds_config);
  }
<<<<<<< HEAD
  std::vector<std::reference_wrapper<Network::ListenerConfig>> listeners() override;
  std::vector<std::reference_wrapper<Network::ListenerConfig>> warmingListeners() override;
=======
  std::vector<std::reference_wrapper<Network::ListenerConfig>>
  listeners(ListenerState state = ListenerState::ACTIVE) override;
>>>>>>> dc560dfa
  uint64_t numConnections() const override;
  bool removeListener(const std::string& listener_name) override;
  void startWorkers(GuardDog& guard_dog) override;
  void stopListeners(StopListenersType stop_listeners_type) override;
  void stopWorkers() override;
  void beginListenerUpdate() override { error_state_tracker_.clear(); }
  void endListenerUpdate(FailureStates&& failure_state) override;
  bool isWorkerStarted() override { return workers_started_; }
  Http::Context& httpContext() { return server_.httpContext(); }
  ApiListenerOptRef apiListener() override;

  Instance& server_;
  ListenerComponentFactory& factory_;

private:
  using ListenerList = std::list<ListenerImplPtr>;
  /**
   * Callback invoked when a listener initialization is completed on worker.
   */
  using ListenerCompletionCallback = std::function<void()>;

  bool addOrUpdateListenerInternal(const envoy::config::listener::v3::Listener& config,
                                   const std::string& version_info, bool added_via_api,
                                   const std::string& name);
  bool removeListenerInternal(const std::string& listener_name, bool dynamic_listeners_only);

  struct DrainingListener {
    DrainingListener(ListenerImplPtr&& listener, uint64_t workers_pending_removal)
        : listener_(std::move(listener)), workers_pending_removal_(workers_pending_removal) {}

    ListenerImplPtr listener_;
    uint64_t workers_pending_removal_;
  };

  void addListenerToWorker(Worker& worker, absl::optional<uint64_t> overridden_listener,
                           ListenerImpl& listener, ListenerCompletionCallback completion_callback);

  ProtobufTypes::MessagePtr dumpListenerConfigs();
  static ListenerManagerStats generateStats(Stats::Scope& scope);
  static bool hasListenerWithAddress(const ListenerList& list,
                                     const Network::Address::Instance& address);
  static bool
  shareSocketWithOtherListener(const ListenerList& list,
                               const Network::ListenSocketFactorySharedPtr& socket_factory);
  void updateWarmingActiveGauges() {
    // Using set() avoids a multiple modifiers problem during the multiple processes phase of hot
    // restart.
    stats_.total_listeners_warming_.set(warming_listeners_.size());
    stats_.total_listeners_active_.set(active_listeners_.size());
  }
  bool listenersStopped(const envoy::config::listener::v3::Listener& config) {
    // Currently all listeners in a given direction are stopped because of the way admin
    // drain_listener functionality is implemented. This needs to be revisited, if that changes - if
    // we support drain by listener name,for example.
    return stop_listeners_type_ == StopListenersType::All ||
           (stop_listeners_type_ == StopListenersType::InboundOnly &&
            config.traffic_direction() == envoy::config::core::v3::INBOUND);
  }

  /**
   * Mark a listener for draining. The listener will no longer be considered active but will remain
   * present to allow connection draining.
   * @param listener supplies the listener to drain.
   */
  void drainListener(ListenerImplPtr&& listener);

  /**
   * Start to draining filter chains that are owned by draining listener but not owned by
   * new_listener. The new listener should have taken over the listener socket and partial of the
   * filter chains from listener. This method is used by in place filter chain update.
   * @param draining_listener supplies the listener to be replaced.
   * @param new_listener supplies the new listener config which is going to replace the draining
   * listener.
   */
  void drainFilterChains(ListenerImplPtr&& draining_listener, ListenerImpl& new_listener);

  /**
   * Stop a listener. The listener will stop accepting new connections and its socket will be
   * closed.
   * @param listener supplies the listener to stop.
   * @param completion supplies the completion to be called when all workers are stopped accepting
   * new connections. This completion is called on the main thread.
   */
  void stopListener(Network::ListenerConfig& listener, std::function<void()> completion);

  /**
   * Get a listener by name. This routine is used because listeners have inherent order in static
   * configuration and especially for tests. Thus, we can't use a map.
   * @param listeners supplies the listener list to look in.
   * @param name supplies the name to search for.
   */
  ListenerList::iterator getListenerByName(ListenerList& listeners, const std::string& name);

  Network::ListenSocketFactorySharedPtr
  createListenSocketFactory(const envoy::config::core::v3::Address& proto_address,
                            ListenerImpl& listener, bool reuse_port);

  ApiListenerPtr api_listener_;
  // Active listeners are listeners that are currently accepting new connections on the workers.
  ListenerList active_listeners_;
  // Warming listeners are listeners that may need further initialization via the listener's init
  // manager. For example, RDS, or in the future KDS. Once a listener is done warming it will
  // be transitioned to active.
  ListenerList warming_listeners_;
  // Draining listeners are listeners that are in the process of being drained and removed. They
  // go through two phases where first the workers stop accepting new connections and existing
  // connections are drained. Then after that time period the listener is removed from all workers
  // and any remaining connections are closed.
  std::list<DrainingListener> draining_listeners_;
  std::list<DrainingFilterChainsManager> draining_filter_chains_manager_;

  std::list<WorkerPtr> workers_;
  bool workers_started_{};
  absl::optional<StopListenersType> stop_listeners_type_;
  Stats::ScopePtr scope_;
  ListenerManagerStats stats_;
  ConfigTracker::EntryOwnerPtr config_tracker_entry_;
  LdsApiPtr lds_api_;
  const bool enable_dispatcher_stats_{};
  using UpdateFailureState = envoy::admin::v3::UpdateFailureState;
  absl::flat_hash_map<std::string, std::unique_ptr<UpdateFailureState>> error_state_tracker_;
  FailureStates overall_error_state_;
};

class ListenerFilterChainFactoryBuilder : public FilterChainFactoryBuilder {
public:
  ListenerFilterChainFactoryBuilder(
      ListenerImpl& listener, Configuration::TransportSocketFactoryContextImpl& factory_context);

  ListenerFilterChainFactoryBuilder(
      ProtobufMessage::ValidationVisitor& validator,
      ListenerComponentFactory& listener_component_factory,
      Server::Configuration::TransportSocketFactoryContextImpl& factory_context);

  Network::DrainableFilterChainSharedPtr
  buildFilterChain(const envoy::config::listener::v3::FilterChain& filter_chain,
                   FilterChainFactoryContextCreator& context_creator) const override;

private:
  Network::DrainableFilterChainSharedPtr buildFilterChainInternal(
      const envoy::config::listener::v3::FilterChain& filter_chain,
      Configuration::FilterChainFactoryContextPtr&& filter_chain_factory_context) const;

  ProtobufMessage::ValidationVisitor& validator_;
  ListenerComponentFactory& listener_component_factory_;
  Configuration::TransportSocketFactoryContextImpl& factory_context_;
};

} // namespace Server
} // namespace Envoy<|MERGE_RESOLUTION|>--- conflicted
+++ resolved
@@ -186,13 +186,8 @@
     ASSERT(lds_api_ == nullptr);
     lds_api_ = factory_.createLdsApi(lds_config);
   }
-<<<<<<< HEAD
-  std::vector<std::reference_wrapper<Network::ListenerConfig>> listeners() override;
-  std::vector<std::reference_wrapper<Network::ListenerConfig>> warmingListeners() override;
-=======
   std::vector<std::reference_wrapper<Network::ListenerConfig>>
   listeners(ListenerState state = ListenerState::ACTIVE) override;
->>>>>>> dc560dfa
   uint64_t numConnections() const override;
   bool removeListener(const std::string& listener_name) override;
   void startWorkers(GuardDog& guard_dog) override;

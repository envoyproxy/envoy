--- conflicted
+++ resolved
@@ -114,13 +114,9 @@
   COUNTER(listener_stopped)                                                                        \
   GAUGE(total_listeners_active, NeverImport)                                                       \
   GAUGE(total_listeners_draining, NeverImport)                                                     \
-<<<<<<< HEAD
-  GAUGE(total_filter_chains_draining, NeverImport)                                                 \
-  GAUGE(total_listeners_warming, NeverImport)
-=======
   GAUGE(total_listeners_warming, NeverImport)                                                      \
-  GAUGE(workers_started, NeverImport)
->>>>>>> d4533b6d
+  GAUGE(workers_started, NeverImport)                                                              \
+  GAUGE(total_filter_chains_draining, NeverImport)
 
 /**
  * Struct definition for all listener manager stats. @see stats_macros.h
@@ -196,13 +192,8 @@
     uint64_t workers_pending_removal_;
   };
 
-<<<<<<< HEAD
   void addListenerToWorker(Worker& worker, absl::optional<uint64_t> overrided_listener,
-                           ListenerImpl& listener);
-=======
-  void addListenerToWorker(Worker& worker, ListenerImpl& listener,
-                           ListenerCompletionCallback completion_callback);
->>>>>>> d4533b6d
+                           ListenerImpl& listener, ListenerCompletionCallback completion_callback);
   ProtobufTypes::MessagePtr dumpListenerConfigs();
   static ListenerManagerStats generateStats(Stats::Scope& scope);
   static bool hasListenerWithAddress(const ListenerList& list,
@@ -297,26 +288,15 @@
       ListenerComponentFactory& listener_component_factory,
       Server::Configuration::TransportSocketFactoryContextImpl& factory_context);
 
-<<<<<<< HEAD
   std::shared_ptr<Network::FilterChain>
-  buildFilterChain(const envoy::config::listener::v3alpha::FilterChain& filter_chain,
+  buildFilterChain(const envoy::config::listener::v3::FilterChain& filter_chain,
                    FilterChainFactoryContextCreator& context_creator) const override;
 
 private:
   std::shared_ptr<Network::FilterChain>
-  buildFilterChainInternal(const envoy::config::listener::v3alpha::FilterChain& filter_chain,
+  buildFilterChainInternal(const envoy::config::listener::v3::FilterChain& filter_chain,
                            std::unique_ptr<Configuration::FilterChainFactoryContext>&&
                                filter_chain_factory_context) const;
-=======
-  std::unique_ptr<Network::FilterChain>
-  buildFilterChain(const envoy::config::listener::v3::FilterChain& filter_chain,
-                   FilterChainFactoryContextCreator& context_creator) const override;
-
-private:
-  std::unique_ptr<Network::FilterChain> buildFilterChainInternal(
-      const envoy::config::listener::v3::FilterChain& filter_chain,
-      Configuration::FilterChainFactoryContext& filter_chain_factory_context) const;
->>>>>>> d4533b6d
 
   ProtobufMessage::ValidationVisitor& validator_;
   ListenerComponentFactory& listener_component_factory_;

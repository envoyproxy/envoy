#pragma once

#include <chrono>
#include <cstdint>
#include <string>

#include "envoy/common/exception.h"
#include "envoy/config/bootstrap/v2/bootstrap.pb.h"
#include "envoy/server/options.h"

#include "common/common/logger.h"

#include "spdlog/spdlog.h"

namespace Envoy {
/**
 * Implementation of Server::Options.
 */
class OptionsImpl : public Server::Options, protected Logger::Loggable<Logger::Id::config> {
public:
  /**
   * Parameters are max_stat_name_len, hot_restart_enabled
   */
  using HotRestartVersionCb = std::function<std::string(bool)>;

  /**
   * @throw NoServingException if Envoy has already done everything specified by the argv (e.g.
   *        print the hot restart version) and it's time to exit without serving HTTP traffic. The
   *        caller should exit(0) after any necessary cleanup.
   * @throw MalformedArgvException if something is wrong with the arguments (invalid flag or flag
   *        value). The caller should call exit(1) after any necessary cleanup.
   */
  OptionsImpl(int argc, const char* const* argv, const HotRestartVersionCb& hot_restart_version_cb,
              spdlog::level::level_enum default_log_level);

  // Test constructor; creates "reasonable" defaults, but desired values should be set explicitly.
  OptionsImpl(const std::string& service_cluster, const std::string& service_node,
              const std::string& service_zone, spdlog::level::level_enum log_level);

  // Setters for option fields. These are not part of the Options interface.
  void setBaseId(uint64_t base_id) { base_id_ = base_id; };
  void setConcurrency(uint32_t concurrency) { concurrency_ = concurrency; }
  void setConfigPath(const std::string& config_path) { config_path_ = config_path; }
  void setConfigProto(const envoy::config::bootstrap::v2::Bootstrap& config_proto) {
    config_proto_ = config_proto;
  }
  void setConfigYaml(const std::string& config_yaml) { config_yaml_ = config_yaml; }
  void setAdminAddressPath(const std::string& admin_address_path) {
    admin_address_path_ = admin_address_path;
  }
  void setLocalAddressIpVersion(Network::Address::IpVersion local_address_ip_version) {
    local_address_ip_version_ = local_address_ip_version;
  }
  void setDrainTime(std::chrono::seconds drain_time) { drain_time_ = drain_time; }
  void setLogLevel(spdlog::level::level_enum log_level) { log_level_ = log_level; }
  void setLogFormat(const std::string& log_format) { log_format_ = log_format; }
  void setLogPath(const std::string& log_path) { log_path_ = log_path; }
  void setParentShutdownTime(std::chrono::seconds parent_shutdown_time) {
    parent_shutdown_time_ = parent_shutdown_time;
  }
  void setRestartEpoch(uint64_t restart_epoch) { restart_epoch_ = restart_epoch; }
  void setMode(Server::Mode mode) { mode_ = mode; }
  void setFileFlushIntervalMsec(std::chrono::milliseconds file_flush_interval_msec) {
    file_flush_interval_msec_ = file_flush_interval_msec;
  }
  void setServiceClusterName(const std::string& service_cluster) {
    service_cluster_ = service_cluster;
  }
  void setServiceNodeName(const std::string& service_node) { service_node_ = service_node; }
  void setServiceZone(const std::string& service_zone) { service_zone_ = service_zone; }
  void setHotRestartDisabled(bool hot_restart_disabled) {
    hot_restart_disabled_ = hot_restart_disabled;
  }
  void setSignalHandling(bool signal_handling_enabled) {
    signal_handling_enabled_ = signal_handling_enabled;
  }
  void setCpusetThreads(bool cpuset_threads_enabled) { cpuset_threads_ = cpuset_threads_enabled; }
<<<<<<< HEAD
  void setFakeSymbolTableEnabled(bool fake_symbol_table_enabled) {
    fake_symbol_table_enabled_ = fake_symbol_table_enabled;
=======
  void setAllowUnkownFields(bool allow_unknown_static_fields) {
    allow_unknown_static_fields_ = allow_unknown_static_fields;
  }
  void setRejectUnknownFieldsDynamic(bool reject_unknown_dynamic_fields) {
    reject_unknown_dynamic_fields_ = reject_unknown_dynamic_fields;
>>>>>>> f90e1b08
  }

  // Server::Options
  uint64_t baseId() const override { return base_id_; }
  uint32_t concurrency() const override { return concurrency_; }
  const std::string& configPath() const override { return config_path_; }
  const envoy::config::bootstrap::v2::Bootstrap& configProto() const override {
    return config_proto_;
  }
  const std::string& configYaml() const override { return config_yaml_; }
  bool allowUnknownStaticFields() const override { return allow_unknown_static_fields_; }
  bool rejectUnknownDynamicFields() const override { return reject_unknown_dynamic_fields_; }
  const std::string& adminAddressPath() const override { return admin_address_path_; }
  Network::Address::IpVersion localAddressIpVersion() const override {
    return local_address_ip_version_;
  }
  std::chrono::seconds drainTime() const override { return drain_time_; }
  spdlog::level::level_enum logLevel() const override { return log_level_; }
  const std::vector<std::pair<std::string, spdlog::level::level_enum>>&
  componentLogLevels() const override {
    return component_log_levels_;
  }
  const std::string& logFormat() const override { return log_format_; }
  const std::string& logPath() const override { return log_path_; }
  std::chrono::seconds parentShutdownTime() const override { return parent_shutdown_time_; }
  uint64_t restartEpoch() const override { return restart_epoch_; }
  Server::Mode mode() const override { return mode_; }
  std::chrono::milliseconds fileFlushIntervalMsec() const override {
    return file_flush_interval_msec_;
  }
  const std::string& serviceClusterName() const override { return service_cluster_; }
  const std::string& serviceNodeName() const override { return service_node_; }
  const std::string& serviceZone() const override { return service_zone_; }
  bool hotRestartDisabled() const override { return hot_restart_disabled_; }
  bool signalHandlingEnabled() const override { return signal_handling_enabled_; }
  bool mutexTracingEnabled() const override { return mutex_tracing_enabled_; }
  bool libeventBufferEnabled() const override { return libevent_buffer_enabled_; }
  bool fakeSymbolTableEnabled() const override { return fake_symbol_table_enabled_; }
  Server::CommandLineOptionsPtr toCommandLineOptions() const override;
  void parseComponentLogLevels(const std::string& component_log_levels);
  bool cpusetThreadsEnabled() const override { return cpuset_threads_; }
  uint32_t count() const;

private:
  void logError(const std::string& error) const;

  uint64_t base_id_;
  uint32_t concurrency_;
  std::string config_path_;
  envoy::config::bootstrap::v2::Bootstrap config_proto_;
  std::string config_yaml_;
  bool allow_unknown_static_fields_{false};
  bool reject_unknown_dynamic_fields_{false};
  std::string admin_address_path_;
  Network::Address::IpVersion local_address_ip_version_;
  spdlog::level::level_enum log_level_;
  std::vector<std::pair<std::string, spdlog::level::level_enum>> component_log_levels_;
  std::string component_log_level_str_;
  std::string log_format_;
  std::string log_path_;
  uint64_t restart_epoch_;
  std::string service_cluster_;
  std::string service_node_;
  std::string service_zone_;
  std::chrono::milliseconds file_flush_interval_msec_;
  std::chrono::seconds drain_time_;
  std::chrono::seconds parent_shutdown_time_;
  Server::Mode mode_;
  bool hot_restart_disabled_;
  bool signal_handling_enabled_;
  bool mutex_tracing_enabled_;
  bool cpuset_threads_;
  bool libevent_buffer_enabled_;
  bool fake_symbol_table_enabled_;
  uint32_t count_;
};

/**
 * Thrown when an OptionsImpl was not constructed because all of Envoy's work is done (for example,
 * it was started with --help and it's already printed a help message) so all that's left to do is
 * exit successfully.
 */
class NoServingException : public EnvoyException {
public:
  NoServingException() : EnvoyException("NoServingException") {}
};

/**
 * Thrown when an OptionsImpl was not constructed because the argv was invalid.
 */
class MalformedArgvException : public EnvoyException {
public:
  MalformedArgvException(const std::string& what) : EnvoyException(what) {}
};

} // namespace Envoy<|MERGE_RESOLUTION|>--- conflicted
+++ resolved
@@ -75,16 +75,14 @@
     signal_handling_enabled_ = signal_handling_enabled;
   }
   void setCpusetThreads(bool cpuset_threads_enabled) { cpuset_threads_ = cpuset_threads_enabled; }
-<<<<<<< HEAD
-  void setFakeSymbolTableEnabled(bool fake_symbol_table_enabled) {
-    fake_symbol_table_enabled_ = fake_symbol_table_enabled;
-=======
   void setAllowUnkownFields(bool allow_unknown_static_fields) {
     allow_unknown_static_fields_ = allow_unknown_static_fields;
   }
   void setRejectUnknownFieldsDynamic(bool reject_unknown_dynamic_fields) {
     reject_unknown_dynamic_fields_ = reject_unknown_dynamic_fields;
->>>>>>> f90e1b08
+  }
+  void setFakeSymbolTableEnabled(bool fake_symbol_table_enabled) {
+    fake_symbol_table_enabled_ = fake_symbol_table_enabled;
   }
 
   // Server::Options

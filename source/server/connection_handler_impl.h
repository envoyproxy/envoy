#pragma once

#include <atomic>
#include <cstdint>
#include <list>
#include <memory>

#include "envoy/common/time.h"
#include "envoy/event/deferred_deletable.h"
#include "envoy/network/connection.h"
#include "envoy/network/connection_handler.h"
#include "envoy/network/filter.h"
#include "envoy/network/listen_socket.h"
#include "envoy/network/listener.h"
#include "envoy/server/active_udp_listener_config.h"
#include "envoy/server/listener_manager.h"
#include "envoy/stats/scope.h"
#include "envoy/stats/timespan.h"

#include "common/common/linked_object.h"
#include "common/common/non_copyable.h"

#include "spdlog/spdlog.h"

namespace Envoy {

namespace Quic {
class ActiveQuicListener;
class EnvoyQuicDispatcher;
} // namespace Quic

namespace Server {

#define ALL_LISTENER_STATS(COUNTER, GAUGE, HISTOGRAM)                                              \
  COUNTER(downstream_cx_destroy)                                                                   \
  COUNTER(downstream_cx_total)                                                                     \
  COUNTER(downstream_pre_cx_timeout)                                                               \
  COUNTER(no_filter_chain_match)                                                                   \
  GAUGE(downstream_cx_active, Accumulate)                                                          \
  GAUGE(downstream_pre_cx_active, Accumulate)                                                      \
  HISTOGRAM(downstream_cx_length_ms)

/**
 * Wrapper struct for listener stats. @see stats_macros.h
 */
struct ListenerStats {
  ALL_LISTENER_STATS(GENERATE_COUNTER_STRUCT, GENERATE_GAUGE_STRUCT, GENERATE_HISTOGRAM_STRUCT)
};

/**
 * Server side connection handler. This is used both by workers as well as the
 * main thread for non-threaded listeners.
 */
class ConnectionHandlerImpl : public Network::ConnectionHandler, NonCopyable {
public:
<<<<<<< HEAD
=======
  ConnectionHandlerImpl(spdlog::logger& logger, Event::Dispatcher& dispatcher);

  // Network::ConnectionHandler
  uint64_t numConnections() override { return num_connections_; }
  void addListener(Network::ListenerConfig& config) override;
  void removeListeners(uint64_t listener_tag) override;
  void stopListeners(uint64_t listener_tag) override;
  void stopListeners() override;
  void disableListeners() override;
  void enableListeners() override;

  Network::Listener* findListenerByAddress(const Network::Address::Instance& address) override;

  Network::ConnectionHandler::ActiveListener*
  findActiveListenerByAddress(const Network::Address::Instance& address);

>>>>>>> f588da09
  /**
   * Wrapper for an active listener owned by this handler.
   */
  class ActiveListenerImplBase : public Network::ConnectionHandler::ActiveListener {
  public:
    ActiveListenerImplBase(Network::ListenerPtr&& listener, Network::ListenerConfig& config);

    // Network::ConnectionHandler::ActiveListener.
    uint64_t listenerTag() override { return listener_tag_; }
    Network::Listener* listener() override { return listener_.get(); }
    void destroy() override { listener_.reset(); }

    Network::ListenerPtr listener_;
    ListenerStats stats_;
    const std::chrono::milliseconds listener_filters_timeout_;
    const bool continue_on_listener_filters_timeout_;
    const uint64_t listener_tag_;
    Network::ListenerConfig& config_;
  };

private:
  class ActiveTcpListener;
  using ActiveTcpListenerPtr = std::unique_ptr<ActiveTcpListener>;
  struct ActiveConnection;
  using ActiveConnectionPtr = std::unique_ptr<ActiveConnection>;
  struct ActiveSocket;
  using ActiveSocketPtr = std::unique_ptr<ActiveSocket>;

  ConnectionHandlerImpl(spdlog::logger& logger, Event::Dispatcher& dispatcher);

  // Network::ConnectionHandler
  uint64_t numConnections() override { return num_connections_; }
  void addListener(Network::ListenerConfig& config) override;
  void removeListeners(uint64_t listener_tag) override;
  void stopListeners(uint64_t listener_tag) override;
  void stopListeners() override;
  void disableListeners() override;
  void enableListeners() override;

  Network::Listener* findListenerByAddress(const Network::Address::Instance& address) override;

private:
  using ActiveListenerBasePtr = std::unique_ptr<ActiveListenerBase>;
  using ActiveUdpListenerPtr = std::unique_ptr<ActiveUdpListener>;
  struct ActiveTcpListener;
  using ActiveTcpListenerPtr = std::unique_ptr<ActiveTcpListener>;

  friend class Quic::ActiveQuicListener;
  friend class Quic::EnvoyQuicDispatcher;

  ActiveListenerBase* findActiveListenerByAddress(const Network::Address::Instance& address);

  struct ActiveConnection;
  using ActiveConnectionPtr = std::unique_ptr<ActiveConnection>;
  struct ActiveSocket;
  using ActiveSocketPtr = std::unique_ptr<ActiveSocket>;

  /**
   * Wrapper for an active tcp listener owned by this handler.
   */
  class ActiveTcpListener : public Network::ListenerCallbacks, public ActiveListenerImplBase {
  public:
    ActiveTcpListener(ConnectionHandlerImpl& parent, Network::ListenerConfig& config);

    ActiveTcpListener(ConnectionHandlerImpl& parent, Network::ListenerPtr&& listener,
                      Network::ListenerConfig& config);

    ~ActiveTcpListener() override;

    // Network::ListenerCallbacks
    void onAccept(Network::ConnectionSocketPtr&& socket,
                  bool hand_off_restored_destination_connections) override;
    void onNewConnection(Network::ConnectionPtr&& new_connection) override;

    /**
     * Remove and destroy an active connection.
     * @param connection supplies the connection to remove.
     */
    void removeConnection(ActiveConnection& connection);

    /**
     * Create a new connection from a socket accepted by the listener.
     */
    void newConnection(Network::ConnectionSocketPtr&& socket);

    ConnectionHandlerImpl& parent_;
    std::list<ActiveSocketPtr> sockets_;
    std::list<ActiveConnectionPtr> connections_;
  };

  /**
   * Wrapper for an active connection owned by this handler.
   */
  struct ActiveConnection : LinkedObject<ActiveConnection>,
                            public Event::DeferredDeletable,
                            public Network::ConnectionCallbacks {
    ActiveConnection(ActiveTcpListener& listener, Network::ConnectionPtr&& new_connection,
                     TimeSource& time_system);
    ~ActiveConnection() override;

    // Network::ConnectionCallbacks
    void onEvent(Network::ConnectionEvent event) override {
      // Any event leads to destruction of the connection.
      if (event == Network::ConnectionEvent::LocalClose ||
          event == Network::ConnectionEvent::RemoteClose) {
        listener_.removeConnection(*this);
      }
    }
    void onAboveWriteBufferHighWatermark() override {}
    void onBelowWriteBufferLowWatermark() override {}

    ActiveTcpListener& listener_;
    Network::ConnectionPtr connection_;
    Stats::TimespanPtr conn_length_;
  };

  /**
   * Wrapper for an active accepted socket owned by this handler.
   */
  struct ActiveSocket : public Network::ListenerFilterManager,
                        public Network::ListenerFilterCallbacks,
                        LinkedObject<ActiveSocket>,
                        public Event::DeferredDeletable {
    ActiveSocket(ActiveTcpListener& listener, Network::ConnectionSocketPtr&& socket,
                 bool hand_off_restored_destination_connections)
        : listener_(listener), socket_(std::move(socket)),
          hand_off_restored_destination_connections_(hand_off_restored_destination_connections),
          iter_(accept_filters_.end()) {
      listener_.stats_.downstream_pre_cx_active_.inc();
    }
    ~ActiveSocket() override {
      accept_filters_.clear();
      listener_.stats_.downstream_pre_cx_active_.dec();
    }

    void onTimeout();
    void startTimer();
    void unlink();
    void newConnection();

    // Network::ListenerFilterManager
    void addAcceptFilter(Network::ListenerFilterPtr&& filter) override {
      accept_filters_.emplace_back(std::move(filter));
    }

    // Network::ListenerFilterCallbacks
    Network::ConnectionSocket& socket() override { return *socket_.get(); }
    Event::Dispatcher& dispatcher() override { return listener_.parent_.dispatcher_; }
    void continueFilterChain(bool success) override;

    ActiveTcpListener& listener_;
    Network::ConnectionSocketPtr socket_;
    const bool hand_off_restored_destination_connections_;
    std::list<Network::ListenerFilterPtr> accept_filters_;
    std::list<Network::ListenerFilterPtr>::iterator iter_;
    Event::TimerPtr timer_;
  };

  static ListenerStats generateStats(Stats::Scope& scope);

  spdlog::logger& logger_;
  Event::Dispatcher& dispatcher_;
  std::list<std::pair<Network::Address::InstanceConstSharedPtr,
                      Network::ConnectionHandler::ActiveListenerPtr>>
      listeners_;
  std::atomic<uint64_t> num_connections_{};
  bool disable_listeners_;
};

/**
 * Wrapper for an active udp listener owned by this handler.
 * TODO(danzh): rename to ActiveRawUdpListener.
 */
class ActiveUdpListener : public Network::UdpListenerCallbacks,
                          public ConnectionHandlerImpl::ActiveListenerImplBase,
                          public Network::UdpListenerFilterManager,
                          public Network::UdpReadFilterCallbacks {
public:
  ActiveUdpListener(Event::Dispatcher& dispatcher, Network::ListenerConfig& config);

  ActiveUdpListener(Network::ListenerPtr&& listener, Network::ListenerConfig& config);

  // Network::UdpListenerCallbacks
  void onData(Network::UdpRecvData& data) override;
  void onWriteReady(const Network::Socket& socket) override;
  void onReceiveError(const Network::UdpListenerCallbacks::ErrorCode& error_code,
                      Api::IoError::IoErrorCode err) override;

  // Network::UdpListenerFilterManager
  void addReadFilter(Network::UdpListenerReadFilterPtr&& filter) override;

  // Network::UdpReadFilterCallbacks
  Network::UdpListener& udpListener() override;

private:
  Network::UdpListener* udp_listener_;
  Network::UdpListenerReadFilterPtr read_filter_;
};

} // namespace Server
} // namespace Envoy<|MERGE_RESOLUTION|>--- conflicted
+++ resolved
@@ -53,8 +53,6 @@
  */
 class ConnectionHandlerImpl : public Network::ConnectionHandler, NonCopyable {
 public:
-<<<<<<< HEAD
-=======
   ConnectionHandlerImpl(spdlog::logger& logger, Event::Dispatcher& dispatcher);
 
   // Network::ConnectionHandler
@@ -71,7 +69,6 @@
   Network::ConnectionHandler::ActiveListener*
   findActiveListenerByAddress(const Network::Address::Instance& address);
 
->>>>>>> f588da09
   /**
    * Wrapper for an active listener owned by this handler.
    */
@@ -93,6 +90,8 @@
   };
 
 private:
+  class ActiveUdpListener;
+  using ActiveUdpListenerPtr = std::unique_ptr<ActiveUdpListener>;
   class ActiveTcpListener;
   using ActiveTcpListenerPtr = std::unique_ptr<ActiveTcpListener>;
   struct ActiveConnection;
@@ -100,34 +99,8 @@
   struct ActiveSocket;
   using ActiveSocketPtr = std::unique_ptr<ActiveSocket>;
 
-  ConnectionHandlerImpl(spdlog::logger& logger, Event::Dispatcher& dispatcher);
-
-  // Network::ConnectionHandler
-  uint64_t numConnections() override { return num_connections_; }
-  void addListener(Network::ListenerConfig& config) override;
-  void removeListeners(uint64_t listener_tag) override;
-  void stopListeners(uint64_t listener_tag) override;
-  void stopListeners() override;
-  void disableListeners() override;
-  void enableListeners() override;
-
-  Network::Listener* findListenerByAddress(const Network::Address::Instance& address) override;
-
-private:
-  using ActiveListenerBasePtr = std::unique_ptr<ActiveListenerBase>;
-  using ActiveUdpListenerPtr = std::unique_ptr<ActiveUdpListener>;
-  struct ActiveTcpListener;
-  using ActiveTcpListenerPtr = std::unique_ptr<ActiveTcpListener>;
-
   friend class Quic::ActiveQuicListener;
   friend class Quic::EnvoyQuicDispatcher;
-
-  ActiveListenerBase* findActiveListenerByAddress(const Network::Address::Instance& address);
-
-  struct ActiveConnection;
-  using ActiveConnectionPtr = std::unique_ptr<ActiveConnection>;
-  struct ActiveSocket;
-  using ActiveSocketPtr = std::unique_ptr<ActiveSocket>;
 
   /**
    * Wrapper for an active tcp listener owned by this handler.

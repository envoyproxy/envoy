#pragma once

#include <atomic>
#include <chrono>
#include <cstdint>
#include <functional>
#include <list>
#include <memory>
#include <string>

#include "envoy/config/bootstrap/v3/bootstrap.pb.h"
#include "envoy/event/timer.h"
#include "envoy/server/bootstrap_extension_config.h"
#include "envoy/server/configuration.h"
#include "envoy/server/drain_manager.h"
#include "envoy/server/guarddog.h"
#include "envoy/server/instance.h"
#include "envoy/server/process_context.h"
#include "envoy/server/tracer_config.h"
#include "envoy/server/transport_socket_config.h"
#include "envoy/ssl/context_manager.h"
#include "envoy/stats/stats_macros.h"
#include "envoy/stats/timespan.h"
#include "envoy/tracing/http_tracer.h"

#include "source/common/access_log/access_log_manager_impl.h"
#include "source/common/common/assert.h"
#include "source/common/common/cleanup.h"
#include "source/common/common/logger_delegates.h"
#include "source/common/grpc/async_client_manager_impl.h"
#include "source/common/grpc/context_impl.h"
#include "source/common/http/context_impl.h"
#include "source/common/init/manager_impl.h"
#include "source/common/memory/heap_shrinker.h"
#include "source/common/protobuf/message_validator_impl.h"
#include "source/common/router/context_impl.h"
#include "source/common/runtime/runtime_impl.h"
#include "source/common/secret/secret_manager_impl.h"
#include "source/common/upstream/health_discovery_service.h"
#include "source/server/admin/admin.h"
#include "source/server/configuration_impl.h"
#include "source/server/listener_hooks.h"
#include "source/server/listener_manager_impl.h"
#include "source/server/overload_manager_impl.h"
#include "source/server/worker_impl.h"

#include "absl/container/node_hash_map.h"
#include "absl/types/optional.h"

namespace Envoy {
namespace Server {
namespace CompilationSettings {
/**
 * All server compilation settings stats. @see stats_macros.h
 */
#define ALL_SERVER_COMPILATION_SETTINGS_STATS(COUNTER, GAUGE, HISTOGRAM)                           \
  GAUGE(fips_mode, NeverImport)

struct ServerCompilationSettingsStats {
  ALL_SERVER_COMPILATION_SETTINGS_STATS(GENERATE_COUNTER_STRUCT, GENERATE_GAUGE_STRUCT,
                                        GENERATE_HISTOGRAM_STRUCT)
};
} // namespace CompilationSettings

/**
 * All server wide stats. @see stats_macros.h
 */
#define ALL_SERVER_STATS(COUNTER, GAUGE, HISTOGRAM)                                                \
  COUNTER(debug_assertion_failures)                                                                \
  COUNTER(envoy_bug_failures)                                                                      \
  COUNTER(dynamic_unknown_fields)                                                                  \
  COUNTER(static_unknown_fields)                                                                   \
  COUNTER(dropped_stat_flushes)                                                                    \
  GAUGE(concurrency, NeverImport)                                                                  \
  GAUGE(days_until_first_cert_expiring, NeverImport)                                               \
  GAUGE(seconds_until_first_ocsp_response_expiring, NeverImport)                                   \
  GAUGE(hot_restart_epoch, NeverImport)                                                            \
  /* hot_restart_generation is an Accumulate gauge; we omit it here for testing dynamics. */       \
  GAUGE(live, NeverImport)                                                                         \
  GAUGE(memory_allocated, Accumulate)                                                              \
  GAUGE(memory_heap_size, Accumulate)                                                              \
  GAUGE(memory_physical_size, Accumulate)                                                          \
  GAUGE(parent_connections, Accumulate)                                                            \
  GAUGE(state, NeverImport)                                                                        \
  GAUGE(stats_recent_lookups, NeverImport)                                                         \
  GAUGE(total_connections, Accumulate)                                                             \
  GAUGE(uptime, Accumulate)                                                                        \
  GAUGE(version, NeverImport)                                                                      \
  HISTOGRAM(initialization_time_ms, Milliseconds)

struct ServerStats {
  ALL_SERVER_STATS(GENERATE_COUNTER_STRUCT, GENERATE_GAUGE_STRUCT, GENERATE_HISTOGRAM_STRUCT)
};

/**
 * Interface for creating service components during boot.
 */
class ComponentFactory {
public:
  virtual ~ComponentFactory() = default;

  /**
   * @return DrainManagerPtr a new drain manager for the server.
   */
  virtual DrainManagerPtr createDrainManager(Instance& server) PURE;

  /**
   * @return Runtime::LoaderPtr the runtime implementation for the server.
   */
  virtual Runtime::LoaderPtr createRuntime(Instance& server, Configuration::Initial& config) PURE;
};

/**
 * Helpers used during server creation.
 */
class InstanceUtil : Logger::Loggable<Logger::Id::main> {
public:
  /**
   * Default implementation of runtime loader creation used in the real server and in most
   * integration tests where a mock runtime is not needed.
   */
  static Runtime::LoaderPtr createRuntime(Instance& server, Server::Configuration::Initial& config);

  /**
   * Helper for flushing counters, gauges and histograms to sinks. This takes care of calling
   * flush() on each sink.
   * @param sinks supplies the list of sinks.
   * @param store provides the store being flushed.
   */
  static void flushMetricsToSinks(const std::list<Stats::SinkPtr>& sinks, Stats::Store& store,
                                  TimeSource& time_source);

  /**
   * Load a bootstrap config and perform validation.
   * @param bootstrap supplies the bootstrap to fill.
   * @param options supplies the server options.
   * @param validation_visitor message validation visitor instance.
   * @param api reference to the Api object
   */
  static void loadBootstrapConfig(envoy::config::bootstrap::v3::Bootstrap& bootstrap,
                                  const Options& options,
                                  ProtobufMessage::ValidationVisitor& validation_visitor,
                                  Api::Api& api);
};

/**
 * This is a helper used by InstanceImpl::run() on the stack. It's broken out to make testing
 * easier.
 */
class RunHelper : Logger::Loggable<Logger::Id::main> {
public:
  RunHelper(Instance& instance, const Options& options, Event::Dispatcher& dispatcher,
            Upstream::ClusterManager& cm, AccessLog::AccessLogManager& access_log_manager,
            Init::Manager& init_manager, OverloadManager& overload_manager,
            std::function<void()> workers_start_cb);

private:
  Init::WatcherImpl init_watcher_;
  Event::SignalEventPtr sigterm_;
  Event::SignalEventPtr sigint_;
  Event::SignalEventPtr sig_usr_1_;
  Event::SignalEventPtr sig_hup_;
};

// ServerFactoryContextImpl implements both ServerFactoryContext and
// TransportSocketFactoryContext for convenience as these two contexts
// share common member functions and member variables.
class ServerFactoryContextImpl : public Configuration::ServerFactoryContext,
                                 public Configuration::TransportSocketFactoryContext {
public:
  explicit ServerFactoryContextImpl(Instance& server)
      : server_(server), server_scope_(server_.stats().createScope("")) {}

  // Configuration::ServerFactoryContext
  Upstream::ClusterManager& clusterManager() override { return server_.clusterManager(); }
  Event::Dispatcher& dispatcher() override { return server_.dispatcher(); }
  const Server::Options& options() override { return server_.options(); }
  const LocalInfo::LocalInfo& localInfo() const override { return server_.localInfo(); }
  ProtobufMessage::ValidationContext& messageValidationContext() override {
    return server_.messageValidationContext();
  }
  Envoy::Runtime::Loader& runtime() override { return server_.runtime(); }
  Stats::Scope& scope() override { return *server_scope_; }
  Singleton::Manager& singletonManager() override { return server_.singletonManager(); }
  ThreadLocal::Instance& threadLocal() override { return server_.threadLocal(); }
  Admin& admin() override { return server_.admin(); }
  TimeSource& timeSource() override { return api().timeSource(); }
  Api::Api& api() override { return server_.api(); }
  Grpc::Context& grpcContext() override { return server_.grpcContext(); }
  Router::Context& routerContext() override { return server_.routerContext(); }
  Envoy::Server::DrainManager& drainManager() override { return server_.drainManager(); }
  ServerLifecycleNotifier& lifecycleNotifier() override { return server_.lifecycleNotifier(); }
  Configuration::StatsConfig& statsConfig() override { return server_.statsConfig(); }
  envoy::config::bootstrap::v3::Bootstrap& bootstrap() override { return server_.bootstrap(); }

  // Configuration::TransportSocketFactoryContext
  Ssl::ContextManager& sslContextManager() override { return server_.sslContextManager(); }
  Secret::SecretManager& secretManager() override { return server_.secretManager(); }
  Stats::Store& stats() override { return server_.stats(); }
  Init::Manager& initManager() override { return server_.initManager(); }
  AccessLog::AccessLogManager& accessLogManager() override { return server_.accessLogManager(); }
  ProtobufMessage::ValidationVisitor& messageValidationVisitor() override {
    // Server has two message validation visitors, one for static and
    // other for dynamic configuration. Choose the dynamic validation
    // visitor if server's init manager indicates that the server is
    // in the Initialized state, as this state is engaged right after
    // the static configuration (e.g., bootstrap) has been completed.
    return initManager().state() == Init::Manager::State::Initialized
               ? server_.messageValidationContext().dynamicValidationVisitor()
               : server_.messageValidationContext().staticValidationVisitor();
  }

private:
  Instance& server_;
  Stats::ScopePtr server_scope_;
};

/**
 * This is the actual full standalone server which stitches together various common components.
 */
class InstanceImpl final : Logger::Loggable<Logger::Id::main>,
                           public Instance,
                           public ServerLifecycleNotifier {
public:
  /**
   * @throw EnvoyException if initialization fails.
   */
  InstanceImpl(Init::Manager& init_manager, const Options& options, Event::TimeSystem& time_system,
               Network::Address::InstanceConstSharedPtr local_address, ListenerHooks& hooks,
               HotRestart& restarter, Stats::StoreRoot& store,
               Thread::BasicLockable& access_log_lock, ComponentFactory& component_factory,
               Random::RandomGeneratorPtr&& random_generator, ThreadLocal::Instance& tls,
               Thread::ThreadFactory& thread_factory, Filesystem::Instance& file_system,
               std::unique_ptr<ProcessContext> process_context,
               Buffer::WatermarkFactorySharedPtr watermark_factory = nullptr);

  ~InstanceImpl() override;

  void run();

  // Server::Instance
  Admin& admin() override { return *admin_; }
  Api::Api& api() override { return *api_; }
  Upstream::ClusterManager& clusterManager() override;
  Ssl::ContextManager& sslContextManager() override { return *ssl_context_manager_; }
  Event::Dispatcher& dispatcher() override { return *dispatcher_; }
  Network::DnsResolverSharedPtr dnsResolver() override { return dns_resolver_; }
  void drainListeners() override;
  DrainManager& drainManager() override { return *drain_manager_; }
  AccessLog::AccessLogManager& accessLogManager() override { return access_log_manager_; }
  void failHealthcheck(bool fail) override;
  HotRestart& hotRestart() override { return restarter_; }
  Init::Manager& initManager() override { return init_manager_; }
  ServerLifecycleNotifier& lifecycleNotifier() override { return *this; }
  ListenerManager& listenerManager() override { return *listener_manager_; }
  Secret::SecretManager& secretManager() override { return *secret_manager_; }
  Envoy::MutexTracer* mutexTracer() override { return mutex_tracer_; }
  OverloadManager& overloadManager() override { return *overload_manager_; }
  Runtime::Loader& runtime() override;
  void shutdown() override;
  bool isShutdown() final { return shutdown_; }
  void shutdownAdmin() override;
  Singleton::Manager& singletonManager() override { return *singleton_manager_; }
  bool healthCheckFailed() override;
  const Options& options() override { return options_; }
  time_t startTimeCurrentEpoch() override { return start_time_; }
  time_t startTimeFirstEpoch() override { return original_start_time_; }
  Stats::Store& stats() override { return stats_store_; }
  Grpc::Context& grpcContext() override { return grpc_context_; }
  Http::Context& httpContext() override { return http_context_; }
  Router::Context& routerContext() override { return router_context_; }
  ProcessContextOptRef processContext() override;
  ThreadLocal::Instance& threadLocal() override { return thread_local_; }
  LocalInfo::LocalInfo& localInfo() const override { return *local_info_; }
  TimeSource& timeSource() override { return time_source_; }
  void flushStats() override;
  Configuration::StatsConfig& statsConfig() override { return config_.statsConfig(); }
<<<<<<< HEAD
=======
  envoy::config::bootstrap::v3::Bootstrap& bootstrap() override { return bootstrap_; }

>>>>>>> 56d92a55
  Configuration::ServerFactoryContext& serverFactoryContext() override { return server_contexts_; }
  Configuration::TransportSocketFactoryContext& transportSocketFactoryContext() override {
    return server_contexts_;
  }
  ProtobufMessage::ValidationContext& messageValidationContext() override {
    return validation_context_;
  }
  void setDefaultTracingConfig(const envoy::config::trace::v3::Tracing& tracing_config) override {
    http_context_.setDefaultTracingConfig(tracing_config);
  }
  bool enableReusePortDefault() override;

  // ServerLifecycleNotifier
  ServerLifecycleNotifier::HandlePtr registerCallback(Stage stage, StageCallback callback) override;
  ServerLifecycleNotifier::HandlePtr
  registerCallback(Stage stage, StageCallbackWithCompletion callback) override;

private:
  enum class ReusePortDefault { True, False, Runtime };

  ProtobufTypes::MessagePtr dumpBootstrapConfig();
  void flushStatsInternal();
  void updateServerStats();
  void initialize(const Options& options, Network::Address::InstanceConstSharedPtr local_address,
                  ComponentFactory& component_factory);
  void loadServerFlags(const absl::optional<std::string>& flags_path);
  void startWorkers();
  void terminate();
  void notifyCallbacksForStage(
      Stage stage, Event::PostCb completion_cb = [] {});
  void onRuntimeReady();
  void onClusterManagerPrimaryInitializationComplete();

  using LifecycleNotifierCallbacks = std::list<StageCallback>;
  using LifecycleNotifierCompletionCallbacks = std::list<StageCallbackWithCompletion>;

  // init_manager_ must come before any member that participates in initialization, and destructed
  // only after referencing members are gone, since initialization continuation can potentially
  // occur at any point during member lifetime. This init manager is populated with LdsApi targets.
  Init::Manager& init_manager_;
  // secret_manager_ must come before listener_manager_, config_ and dispatcher_, and destructed
  // only after these members can no longer reference it, since:
  // - There may be active filter chains referencing it in listener_manager_.
  // - There may be active clusters referencing it in config_.cluster_manager_.
  // - There may be active connections referencing it.
  std::unique_ptr<Secret::SecretManager> secret_manager_;
  bool workers_started_;
  std::atomic<bool> live_;
  bool shutdown_;
  const Options& options_;
  ProtobufMessage::ProdValidationContextImpl validation_context_;
  TimeSource& time_source_;
  // Delete local_info_ as late as possible as some members below may reference it during their
  // destruction.
  LocalInfo::LocalInfoPtr local_info_;
  HotRestart& restarter_;
  const time_t start_time_;
  time_t original_start_time_;
  Stats::StoreRoot& stats_store_;
  std::unique_ptr<ServerStats> server_stats_;
  std::unique_ptr<CompilationSettings::ServerCompilationSettingsStats>
      server_compilation_settings_stats_;
  Assert::ActionRegistrationPtr assert_action_registration_;
  Assert::ActionRegistrationPtr envoy_bug_action_registration_;
  ThreadLocal::Instance& thread_local_;
  Random::RandomGeneratorPtr random_generator_;
  Api::ApiPtr api_;
  Event::DispatcherPtr dispatcher_;
  std::unique_ptr<AdminImpl> admin_;
  Singleton::ManagerPtr singleton_manager_;
  Network::ConnectionHandlerPtr handler_;
  std::unique_ptr<Runtime::ScopedLoaderSingleton> runtime_singleton_;
  std::unique_ptr<Ssl::ContextManager> ssl_context_manager_;
  ProdListenerComponentFactory listener_component_factory_;
  ProdWorkerFactory worker_factory_;
  std::unique_ptr<ListenerManager> listener_manager_;
  absl::node_hash_map<Stage, LifecycleNotifierCallbacks> stage_callbacks_;
  absl::node_hash_map<Stage, LifecycleNotifierCompletionCallbacks> stage_completable_callbacks_;
  Configuration::MainImpl config_;
  Network::DnsResolverSharedPtr dns_resolver_;
  Event::TimerPtr stat_flush_timer_;
  DrainManagerPtr drain_manager_;
  AccessLog::AccessLogManagerImpl access_log_manager_;
  std::unique_ptr<Upstream::ClusterManagerFactory> cluster_manager_factory_;
  std::unique_ptr<Server::GuardDog> main_thread_guard_dog_;
  std::unique_ptr<Server::GuardDog> worker_guard_dog_;
  bool terminated_;
  std::unique_ptr<Logger::FileSinkDelegate> file_logger_;
  envoy::config::bootstrap::v3::Bootstrap bootstrap_;
  ConfigTracker::EntryOwnerPtr config_tracker_entry_;
  SystemTime bootstrap_config_update_time_;
  Grpc::AsyncClientManagerPtr async_client_manager_;
  Upstream::ProdClusterInfoFactory info_factory_;
  Upstream::HdsDelegatePtr hds_delegate_;
  std::unique_ptr<OverloadManagerImpl> overload_manager_;
  std::vector<BootstrapExtensionPtr> bootstrap_extensions_;
  Envoy::MutexTracer* mutex_tracer_;
  Grpc::ContextImpl grpc_context_;
  Http::ContextImpl http_context_;
  Router::ContextImpl router_context_;
  std::unique_ptr<ProcessContext> process_context_;
  std::unique_ptr<Memory::HeapShrinker> heap_shrinker_;
  // initialization_time is a histogram for tracking the initialization time across hot restarts
  // whenever we have support for histogram merge across hot restarts.
  Stats::TimespanPtr initialization_timer_;
  ListenerHooks& hooks_;
  ServerFactoryContextImpl server_contexts_;
  absl::optional<ReusePortDefault> enable_reuse_port_default_;

  bool stats_flush_in_progress_ : 1;

  template <class T>
  class LifecycleCallbackHandle : public ServerLifecycleNotifier::Handle, RaiiListElement<T> {
  public:
    LifecycleCallbackHandle(std::list<T>& callbacks, T& callback)
        : RaiiListElement<T>(callbacks, callback) {}
  };
};

// Local implementation of Stats::MetricSnapshot used to flush metrics to sinks. We could
// potentially have a single class instance held in a static and have a clear() method to avoid some
// vector constructions and reservations, but I'm not sure it's worth the extra complexity until it
// shows up in perf traces.
// TODO(mattklein123): One thing we probably want to do is switch from returning vectors of metrics
//                     to a lambda based callback iteration API. This would require less vector
//                     copying and probably be a cleaner API in general.
class MetricSnapshotImpl : public Stats::MetricSnapshot {
public:
  explicit MetricSnapshotImpl(Stats::Store& store, TimeSource& time_source);

  // Stats::MetricSnapshot
  const std::vector<CounterSnapshot>& counters() override { return counters_; }
  const std::vector<std::reference_wrapper<const Stats::Gauge>>& gauges() override {
    return gauges_;
  };
  const std::vector<std::reference_wrapper<const Stats::ParentHistogram>>& histograms() override {
    return histograms_;
  }
  const std::vector<std::reference_wrapper<const Stats::TextReadout>>& textReadouts() override {
    return text_readouts_;
  }
  SystemTime snapshotTime() const override { return snapshot_time_; }

private:
  std::vector<Stats::CounterSharedPtr> snapped_counters_;
  std::vector<CounterSnapshot> counters_;
  std::vector<Stats::GaugeSharedPtr> snapped_gauges_;
  std::vector<std::reference_wrapper<const Stats::Gauge>> gauges_;
  std::vector<Stats::ParentHistogramSharedPtr> snapped_histograms_;
  std::vector<std::reference_wrapper<const Stats::ParentHistogram>> histograms_;
  std::vector<Stats::TextReadoutSharedPtr> snapped_text_readouts_;
  std::vector<std::reference_wrapper<const Stats::TextReadout>> text_readouts_;
  SystemTime snapshot_time_;
};

} // namespace Server
} // namespace Envoy<|MERGE_RESOLUTION|>--- conflicted
+++ resolved
@@ -275,11 +275,7 @@
   TimeSource& timeSource() override { return time_source_; }
   void flushStats() override;
   Configuration::StatsConfig& statsConfig() override { return config_.statsConfig(); }
-<<<<<<< HEAD
-=======
   envoy::config::bootstrap::v3::Bootstrap& bootstrap() override { return bootstrap_; }
-
->>>>>>> 56d92a55
   Configuration::ServerFactoryContext& serverFactoryContext() override { return server_contexts_; }
   Configuration::TransportSocketFactoryContext& transportSocketFactoryContext() override {
     return server_contexts_;

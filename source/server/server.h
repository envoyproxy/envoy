--- conflicted
+++ resolved
@@ -385,11 +385,7 @@
   // whenever we have support for histogram merge across hot restarts.
   Stats::TimespanPtr initialization_timer_;
   ListenerHooks& hooks_;
-<<<<<<< HEAD
   Quic::QuicStatNames quic_stat_names_;
-
-=======
->>>>>>> 1f752f04
   ServerFactoryContextImpl server_contexts_;
   absl::optional<ReusePortDefault> enable_reuse_port_default_;
 

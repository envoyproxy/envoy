licenses(["notice"])  # Apache 2

load(
    "//bazel:envoy_build_system.bzl",
    "envoy_cc_library",
    "envoy_package",
)

envoy_package()

envoy_cc_library(
    name = "buffer_lib",
    srcs = ["buffer.cc"],
    hdrs = ["buffer.h"],
    deps = [
        "//include/envoy/server:instance_interface",
        "//source/common/http/filter:buffer_filter_lib",
        "//source/common/json:config_schemas_lib",
        "//source/server/config/network:http_connection_manager_lib",
    ],
)

envoy_cc_library(
    name = "dynamo_lib",
    srcs = ["dynamo.cc"],
    hdrs = ["dynamo.h"],
    deps = [
        "//source/common/dynamo:dynamo_filter_lib",
        "//source/server/config/network:http_connection_manager_lib",
    ],
)

envoy_cc_library(
    name = "fault_lib",
    srcs = ["fault.cc"],
    hdrs = ["fault.h"],
    deps = [
        "//include/envoy/server:instance_interface",
        "//source/common/http/filter:fault_filter_lib",
        "//source/common/json:config_schemas_lib",
        "//source/server/config/network:http_connection_manager_lib",
    ],
)

envoy_cc_library(
    name = "grpc_http1_bridge_lib",
    srcs = ["grpc_http1_bridge.cc"],
    hdrs = ["grpc_http1_bridge.h"],
    deps = [
        "//include/envoy/server:instance_interface",
        "//source/common/grpc:http1_bridge_filter_lib",
        "//source/server/config/network:http_connection_manager_lib",
    ],
)

envoy_cc_library(
<<<<<<< HEAD
    name = "grpc_web_lib",
    srcs = ["grpc_web.cc"],
    hdrs = ["grpc_web.h"],
    deps = [
        "//include/envoy/server:instance_interface",
        "//source/common/grpc:grpc_web_filter_lib",
        "//source/server/config/network:http_connection_manager_lib",
=======
    name = "lightstep_lib",
    srcs = ["lightstep_http_tracer.cc"],
    hdrs = ["lightstep_http_tracer.h"],
    deps = [
        "//include/envoy/server:instance_interface",
        "//source/common/tracing:http_tracer_lib",
        "//source/server:configuration_lib",
>>>>>>> 3a466c35
    ],
)

envoy_cc_library(
    name = "ratelimit_lib",
    srcs = ["ratelimit.cc"],
    hdrs = ["ratelimit.h"],
    deps = [
        "//include/envoy/server:instance_interface",
        "//source/common/http/filter:ratelimit_includes",
        "//source/common/http/filter:ratelimit_lib",
        "//source/server/config/network:http_connection_manager_lib",
    ],
)

envoy_cc_library(
    name = "router_lib",
    srcs = ["router.cc"],
    hdrs = ["router.h"],
    deps = [
        "//include/envoy/server:instance_interface",
        "//source/common/json:config_schemas_lib",
        "//source/common/router:router_lib",
        "//source/common/router:shadow_writer_lib",
        "//source/server/config/network:http_connection_manager_lib",
    ],
)

envoy_cc_library(
    name = "zipkin_lib",
    srcs = ["zipkin_http_tracer.cc"],
    hdrs = ["zipkin_http_tracer.h"],
    deps = [
        "//include/envoy/server:instance_interface",
        "//source/common/tracing/zipkin:zipkin_lib",
        "//source/server:configuration_lib",
    ],
)<|MERGE_RESOLUTION|>--- conflicted
+++ resolved
@@ -54,7 +54,6 @@
 )
 
 envoy_cc_library(
-<<<<<<< HEAD
     name = "grpc_web_lib",
     srcs = ["grpc_web.cc"],
     hdrs = ["grpc_web.h"],
@@ -62,7 +61,10 @@
         "//include/envoy/server:instance_interface",
         "//source/common/grpc:grpc_web_filter_lib",
         "//source/server/config/network:http_connection_manager_lib",
-=======
+    ],
+)
+
+envoy_cc_library(
     name = "lightstep_lib",
     srcs = ["lightstep_http_tracer.cc"],
     hdrs = ["lightstep_http_tracer.h"],
@@ -70,7 +72,6 @@
         "//include/envoy/server:instance_interface",
         "//source/common/tracing:http_tracer_lib",
         "//source/server:configuration_lib",
->>>>>>> 3a466c35
     ],
 )
 

--- conflicted
+++ resolved
@@ -8,17 +8,10 @@
 
 class GrpcWebFilterConfig : public NamedHttpFilterConfigFactory {
 public:
-<<<<<<< HEAD
-  HttpFilterFactoryCb createFilterFactory(HttpFilterType type, const Json::Object&,
-                                          const std::string&, Server::Instance& server) override;
-
-  std::string name() override;
-=======
   HttpFilterFactoryCb createFilterFactory(const Json::Object&, const std::string&,
                                           FactoryContext&) override;
   std::string name() override { return "grpc_web"; }
   HttpFilterType type() override { return HttpFilterType::Both; }
->>>>>>> f7e76b65
 };
 
 } // namespace Configuration

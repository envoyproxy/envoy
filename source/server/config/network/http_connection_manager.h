#pragma once

#include <chrono>
#include <cstdint>
#include <functional>
#include <list>
#include <string>

#include "envoy/http/filter.h"
#include "envoy/router/route_config_provider_manager.h"
#include "envoy/server/filter_config.h"

#include "common/common/logger.h"
#include "common/http/conn_manager_impl.h"
#include "common/json/json_loader.h"

namespace Envoy {
namespace Server {
namespace Configuration {

/**
 * Config registration for the HTTP connection manager filter. @see NamedNetworkFilterConfigFactory.
 */
class HttpConnectionManagerFilterConfigFactory : Logger::Loggable<Logger::Id::config>,
                                                 public NamedNetworkFilterConfigFactory {
public:
  // NamedNetworkFilterConfigFactory
  NetworkFilterFactoryCb createFilterFactory(const Json::Object& config,
                                             FactoryContext& context) override;

  std::string name() override { return "http_connection_manager"; }
  NetworkFilterType type() override { return NetworkFilterType::Read; }
};

/**
 * DEPRECATED - Implemented by each HTTP filter and registered via registerHttpFilterConfigFactory()
 * or the convenience class RegisterHttpFilterConfigFactory.
 */
class HttpFilterConfigFactory {
public:
  virtual ~HttpFilterConfigFactory() {}

  virtual HttpFilterFactoryCb tryCreateFilterFactory(HttpFilterType type, const std::string& name,
                                                     const Json::Object& config,
                                                     const std::string& stat_prefix,
                                                     Server::Instance& server) PURE;
};

/**
 * Utilities for the HTTP connection manager that facilitate testing.
 */
class HttpConnectionManagerConfigUtility {
public:
  /**
   * Determine the next protocol to used based both on ALPN as well as protocol inspection.
   * @param connection supplies the connection to determine a protocol for.
   * @param data supplies the currently available read data on the connection.
   */
  static std::string determineNextProtocol(Network::Connection& connection,
                                           const Buffer::Instance& data);
};

/**
 * Maps proto config to runtime config for an HTTP connection manager network filter.
 */
class HttpConnectionManagerConfig : Logger::Loggable<Logger::Id::config>,
                                    public Http::FilterChainFactory,
                                    public Http::ConnectionManagerConfig {
public:
<<<<<<< HEAD
  HttpConnectionManagerConfig(const Json::Object& config, FactoryContext& context,
                              Http::DateProvider& date_provider,
                              Router::RouteConfigProviderManager& route_config_provider_manager);
=======
  HttpConnectionManagerConfig(const envoy::api::v2::filter::HttpConnectionManager& config,
                              FactoryContext& context, Http::DateProvider& date_provider);
>>>>>>> d61812aa

  // Http::FilterChainFactory
  void createFilterChain(Http::FilterChainFactoryCallbacks& callbacks) override;

  // Http::ConnectionManagerConfig
  const std::list<Http::AccessLog::InstanceSharedPtr>& accessLogs() override {
    return access_logs_;
  }
  Http::ServerConnectionPtr createCodec(Network::Connection& connection,
                                        const Buffer::Instance& data,
                                        Http::ServerConnectionCallbacks& callbacks) override;
  Http::DateProvider& dateProvider() override { return date_provider_; }
  std::chrono::milliseconds drainTimeout() override { return drain_timeout_; }
  FilterChainFactory& filterFactory() override { return *this; }
  bool generateRequestId() override { return generate_request_id_; }
  const Optional<std::chrono::milliseconds>& idleTimeout() override { return idle_timeout_; }
  Router::RouteConfigProvider& routeConfigProvider() override { return *route_config_provider_; }
  const std::string& serverName() override { return server_name_; }
  Http::ConnectionManagerStats& stats() override { return stats_; }
  Http::ConnectionManagerTracingStats& tracingStats() override { return tracing_stats_; }
  bool useRemoteAddress() override { return use_remote_address_; }
  Http::ForwardClientCertType forwardClientCert() override { return forward_client_cert_; }
  const std::vector<Http::ClientCertDetailsType>& setCurrentClientCertDetails() const override {
    return set_current_client_cert_details_;
  }
  const Http::TracingConnectionManagerConfig* tracingConfig() override {
    return tracing_config_.get();
  }
  const Network::Address::Instance& localAddress() override;
  const Optional<std::string>& userAgent() override { return user_agent_; }

  /**
   * DEPRECATED - Register an HttpFilterConfigFactory implementation as an option to create
   * instances of HttpFilterFactoryCb.
   * @param factory the HttpFilterConfigFactory implementation
   */
  static void registerHttpFilterConfigFactory(HttpFilterConfigFactory& factory) {
    filterConfigFactories().push_back(&factory);
  }

  static const std::string DEFAULT_SERVER_STRING;

private:
  enum class CodecType { HTTP1, HTTP2, AUTO };

  /**
   * DEPRECATED - Returns a list of the currently registered HttpFilterConfigFactory
   * implementations.
   */
  static std::list<HttpFilterConfigFactory*>& filterConfigFactories() {
    static std::list<HttpFilterConfigFactory*>* filter_config_factories =
        new std::list<HttpFilterConfigFactory*>;
    return *filter_config_factories;
  }

  HttpFilterType stringToType(const std::string& type);

  FactoryContext& context_;
  std::list<HttpFilterFactoryCb> filter_factories_;
  std::list<Http::AccessLog::InstanceSharedPtr> access_logs_;
  const std::string stats_prefix_;
  Http::ConnectionManagerStats stats_;
  Http::ConnectionManagerTracingStats tracing_stats_;
  const bool use_remote_address_{};
  Http::ForwardClientCertType forward_client_cert_;
  std::vector<Http::ClientCertDetailsType> set_current_client_cert_details_;
  CodecType codec_type_;
  const Http::Http2Settings http2_settings_;
  const Http::Http1Settings http1_settings_;
  std::string server_name_;
  Http::TracingConnectionManagerConfigPtr tracing_config_;
  Optional<std::string> user_agent_;
  Optional<std::chrono::milliseconds> idle_timeout_;
  Router::RouteConfigProviderManager& route_config_provider_manager_;
  Router::RouteConfigProviderSharedPtr route_config_provider_;
  std::chrono::milliseconds drain_timeout_;
  bool generate_request_id_;
  Http::DateProvider& date_provider_;
};

/**
 * DEPRECATED @see HttpFilterConfigFactory.  An instantiation of this class registers a
 * HttpFilterConfigFactory implementation (T) so it can be used to create instances of
 * HttpFilterFactoryCb.
 */
template <class T> class RegisterHttpFilterConfigFactory {
public:
  /**
   * Registers the implementation.
   */
  RegisterHttpFilterConfigFactory() {
    static T* instance = new T;
    HttpConnectionManagerConfig::registerHttpFilterConfigFactory(*instance);
  }
};

} // namespace Configuration
} // namespace Server
} // namespace Envoy<|MERGE_RESOLUTION|>--- conflicted
+++ resolved
@@ -67,14 +67,9 @@
                                     public Http::FilterChainFactory,
                                     public Http::ConnectionManagerConfig {
 public:
-<<<<<<< HEAD
-  HttpConnectionManagerConfig(const Json::Object& config, FactoryContext& context,
-                              Http::DateProvider& date_provider,
+  HttpConnectionManagerConfig(const envoy::api::v2::filter::HttpConnectionManager& config,
+                              FactoryContext& context, Http::DateProvider& date_provider,
                               Router::RouteConfigProviderManager& route_config_provider_manager);
-=======
-  HttpConnectionManagerConfig(const envoy::api::v2::filter::HttpConnectionManager& config,
-                              FactoryContext& context, Http::DateProvider& date_provider);
->>>>>>> d61812aa
 
   // Http::FilterChainFactory
   void createFilterChain(Http::FilterChainFactoryCallbacks& callbacks) override;
@@ -141,6 +136,7 @@
   const bool use_remote_address_{};
   Http::ForwardClientCertType forward_client_cert_;
   std::vector<Http::ClientCertDetailsType> set_current_client_cert_details_;
+  Router::RouteConfigProviderManager& route_config_provider_manager_;
   CodecType codec_type_;
   const Http::Http2Settings http2_settings_;
   const Http::Http1Settings http1_settings_;
@@ -148,7 +144,6 @@
   Http::TracingConnectionManagerConfigPtr tracing_config_;
   Optional<std::string> user_agent_;
   Optional<std::chrono::milliseconds> idle_timeout_;
-  Router::RouteConfigProviderManager& route_config_provider_manager_;
   Router::RouteConfigProviderSharedPtr route_config_provider_;
   std::chrono::milliseconds drain_timeout_;
   bool generate_request_id_;

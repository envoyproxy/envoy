--- conflicted
+++ resolved
@@ -52,14 +52,10 @@
 NetworkFilterFactoryCb
 RedisProxyFilterConfigFactory::createFilterFactoryFromProto(const Protobuf::Message& proto_config,
                                                             FactoryContext& context) {
-<<<<<<< HEAD
-  return createRedisProxyFactory(
-      MessageUtil::downcastAndValidate<const envoy::api::v2::filter::network::RedisProxy&>(config),
+  return createFilter(
+      MessageUtil::downcastAndValidate<const envoy::api::v2::filter::network::RedisProxy&>(
+          proto_config),
       context);
-=======
-  return createFilter(
-      dynamic_cast<const envoy::api::v2::filter::network::RedisProxy&>(proto_config), context);
->>>>>>> 62e24373
 }
 
 /**

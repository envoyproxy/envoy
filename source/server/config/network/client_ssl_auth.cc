#include "server/config/network/client_ssl_auth.h"

#include <string>

#include "envoy/network/connection.h"
#include "envoy/registry/registry.h"

#include "common/config/filter_json.h"
#include "common/filter/auth/client_ssl.h"

#include "api/filter/network/client_ssl_auth.pb.validate.h"

namespace Envoy {
namespace Server {
namespace Configuration {

NetworkFilterFactoryCb ClientSslAuthConfigFactory::createFilter(
    const envoy::api::v2::filter::network::ClientSSLAuth& proto_config, FactoryContext& context) {
  ASSERT(!proto_config.auth_api_cluster().empty());
  ASSERT(!proto_config.stat_prefix().empty());

  Filter::Auth::ClientSsl::ConfigSharedPtr filter_config(Filter::Auth::ClientSsl::Config::create(
      proto_config, context.threadLocal(), context.clusterManager(), context.dispatcher(),
      context.scope(), context.random()));
  return [filter_config](Network::FilterManager& filter_manager) -> void {
    filter_manager.addReadFilter(
        Network::ReadFilterSharedPtr{new Filter::Auth::ClientSsl::Instance(filter_config)});
  };
}

NetworkFilterFactoryCb
ClientSslAuthConfigFactory::createFilterFactory(const Json::Object& json_config,
                                                FactoryContext& context) {
  envoy::api::v2::filter::network::ClientSSLAuth proto_config;
  Config::FilterJson::translateClientSslAuthFilter(json_config, proto_config);
  return createFilter(proto_config, context);
}

NetworkFilterFactoryCb
ClientSslAuthConfigFactory::createFilterFactoryFromProto(const Protobuf::Message& proto_config,
                                                         FactoryContext& context) {
  return createFilter(
<<<<<<< HEAD
      MessageUtil::downcastAndValidate<const envoy::api::v2::filter::network::ClientSSLAuth&>(
          config),
      context);
=======
      dynamic_cast<const envoy::api::v2::filter::network::ClientSSLAuth&>(proto_config), context);
>>>>>>> 62e24373
}

/**
 * Static registration for the client SSL auth filter. @see RegisterFactory.
 */
static Registry::RegisterFactory<ClientSslAuthConfigFactory, NamedNetworkFilterConfigFactory>
    registered_;

} // namespace Configuration
} // namespace Server
} // namespace Envoy<|MERGE_RESOLUTION|>--- conflicted
+++ resolved
@@ -40,13 +40,9 @@
 ClientSslAuthConfigFactory::createFilterFactoryFromProto(const Protobuf::Message& proto_config,
                                                          FactoryContext& context) {
   return createFilter(
-<<<<<<< HEAD
       MessageUtil::downcastAndValidate<const envoy::api::v2::filter::network::ClientSSLAuth&>(
-          config),
+          proto_config),
       context);
-=======
-      dynamic_cast<const envoy::api::v2::filter::network::ClientSSLAuth&>(proto_config), context);
->>>>>>> 62e24373
 }
 
 /**

#pragma once

#include <memory>

#include "envoy/api/v2/listener/listener.pb.h"
#include "envoy/common/pure.h"
#include "envoy/server/filter_config.h"

namespace Envoy {
namespace Server {

/**
 * Handles FilterChainFactoryContext creation. It is used by a listener to add a new filter chain
 * without worrying about the lifetime of each factory context.
 */
class FilterChainFactoryContextCreator {
public:
  virtual ~FilterChainFactoryContextCreator() = default;

  /**
   * Generate the filter chain factory context from proto. Note the caller does not own the filter
   * chain context.
   */
<<<<<<< HEAD
  virtual std::unique_ptr<Configuration::FilterChainFactoryContext> createFilterChainFactoryContext(
      const ::envoy::config::listener::v3alpha::FilterChain* const filter_chain) PURE;
=======
  virtual Configuration::FilterChainFactoryContext& createFilterChainFactoryContext(
      const ::envoy::config::listener::v3::FilterChain* const filter_chain) PURE;
>>>>>>> d4533b6d
};

} // namespace Server
} // namespace Envoy<|MERGE_RESOLUTION|>--- conflicted
+++ resolved
@@ -21,13 +21,8 @@
    * Generate the filter chain factory context from proto. Note the caller does not own the filter
    * chain context.
    */
-<<<<<<< HEAD
   virtual std::unique_ptr<Configuration::FilterChainFactoryContext> createFilterChainFactoryContext(
-      const ::envoy::config::listener::v3alpha::FilterChain* const filter_chain) PURE;
-=======
-  virtual Configuration::FilterChainFactoryContext& createFilterChainFactoryContext(
       const ::envoy::config::listener::v3::FilterChain* const filter_chain) PURE;
->>>>>>> d4533b6d
 };
 
 } // namespace Server

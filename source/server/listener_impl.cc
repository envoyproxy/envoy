#include "server/listener_impl.h"

#include "envoy/config/core/v3/base.pb.h"
#include "envoy/config/listener/v3/listener.pb.h"
#include "envoy/config/listener/v3/listener_components.pb.h"
#include "envoy/registry/registry.h"
#include "envoy/server/active_udp_listener_config.h"
#include "envoy/server/transport_socket_config.h"
#include "envoy/stats/scope.h"

#include "common/access_log/access_log_impl.h"
#include "common/common/assert.h"
#include "common/config/utility.h"
#include "common/network/connection_balancer_impl.h"
#include "common/network/resolver_impl.h"
#include "common/network/socket_option_factory.h"
#include "common/network/utility.h"
#include "common/protobuf/utility.h"

#include "server/configuration_impl.h"
#include "server/drain_manager_impl.h"
#include "server/filter_chain_manager_impl.h"
#include "server/listener_manager_impl.h"
#include "server/transport_socket_config_impl.h"
#include "server/well_known_names.h"

#include "extensions/filters/listener/well_known_names.h"
#include "extensions/transport_sockets/well_known_names.h"

namespace Envoy {
namespace Server {

ListenSocketFactoryImpl::ListenSocketFactoryImpl(ListenerComponentFactory& factory,
                                                 Network::Address::InstanceConstSharedPtr address,
                                                 Network::Address::SocketType socket_type,
                                                 const Network::Socket::OptionsSharedPtr& options,
                                                 bool bind_to_port,
                                                 const std::string& listener_name, bool reuse_port)
    : factory_(factory), local_address_(address), socket_type_(socket_type), options_(options),
      bind_to_port_(bind_to_port), listener_name_(listener_name), reuse_port_(reuse_port) {

  bool create_socket = false;
  if (local_address_->type() == Network::Address::Type::Ip) {
    if (socket_type_ == Network::Address::SocketType::Datagram) {
      ASSERT(reuse_port_ == true);
    }

    if (reuse_port_ == false) {
      // create a socket which will be used by all worker threads
      create_socket = true;
    } else if (local_address_->ip()->port() == 0) {
      // port is 0, need to create a socket here for reserving a real port number,
      // then all worker threads should use same port.
      create_socket = true;
    }
  } else {
    ASSERT(local_address_->type() == Network::Address::Type::Pipe);
    // Listeners with Unix domain socket always use shared socket.
    create_socket = true;
  }

  if (create_socket) {
    socket_ = createListenSocketAndApplyOptions();
  }

  if (socket_ && local_address_->ip() && local_address_->ip()->port() == 0) {
    local_address_ = socket_->localAddress();
  }
  ENVOY_LOG(debug, "Set listener {} socket factory local address to {}", listener_name_,
            local_address_->asString());
}

Network::SocketSharedPtr ListenSocketFactoryImpl::createListenSocketAndApplyOptions() {
  // socket might be nullptr depending on factory_ implementation.
  Network::SocketSharedPtr socket = factory_.createListenSocket(
      local_address_, socket_type_, options_, {bind_to_port_, !reuse_port_});

  // Binding is done by now.
  ENVOY_LOG(debug, "Create listen socket for listener {} on address {}", listener_name_,
            local_address_->asString());
  if (socket != nullptr && options_ != nullptr) {
    const bool ok = Network::Socket::applyOptions(
        options_, *socket, envoy::config::core::v3::SocketOption::STATE_BOUND);
    const std::string message =
        fmt::format("{}: Setting socket options {}", listener_name_, ok ? "succeeded" : "failed");
    if (!ok) {
      ENVOY_LOG(warn, "{}", message);
      throw EnvoyException(message);
    } else {
      ENVOY_LOG(debug, "{}", message);
    }

    // Add the options to the socket_ so that STATE_LISTENING options can be
    // set in the worker after listen()/evconnlistener_new() is called.
    socket->addOptions(options_);
  }
  return socket;
}

Network::SocketSharedPtr ListenSocketFactoryImpl::getListenSocket() {
  if (!reuse_port_) {
    return socket_;
  }

  Network::SocketSharedPtr socket;
  absl::call_once(steal_once_, [this, &socket]() {
    if (socket_) {
      // If a listener's port is set to 0, socket_ should be created for reserving a port
      // number, it is handed over to the first worker thread came here.
      // There are several reasons for doing this:
      // - for UDP, once a socket being bound, it begins to receive packets, it can't be
      //   left unused, and closing it will lost packets received by it.
      // - port number should be reserved before adding listener to active_listeners_ list,
      //   otherwise admin API /listeners might return 0 as listener's port.
      socket = std::move(socket_);
    }
  });

  if (socket) {
    return socket;
  }

  return createListenSocketAndApplyOptions();
}

ListenerFactoryContextBaseImpl::ListenerFactoryContextBaseImpl(
    Envoy::Server::Instance& server, ProtobufMessage::ValidationVisitor& validation_visitor,
    const envoy::config::listener::v3::Listener& config, DrainManagerPtr drain_manager)
    : server_(server), metadata_(config.metadata()), direction_(config.traffic_direction()),
      global_scope_(server.stats().createScope("")),
      listener_scope_(server_.stats().createScope(fmt::format(
          "listener.{}.", Network::Address::resolveProtoAddress(config.address())->asString()))),
      validation_visitor_(validation_visitor), drain_manager_(std::move(drain_manager)) {}

AccessLog::AccessLogManager& ListenerFactoryContextBaseImpl::accessLogManager() {
  return server_.accessLogManager();
}
Upstream::ClusterManager& ListenerFactoryContextBaseImpl::clusterManager() {
  return server_.clusterManager();
}
Event::Dispatcher& ListenerFactoryContextBaseImpl::dispatcher() { return server_.dispatcher(); }
Grpc::Context& ListenerFactoryContextBaseImpl::grpcContext() { return server_.grpcContext(); }
bool ListenerFactoryContextBaseImpl::healthCheckFailed() { return server_.healthCheckFailed(); }
Http::Context& ListenerFactoryContextBaseImpl::httpContext() { return server_.httpContext(); }
const LocalInfo::LocalInfo& ListenerFactoryContextBaseImpl::localInfo() const {
  return server_.localInfo();
}
Envoy::Runtime::RandomGenerator& ListenerFactoryContextBaseImpl::random() {
  return server_.random();
}
Envoy::Runtime::Loader& ListenerFactoryContextBaseImpl::runtime() { return server_.runtime(); }
Stats::Scope& ListenerFactoryContextBaseImpl::scope() { return *global_scope_; }
Singleton::Manager& ListenerFactoryContextBaseImpl::singletonManager() {
  return server_.singletonManager();
}
OverloadManager& ListenerFactoryContextBaseImpl::overloadManager() {
  return server_.overloadManager();
}
ThreadLocal::Instance& ListenerFactoryContextBaseImpl::threadLocal() {
  return server_.threadLocal();
}
Admin& ListenerFactoryContextBaseImpl::admin() { return server_.admin(); }
const envoy::config::core::v3::Metadata& ListenerFactoryContextBaseImpl::listenerMetadata() const {
  return metadata_;
};
envoy::config::core::v3::TrafficDirection ListenerFactoryContextBaseImpl::direction() const {
  return direction_;
};
TimeSource& ListenerFactoryContextBaseImpl::timeSource() { return api().timeSource(); }
ProtobufMessage::ValidationContext& ListenerFactoryContextBaseImpl::messageValidationContext() {
  return server_.messageValidationContext();
}
ProtobufMessage::ValidationVisitor& ListenerFactoryContextBaseImpl::messageValidationVisitor() {
  return validation_visitor_;
}
Api::Api& ListenerFactoryContextBaseImpl::api() { return server_.api(); }
ServerLifecycleNotifier& ListenerFactoryContextBaseImpl::lifecycleNotifier() {
  return server_.lifecycleNotifier();
}
ProcessContextOptRef ListenerFactoryContextBaseImpl::processContext() {
  return server_.processContext();
}
Configuration::ServerFactoryContext&
ListenerFactoryContextBaseImpl::getServerFactoryContext() const {
  return server_.serverFactoryContext();
}
Configuration::TransportSocketFactoryContext&
ListenerFactoryContextBaseImpl::getTransportSocketFactoryContext() const {
  return server_.transportSocketFactoryContext();
}
Stats::Scope& ListenerFactoryContextBaseImpl::listenerScope() { return *listener_scope_; }
Network::DrainDecision& ListenerFactoryContextBaseImpl::drainDecision() { return *this; }
Server::DrainManager& ListenerFactoryContextBaseImpl::drainManager() { return *drain_manager_; }

// Must be overridden
Init::Manager& ListenerFactoryContextBaseImpl::initManager() { NOT_IMPLEMENTED_GCOVR_EXCL_LINE; }

ListenerImpl::ListenerImpl(const envoy::config::listener::v3::Listener& config,
                           const std::string& version_info, ListenerManagerImpl& parent,
                           const std::string& name, bool added_via_api, bool workers_started,
                           uint64_t hash, uint32_t concurrency)
    : parent_(parent), address_(Network::Address::resolveProtoAddress(config.address())),
      bind_to_port_(PROTOBUF_GET_WRAPPED_OR_DEFAULT(config.deprecated_v1(), bind_to_port, true)),
      hand_off_restored_destination_connections_(
          PROTOBUF_GET_WRAPPED_OR_DEFAULT(config, hidden_envoy_deprecated_use_original_dst, false)),
      per_connection_buffer_limit_bytes_(
          PROTOBUF_GET_WRAPPED_OR_DEFAULT(config, per_connection_buffer_limit_bytes, 1024 * 1024)),
      listener_tag_(parent_.factory_.nextListenerTag()), name_(name), added_via_api_(added_via_api),
      workers_started_(workers_started), hash_(hash),
      validation_visitor_(
          added_via_api_ ? parent_.server_.messageValidationContext().dynamicValidationVisitor()
                         : parent_.server_.messageValidationContext().staticValidationVisitor()),
      listener_init_target_(fmt::format("Listener-init-target {}", name),
                            [this]() { dynamic_init_manager_->initialize(local_init_watcher_); }),
      dynamic_init_manager_(std::make_unique<Init::ManagerImpl>(
          fmt::format("Listener-local-init-manager {} {}", name, hash))),
      config_(config), version_info_(version_info),
      listener_filters_timeout_(
          PROTOBUF_GET_MS_OR_DEFAULT(config, listener_filters_timeout, 15000)),
      continue_on_listener_filters_timeout_(config.continue_on_listener_filters_timeout()),
      listener_factory_context_(std::make_shared<PerListenerFactoryContextImpl>(
          parent.server_, validation_visitor_, config, this, *this,
          parent.factory_.createDrainManager(config.drain_type()))),
      filter_chain_manager_(address_, listener_factory_context_->parentFactoryContext(),
                            initManager()),
      local_init_watcher_(fmt::format("Listener-local-init-watcher {}", name), [this] {
        if (workers_started_) {
          parent_.onListenerWarmed(*this);
        } else {
          // Notify Server that this listener is
          // ready.
          listener_init_target_.ready();
        }
      }) {
  Network::Address::SocketType socket_type =
      Network::Utility::protobufAddressSocketType(config.address());
  if (PROTOBUF_GET_WRAPPED_OR_DEFAULT(config, transparent, false)) {
    addListenSocketOptions(Network::SocketOptionFactory::buildIpTransparentOptions());
  }
  if (PROTOBUF_GET_WRAPPED_OR_DEFAULT(config, freebind, false)) {
    addListenSocketOptions(Network::SocketOptionFactory::buildIpFreebindOptions());
  }
  if (config.reuse_port()) {
    addListenSocketOptions(Network::SocketOptionFactory::buildReusePortOptions());
  } else if (socket_type == Network::Address::SocketType::Datagram && concurrency > 1) {
    ENVOY_LOG(warn, "Listening on UDP without SO_REUSEPORT socket option may result to unstable "
                    "packet proxying. Consider configuring the reuse_port listener option.");
  }
  if (!config.socket_options().empty()) {
    addListenSocketOptions(
        Network::SocketOptionFactory::buildLiteralOptions(config.socket_options()));
  }
  if (socket_type == Network::Address::SocketType::Datagram) {
    // Needed for recvmsg to return destination address in IP header.
    addListenSocketOptions(Network::SocketOptionFactory::buildIpPacketInfoOptions());
    // Needed to return receive buffer overflown indicator.
    addListenSocketOptions(Network::SocketOptionFactory::buildRxQueueOverFlowOptions());
    auto udp_config = config.udp_listener_config();
    if (udp_config.udp_listener_name().empty()) {
      udp_config.set_udp_listener_name(UdpListenerNames::get().RawUdp);
    }
    auto& config_factory =
        Config::Utility::getAndCheckFactoryByName<ActiveUdpListenerConfigFactory>(
            udp_config.udp_listener_name());
    ProtobufTypes::MessagePtr message =
        Config::Utility::translateToFactoryConfig(udp_config, validation_visitor_, config_factory);
    udp_listener_factory_ = config_factory.createActiveUdpListenerFactory(*message, concurrency);
  }

  if (!config.listener_filters().empty()) {
    switch (socket_type) {
    case Network::Address::SocketType::Datagram:
      if (config.listener_filters().size() > 1) {
        // Currently supports only 1 UDP listener
        throw EnvoyException(
            fmt::format("error adding listener '{}': Only 1 UDP filter per listener supported",
                        address_->asString()));
      }
      udp_listener_filter_factories_ = parent_.factory_.createUdpListenerFilterFactoryList(
          config.listener_filters(), *listener_factory_context_);
      break;
    case Network::Address::SocketType::Stream:
      listener_filter_factories_ = parent_.factory_.createListenerFilterFactoryList(
          config.listener_filters(), *listener_factory_context_);
      break;
    default:
      NOT_REACHED_GCOVR_EXCL_LINE;
    }
  }

  for (const auto& access_log : config.access_log()) {
    AccessLog::InstanceSharedPtr current_access_log =
        AccessLog::AccessLogFactory::fromProto(access_log, *listener_factory_context_);
    access_logs_.push_back(current_access_log);
  }

  if (config.filter_chains().empty() && (socket_type == Network::Address::SocketType::Stream ||
                                         !udp_listener_factory_->isTransportConnectionless())) {
    // If we got here, this is a tcp listener or connection-oriented udp listener, so ensure there
    // is a filter chain specified
    throw EnvoyException(fmt::format("error adding listener '{}': no filter chains specified",
                                     address_->asString()));
  } else if (udp_listener_factory_ != nullptr &&
             !udp_listener_factory_->isTransportConnectionless()) {
    for (auto& filter_chain : config.filter_chains()) {
      // Early fail if any filter chain doesn't have transport socket configured.
      if (!filter_chain.has_transport_socket()) {
        throw EnvoyException(fmt::format("error adding listener '{}': no transport socket "
                                         "specified for connection oriented UDP listener",
                                         address_->asString()));
      }
    }
  }

  Server::Configuration::TransportSocketFactoryContextImpl transport_factory_context(
      parent_.server_.admin(), parent_.server_.sslContextManager(), listenerScope(),
      parent_.server_.clusterManager(), parent_.server_.localInfo(), parent_.server_.dispatcher(),
      parent_.server_.random(), parent_.server_.stats(), parent_.server_.singletonManager(),
      parent_.server_.threadLocal(), validation_visitor_, parent_.server_.api());
  transport_factory_context.setInitManager(*dynamic_init_manager_);
  // The init manager is a little messy. Will refactor when filter chain manager could accept
  // network filter chain update.
  // TODO(lambdai): create builder from filter_chain_manager to obtain the init manager
  ListenerFilterChainFactoryBuilder builder(*this, transport_factory_context);
  filter_chain_manager_.addFilterChain(config.filter_chains(), builder, filter_chain_manager_);

  if (socket_type == Network::Address::SocketType::Datagram) {
    return;
  }

  // TCP specific setup.
  if (config.has_connection_balance_config()) {
    // Currently exact balance is the only supported type and there are no options.
    ASSERT(config.connection_balance_config().has_exact_balance());
    connection_balancer_ = std::make_unique<Network::ExactConnectionBalancerImpl>();
  } else {
    connection_balancer_ = std::make_unique<Network::NopConnectionBalancerImpl>();
  }

  if (config.has_tcp_fast_open_queue_length()) {
    addListenSocketOptions(Network::SocketOptionFactory::buildTcpFastOpenOptions(
        config.tcp_fast_open_queue_length().value()));
  }

  // Add original dst listener filter if 'use_original_dst' flag is set.
  if (PROTOBUF_GET_WRAPPED_OR_DEFAULT(config, hidden_envoy_deprecated_use_original_dst, false)) {
    auto& factory =
        Config::Utility::getAndCheckFactoryByName<Configuration::NamedListenerFilterConfigFactory>(
            Extensions::ListenerFilters::ListenerFilterNames::get().OriginalDst);
<<<<<<< HEAD
    listener_filter_factories_.push_back(factory.createFilterFactoryFromProto(
        Envoy::ProtobufWkt::Empty(), *listener_factory_context_));
=======
    listener_filter_factories_.push_back(
        factory.createListenerFilterFactoryFromProto(Envoy::ProtobufWkt::Empty(),
                                                     /*listener_filter_matcher=*/nullptr, *this));
>>>>>>> 3901307d
  }
  // Add proxy protocol listener filter if 'use_proxy_proto' flag is set.
  // TODO(jrajahalme): This is the last listener filter on purpose. When filter chain matching
  //                   is implemented, this needs to be run after the filter chain has been
  //                   selected.
  if (PROTOBUF_GET_WRAPPED_OR_DEFAULT(config.filter_chains()[0], use_proxy_proto, false)) {
    auto& factory =
        Config::Utility::getAndCheckFactoryByName<Configuration::NamedListenerFilterConfigFactory>(
            Extensions::ListenerFilters::ListenerFilterNames::get().ProxyProtocol);
<<<<<<< HEAD
    listener_filter_factories_.push_back(factory.createFilterFactoryFromProto(
        Envoy::ProtobufWkt::Empty(), *listener_factory_context_));
=======
    listener_filter_factories_.push_back(
        factory.createListenerFilterFactoryFromProto(Envoy::ProtobufWkt::Empty(),
                                                     /*listener_filter_matcher=*/nullptr, *this));
>>>>>>> 3901307d
  }

  // TODO(zuercher) remove the deprecated TLS inspector name when the deprecated names are removed.
  const bool need_tls_inspector =
      std::any_of(
          config.filter_chains().begin(), config.filter_chains().end(),
          [](const auto& filter_chain) {
            const auto& matcher = filter_chain.filter_chain_match();
            return matcher.transport_protocol() == "tls" ||
                   (matcher.transport_protocol().empty() &&
                    (!matcher.server_names().empty() || !matcher.application_protocols().empty()));
          }) &&
      !std::any_of(
          config.listener_filters().begin(), config.listener_filters().end(),
          [](const auto& filter) {
            return filter.name() ==
                       Extensions::ListenerFilters::ListenerFilterNames::get().TlsInspector ||
                   filter.name() == "envoy.listener.tls_inspector";
          });
  // Automatically inject TLS Inspector if it wasn't configured explicitly and it's needed.
  if (need_tls_inspector) {
    const std::string message =
        fmt::format("adding listener '{}': filter chain match rules require TLS Inspector "
                    "listener filter, but it isn't configured, trying to inject it "
                    "(this might fail if Envoy is compiled without it)",
                    address_->asString());
    ENVOY_LOG(warn, "{}", message);

    auto& factory =
        Config::Utility::getAndCheckFactoryByName<Configuration::NamedListenerFilterConfigFactory>(
            Extensions::ListenerFilters::ListenerFilterNames::get().TlsInspector);
<<<<<<< HEAD
    listener_filter_factories_.push_back(factory.createFilterFactoryFromProto(
        Envoy::ProtobufWkt::Empty(), *listener_factory_context_));
=======
    listener_filter_factories_.push_back(
        factory.createListenerFilterFactoryFromProto(Envoy::ProtobufWkt::Empty(),
                                                     /*listener_filter_matcher=*/nullptr, *this));
>>>>>>> 3901307d
  }

  if (!workers_started_) {
    // Initialize dynamic_init_manager_ from Server's init manager if it's not initialized.
    // NOTE: listener_init_target_ should be added to parent's initManager at the end of the
    // listener constructor so that this listener's children entities could register their targets
    // with their parent's initManager.
    parent_.server_.initManager().add(listener_init_target_);
  }
}

AccessLog::AccessLogManager& PerListenerFactoryContextImpl::accessLogManager() {
  return listener_factory_context_base_->accessLogManager();
}
Upstream::ClusterManager& PerListenerFactoryContextImpl::clusterManager() {
  return listener_factory_context_base_->clusterManager();
}
Event::Dispatcher& PerListenerFactoryContextImpl::dispatcher() {
  return listener_factory_context_base_->dispatcher();
}
Network::DrainDecision& PerListenerFactoryContextImpl::drainDecision() {
  NOT_IMPLEMENTED_GCOVR_EXCL_LINE;
}
Grpc::Context& PerListenerFactoryContextImpl::grpcContext() {
  return listener_factory_context_base_->grpcContext();
}
bool PerListenerFactoryContextImpl::healthCheckFailed() {
  return listener_factory_context_base_->healthCheckFailed();
}
Http::Context& PerListenerFactoryContextImpl::httpContext() {
  return listener_factory_context_base_->httpContext();
}
const LocalInfo::LocalInfo& PerListenerFactoryContextImpl::localInfo() const {
  return listener_factory_context_base_->localInfo();
}
Envoy::Runtime::RandomGenerator& PerListenerFactoryContextImpl::random() {
  return listener_factory_context_base_->random();
}
Envoy::Runtime::Loader& PerListenerFactoryContextImpl::runtime() {
  return listener_factory_context_base_->runtime();
}
Stats::Scope& PerListenerFactoryContextImpl::scope() {
  return listener_factory_context_base_->scope();
}
Singleton::Manager& PerListenerFactoryContextImpl::singletonManager() {
  return listener_factory_context_base_->singletonManager();
}
OverloadManager& PerListenerFactoryContextImpl::overloadManager() {
  return listener_factory_context_base_->overloadManager();
}
ThreadLocal::Instance& PerListenerFactoryContextImpl::threadLocal() {
  return listener_factory_context_base_->threadLocal();
}
Admin& PerListenerFactoryContextImpl::admin() { return listener_factory_context_base_->admin(); }
const envoy::config::core::v3::Metadata& PerListenerFactoryContextImpl::listenerMetadata() const {
  return listener_factory_context_base_->listenerMetadata();
};
envoy::config::core::v3::TrafficDirection PerListenerFactoryContextImpl::direction() const {
  return listener_factory_context_base_->direction();
};
TimeSource& PerListenerFactoryContextImpl::timeSource() { return api().timeSource(); }
const Network::ListenerConfig& PerListenerFactoryContextImpl::listenerConfig() const {
  return *listener_config_;
}
ProtobufMessage::ValidationContext& PerListenerFactoryContextImpl::messageValidationContext() {
  return getServerFactoryContext().messageValidationContext();
}
ProtobufMessage::ValidationVisitor& PerListenerFactoryContextImpl::messageValidationVisitor() {
  return listener_factory_context_base_->messageValidationVisitor();
}
Api::Api& PerListenerFactoryContextImpl::api() { return listener_factory_context_base_->api(); }
ServerLifecycleNotifier& PerListenerFactoryContextImpl::lifecycleNotifier() {
  return listener_factory_context_base_->lifecycleNotifier();
}
ProcessContextOptRef PerListenerFactoryContextImpl::processContext() {
  return listener_factory_context_base_->processContext();
}
Configuration::ServerFactoryContext&
PerListenerFactoryContextImpl::getServerFactoryContext() const {
  return listener_factory_context_base_->getServerFactoryContext();
}
Configuration::TransportSocketFactoryContext&
PerListenerFactoryContextImpl::getTransportSocketFactoryContext() const {
  return listener_factory_context_base_->getTransportSocketFactoryContext();
}
Stats::Scope& PerListenerFactoryContextImpl::listenerScope() {
  return listener_factory_context_base_->listenerScope();
}
Init::Manager& PerListenerFactoryContextImpl::initManager() { return listener_impl_.initManager(); }

bool ListenerImpl::createNetworkFilterChain(
    Network::Connection& connection,
    const std::vector<Network::FilterFactoryCb>& filter_factories) {
  return Configuration::FilterChainUtility::buildFilterChain(connection, filter_factories);
}

bool ListenerImpl::createListenerFilterChain(Network::ListenerFilterManager& manager) {
  return Configuration::FilterChainUtility::buildFilterChain(manager, listener_filter_factories_);
}

void ListenerImpl::createUdpListenerFilterChain(Network::UdpListenerFilterManager& manager,
                                                Network::UdpReadFilterCallbacks& callbacks) {
  Configuration::FilterChainUtility::buildUdpFilterChain(manager, callbacks,
                                                         udp_listener_filter_factories_);
}

void ListenerImpl::debugLog(const std::string& message) {
  UNREFERENCED_PARAMETER(message);
  ENVOY_LOG(debug, "{}: name={}, hash={}, address={}", message, name_, hash_, address_->asString());
}

void ListenerImpl::initialize() {
  last_updated_ = listener_factory_context_->timeSource().systemTime();
  // If workers have already started, we shift from using the global init manager to using a local
  // per listener init manager. See ~ListenerImpl() for why we gate the onListenerWarmed() call
  // by resetting the watcher.
  if (workers_started_) {
    ENVOY_LOG_MISC(debug, "Initialize listener {} local-init-manager.", name_);
    // If workers_started_ is true, dynamic_init_manager_ should be initialized by listener manager
    // directly.
    dynamic_init_manager_->initialize(local_init_watcher_);
  }
}

ListenerImpl::~ListenerImpl() {
  if (!workers_started_) {
    // We need to remove the listener_init_target_ handle from parent's initManager(), to unblock
    // parent's initManager to get ready().
    listener_init_target_.ready();
  }
}

Init::Manager& ListenerImpl::initManager() { return *dynamic_init_manager_; }

void ListenerImpl::setSocketFactory(const Network::ListenSocketFactorySharedPtr& socket_factory) {
  ASSERT(!socket_factory_);
  socket_factory_ = socket_factory;
}

} // namespace Server
} // namespace Envoy<|MERGE_RESOLUTION|>--- conflicted
+++ resolved
@@ -347,14 +347,10 @@
     auto& factory =
         Config::Utility::getAndCheckFactoryByName<Configuration::NamedListenerFilterConfigFactory>(
             Extensions::ListenerFilters::ListenerFilterNames::get().OriginalDst);
-<<<<<<< HEAD
-    listener_filter_factories_.push_back(factory.createFilterFactoryFromProto(
-        Envoy::ProtobufWkt::Empty(), *listener_factory_context_));
-=======
+
     listener_filter_factories_.push_back(
         factory.createListenerFilterFactoryFromProto(Envoy::ProtobufWkt::Empty(),
                                                      /*listener_filter_matcher=*/nullptr, *this));
->>>>>>> 3901307d
   }
   // Add proxy protocol listener filter if 'use_proxy_proto' flag is set.
   // TODO(jrajahalme): This is the last listener filter on purpose. When filter chain matching
@@ -364,14 +360,9 @@
     auto& factory =
         Config::Utility::getAndCheckFactoryByName<Configuration::NamedListenerFilterConfigFactory>(
             Extensions::ListenerFilters::ListenerFilterNames::get().ProxyProtocol);
-<<<<<<< HEAD
-    listener_filter_factories_.push_back(factory.createFilterFactoryFromProto(
-        Envoy::ProtobufWkt::Empty(), *listener_factory_context_));
-=======
     listener_filter_factories_.push_back(
         factory.createListenerFilterFactoryFromProto(Envoy::ProtobufWkt::Empty(),
                                                      /*listener_filter_matcher=*/nullptr, *this));
->>>>>>> 3901307d
   }
 
   // TODO(zuercher) remove the deprecated TLS inspector name when the deprecated names are removed.
@@ -403,14 +394,9 @@
     auto& factory =
         Config::Utility::getAndCheckFactoryByName<Configuration::NamedListenerFilterConfigFactory>(
             Extensions::ListenerFilters::ListenerFilterNames::get().TlsInspector);
-<<<<<<< HEAD
-    listener_filter_factories_.push_back(factory.createFilterFactoryFromProto(
-        Envoy::ProtobufWkt::Empty(), *listener_factory_context_));
-=======
     listener_filter_factories_.push_back(
         factory.createListenerFilterFactoryFromProto(Envoy::ProtobufWkt::Empty(),
                                                      /*listener_filter_matcher=*/nullptr, *this));
->>>>>>> 3901307d
   }
 
   if (!workers_started_) {

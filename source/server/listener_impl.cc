#include "source/server/listener_impl.h"

#include "envoy/config/core/v3/base.pb.h"
#include "envoy/config/listener/v3/listener.pb.h"
#include "envoy/config/listener/v3/listener_components.pb.h"
#include "envoy/extensions/filters/listener/proxy_protocol/v3/proxy_protocol.pb.h"
#include "envoy/extensions/udp_packet_writer/v3/udp_default_writer_factory.pb.h"
#include "envoy/network/exception.h"
#include "envoy/registry/registry.h"
#include "envoy/server/options.h"
#include "envoy/server/transport_socket_config.h"
#include "envoy/singleton/manager.h"
#include "envoy/stats/scope.h"

#include "source/common/access_log/access_log_impl.h"
#include "source/common/api/os_sys_calls_impl.h"
#include "source/common/common/assert.h"
#include "source/common/config/utility.h"
#include "source/common/network/connection_balancer_impl.h"
#include "source/common/network/resolver_impl.h"
#include "source/common/network/socket_option_factory.h"
#include "source/common/network/socket_option_impl.h"
#include "source/common/network/udp_listener_impl.h"
#include "source/common/network/udp_packet_writer_handler_impl.h"
#include "source/common/network/utility.h"
#include "source/common/protobuf/utility.h"
#include "source/common/runtime/runtime_features.h"
#include "source/server/active_raw_udp_listener_config.h"
#include "source/server/configuration_impl.h"
#include "source/server/drain_manager_impl.h"
#include "source/server/filter_chain_manager_impl.h"
#include "source/server/listener_manager_impl.h"
#include "source/server/transport_socket_config_impl.h"

#ifdef ENVOY_ENABLE_QUIC
#include "source/common/quic/active_quic_listener.h"
#include "source/common/quic/udp_gso_batch_writer.h"
#endif

namespace Envoy {
namespace Server {

namespace {

bool anyFilterChain(
    const envoy::config::listener::v3::Listener& config,
    std::function<bool(const envoy::config::listener::v3::FilterChain&)> predicate) {
  return (config.has_default_filter_chain() && predicate(config.default_filter_chain())) ||
         std::any_of(config.filter_chains().begin(), config.filter_chains().end(), predicate);
}

bool usesProxyProto(const envoy::config::listener::v3::Listener& config) {
  // Checking only the first or default filter chain is done for backwards compatibility.
  const bool use_proxy_proto = PROTOBUF_GET_WRAPPED_OR_DEFAULT(
      config.filter_chains().empty() ? config.default_filter_chain() : config.filter_chains()[0],
      use_proxy_proto, false);
  if (use_proxy_proto) {
    ENVOY_LOG_MISC(warn,
                   "using deprecated field 'use_proxy_proto' is dangerous as it does not respect "
                   "listener filter order. Do not use this field and instead configure the proxy "
                   "proto listener filter directly.");
  }

  return use_proxy_proto;
}

bool shouldBindToPort(const envoy::config::listener::v3::Listener& config) {
  return PROTOBUF_GET_WRAPPED_OR_DEFAULT(config, bind_to_port, true) &&
         PROTOBUF_GET_WRAPPED_OR_DEFAULT(config.deprecated_v1(), bind_to_port, true);
}
} // namespace

ListenSocketFactoryImpl::ListenSocketFactoryImpl(
    ListenerComponentFactory& factory, Network::Address::InstanceConstSharedPtr address,
    Network::Socket::Type socket_type, const Network::Socket::OptionsSharedPtr& options,
    const std::string& listener_name, uint32_t tcp_backlog_size,
    ListenerComponentFactory::BindType bind_type,
    const Network::SocketCreationOptions& creation_options, uint32_t num_sockets)
    : factory_(factory), local_address_(address), socket_type_(socket_type), options_(options),
      listener_name_(listener_name), tcp_backlog_size_(tcp_backlog_size), bind_type_(bind_type),
      socket_creation_options_(creation_options) {

  if (local_address_->type() == Network::Address::Type::Ip) {
    if (socket_type == Network::Socket::Type::Datagram) {
      ASSERT(bind_type_ == ListenerComponentFactory::BindType::ReusePort || num_sockets == 1u);
    }
  } else {
    if (local_address_->type() == Network::Address::Type::Pipe) {
      // Listeners with Unix domain socket always use shared socket.
      // TODO(mattklein123): This should be blocked at the config parsing layer instead of getting
      // here and disabling reuse_port.
      if (bind_type_ == ListenerComponentFactory::BindType::ReusePort) {
        bind_type_ = ListenerComponentFactory::BindType::NoReusePort;
      }
    } else {
      ASSERT(local_address_->type() == Network::Address::Type::EnvoyInternal);
      bind_type_ = ListenerComponentFactory::BindType::NoBind;
    }
  }

  sockets_.push_back(createListenSocketAndApplyOptions(factory, socket_type, 0));

  if (sockets_[0] != nullptr && local_address_->ip() && local_address_->ip()->port() == 0) {
    local_address_ = sockets_[0]->connectionInfoProvider().localAddress();
  }
  ENVOY_LOG(debug, "Set listener {} socket factory local address to {}", listener_name,
            local_address_->asString());

  // Now create the remainder of the sockets that will be used by the rest of the workers.
  for (uint32_t i = 1; i < num_sockets; i++) {
    if (bind_type_ != ListenerComponentFactory::BindType::ReusePort && sockets_[0] != nullptr) {
      sockets_.push_back(sockets_[0]->duplicate());
    } else {
      sockets_.push_back(createListenSocketAndApplyOptions(factory, socket_type, i));
    }
  }
  ASSERT(sockets_.size() == num_sockets);
}

ListenSocketFactoryImpl::ListenSocketFactoryImpl(const ListenSocketFactoryImpl& factory_to_clone)
    : factory_(factory_to_clone.factory_), local_address_(factory_to_clone.local_address_),
      socket_type_(factory_to_clone.socket_type_), options_(factory_to_clone.options_),
      listener_name_(factory_to_clone.listener_name_),
      tcp_backlog_size_(factory_to_clone.tcp_backlog_size_),
      bind_type_(factory_to_clone.bind_type_),
      socket_creation_options_(factory_to_clone.socket_creation_options_) {
  for (auto& socket : factory_to_clone.sockets_) {
    // In the cloning case we always duplicate() the socket. This makes sure that during listener
    // update/drain we don't lose any incoming connections when using reuse_port. Specifically on
    // Linux the use of SO_REUSEPORT causes the kernel to allocate a separate queue for each socket
    // on the same address. Incoming connections are immediately assigned to one of these queues.
    // If connections are in the queue when the socket is closed, they are closed/reset, not sent to
    // another queue. So avoid making extra queues in the kernel, even temporarily.
    //
    // TODO(mattklein123): In the current code as long as the address matches, the socket factory
    // will be cloned, effectively ignoring any changed socket options. The code should probably
    // block any updates to listeners that use the same address but different socket options.
    // (It's possible we could handle changing some socket options, but this would be tricky and
    // probably not worth the difficulty.)
    sockets_.push_back(socket->duplicate());
  }
}

Network::SocketSharedPtr ListenSocketFactoryImpl::createListenSocketAndApplyOptions(
    ListenerComponentFactory& factory, Network::Socket::Type socket_type, uint32_t worker_index) {
  // Socket might be nullptr when doing server validation.
  // TODO(mattklein123): See the comment in the validation code. Make that code not return nullptr
  // so this code can be simpler.
  Network::SocketSharedPtr socket = factory.createListenSocket(
      local_address_, socket_type, options_, bind_type_, socket_creation_options_, worker_index);

  // Binding is done by now.
  ENVOY_LOG(debug, "Create listen socket for listener {} on address {}", listener_name_,
            local_address_->asString());
  if (socket != nullptr && options_ != nullptr) {
    const bool ok = Network::Socket::applyOptions(
        options_, *socket, envoy::config::core::v3::SocketOption::STATE_BOUND);
    const std::string message =
        fmt::format("{}: Setting socket options {}", listener_name_, ok ? "succeeded" : "failed");
    if (!ok) {
      ENVOY_LOG(warn, "{}", message);
      throw Network::SocketOptionException(message);
    } else {
      ENVOY_LOG(debug, "{}", message);
    }

    // Add the options to the socket_ so that STATE_LISTENING options can be
    // set after listen() is called and immediately before the workers start running.
    socket->addOptions(options_);
  }
  return socket;
}

Network::SocketSharedPtr ListenSocketFactoryImpl::getListenSocket(uint32_t worker_index) {
  // Per the TODO above, sockets at this point can never be null. That only happens in the
  // config validation path.
  ASSERT(worker_index < sockets_.size() && sockets_[worker_index] != nullptr);
  return sockets_[worker_index];
}

void ListenSocketFactoryImpl::doFinalPreWorkerInit() {
  if (bind_type_ == ListenerComponentFactory::BindType::NoBind ||
      socket_type_ != Network::Socket::Type::Stream) {
    return;
  }

  ASSERT(!sockets_.empty());
  auto listen_and_apply_options = [](Envoy::Network::SocketSharedPtr socket, int tcp_backlog_size) {
    const auto rc = socket->ioHandle().listen(tcp_backlog_size);
    if (rc.return_value_ != 0) {
      throw EnvoyException(fmt::format("cannot listen() errno={}", rc.errno_));
    }
    if (!Network::Socket::applyOptions(socket->options(), *socket,
                                       envoy::config::core::v3::SocketOption::STATE_LISTENING)) {
      throw Network::SocketOptionException(
          fmt::format("cannot set post-listen socket option on socket: {}",
                      socket->connectionInfoProvider().localAddress()->asString()));
    }
  };
  // On all platforms we should listen on the first socket.
  auto iterator = sockets_.begin();
  listen_and_apply_options(*iterator, tcp_backlog_size_);
  ++iterator;
#ifndef WIN32
  // With this implementation on Windows we only accept
  // connections on Worker 1 and then we use the `ExactConnectionBalancer`
  // to balance these connections to all workers.
  // TODO(davinci26): We should update the behavior when socket duplication
  // does not cause accepts to hang in the OS.
  for (; iterator != sockets_.end(); ++iterator) {
    listen_and_apply_options(*iterator, tcp_backlog_size_);
  }
#endif
}

ListenerFactoryContextBaseImpl::ListenerFactoryContextBaseImpl(
    Envoy::Server::Instance& server, ProtobufMessage::ValidationVisitor& validation_visitor,
    const envoy::config::listener::v3::Listener& config, DrainManagerPtr drain_manager)
    : server_(server), metadata_(config.metadata()), typed_metadata_(config.metadata()),
      direction_(config.traffic_direction()), global_scope_(server.stats().createScope("")),
      listener_scope_(server_.stats().createScope(
          fmt::format("listener.{}.",
                      !config.stat_prefix().empty()
                          ? config.stat_prefix()
                          : Network::Address::resolveProtoAddress(config.address())->asString()))),
      validation_visitor_(validation_visitor), drain_manager_(std::move(drain_manager)),
      is_quic_(config.udp_listener_config().has_quic_options()) {}

AccessLog::AccessLogManager& ListenerFactoryContextBaseImpl::accessLogManager() {
  return server_.accessLogManager();
}
Upstream::ClusterManager& ListenerFactoryContextBaseImpl::clusterManager() {
  return server_.clusterManager();
}
Event::Dispatcher& ListenerFactoryContextBaseImpl::mainThreadDispatcher() {
  return server_.dispatcher();
}
const Server::Options& ListenerFactoryContextBaseImpl::options() { return server_.options(); }
Grpc::Context& ListenerFactoryContextBaseImpl::grpcContext() { return server_.grpcContext(); }
bool ListenerFactoryContextBaseImpl::healthCheckFailed() { return server_.healthCheckFailed(); }
Http::Context& ListenerFactoryContextBaseImpl::httpContext() { return server_.httpContext(); }
Router::Context& ListenerFactoryContextBaseImpl::routerContext() { return server_.routerContext(); }
const LocalInfo::LocalInfo& ListenerFactoryContextBaseImpl::localInfo() const {
  return server_.localInfo();
}
Envoy::Runtime::Loader& ListenerFactoryContextBaseImpl::runtime() { return server_.runtime(); }
Stats::Scope& ListenerFactoryContextBaseImpl::scope() { return *global_scope_; }
Singleton::Manager& ListenerFactoryContextBaseImpl::singletonManager() {
  return server_.singletonManager();
}
OverloadManager& ListenerFactoryContextBaseImpl::overloadManager() {
  return server_.overloadManager();
}
ThreadLocal::Instance& ListenerFactoryContextBaseImpl::threadLocal() {
  return server_.threadLocal();
}
Admin& ListenerFactoryContextBaseImpl::admin() { return server_.admin(); }
const envoy::config::core::v3::Metadata& ListenerFactoryContextBaseImpl::listenerMetadata() const {
  return metadata_;
};
const Envoy::Config::TypedMetadata& ListenerFactoryContextBaseImpl::listenerTypedMetadata() const {
  return typed_metadata_;
}
envoy::config::core::v3::TrafficDirection ListenerFactoryContextBaseImpl::direction() const {
  return direction_;
};
TimeSource& ListenerFactoryContextBaseImpl::timeSource() { return api().timeSource(); }
ProtobufMessage::ValidationContext& ListenerFactoryContextBaseImpl::messageValidationContext() {
  return server_.messageValidationContext();
}
ProtobufMessage::ValidationVisitor& ListenerFactoryContextBaseImpl::messageValidationVisitor() {
  return validation_visitor_;
}
Api::Api& ListenerFactoryContextBaseImpl::api() { return server_.api(); }
ServerLifecycleNotifier& ListenerFactoryContextBaseImpl::lifecycleNotifier() {
  return server_.lifecycleNotifier();
}
ProcessContextOptRef ListenerFactoryContextBaseImpl::processContext() {
  return server_.processContext();
}
Configuration::ServerFactoryContext&
ListenerFactoryContextBaseImpl::getServerFactoryContext() const {
  return server_.serverFactoryContext();
}
Configuration::TransportSocketFactoryContext&
ListenerFactoryContextBaseImpl::getTransportSocketFactoryContext() const {
  return server_.transportSocketFactoryContext();
}
Stats::Scope& ListenerFactoryContextBaseImpl::listenerScope() { return *listener_scope_; }
bool ListenerFactoryContextBaseImpl::isQuicListener() const { return is_quic_; }
Network::DrainDecision& ListenerFactoryContextBaseImpl::drainDecision() { return *this; }
Server::DrainManager& ListenerFactoryContextBaseImpl::drainManager() { return *drain_manager_; }

// Must be overridden
Init::Manager& ListenerFactoryContextBaseImpl::initManager() { PANIC("not implemented"); }

ListenerImpl::ListenerImpl(const envoy::config::listener::v3::Listener& config,
                           const std::string& version_info, ListenerManagerImpl& parent,
                           const std::string& name, bool added_via_api, bool workers_started,
<<<<<<< HEAD
                           uint64_t hash, uint32_t concurrency)
    : parent_(parent), socket_type_(Network::Utility::protobufAddressSocketType(config.address())),
=======
                           uint64_t hash)
    : parent_(parent), address_(Network::Address::resolveProtoAddress(config.address())),
      socket_type_(Network::Utility::protobufAddressSocketType(config.address())),
>>>>>>> d40176d0
      bind_to_port_(shouldBindToPort(config)), mptcp_enabled_(config.enable_mptcp()),
      hand_off_restored_destination_connections_(
          PROTOBUF_GET_WRAPPED_OR_DEFAULT(config, use_original_dst, false)),
      per_connection_buffer_limit_bytes_(
          PROTOBUF_GET_WRAPPED_OR_DEFAULT(config, per_connection_buffer_limit_bytes, 1024 * 1024)),
      listener_tag_(parent_.factory_.nextListenerTag()), name_(name), added_via_api_(added_via_api),
      workers_started_(workers_started), hash_(hash),
      tcp_backlog_size_(
          PROTOBUF_GET_WRAPPED_OR_DEFAULT(config, tcp_backlog_size, ENVOY_TCP_BACKLOG_SIZE)),
      validation_visitor_(
          added_via_api_ ? parent_.server_.messageValidationContext().dynamicValidationVisitor()
                         : parent_.server_.messageValidationContext().staticValidationVisitor()),
      ignore_global_conn_limit_(config.ignore_global_conn_limit()),
      listener_init_target_(fmt::format("Listener-init-target {}", name),
                            [this]() { dynamic_init_manager_->initialize(local_init_watcher_); }),
      dynamic_init_manager_(std::make_unique<Init::ManagerImpl>(
          fmt::format("Listener-local-init-manager {} {}", name, hash))),
      config_(config), version_info_(version_info),
      listener_filters_timeout_(
          PROTOBUF_GET_MS_OR_DEFAULT(config, listener_filters_timeout, 15000)),
      continue_on_listener_filters_timeout_(config.continue_on_listener_filters_timeout()),
      listener_factory_context_(std::make_shared<PerListenerFactoryContextImpl>(
          parent.server_, validation_visitor_, config, this, *this,
          parent.factory_.createDrainManager(config.drain_type()))),
      reuse_port_(getReusePortOrDefault(parent_.server_, config_)),
      cx_limit_runtime_key_("envoy.resource_limits.listener." + config_.name() +
                            ".connection_limit"),
      open_connections_(std::make_shared<BasicResourceLimitImpl>(
          std::numeric_limits<uint64_t>::max(), listener_factory_context_->runtime(),
          cx_limit_runtime_key_)),
      local_init_watcher_(fmt::format("Listener-local-init-watcher {}", name),
                          [this] {
                            if (workers_started_) {
                              parent_.onListenerWarmed(*this);
                            } else {
                              // Notify Server that this listener is
                              // ready.
                              listener_init_target_.ready();
                            }
                          }),
      transport_factory_context_(
          std::make_shared<Server::Configuration::TransportSocketFactoryContextImpl>(
              parent_.server_.admin(), parent_.server_.sslContextManager(), listenerScope(),
              parent_.server_.clusterManager(), parent_.server_.localInfo(),
              parent_.server_.dispatcher(), parent_.server_.stats(),
              parent_.server_.singletonManager(), parent_.server_.threadLocal(),
              validation_visitor_, parent_.server_.api(), parent_.server_.options(),
              parent_.server_.accessLogManager())),
      quic_stat_names_(parent_.quicStatNames()),
      missing_listener_config_stats_({ALL_MISSING_LISTENER_CONFIG_STATS(
          POOL_COUNTER(listener_factory_context_->listenerScope()))}) {
  // All the addresses should be same socket type, so get the first address's socket type is enough.
  auto address = Network::Address::resolveProtoAddress(config.address());
  checkIpv4CompatAddress(address, config.address());
  addresses_.emplace_back(address);

  for (auto i = 0; i < config.additional_addresses_size(); i++) {
    if (socket_type_ !=
        Network::Utility::protobufAddressSocketType(config.additional_addresses(i).address())) {
      throw EnvoyException(fmt::format("listener {}: has different socket type. The listener only "
                                       "support same socket type for all the addresses.",
                                       name_));
    }
    auto additional_address =
        Network::Address::resolveProtoAddress(config.additional_addresses(i).address());
    checkIpv4CompatAddress(address, config.additional_addresses(i).address());
    addresses_.emplace_back(additional_address);
  }

  const absl::optional<std::string> runtime_val =
      listener_factory_context_->runtime().snapshot().get(cx_limit_runtime_key_);
  if (runtime_val && runtime_val->empty()) {
    ENVOY_LOG(warn,
              "Listener connection limit runtime key {} is empty. There are currently no "
              "limitations on the number of accepted connections for listener {}.",
              cx_limit_runtime_key_, config_.name());
  }

  filter_chain_manager_ = std::make_unique<FilterChainManagerImpl>(
      addresses_, listener_factory_context_->parentFactoryContext(), initManager()),

  buildAccessLog();
  validateConfig();

  // buildUdpListenerFactory() must come before buildListenSocketOptions() because the UDP
  // listener factory can provide additional options.
  buildUdpListenerFactory(parent_.server_.options().concurrency());
  buildListenSocketOptions();
  createListenerFilterFactories();
  validateFilterChains();
  buildFilterChains();
  if (socket_type_ != Network::Socket::Type::Datagram) {
    buildSocketOptions();
    buildOriginalDstListenerFilter();
    buildProxyProtocolListenerFilter();
    buildInternalListener();
  }
  if (!workers_started_) {
    // Initialize dynamic_init_manager_ from Server's init manager if it's not initialized.
    // NOTE: listener_init_target_ should be added to parent's initManager at the end of the
    // listener constructor so that this listener's children entities could register their targets
    // with their parent's initManager.
    parent_.server_.initManager().add(listener_init_target_);
  }
}

ListenerImpl::ListenerImpl(ListenerImpl& origin,
                           const envoy::config::listener::v3::Listener& config,
                           const std::string& version_info, ListenerManagerImpl& parent,
                           const std::string& name, bool added_via_api, bool workers_started,
                           uint64_t hash)
    : parent_(parent), addresses_(origin.addresses_), socket_type_(origin.socket_type_),
      bind_to_port_(shouldBindToPort(config)), mptcp_enabled_(config.enable_mptcp()),
      hand_off_restored_destination_connections_(
          PROTOBUF_GET_WRAPPED_OR_DEFAULT(config, use_original_dst, false)),
      per_connection_buffer_limit_bytes_(
          PROTOBUF_GET_WRAPPED_OR_DEFAULT(config, per_connection_buffer_limit_bytes, 1024 * 1024)),
      listener_tag_(origin.listener_tag_), name_(name), added_via_api_(added_via_api),
      workers_started_(workers_started), hash_(hash),
      tcp_backlog_size_(
          PROTOBUF_GET_WRAPPED_OR_DEFAULT(config, tcp_backlog_size, ENVOY_TCP_BACKLOG_SIZE)),
      validation_visitor_(
          added_via_api_ ? parent_.server_.messageValidationContext().dynamicValidationVisitor()
                         : parent_.server_.messageValidationContext().staticValidationVisitor()),
      ignore_global_conn_limit_(config.ignore_global_conn_limit()),
      // listener_init_target_ is not used during in place update because we expect server started.
      listener_init_target_("", nullptr),
      dynamic_init_manager_(std::make_unique<Init::ManagerImpl>(
          fmt::format("Listener-local-init-manager {} {}", name, hash))),
      config_(config), version_info_(version_info),
      listener_filters_timeout_(
          PROTOBUF_GET_MS_OR_DEFAULT(config, listener_filters_timeout, 15000)),
      continue_on_listener_filters_timeout_(config.continue_on_listener_filters_timeout()),
      udp_listener_config_(origin.udp_listener_config_),
      connection_balancers_(origin.connection_balancers_),
      listener_factory_context_(std::make_shared<PerListenerFactoryContextImpl>(
          origin.listener_factory_context_->listener_factory_context_base_, this, *this)),
      filter_chain_manager_(std::make_unique<FilterChainManagerImpl>(
          addresses_, origin.listener_factory_context_->parentFactoryContext(), initManager(),
          *origin.filter_chain_manager_)),
      reuse_port_(origin.reuse_port_),
      local_init_watcher_(fmt::format("Listener-local-init-watcher {}", name),
                          [this] {
                            ASSERT(workers_started_);
                            parent_.inPlaceFilterChainUpdate(*this);
                          }),
      transport_factory_context_(origin.transport_factory_context_),
      quic_stat_names_(parent_.quicStatNames()),
      missing_listener_config_stats_({ALL_MISSING_LISTENER_CONFIG_STATS(
          POOL_COUNTER(listener_factory_context_->listenerScope()))}) {
  buildAccessLog();
  validateConfig();
  buildListenSocketOptions();
  createListenerFilterFactories();
  validateFilterChains();
  buildFilterChains();
  buildInternalListener();
  if (socket_type_ == Network::Socket::Type::Stream) {
    // Apply the options below only for TCP.
    buildSocketOptions();
    buildOriginalDstListenerFilter();
    buildProxyProtocolListenerFilter();
    open_connections_ = origin.open_connections_;
  }
}

void ListenerImpl::checkIpv4CompatAddress(const Network::Address::InstanceConstSharedPtr& address,
                                          const envoy::config::core::v3::Address& proto_address) {
  if ((address->type() == Network::Address::Type::Ip &&
       proto_address.socket_address().ipv4_compat()) &&
      (address->ip()->version() != Network::Address::IpVersion::v6 ||
       (!address->ip()->isAnyAddress() &&
        address->ip()->ipv6()->v4CompatibleAddress() == nullptr))) {
    if (Runtime::runtimeFeatureEnabled("envoy.reloadable_features.strict_check_on_ipv4_compat")) {
      throw EnvoyException(fmt::format(
          "Only IPv6 address '::' or valid IPv4-mapped IPv6 address can set ipv4_compat: {}",
          address->asStringView()));
    } else {
      ENVOY_LOG(warn, "An invalid IPv4-mapped IPv6 address is used when ipv4_compat is set: {}",
                address->asStringView());
    }
  }
}

void ListenerImpl::validateConfig() {
  if (mptcp_enabled_) {
    if (socket_type_ != Network::Socket::Type::Stream) {
      throw EnvoyException(
          fmt::format("listener {}: enable_mptcp can only be used with TCP listeners", name_));
    }
    for (auto& address : addresses_) {
      if (address->type() != Network::Address::Type::Ip) {
        throw EnvoyException(
            fmt::format("listener {}: enable_mptcp can only be used with IP addresses", name_));
      }
    }
    if (!Api::OsSysCallsSingleton::get().supportsMptcp()) {
      throw EnvoyException(fmt::format(
          "listener {}: enable_mptcp is set but MPTCP is not supported by the operating system",
          name_));
    }
  }
}

void ListenerImpl::buildAccessLog() {
  for (const auto& access_log : config_.access_log()) {
    AccessLog::InstanceSharedPtr current_access_log =
        AccessLog::AccessLogFactory::fromProto(access_log, *listener_factory_context_);
    access_logs_.push_back(current_access_log);
  }
}

void ListenerImpl::buildInternalListener() {
  if (config_.address().has_envoy_internal_address()) {
    if (config_.has_api_listener()) {
      throw EnvoyException(
          fmt::format("error adding listener '{}': internal address cannot be used in api listener",
                      absl::StrJoin(addresses_, ",", Network::AddressStrFormatter())));
    }
    if ((config_.has_connection_balance_config() &&
         config_.connection_balance_config().has_exact_balance()) ||
        config_.enable_mptcp() ||
        config_.has_enable_reuse_port() // internal listener doesn't use physical l4 port.
        || (config_.has_freebind() && config_.freebind().value()) ||
        config_.has_tcp_backlog_size() || config_.has_tcp_fast_open_queue_length() ||
        (config_.has_transparent() && config_.transparent().value())) {
      throw EnvoyException(
          fmt::format("error adding listener '{}': has unsupported tcp listener feature",
                      absl::StrJoin(addresses_, ",", Network::AddressStrFormatter())));
    }
    if (!config_.socket_options().empty()) {
      throw EnvoyException(
          fmt::format("error adding listener '{}': does not support socket option",
                      absl::StrJoin(addresses_, ",", Network::AddressStrFormatter())));
    }
    std::shared_ptr<Network::InternalListenerRegistry> internal_listener_registry =
        parent_.server_.singletonManager().getTyped<Network::InternalListenerRegistry>(
            "internal_listener_registry_singleton");
    if (internal_listener_registry == nullptr) {
      throw EnvoyException(
          fmt::format("error adding listener '{}': internal listener registry is not initialized.",
                      absl::StrJoin(addresses_, ",", Network::AddressStrFormatter())));
    }
    internal_listener_config_ =
        std::make_unique<InternalListenerConfigImpl>(*internal_listener_registry);
  } else {
    if (config_.has_internal_listener()) {
      throw EnvoyException(
          fmt::format("error adding listener '{}': address is not an internal "
                      "address but an internal listener config is provided",
                      absl::StrJoin(addresses_, ",", Network::AddressStrFormatter())));
    }
  }
}

void ListenerImpl::buildUdpListenerWorkerRouter(const Network::Address::Instance& address,
                                                uint32_t concurrency) {
  if (socket_type_ != Network::Socket::Type::Datagram) {
    return;
  }
  auto iter = udp_listener_config_->listener_worker_routers_.find(address.asString());
  if (iter != udp_listener_config_->listener_worker_routers_.end()) {
    return;
  }
  udp_listener_config_->listener_worker_routers_.emplace(
      address.asString(), std::make_unique<Network::UdpListenerWorkerRouterImpl>(concurrency));
}

void ListenerImpl::buildUdpListenerFactory(uint32_t concurrency) {
  if (socket_type_ != Network::Socket::Type::Datagram) {
    return;
  }
  if (!reuse_port_ && concurrency > 1) {
    throw EnvoyException("Listening on UDP when concurrency is > 1 without the SO_REUSEPORT "
                         "socket option results in "
                         "unstable packet proxying. Configure the reuse_port listener option or "
                         "set concurrency = 1.");
  }

  udp_listener_config_ = std::make_shared<UdpListenerConfigImpl>(config_.udp_listener_config());
  ProtobufTypes::MessagePtr udp_packet_packet_writer_config;
  if (config_.udp_listener_config().has_udp_packet_packet_writer_config()) {
    auto* factory_factory = Config::Utility::getFactory<Network::UdpPacketWriterFactoryFactory>(
        config_.udp_listener_config().udp_packet_packet_writer_config());
    udp_listener_config_->writer_factory_ = factory_factory->createUdpPacketWriterFactory(
        config_.udp_listener_config().udp_packet_packet_writer_config());
  }
  if (config_.udp_listener_config().has_quic_options()) {
#ifdef ENVOY_ENABLE_QUIC
    if (config_.has_connection_balance_config()) {
      throw EnvoyException("connection_balance_config is configured for QUIC listener which "
                           "doesn't work with connection balancer.");
    }
    udp_listener_config_->listener_factory_ = std::make_unique<Quic::ActiveQuicListenerFactory>(
        config_.udp_listener_config().quic_options(), concurrency, quic_stat_names_);
#if UDP_GSO_BATCH_WRITER_COMPILETIME_SUPPORT
    // TODO(mattklein123): We should be able to use GSO without QUICHE/QUIC. Right now this causes
    // non-QUIC integration tests to fail, which I haven't investigated yet. Additionally, from
    // looking at the GSO code there are substantial copying inefficiency so I don't think it's
    // wise to enable to globally for now. I will circle back and fix both of the above with
    // a non-QUICHE GSO implementation.
    if (udp_listener_config_->writer_factory_ == nullptr &&
        Api::OsSysCallsSingleton::get().supportsUdpGso()) {
      udp_listener_config_->writer_factory_ = std::make_unique<Quic::UdpGsoBatchWriterFactory>();
    }
#endif
#else
    throw EnvoyException("QUIC is configured but not enabled in the build.");
#endif
  } else {
    udp_listener_config_->listener_factory_ =
        std::make_unique<Server::ActiveRawUdpListenerFactory>(concurrency);
  }
  if (udp_listener_config_->writer_factory_ == nullptr) {
    udp_listener_config_->writer_factory_ = std::make_unique<Network::UdpDefaultWriterFactory>();
  }
}

void ListenerImpl::buildListenSocketOptions() {
  // The process-wide `signal()` handling may fail to handle SIGPIPE if overridden
  // in the process (i.e., on a mobile client). Some OSes support handling it at the socket layer:
  if (ENVOY_SOCKET_SO_NOSIGPIPE.hasValue()) {
    addListenSocketOptions(Network::SocketOptionFactory::buildSocketNoSigpipeOptions());
  }
  if (PROTOBUF_GET_WRAPPED_OR_DEFAULT(config_, transparent, false)) {
    addListenSocketOptions(Network::SocketOptionFactory::buildIpTransparentOptions());
  }
  if (PROTOBUF_GET_WRAPPED_OR_DEFAULT(config_, freebind, false)) {
    addListenSocketOptions(Network::SocketOptionFactory::buildIpFreebindOptions());
  }
  if (reuse_port_) {
    addListenSocketOptions(Network::SocketOptionFactory::buildReusePortOptions());
  }
  if (!config_.socket_options().empty()) {
    addListenSocketOptions(
        Network::SocketOptionFactory::buildLiteralOptions(config_.socket_options()));
  }
  if (socket_type_ == Network::Socket::Type::Datagram) {
    // Needed for recvmsg to return destination address in IP header.
    addListenSocketOptions(Network::SocketOptionFactory::buildIpPacketInfoOptions());
    // Needed to return receive buffer overflown indicator.
    addListenSocketOptions(Network::SocketOptionFactory::buildRxQueueOverFlowOptions());
    // TODO(yugant) : Add a config option for UDP_GRO
    if (Api::OsSysCallsSingleton::get().supportsUdpGro()) {
      // Needed to receive gso_size option
      addListenSocketOptions(Network::SocketOptionFactory::buildUdpGroOptions());
    }

    // Additional factory specific options.
    ASSERT(udp_listener_config_->listener_factory_ != nullptr,
           "buildUdpListenerFactory() must run first");
    addListenSocketOptions(udp_listener_config_->listener_factory_->socketOptions());
  }
}

void ListenerImpl::createListenerFilterFactories() {
  if (!config_.listener_filters().empty()) {
    switch (socket_type_) {
    case Network::Socket::Type::Datagram:
      udp_listener_filter_factories_ = parent_.factory_.createUdpListenerFilterFactoryList(
          config_.listener_filters(), *listener_factory_context_);
      break;
    case Network::Socket::Type::Stream:
      listener_filter_factories_ = parent_.factory_.createListenerFilterFactoryList(
          config_.listener_filters(), *listener_factory_context_);
      break;
    }
  }
}

void ListenerImpl::validateFilterChains() {
  if (config_.filter_chains().empty() && !config_.has_default_filter_chain() &&
      (socket_type_ == Network::Socket::Type::Stream ||
       !udp_listener_config_->listener_factory_->isTransportConnectionless())) {
    // If we got here, this is a tcp listener or connection-oriented udp listener, so ensure there
    // is a filter chain specified
    throw EnvoyException(
        fmt::format("error adding listener '{}': no filter chains specified",
                    absl::StrJoin(addresses_, ",", Network::AddressStrFormatter())));
  } else if (udp_listener_config_ != nullptr &&
             !udp_listener_config_->listener_factory_->isTransportConnectionless()) {
    // Early fail if any filter chain doesn't have transport socket configured.
    if (anyFilterChain(config_, [](const auto& filter_chain) {
          return !filter_chain.has_transport_socket();
        })) {
      throw EnvoyException(
          fmt::format("error adding listener '{}': no transport socket "
                      "specified for connection oriented UDP listener",
                      absl::StrJoin(addresses_, ",", Network::AddressStrFormatter())));
    }
  } else if ((!config_.filter_chains().empty() || config_.has_default_filter_chain()) &&
             udp_listener_config_ != nullptr &&
             udp_listener_config_->listener_factory_->isTransportConnectionless()) {

    throw EnvoyException(fmt::format("error adding listener '{}': {} filter chain(s) specified for "
                                     "connection-less UDP listener.",
                                     absl::StrJoin(addresses_, ",", Network::AddressStrFormatter()),
                                     config_.filter_chains_size()));
  }
}

void ListenerImpl::buildFilterChains() {
  transport_factory_context_->setInitManager(*dynamic_init_manager_);
  ListenerFilterChainFactoryBuilder builder(*this, *transport_factory_context_);
  filter_chain_manager_->addFilterChains(
      config_.has_filter_chain_matcher() ? &config_.filter_chain_matcher() : nullptr,
      config_.filter_chains(),
      config_.has_default_filter_chain() ? &config_.default_filter_chain() : nullptr, builder,
      *filter_chain_manager_);
}

void ListenerImpl::buildConnectionBalancer(const Network::Address::Instance& address) {
  auto iter = connection_balancers_.find(address.asString());
  if (iter == connection_balancers_.end() && socket_type_ == Network::Socket::Type::Stream) {
#ifdef WIN32
    // On Windows we use the exact connection balancer to dispatch connections
    // from worker 1 to all workers. This is a perf hit but it is the only way
    // to make all the workers do work.
    // TODO(davinci26): We can be faster here if we create a balancer implementation
    // that dispatches the connection to a random thread.
    ENVOY_LOG(warn,
              "ExactBalance was forced enabled for TCP listener '{}' because "
              "Envoy is running on Windows."
              "ExactBalance is used to load balance connections between workers on Windows.",
              config_.name());
    connection_balancers_.emplace(address.asString(),
                                  std::make_shared<Network::ExactConnectionBalancerImpl>());
#else
    // Not in place listener update.
    if (config_.has_connection_balance_config()) {
      switch (config_.connection_balance_config().balance_type_case()) {
      case envoy::config::listener::v3::Listener_ConnectionBalanceConfig::kExactBalance: {
        connection_balancers_.emplace(address.asString(),
                                      std::make_shared<Network::ExactConnectionBalancerImpl>());
        break;
      }
      case envoy::config::listener::v3::Listener_ConnectionBalanceConfig::kExtendBalance: {
        const std::string connection_balance_library_type{TypeUtil::typeUrlToDescriptorFullName(
            config_.connection_balance_config().extend_balance().typed_config().type_url())};
        auto factory =
            Envoy::Registry::FactoryRegistry<Network::ConnectionBalanceFactory>::getFactoryByType(
                connection_balance_library_type);
        if (factory == nullptr) {
          throw EnvoyException(fmt::format("Didn't find a registered implementation for type: '{}'",
                                           connection_balance_library_type));
        }
        connection_balancers_.emplace(
            address.asString(),
            factory->createConnectionBalancerFromProto(
                config_.connection_balance_config().extend_balance(), *listener_factory_context_));
        break;
      }
      case envoy::config::listener::v3::Listener_ConnectionBalanceConfig::BALANCE_TYPE_NOT_SET: {
        throw EnvoyException("No valid balance type for connection balance");
      }
      }
    } else {
      connection_balancers_.emplace(address.asString(),
                                    std::make_shared<Network::NopConnectionBalancerImpl>());
    }
#endif
  }
}

void ListenerImpl::buildSocketOptions() {
  if (config_.has_tcp_fast_open_queue_length()) {
    addListenSocketOptions(Network::SocketOptionFactory::buildTcpFastOpenOptions(
        config_.tcp_fast_open_queue_length().value()));
  }
}

void ListenerImpl::buildOriginalDstListenerFilter() {
  // Add original dst listener filter if 'use_original_dst' flag is set.
  if (PROTOBUF_GET_WRAPPED_OR_DEFAULT(config_, use_original_dst, false)) {
    auto& factory =
        Config::Utility::getAndCheckFactoryByName<Configuration::NamedListenerFilterConfigFactory>(
            "envoy.filters.listener.original_dst");

    Network::ListenerFilterFactoryCb callback = factory.createListenerFilterFactoryFromProto(
        Envoy::ProtobufWkt::Empty(), nullptr, *listener_factory_context_);
    auto* cfg_provider_manager = parent_.factory_.getTcpListenerConfigProviderManager();
    auto filter_config_provider = cfg_provider_manager->createStaticFilterConfigProvider(
        callback, "envoy.filters.listener.original_dst");
    listener_filter_factories_.push_back(std::move(filter_config_provider));
  }
}

void ListenerImpl::buildProxyProtocolListenerFilter() {
  // Add proxy protocol listener filter if 'use_proxy_proto' flag is set.
  // TODO(jrajahalme): This is the last listener filter on purpose. When filter chain matching
  //                   is implemented, this needs to be run after the filter chain has been
  //                   selected.
  if (usesProxyProto(config_)) {
    auto& factory =
        Config::Utility::getAndCheckFactoryByName<Configuration::NamedListenerFilterConfigFactory>(
            "envoy.filters.listener.proxy_protocol");

    Network::ListenerFilterFactoryCb callback = factory.createListenerFilterFactoryFromProto(
        envoy::extensions::filters::listener::proxy_protocol::v3::ProxyProtocol(), nullptr,
        *listener_factory_context_);
    auto* cfg_provider_manager = parent_.factory_.getTcpListenerConfigProviderManager();
    auto filter_config_provider = cfg_provider_manager->createStaticFilterConfigProvider(
        callback, "envoy.filters.listener.proxy_protocol");
    listener_filter_factories_.push_back(std::move(filter_config_provider));
  }
}

AccessLog::AccessLogManager& PerListenerFactoryContextImpl::accessLogManager() {
  return listener_factory_context_base_->accessLogManager();
}
Upstream::ClusterManager& PerListenerFactoryContextImpl::clusterManager() {
  return listener_factory_context_base_->clusterManager();
}
Event::Dispatcher& PerListenerFactoryContextImpl::mainThreadDispatcher() {
  return listener_factory_context_base_->mainThreadDispatcher();
}
const Server::Options& PerListenerFactoryContextImpl::options() {
  return listener_factory_context_base_->options();
}
Network::DrainDecision& PerListenerFactoryContextImpl::drainDecision() { PANIC("not implemented"); }
Grpc::Context& PerListenerFactoryContextImpl::grpcContext() {
  return listener_factory_context_base_->grpcContext();
}
bool PerListenerFactoryContextImpl::healthCheckFailed() {
  return listener_factory_context_base_->healthCheckFailed();
}
Http::Context& PerListenerFactoryContextImpl::httpContext() {
  return listener_factory_context_base_->httpContext();
}
Router::Context& PerListenerFactoryContextImpl::routerContext() {
  return listener_factory_context_base_->routerContext();
}
const LocalInfo::LocalInfo& PerListenerFactoryContextImpl::localInfo() const {
  return listener_factory_context_base_->localInfo();
}
Envoy::Runtime::Loader& PerListenerFactoryContextImpl::runtime() {
  return listener_factory_context_base_->runtime();
}
Stats::Scope& PerListenerFactoryContextImpl::scope() {
  return listener_factory_context_base_->scope();
}
Singleton::Manager& PerListenerFactoryContextImpl::singletonManager() {
  return listener_factory_context_base_->singletonManager();
}
OverloadManager& PerListenerFactoryContextImpl::overloadManager() {
  return listener_factory_context_base_->overloadManager();
}
ThreadLocal::Instance& PerListenerFactoryContextImpl::threadLocal() {
  return listener_factory_context_base_->threadLocal();
}
Admin& PerListenerFactoryContextImpl::admin() { return listener_factory_context_base_->admin(); }
const envoy::config::core::v3::Metadata& PerListenerFactoryContextImpl::listenerMetadata() const {
  return listener_factory_context_base_->listenerMetadata();
};
const Envoy::Config::TypedMetadata& PerListenerFactoryContextImpl::listenerTypedMetadata() const {
  return listener_factory_context_base_->listenerTypedMetadata();
}
envoy::config::core::v3::TrafficDirection PerListenerFactoryContextImpl::direction() const {
  return listener_factory_context_base_->direction();
};
TimeSource& PerListenerFactoryContextImpl::timeSource() { return api().timeSource(); }
const Network::ListenerConfig& PerListenerFactoryContextImpl::listenerConfig() const {
  return *listener_config_;
}
ProtobufMessage::ValidationContext& PerListenerFactoryContextImpl::messageValidationContext() {
  return getServerFactoryContext().messageValidationContext();
}
ProtobufMessage::ValidationVisitor& PerListenerFactoryContextImpl::messageValidationVisitor() {
  return listener_factory_context_base_->messageValidationVisitor();
}
Api::Api& PerListenerFactoryContextImpl::api() { return listener_factory_context_base_->api(); }
ServerLifecycleNotifier& PerListenerFactoryContextImpl::lifecycleNotifier() {
  return listener_factory_context_base_->lifecycleNotifier();
}
ProcessContextOptRef PerListenerFactoryContextImpl::processContext() {
  return listener_factory_context_base_->processContext();
}
Configuration::ServerFactoryContext&
PerListenerFactoryContextImpl::getServerFactoryContext() const {
  return listener_factory_context_base_->getServerFactoryContext();
}
Configuration::TransportSocketFactoryContext&
PerListenerFactoryContextImpl::getTransportSocketFactoryContext() const {
  return listener_factory_context_base_->getTransportSocketFactoryContext();
}
Stats::Scope& PerListenerFactoryContextImpl::listenerScope() {
  return listener_factory_context_base_->listenerScope();
}
bool PerListenerFactoryContextImpl::isQuicListener() const {
  return listener_factory_context_base_->isQuicListener();
}
Init::Manager& PerListenerFactoryContextImpl::initManager() { return listener_impl_.initManager(); }

bool ListenerImpl::createNetworkFilterChain(
    Network::Connection& connection,
    const std::vector<Network::FilterFactoryCb>& filter_factories) {
  return Configuration::FilterChainUtility::buildFilterChain(connection, filter_factories);
}

bool ListenerImpl::createListenerFilterChain(Network::ListenerFilterManager& manager) {
  if (Configuration::FilterChainUtility::buildFilterChain(manager, listener_filter_factories_)) {
    return true;
  } else {
    ENVOY_LOG(debug, "New connection accepted while missing configuration. "
                     "Close socket and stop the iteration onAccept.");
    missing_listener_config_stats_.extension_config_missing_.inc();
    return false;
  }
}

void ListenerImpl::createUdpListenerFilterChain(Network::UdpListenerFilterManager& manager,
                                                Network::UdpReadFilterCallbacks& callbacks) {
  Configuration::FilterChainUtility::buildUdpFilterChain(manager, callbacks,
                                                         udp_listener_filter_factories_);
}

void ListenerImpl::debugLog(const std::string& message) {
  UNREFERENCED_PARAMETER(message);
  ENVOY_LOG(debug, "{}: name={}, hash={}, tag={}, address={}", message, name_, hash_, listener_tag_,
            absl::StrJoin(addresses_, ",", Network::AddressStrFormatter()));
}

void ListenerImpl::initialize() {
  last_updated_ = listener_factory_context_->timeSource().systemTime();
  // If workers have already started, we shift from using the global init manager to using a local
  // per listener init manager. See ~ListenerImpl() for why we gate the onListenerWarmed() call
  // by resetting the watcher.
  if (workers_started_) {
    ENVOY_LOG_MISC(debug, "Initialize listener {} local-init-manager.", name_);
    // If workers_started_ is true, dynamic_init_manager_ should be initialized by listener
    // manager directly.
    dynamic_init_manager_->initialize(local_init_watcher_);
  }
}

ListenerImpl::~ListenerImpl() {
  if (!workers_started_) {
    // We need to remove the listener_init_target_ handle from parent's initManager(), to unblock
    // parent's initManager to get ready().
    listener_init_target_.ready();
  }
}

Init::Manager& ListenerImpl::initManager() { return *dynamic_init_manager_; }

void ListenerImpl::addSocketFactory(Network::ListenSocketFactoryPtr&& socket_factory) {
  buildConnectionBalancer(*socket_factory->localAddress());
  buildUdpListenerWorkerRouter(*socket_factory->localAddress(),
                               parent_.server_.options().concurrency());
  socket_factories_.emplace_back(std::move(socket_factory));
}

bool ListenerImpl::supportUpdateFilterChain(const envoy::config::listener::v3::Listener& config,
                                            bool worker_started) {
  // The in place update needs the active listener in worker thread. worker_started guarantees the
  // existence of that active listener.
  if (!worker_started) {
    return false;
  }

  // Full listener update currently rejects tcp listener having 0 filter chain.
  // In place filter chain update could survive under zero filter chain but we should keep the
  // same behavior for now. This also guards the below filter chain access.
  if (config.filter_chains_size() == 0) {
    return false;
  }

  // See buildProxyProtocolListenerFilter().
  if (usesProxyProto(config_) ^ usesProxyProto(config)) {
    return false;
  }
  return ListenerMessageUtil::filterChainOnlyChange(config_, config);
}

ListenerImplPtr
ListenerImpl::newListenerWithFilterChain(const envoy::config::listener::v3::Listener& config,
                                         bool workers_started, uint64_t hash) {
  // Use WrapUnique since the constructor is private.
  return absl::WrapUnique(new ListenerImpl(*this, config, version_info_, parent_, name_,
                                           added_via_api_,
                                           /* new new workers started state */ workers_started,
                                           /* use new hash */ hash));
}

void ListenerImpl::diffFilterChain(const ListenerImpl& another_listener,
                                   std::function<void(Network::DrainableFilterChain&)> callback) {
  for (const auto& message_and_filter_chain : filter_chain_manager_->filterChainsByMessage()) {
    if (another_listener.filter_chain_manager_->filterChainsByMessage().find(
            message_and_filter_chain.first) ==
        another_listener.filter_chain_manager_->filterChainsByMessage().end()) {
      // The filter chain exists in `this` listener but not in the listener passed in.
      callback(*message_and_filter_chain.second);
    }
  }
  // Filter chain manager maintains an optional default filter chain besides the filter chains
  // indexed by message.
  if (auto eq = MessageUtil();
      filter_chain_manager_->defaultFilterChainMessage().has_value() &&
      (!another_listener.filter_chain_manager_->defaultFilterChainMessage().has_value() ||
       !eq(*another_listener.filter_chain_manager_->defaultFilterChainMessage(),
           *filter_chain_manager_->defaultFilterChainMessage()))) {
    callback(*filter_chain_manager_->defaultFilterChain());
  }
}

bool ListenerImpl::getReusePortOrDefault(Server::Instance& server,
                                         const envoy::config::listener::v3::Listener& config) {
  bool initial_reuse_port_value = [&server, &config]() {
    // If someone set the new field, adhere to it.
    if (config.has_enable_reuse_port()) {
      if (config.reuse_port()) {
        ENVOY_LOG(warn,
                  "both enable_reuse_port and reuse_port set on listener '{}', preferring "
                  "enable_reuse_port.",
                  config.name());
      }

      return config.enable_reuse_port().value();
    }

    // If someone set the old field to true, adhere to it.
    if (config.reuse_port()) {
      return true;
    }

    // Otherwise use the server default which depends on hot restart.
    return server.enableReusePortDefault();
  }();

#ifndef __linux__
  const auto socket_type = Network::Utility::protobufAddressSocketType(
      config.has_address() ? config.address() : config.addresses(0));
  if (initial_reuse_port_value && socket_type == Network::Socket::Type::Stream) {
    // reuse_port is the default on Linux for TCP. On other platforms even if set it is disabled
    // and the user is warned. For UDP it's always the default even if not effective.
    ENVOY_LOG(warn,
              "reuse_port was configured for TCP listener '{}' and is being force disabled because "
              "Envoy is not running on Linux. See the documentation for more information.",
              config.name());
    initial_reuse_port_value = false;
  }
#endif

  return initial_reuse_port_value;
}

bool ListenerImpl::hasCompatibleAddress(const ListenerImpl& other) const {
  if ((socket_type_ != other.socket_type_) || (addresses_.size() != other.addresses().size())) {
    return false;
  }

  // Since there can be multiple zero port addresses, create a copy
  // of other's addresses, remove it for any finding to avoid matching same zero port
  // address to the same one.
  auto other_addresses = other.addresses();
  for (auto& addr : addresses()) {
    auto iter = std::find_if(other_addresses.begin(), other_addresses.end(),
                             [&addr](const Network::Address::InstanceConstSharedPtr& other_addr) {
                               return *addr == *other_addr;
                             });
    if (iter == other_addresses.end()) {
      return false;
    }
    other_addresses.erase(iter);
  }
  return true;
}

bool ListenerImpl::hasDuplicatedAddress(const ListenerImpl& other) const {
  if (socket_type_ != other.socket_type_) {
    return false;
  }
  // For listeners that do not bind or listeners that do not bind to port 0 we must check to make
  // sure we are not duplicating the address. This avoids ambiguity about which non-binding
  // listener is used or even worse for the binding to port != 0 and reuse port case multiple
  // different listeners receiving connections destined for the same port.
  for (auto& other_addr : other.addresses()) {
    if (other_addr->ip() == nullptr ||
        (other_addr->ip() != nullptr && (other_addr->ip()->port() != 0 || !bindToPort()))) {
      if (find_if(addresses_.begin(), addresses_.end(),
                  [&other_addr](const Network::Address::InstanceConstSharedPtr& addr) {
                    return *other_addr == *addr;
                  }) != addresses_.end()) {
        return true;
      }
    }
  }
  return false;
}

void ListenerImpl::cloneSocketFactoryFrom(const ListenerImpl& other) {
  for (auto& socket_factory : other.getSocketFactories()) {
    addSocketFactory(socket_factory->clone());
  }
}

void ListenerImpl::closeAllSockets() {
  for (auto& socket_factory : socket_factories_) {
    socket_factory->closeAllSockets();
  }
}

bool ListenerMessageUtil::filterChainOnlyChange(const envoy::config::listener::v3::Listener& lhs,
                                                const envoy::config::listener::v3::Listener& rhs) {
  Protobuf::util::MessageDifferencer differencer;
  differencer.set_message_field_comparison(Protobuf::util::MessageDifferencer::EQUIVALENT);
  differencer.set_repeated_field_comparison(Protobuf::util::MessageDifferencer::AS_SET);
  differencer.IgnoreField(
      envoy::config::listener::v3::Listener::GetDescriptor()->FindFieldByName("filter_chains"));
  differencer.IgnoreField(envoy::config::listener::v3::Listener::GetDescriptor()->FindFieldByName(
      "default_filter_chain"));
  differencer.IgnoreField(envoy::config::listener::v3::Listener::GetDescriptor()->FindFieldByName(
      "filter_chain_matcher"));
  return differencer.Compare(lhs, rhs);
}

} // namespace Server
} // namespace Envoy<|MERGE_RESOLUTION|>--- conflicted
+++ resolved
@@ -297,14 +297,8 @@
 ListenerImpl::ListenerImpl(const envoy::config::listener::v3::Listener& config,
                            const std::string& version_info, ListenerManagerImpl& parent,
                            const std::string& name, bool added_via_api, bool workers_started,
-<<<<<<< HEAD
-                           uint64_t hash, uint32_t concurrency)
+                           uint64_t hash)
     : parent_(parent), socket_type_(Network::Utility::protobufAddressSocketType(config.address())),
-=======
-                           uint64_t hash)
-    : parent_(parent), address_(Network::Address::resolveProtoAddress(config.address())),
-      socket_type_(Network::Utility::protobufAddressSocketType(config.address())),
->>>>>>> d40176d0
       bind_to_port_(shouldBindToPort(config)), mptcp_enabled_(config.enable_mptcp()),
       hand_off_restored_destination_connections_(
           PROTOBUF_GET_WRAPPED_OR_DEFAULT(config, use_original_dst, false)),

#include "server/listener_impl.h"

#include "envoy/config/core/v3/base.pb.h"
#include "envoy/config/listener/v3/listener.pb.h"
#include "envoy/config/listener/v3/listener_components.pb.h"
#include "envoy/extensions/filters/listener/proxy_protocol/v3/proxy_protocol.pb.h"
#include "envoy/network/exception.h"
#include "envoy/registry/registry.h"
#include "envoy/server/options.h"
#include "envoy/server/transport_socket_config.h"
#include "envoy/stats/scope.h"

#include "common/access_log/access_log_impl.h"
#include "common/api/os_sys_calls_impl.h"
#include "common/common/assert.h"
#include "common/config/utility.h"
#include "common/network/connection_balancer_impl.h"
#include "common/network/resolver_impl.h"
#include "common/network/socket_option_factory.h"
#include "common/network/socket_option_impl.h"
#include "common/network/udp_listener_impl.h"
#include "common/network/udp_packet_writer_handler_impl.h"
#include "common/network/utility.h"
#include "common/protobuf/utility.h"
#include "common/runtime/runtime_features.h"

#include "server/active_raw_udp_listener_config.h"
#include "server/configuration_impl.h"
#include "server/drain_manager_impl.h"
#include "server/filter_chain_manager_impl.h"
#include "server/listener_manager_impl.h"
#include "server/transport_socket_config_impl.h"

#include "extensions/filters/listener/well_known_names.h"

#ifdef ENVOY_ENABLE_QUIC
#include "common/quic/active_quic_listener.h"
#include "common/quic/udp_gso_batch_writer.h"
#endif

namespace Envoy {
namespace Server {

namespace {
bool anyFilterChain(
    const envoy::config::listener::v3::Listener& config,
    std::function<bool(const envoy::config::listener::v3::FilterChain&)> predicate) {
  return (config.has_default_filter_chain() && predicate(config.default_filter_chain())) ||
         std::any_of(config.filter_chains().begin(), config.filter_chains().end(), predicate);
}

bool needTlsInspector(const envoy::config::listener::v3::Listener& config) {
  if (Runtime::runtimeFeatureEnabled("envoy.reloadable_features.disable_tls_inspector_injection")) {
    return false;
  }
  return anyFilterChain(config,
                        [](const auto& filter_chain) {
                          const auto& matcher = filter_chain.filter_chain_match();
                          return matcher.transport_protocol() == "tls" ||
                                 (matcher.transport_protocol().empty() &&
                                  (!matcher.server_names().empty() ||
                                   !matcher.application_protocols().empty()));
                        }) &&
         !std::any_of(
             config.listener_filters().begin(), config.listener_filters().end(),
             [](const auto& filter) {
               return filter.name() ==
                          Extensions::ListenerFilters::ListenerFilterNames::get().TlsInspector ||
                      filter.name() == "envoy.listener.tls_inspector";
             });
}

bool usesProxyProto(const envoy::config::listener::v3::Listener& config) {
  // TODO(#14085): `use_proxy_proto` should be deprecated.
  // Checking only the first or default filter chain is done for backwards compatibility.
  return PROTOBUF_GET_WRAPPED_OR_DEFAULT(
      config.filter_chains().empty() ? config.default_filter_chain() : config.filter_chains()[0],
      use_proxy_proto, false);
}

bool shouldBindToPort(const envoy::config::listener::v3::Listener& config) {
  return PROTOBUF_GET_WRAPPED_OR_DEFAULT(config, bind_to_port, true) &&
         PROTOBUF_GET_WRAPPED_OR_DEFAULT(config.deprecated_v1(), bind_to_port, true);
}
} // namespace

ListenSocketFactoryImpl::ListenSocketFactoryImpl(ListenerComponentFactory& factory,
                                                 Network::Address::InstanceConstSharedPtr address,
                                                 Network::Socket::Type socket_type,
                                                 const Network::Socket::OptionsSharedPtr& options,
                                                 bool bind_to_port,
                                                 const std::string& listener_name, bool reuse_port)
    : factory_(factory), local_address_(address), socket_type_(socket_type), options_(options),
      bind_to_port_(bind_to_port), listener_name_(listener_name), reuse_port_(reuse_port) {

  bool create_socket = false;
  if (local_address_->type() == Network::Address::Type::Ip) {
    if (socket_type_ == Network::Socket::Type::Datagram) {
      ASSERT(reuse_port_ == true);
    }

    if (reuse_port_ == false) {
      // create a socket which will be used by all worker threads
      create_socket = true;
    } else if (local_address_->ip()->port() == 0) {
      // port is 0, need to create a socket here for reserving a real port number,
      // then all worker threads should use same port.
      create_socket = true;
    }
  } else {
    ASSERT(local_address_->type() == Network::Address::Type::Pipe);
    // Listeners with Unix domain socket always use shared socket.
    create_socket = true;
  }

  if (create_socket) {
    socket_ = createListenSocketAndApplyOptions();
  }

  if (socket_ && local_address_->ip() && local_address_->ip()->port() == 0) {
    local_address_ = socket_->addressProvider().localAddress();
  }
  ENVOY_LOG(debug, "Set listener {} socket factory local address to {}", listener_name_,
            local_address_->asString());
}

Network::SocketSharedPtr ListenSocketFactoryImpl::createListenSocketAndApplyOptions() {
  // socket might be nullptr depending on factory_ implementation.
  Network::SocketSharedPtr socket = factory_.createListenSocket(
      local_address_, socket_type_, options_, {bind_to_port_, !reuse_port_});

  // Binding is done by now.
  ENVOY_LOG(debug, "Create listen socket for listener {} on address {}", listener_name_,
            local_address_->asString());
  if (socket != nullptr && options_ != nullptr) {
    const bool ok = Network::Socket::applyOptions(
        options_, *socket, envoy::config::core::v3::SocketOption::STATE_BOUND);
    const std::string message =
        fmt::format("{}: Setting socket options {}", listener_name_, ok ? "succeeded" : "failed");
    if (!ok) {
      ENVOY_LOG(warn, "{}", message);
      throw Network::CreateListenerException(message);
    } else {
      ENVOY_LOG(debug, "{}", message);
    }

    // Add the options to the socket_ so that STATE_LISTENING options can be
    // set in the worker after listen()/evconnlistener_new() is called.
    socket->addOptions(options_);
  }
  return socket;
}

Network::SocketSharedPtr ListenSocketFactoryImpl::getListenSocket() {
  if (!reuse_port_) {
    // We want to maintain the invariance that listeners do not share the same
    // underlying socket. For that reason we return a socket based on a duplicated
    // file descriptor.
    return socket_->duplicate();
  }

  Network::SocketSharedPtr socket;
  absl::call_once(steal_once_, [this, &socket]() {
    if (socket_) {
      // If a listener's port is set to 0, socket_ should be created for reserving a port
      // number, it is handed over to the first worker thread came here.
      // There are several reasons for doing this:
      // - for UDP, once a socket being bound, it begins to receive packets, it can't be
      //   left unused, and closing it will lost packets received by it.
      // - port number should be reserved before adding listener to active_listeners_ list,
      //   otherwise admin API /listeners might return 0 as listener's port.
      socket = std::move(socket_);
    }
  });

  if (socket) {
    return socket;
  }

  return createListenSocketAndApplyOptions();
}

ListenerFactoryContextBaseImpl::ListenerFactoryContextBaseImpl(
    Envoy::Server::Instance& server, ProtobufMessage::ValidationVisitor& validation_visitor,
    const envoy::config::listener::v3::Listener& config, DrainManagerPtr drain_manager)
    : server_(server), metadata_(config.metadata()), direction_(config.traffic_direction()),
      global_scope_(server.stats().createScope("")),
      listener_scope_(server_.stats().createScope(
          fmt::format("listener.{}.",
                      !config.stat_prefix().empty()
                          ? config.stat_prefix()
                          : Network::Address::resolveProtoAddress(config.address())->asString()))),
      validation_visitor_(validation_visitor), drain_manager_(std::move(drain_manager)) {}

AccessLog::AccessLogManager& ListenerFactoryContextBaseImpl::accessLogManager() {
  return server_.accessLogManager();
}
Upstream::ClusterManager& ListenerFactoryContextBaseImpl::clusterManager() {
  return server_.clusterManager();
}
Event::Dispatcher& ListenerFactoryContextBaseImpl::dispatcher() { return server_.dispatcher(); }
const Server::Options& ListenerFactoryContextBaseImpl::options() { return server_.options(); }
Grpc::Context& ListenerFactoryContextBaseImpl::grpcContext() { return server_.grpcContext(); }
bool ListenerFactoryContextBaseImpl::healthCheckFailed() { return server_.healthCheckFailed(); }
Http::Context& ListenerFactoryContextBaseImpl::httpContext() { return server_.httpContext(); }
Router::Context& ListenerFactoryContextBaseImpl::routerContext() { return server_.routerContext(); }
const LocalInfo::LocalInfo& ListenerFactoryContextBaseImpl::localInfo() const {
  return server_.localInfo();
}
Envoy::Runtime::Loader& ListenerFactoryContextBaseImpl::runtime() { return server_.runtime(); }
Stats::Scope& ListenerFactoryContextBaseImpl::scope() { return *global_scope_; }
Singleton::Manager& ListenerFactoryContextBaseImpl::singletonManager() {
  return server_.singletonManager();
}
OverloadManager& ListenerFactoryContextBaseImpl::overloadManager() {
  return server_.overloadManager();
}
ThreadLocal::Instance& ListenerFactoryContextBaseImpl::threadLocal() {
  return server_.threadLocal();
}
Admin& ListenerFactoryContextBaseImpl::admin() { return server_.admin(); }
const envoy::config::core::v3::Metadata& ListenerFactoryContextBaseImpl::listenerMetadata() const {
  return metadata_;
};
envoy::config::core::v3::TrafficDirection ListenerFactoryContextBaseImpl::direction() const {
  return direction_;
};
TimeSource& ListenerFactoryContextBaseImpl::timeSource() { return api().timeSource(); }
ProtobufMessage::ValidationContext& ListenerFactoryContextBaseImpl::messageValidationContext() {
  return server_.messageValidationContext();
}
ProtobufMessage::ValidationVisitor& ListenerFactoryContextBaseImpl::messageValidationVisitor() {
  return validation_visitor_;
}
Api::Api& ListenerFactoryContextBaseImpl::api() { return server_.api(); }
ServerLifecycleNotifier& ListenerFactoryContextBaseImpl::lifecycleNotifier() {
  return server_.lifecycleNotifier();
}
ProcessContextOptRef ListenerFactoryContextBaseImpl::processContext() {
  return server_.processContext();
}
Configuration::ServerFactoryContext&
ListenerFactoryContextBaseImpl::getServerFactoryContext() const {
  return server_.serverFactoryContext();
}
Configuration::TransportSocketFactoryContext&
ListenerFactoryContextBaseImpl::getTransportSocketFactoryContext() const {
  return server_.transportSocketFactoryContext();
}
Stats::Scope& ListenerFactoryContextBaseImpl::listenerScope() { return *listener_scope_; }
Network::DrainDecision& ListenerFactoryContextBaseImpl::drainDecision() { return *this; }
Server::DrainManager& ListenerFactoryContextBaseImpl::drainManager() { return *drain_manager_; }

// Must be overridden
Init::Manager& ListenerFactoryContextBaseImpl::initManager() { NOT_IMPLEMENTED_GCOVR_EXCL_LINE; }

ListenerImpl::ListenerImpl(const envoy::config::listener::v3::Listener& config,
                           const std::string& version_info, ListenerManagerImpl& parent,
                           const std::string& name, bool added_via_api, bool workers_started,
                           uint64_t hash, uint32_t concurrency)
    : parent_(parent), address_(Network::Address::resolveProtoAddress(config.address())),
      bind_to_port_(shouldBindToPort(config)),
      hand_off_restored_destination_connections_(
          PROTOBUF_GET_WRAPPED_OR_DEFAULT(config, use_original_dst, false)),
      per_connection_buffer_limit_bytes_(
          PROTOBUF_GET_WRAPPED_OR_DEFAULT(config, per_connection_buffer_limit_bytes, 1024 * 1024)),
      listener_tag_(parent_.factory_.nextListenerTag()), name_(name), added_via_api_(added_via_api),
      workers_started_(workers_started), hash_(hash),
      tcp_backlog_size_(
          PROTOBUF_GET_WRAPPED_OR_DEFAULT(config, tcp_backlog_size, ENVOY_TCP_BACKLOG_SIZE)),
      validation_visitor_(
          added_via_api_ ? parent_.server_.messageValidationContext().dynamicValidationVisitor()
                         : parent_.server_.messageValidationContext().staticValidationVisitor()),
      listener_init_target_(fmt::format("Listener-init-target {}", name),
                            [this]() { dynamic_init_manager_->initialize(local_init_watcher_); }),
      dynamic_init_manager_(std::make_unique<Init::ManagerImpl>(
          fmt::format("Listener-local-init-manager {} {}", name, hash))),
      config_(config), version_info_(version_info),
      listener_filters_timeout_(
          PROTOBUF_GET_MS_OR_DEFAULT(config, listener_filters_timeout, 15000)),
      continue_on_listener_filters_timeout_(config.continue_on_listener_filters_timeout()),
      listener_factory_context_(std::make_shared<PerListenerFactoryContextImpl>(
          parent.server_, validation_visitor_, config, this, *this,
          parent.factory_.createDrainManager(config.drain_type()))),
      filter_chain_manager_(address_, listener_factory_context_->parentFactoryContext(),
                            initManager()),
      cx_limit_runtime_key_("envoy.resource_limits.listener." + config_.name() +
                            ".connection_limit"),
      open_connections_(std::make_shared<BasicResourceLimitImpl>(
          std::numeric_limits<uint64_t>::max(), listener_factory_context_->runtime(),
          cx_limit_runtime_key_)),
      local_init_watcher_(fmt::format("Listener-local-init-watcher {}", name),
                          [this] {
                            if (workers_started_) {
                              parent_.onListenerWarmed(*this);
                            } else {
                              // Notify Server that this listener is
                              // ready.
                              listener_init_target_.ready();
                            }
<<<<<<< HEAD
                          }),
      transport_factory_context_(
          std::make_shared<Server::Configuration::TransportSocketFactoryContextImpl>(
              parent_.server_.admin(), parent_.server_.sslContextManager(), listenerScope(),
              parent_.server_.clusterManager(), parent_.server_.localInfo(),
              parent_.server_.dispatcher(), parent_.server_.stats(),
              parent_.server_.singletonManager(), parent_.server_.threadLocal(),
              validation_visitor_, parent_.server_.api(), parent_.server_.options())) {
=======
                          })
#ifdef ENVOY_ENABLE_QUIC
      ,
      quic_stat_names_(parent_.quicStatNames())
#endif
{
>>>>>>> 5e5e3c2a

  const absl::optional<std::string> runtime_val =
      listener_factory_context_->runtime().snapshot().get(cx_limit_runtime_key_);
  if (runtime_val && runtime_val->empty()) {
    ENVOY_LOG(warn,
              "Listener connection limit runtime key {} is empty. There are currently no "
              "limitations on the number of accepted connections for listener {}.",
              cx_limit_runtime_key_, config_.name());
  }

  buildAccessLog();
  auto socket_type = Network::Utility::protobufAddressSocketType(config.address());
  buildListenSocketOptions(socket_type);
  buildUdpListenerFactory(socket_type, concurrency);
  createListenerFilterFactories(socket_type);
  validateFilterChains(socket_type);
  buildFilterChains();
  if (socket_type != Network::Socket::Type::Datagram) {
    buildSocketOptions();
    buildOriginalDstListenerFilter();
    buildProxyProtocolListenerFilter();
    buildTlsInspectorListenerFilter();
  }
  if (!workers_started_) {
    // Initialize dynamic_init_manager_ from Server's init manager if it's not initialized.
    // NOTE: listener_init_target_ should be added to parent's initManager at the end of the
    // listener constructor so that this listener's children entities could register their targets
    // with their parent's initManager.
    parent_.server_.initManager().add(listener_init_target_);
  }
}

ListenerImpl::ListenerImpl(ListenerImpl& origin,
                           const envoy::config::listener::v3::Listener& config,
                           const std::string& version_info, ListenerManagerImpl& parent,
                           const std::string& name, bool added_via_api, bool workers_started,
                           uint64_t hash, uint32_t concurrency)
    : parent_(parent), address_(origin.address_), bind_to_port_(shouldBindToPort(config)),
      hand_off_restored_destination_connections_(
          PROTOBUF_GET_WRAPPED_OR_DEFAULT(config, use_original_dst, false)),
      per_connection_buffer_limit_bytes_(
          PROTOBUF_GET_WRAPPED_OR_DEFAULT(config, per_connection_buffer_limit_bytes, 1024 * 1024)),
      listener_tag_(origin.listener_tag_), name_(name), added_via_api_(added_via_api),
      workers_started_(workers_started), hash_(hash),
      tcp_backlog_size_(
          PROTOBUF_GET_WRAPPED_OR_DEFAULT(config, tcp_backlog_size, ENVOY_TCP_BACKLOG_SIZE)),
      validation_visitor_(
          added_via_api_ ? parent_.server_.messageValidationContext().dynamicValidationVisitor()
                         : parent_.server_.messageValidationContext().staticValidationVisitor()),
      // listener_init_target_ is not used during in place update because we expect server started.
      listener_init_target_("", nullptr),
      dynamic_init_manager_(std::make_unique<Init::ManagerImpl>(
          fmt::format("Listener-local-init-manager {} {}", name, hash))),
      config_(config), version_info_(version_info),
      listener_filters_timeout_(
          PROTOBUF_GET_MS_OR_DEFAULT(config, listener_filters_timeout, 15000)),
      continue_on_listener_filters_timeout_(config.continue_on_listener_filters_timeout()),
      connection_balancer_(origin.connection_balancer_),
      listener_factory_context_(std::make_shared<PerListenerFactoryContextImpl>(
          origin.listener_factory_context_->listener_factory_context_base_, this, *this)),
      filter_chain_manager_(address_, origin.listener_factory_context_->parentFactoryContext(),
                            initManager(), origin.filter_chain_manager_),
      local_init_watcher_(fmt::format("Listener-local-init-watcher {}", name),
                          [this] {
                            ASSERT(workers_started_);
                            parent_.inPlaceFilterChainUpdate(*this);
<<<<<<< HEAD
                          }),
      transport_factory_context_(origin.transport_factory_context_) {
=======
                          })
#ifdef ENVOY_ENABLE_QUIC
      ,
      quic_stat_names_(parent_.quicStatNames())
#endif
{
>>>>>>> 5e5e3c2a
  buildAccessLog();
  auto socket_type = Network::Utility::protobufAddressSocketType(config.address());
  buildListenSocketOptions(socket_type);
  buildUdpListenerFactory(socket_type, concurrency);
  createListenerFilterFactories(socket_type);
  validateFilterChains(socket_type);
  buildFilterChains();
  // In place update is tcp only so it's safe to apply below tcp only initialization.
  buildSocketOptions();
  buildOriginalDstListenerFilter();
  buildProxyProtocolListenerFilter();
  buildTlsInspectorListenerFilter();
  open_connections_ = origin.open_connections_;
}

void ListenerImpl::buildAccessLog() {
  for (const auto& access_log : config_.access_log()) {
    AccessLog::InstanceSharedPtr current_access_log =
        AccessLog::AccessLogFactory::fromProto(access_log, *listener_factory_context_);
    access_logs_.push_back(current_access_log);
  }
}

void ListenerImpl::buildUdpListenerFactory(Network::Socket::Type socket_type,
                                           uint32_t concurrency) {
  if (socket_type != Network::Socket::Type::Datagram) {
    return;
  }
  if (!config_.reuse_port() && concurrency > 1) {
    throw EnvoyException("Listening on UDP when concurrency is > 1 without the SO_REUSEPORT "
                         "socket option results in "
                         "unstable packet proxying. Configure the reuse_port listener option or "
                         "set concurrency = 1.");
  }

  udp_listener_config_ = std::make_unique<UdpListenerConfigImpl>(config_.udp_listener_config());
  if (config_.udp_listener_config().has_quic_options()) {
#ifdef ENVOY_ENABLE_QUIC
    udp_listener_config_->listener_factory_ = std::make_unique<Quic::ActiveQuicListenerFactory>(
        config_.udp_listener_config().quic_options(), concurrency, quic_stat_names_);
#if UDP_GSO_BATCH_WRITER_COMPILETIME_SUPPORT
    // TODO(mattklein123): We should be able to use GSO without QUICHE/QUIC. Right now this causes
    // non-QUIC integration tests to fail, which I haven't investigated yet. Additionally, from
    // looking at the GSO code there are substantial copying inefficiency so I don't think it's
    // wise to enable to globally for now. I will circle back and fix both of the above with
    // a non-QUICHE GSO implementation.
    if (Api::OsSysCallsSingleton::get().supportsUdpGso()) {
      udp_listener_config_->writer_factory_ = std::make_unique<Quic::UdpGsoBatchWriterFactory>();
    }
#endif
#else
    throw EnvoyException("QUIC is configured but not enabled in the build.");
#endif
  } else {
    udp_listener_config_->listener_factory_ =
        std::make_unique<Server::ActiveRawUdpListenerFactory>(concurrency);
  }
  udp_listener_config_->listener_worker_router_ =
      std::make_unique<Network::UdpListenerWorkerRouterImpl>(concurrency);
  if (udp_listener_config_->writer_factory_ == nullptr) {
    udp_listener_config_->writer_factory_ = std::make_unique<Network::UdpDefaultWriterFactory>();
  }
}

void ListenerImpl::buildListenSocketOptions(Network::Socket::Type socket_type) {
  // The process-wide `signal()` handling may fail to handle SIGPIPE if overridden
  // in the process (i.e., on a mobile client). Some OSes support handling it at the socket layer:
  if (ENVOY_SOCKET_SO_NOSIGPIPE.hasValue()) {
    addListenSocketOptions(Network::SocketOptionFactory::buildSocketNoSigpipeOptions());
  }
  if (PROTOBUF_GET_WRAPPED_OR_DEFAULT(config_, transparent, false)) {
    addListenSocketOptions(Network::SocketOptionFactory::buildIpTransparentOptions());
  }
  if (PROTOBUF_GET_WRAPPED_OR_DEFAULT(config_, freebind, false)) {
    addListenSocketOptions(Network::SocketOptionFactory::buildIpFreebindOptions());
  }
  if (config_.reuse_port()) {
    addListenSocketOptions(Network::SocketOptionFactory::buildReusePortOptions());
  }
  if (!config_.socket_options().empty()) {
    addListenSocketOptions(
        Network::SocketOptionFactory::buildLiteralOptions(config_.socket_options()));
  }
  if (socket_type == Network::Socket::Type::Datagram) {
    // Needed for recvmsg to return destination address in IP header.
    addListenSocketOptions(Network::SocketOptionFactory::buildIpPacketInfoOptions());
    // Needed to return receive buffer overflown indicator.
    addListenSocketOptions(Network::SocketOptionFactory::buildRxQueueOverFlowOptions());
    // TODO(yugant) : Add a config option for UDP_GRO
    if (Api::OsSysCallsSingleton::get().supportsUdpGro()) {
      // Needed to receive gso_size option
      addListenSocketOptions(Network::SocketOptionFactory::buildUdpGroOptions());
    }
  }
}

void ListenerImpl::createListenerFilterFactories(Network::Socket::Type socket_type) {
  if (!config_.listener_filters().empty()) {
    switch (socket_type) {
    case Network::Socket::Type::Datagram:
      if (config_.listener_filters().size() > 1) {
        // Currently supports only 1 UDP listener filter.
        throw EnvoyException(fmt::format(
            "error adding listener '{}': Only 1 UDP listener filter per listener supported",
            address_->asString()));
      }
      udp_listener_filter_factories_ = parent_.factory_.createUdpListenerFilterFactoryList(
          config_.listener_filters(), *listener_factory_context_);
      break;
    case Network::Socket::Type::Stream:
      listener_filter_factories_ = parent_.factory_.createListenerFilterFactoryList(
          config_.listener_filters(), *listener_factory_context_);
      break;
    default:
      NOT_REACHED_GCOVR_EXCL_LINE;
    }
  }
}

void ListenerImpl::validateFilterChains(Network::Socket::Type socket_type) {
  if (config_.filter_chains().empty() && !config_.has_default_filter_chain() &&
      (socket_type == Network::Socket::Type::Stream ||
       !udp_listener_config_->listener_factory_->isTransportConnectionless())) {
    // If we got here, this is a tcp listener or connection-oriented udp listener, so ensure there
    // is a filter chain specified
    throw EnvoyException(fmt::format("error adding listener '{}': no filter chains specified",
                                     address_->asString()));
  } else if (udp_listener_config_ != nullptr &&
             !udp_listener_config_->listener_factory_->isTransportConnectionless()) {
    // Early fail if any filter chain doesn't have transport socket configured.
    if (anyFilterChain(config_, [](const auto& filter_chain) {
          return !filter_chain.has_transport_socket();
        })) {
      throw EnvoyException(fmt::format("error adding listener '{}': no transport socket "
                                       "specified for connection oriented UDP listener",
                                       address_->asString()));
    }
  }
}

void ListenerImpl::buildFilterChains() {
  transport_factory_context_->setInitManager(*dynamic_init_manager_);
  ListenerFilterChainFactoryBuilder builder(*this, *transport_factory_context_);
  filter_chain_manager_.addFilterChains(
      config_.filter_chains(),
      config_.has_default_filter_chain() ? &config_.default_filter_chain() : nullptr, builder,
      filter_chain_manager_);
}

void ListenerImpl::buildSocketOptions() {
  // TCP specific setup.
  if (connection_balancer_ == nullptr) {
    // Not in place listener update.
    if (config_.has_connection_balance_config()) {
      // Currently exact balance is the only supported type and there are no options.
      ASSERT(config_.connection_balance_config().has_exact_balance());
      connection_balancer_ = std::make_shared<Network::ExactConnectionBalancerImpl>();
    } else {
      connection_balancer_ = std::make_shared<Network::NopConnectionBalancerImpl>();
    }
  }

  if (config_.has_tcp_fast_open_queue_length()) {
    addListenSocketOptions(Network::SocketOptionFactory::buildTcpFastOpenOptions(
        config_.tcp_fast_open_queue_length().value()));
  }
}

void ListenerImpl::buildOriginalDstListenerFilter() {
  // Add original dst listener filter if 'use_original_dst' flag is set.
  if (PROTOBUF_GET_WRAPPED_OR_DEFAULT(config_, use_original_dst, false)) {
    auto& factory =
        Config::Utility::getAndCheckFactoryByName<Configuration::NamedListenerFilterConfigFactory>(
            Extensions::ListenerFilters::ListenerFilterNames::get().OriginalDst);

    listener_filter_factories_.push_back(factory.createListenerFilterFactoryFromProto(
        Envoy::ProtobufWkt::Empty(),
        /*listener_filter_matcher=*/nullptr, *listener_factory_context_));
  }
}

void ListenerImpl::buildProxyProtocolListenerFilter() {
  // Add proxy protocol listener filter if 'use_proxy_proto' flag is set.
  // TODO(jrajahalme): This is the last listener filter on purpose. When filter chain matching
  //                   is implemented, this needs to be run after the filter chain has been
  //                   selected.
  if (usesProxyProto(config_)) {
    auto& factory =
        Config::Utility::getAndCheckFactoryByName<Configuration::NamedListenerFilterConfigFactory>(
            Extensions::ListenerFilters::ListenerFilterNames::get().ProxyProtocol);
    listener_filter_factories_.push_back(factory.createListenerFilterFactoryFromProto(
        envoy::extensions::filters::listener::proxy_protocol::v3::ProxyProtocol(),
        /*listener_filter_matcher=*/nullptr, *listener_factory_context_));
  }
}

void ListenerImpl::buildTlsInspectorListenerFilter() {
  // TODO(zuercher) remove the deprecated TLS inspector name when the deprecated names are removed.
  const bool need_tls_inspector = needTlsInspector(config_);
  // Automatically inject TLS Inspector if it wasn't configured explicitly and it's needed.
  if (need_tls_inspector) {
    const std::string message =
        fmt::format("adding listener '{}': filter chain match rules require TLS Inspector "
                    "listener filter, but it isn't configured, trying to inject it "
                    "(this might fail if Envoy is compiled without it)",
                    address_->asString());
    ENVOY_LOG(warn, "{}", message);

    auto& factory =
        Config::Utility::getAndCheckFactoryByName<Configuration::NamedListenerFilterConfigFactory>(
            Extensions::ListenerFilters::ListenerFilterNames::get().TlsInspector);
    listener_filter_factories_.push_back(factory.createListenerFilterFactoryFromProto(
        Envoy::ProtobufWkt::Empty(),
        /*listener_filter_matcher=*/nullptr, *listener_factory_context_));
  }
}

AccessLog::AccessLogManager& PerListenerFactoryContextImpl::accessLogManager() {
  return listener_factory_context_base_->accessLogManager();
}
Upstream::ClusterManager& PerListenerFactoryContextImpl::clusterManager() {
  return listener_factory_context_base_->clusterManager();
}
Event::Dispatcher& PerListenerFactoryContextImpl::dispatcher() {
  return listener_factory_context_base_->dispatcher();
}
const Server::Options& PerListenerFactoryContextImpl::options() {
  return listener_factory_context_base_->options();
}
Network::DrainDecision& PerListenerFactoryContextImpl::drainDecision() {
  NOT_IMPLEMENTED_GCOVR_EXCL_LINE;
}
Grpc::Context& PerListenerFactoryContextImpl::grpcContext() {
  return listener_factory_context_base_->grpcContext();
}
bool PerListenerFactoryContextImpl::healthCheckFailed() {
  return listener_factory_context_base_->healthCheckFailed();
}
Http::Context& PerListenerFactoryContextImpl::httpContext() {
  return listener_factory_context_base_->httpContext();
}
Router::Context& PerListenerFactoryContextImpl::routerContext() {
  return listener_factory_context_base_->routerContext();
}
const LocalInfo::LocalInfo& PerListenerFactoryContextImpl::localInfo() const {
  return listener_factory_context_base_->localInfo();
}
Envoy::Runtime::Loader& PerListenerFactoryContextImpl::runtime() {
  return listener_factory_context_base_->runtime();
}
Stats::Scope& PerListenerFactoryContextImpl::scope() {
  return listener_factory_context_base_->scope();
}
Singleton::Manager& PerListenerFactoryContextImpl::singletonManager() {
  return listener_factory_context_base_->singletonManager();
}
OverloadManager& PerListenerFactoryContextImpl::overloadManager() {
  return listener_factory_context_base_->overloadManager();
}
ThreadLocal::Instance& PerListenerFactoryContextImpl::threadLocal() {
  return listener_factory_context_base_->threadLocal();
}
Admin& PerListenerFactoryContextImpl::admin() { return listener_factory_context_base_->admin(); }
const envoy::config::core::v3::Metadata& PerListenerFactoryContextImpl::listenerMetadata() const {
  return listener_factory_context_base_->listenerMetadata();
};
envoy::config::core::v3::TrafficDirection PerListenerFactoryContextImpl::direction() const {
  return listener_factory_context_base_->direction();
};
TimeSource& PerListenerFactoryContextImpl::timeSource() { return api().timeSource(); }
const Network::ListenerConfig& PerListenerFactoryContextImpl::listenerConfig() const {
  return *listener_config_;
}
ProtobufMessage::ValidationContext& PerListenerFactoryContextImpl::messageValidationContext() {
  return getServerFactoryContext().messageValidationContext();
}
ProtobufMessage::ValidationVisitor& PerListenerFactoryContextImpl::messageValidationVisitor() {
  return listener_factory_context_base_->messageValidationVisitor();
}
Api::Api& PerListenerFactoryContextImpl::api() { return listener_factory_context_base_->api(); }
ServerLifecycleNotifier& PerListenerFactoryContextImpl::lifecycleNotifier() {
  return listener_factory_context_base_->lifecycleNotifier();
}
ProcessContextOptRef PerListenerFactoryContextImpl::processContext() {
  return listener_factory_context_base_->processContext();
}
Configuration::ServerFactoryContext&
PerListenerFactoryContextImpl::getServerFactoryContext() const {
  return listener_factory_context_base_->getServerFactoryContext();
}
Configuration::TransportSocketFactoryContext&
PerListenerFactoryContextImpl::getTransportSocketFactoryContext() const {
  return listener_factory_context_base_->getTransportSocketFactoryContext();
}
Stats::Scope& PerListenerFactoryContextImpl::listenerScope() {
  return listener_factory_context_base_->listenerScope();
}
Init::Manager& PerListenerFactoryContextImpl::initManager() { return listener_impl_.initManager(); }

bool ListenerImpl::createNetworkFilterChain(
    Network::Connection& connection,
    const std::vector<Network::FilterFactoryCb>& filter_factories) {
  return Configuration::FilterChainUtility::buildFilterChain(connection, filter_factories);
}

bool ListenerImpl::createListenerFilterChain(Network::ListenerFilterManager& manager) {
  return Configuration::FilterChainUtility::buildFilterChain(manager, listener_filter_factories_);
}

void ListenerImpl::createUdpListenerFilterChain(Network::UdpListenerFilterManager& manager,
                                                Network::UdpReadFilterCallbacks& callbacks) {
  Configuration::FilterChainUtility::buildUdpFilterChain(manager, callbacks,
                                                         udp_listener_filter_factories_);
}

void ListenerImpl::debugLog(const std::string& message) {
  UNREFERENCED_PARAMETER(message);
  ENVOY_LOG(debug, "{}: name={}, hash={}, address={}", message, name_, hash_, address_->asString());
}

void ListenerImpl::initialize() {
  last_updated_ = listener_factory_context_->timeSource().systemTime();
  // If workers have already started, we shift from using the global init manager to using a local
  // per listener init manager. See ~ListenerImpl() for why we gate the onListenerWarmed() call
  // by resetting the watcher.
  if (workers_started_) {
    ENVOY_LOG_MISC(debug, "Initialize listener {} local-init-manager.", name_);
    // If workers_started_ is true, dynamic_init_manager_ should be initialized by listener
    // manager directly.
    dynamic_init_manager_->initialize(local_init_watcher_);
  }
}

ListenerImpl::~ListenerImpl() {
  if (!workers_started_) {
    // We need to remove the listener_init_target_ handle from parent's initManager(), to unblock
    // parent's initManager to get ready().
    listener_init_target_.ready();
  }
}

Init::Manager& ListenerImpl::initManager() { return *dynamic_init_manager_; }

void ListenerImpl::setSocketFactory(const Network::ListenSocketFactorySharedPtr& socket_factory) {
  ASSERT(!socket_factory_);
  socket_factory_ = socket_factory;
}

bool ListenerImpl::supportUpdateFilterChain(const envoy::config::listener::v3::Listener& config,
                                            bool worker_started) {
  // The in place update needs the active listener in worker thread. worker_started guarantees the
  // existence of that active listener.
  if (!worker_started) {
    return false;
  }

  // Currently we only support TCP filter chain update.
  if (Network::Utility::protobufAddressSocketType(config_.address()) !=
          Network::Socket::Type::Stream ||
      Network::Utility::protobufAddressSocketType(config.address()) !=
          Network::Socket::Type::Stream) {
    return false;
  }

  // Full listener update currently rejects tcp listener having 0 filter chain.
  // In place filter chain update could survive under zero filter chain but we should keep the same
  // behavior for now. This also guards the below filter chain access.
  if (config.filter_chains_size() == 0) {
    return false;
  }

  // See buildProxyProtocolListenerFilter().
  if (usesProxyProto(config_) ^ usesProxyProto(config)) {
    return false;
  }

  // See buildTlsInspectorListenerFilter().
  if (needTlsInspector(config_) ^ needTlsInspector(config)) {
    return false;
  }
  return ListenerMessageUtil::filterChainOnlyChange(config_, config);
}

ListenerImplPtr
ListenerImpl::newListenerWithFilterChain(const envoy::config::listener::v3::Listener& config,
                                         bool workers_started, uint64_t hash) {
  // Use WrapUnique since the constructor is private.
  return absl::WrapUnique(
      new ListenerImpl(*this, config, version_info_, parent_, name_, added_via_api_,
                       /* new new workers started state */ workers_started,
                       /* use new hash */ hash, parent_.server_.options().concurrency()));
}

void ListenerImpl::diffFilterChain(const ListenerImpl& another_listener,
                                   std::function<void(Network::DrainableFilterChain&)> callback) {
  for (const auto& message_and_filter_chain : filter_chain_manager_.filterChainsByMessage()) {
    if (another_listener.filter_chain_manager_.filterChainsByMessage().find(
            message_and_filter_chain.first) ==
        another_listener.filter_chain_manager_.filterChainsByMessage().end()) {
      // The filter chain exists in `this` listener but not in the listener passed in.
      callback(*message_and_filter_chain.second);
    }
  }
  // Filter chain manager maintains an optional default filter chain besides the filter chains
  // indexed by message.
  if (auto eq = MessageUtil();
      filter_chain_manager_.defaultFilterChainMessage().has_value() &&
      (!another_listener.filter_chain_manager_.defaultFilterChainMessage().has_value() ||
       !eq(*another_listener.filter_chain_manager_.defaultFilterChainMessage(),
           *filter_chain_manager_.defaultFilterChainMessage()))) {
    callback(*filter_chain_manager_.defaultFilterChain());
  }
}

bool ListenerMessageUtil::filterChainOnlyChange(const envoy::config::listener::v3::Listener& lhs,
                                                const envoy::config::listener::v3::Listener& rhs) {
  Protobuf::util::MessageDifferencer differencer;
  differencer.set_message_field_comparison(Protobuf::util::MessageDifferencer::EQUIVALENT);
  differencer.set_repeated_field_comparison(Protobuf::util::MessageDifferencer::AS_SET);
  differencer.IgnoreField(
      envoy::config::listener::v3::Listener::GetDescriptor()->FindFieldByName("filter_chains"));
  differencer.IgnoreField(envoy::config::listener::v3::Listener::GetDescriptor()->FindFieldByName(
      "default_filter_chain"));
  return differencer.Compare(lhs, rhs);
}

} // namespace Server
} // namespace Envoy<|MERGE_RESOLUTION|>--- conflicted
+++ resolved
@@ -298,7 +298,6 @@
                               // ready.
                               listener_init_target_.ready();
                             }
-<<<<<<< HEAD
                           }),
       transport_factory_context_(
           std::make_shared<Server::Configuration::TransportSocketFactoryContextImpl>(
@@ -306,15 +305,12 @@
               parent_.server_.clusterManager(), parent_.server_.localInfo(),
               parent_.server_.dispatcher(), parent_.server_.stats(),
               parent_.server_.singletonManager(), parent_.server_.threadLocal(),
-              validation_visitor_, parent_.server_.api(), parent_.server_.options())) {
-=======
-                          })
+              validation_visitor_, parent_.server_.api(), parent_.server_.options()))
 #ifdef ENVOY_ENABLE_QUIC
       ,
       quic_stat_names_(parent_.quicStatNames())
 #endif
 {
->>>>>>> 5e5e3c2a
 
   const absl::optional<std::string> runtime_val =
       listener_factory_context_->runtime().snapshot().get(cx_limit_runtime_key_);
@@ -381,17 +377,13 @@
                           [this] {
                             ASSERT(workers_started_);
                             parent_.inPlaceFilterChainUpdate(*this);
-<<<<<<< HEAD
                           }),
-      transport_factory_context_(origin.transport_factory_context_) {
-=======
-                          })
+      transport_factory_context_(origin.transport_factory_context_)
 #ifdef ENVOY_ENABLE_QUIC
       ,
       quic_stat_names_(parent_.quicStatNames())
 #endif
 {
->>>>>>> 5e5e3c2a
   buildAccessLog();
   auto socket_type = Network::Utility::protobufAddressSocketType(config.address());
   buildListenSocketOptions(socket_type);

--- conflicted
+++ resolved
@@ -691,15 +691,10 @@
 #else
     // Not in place listener update.
     if (config_.has_connection_balance_config()) {
-<<<<<<< HEAD
-      // Currently exact balance is the only supported type and there are no options.
-      ASSERT(config_.connection_balance_config().has_exact_balance());
-      connection_balancers_.emplace(address.asString(),
-                                    std::make_shared<Network::ExactConnectionBalancerImpl>());
-=======
       switch (config_.connection_balance_config().balance_type_case()) {
       case envoy::config::listener::v3::Listener_ConnectionBalanceConfig::kExactBalance: {
-        connection_balancer_ = std::make_shared<Network::ExactConnectionBalancerImpl>();
+        connection_balancers_.emplace(address.asString(),
+          std::make_shared<Network::ExactConnectionBalancerImpl>());
         break;
       }
       case envoy::config::listener::v3::Listener_ConnectionBalanceConfig::kExtendBalance: {
@@ -712,15 +707,14 @@
           throw EnvoyException(fmt::format("Didn't find a registered implementation for type: '{}'",
                                            connection_balance_library_type));
         }
-        connection_balancer_ = factory->createConnectionBalancerFromProto(
-            config_.connection_balance_config().extend_balance(), *listener_factory_context_);
+        connection_balancers_.emplace(address.asString(), factory->createConnectionBalancerFromProto(
+            config_.connection_balance_config().extend_balance(), *listener_factory_context_));
         break;
       }
       case envoy::config::listener::v3::Listener_ConnectionBalanceConfig::BALANCE_TYPE_NOT_SET: {
         throw EnvoyException("No valid balance type for connection balance");
       }
       }
->>>>>>> f7a8db05
     } else {
       connection_balancers_.emplace(address.asString(),
                                     std::make_shared<Network::NopConnectionBalancerImpl>());

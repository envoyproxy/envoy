--- conflicted
+++ resolved
@@ -122,11 +122,7 @@
                      stats_options.maxNameLength());
 }
 
-<<<<<<< HEAD
-HotRestartImpl::HotRestartImpl(Options& options, Stats::SymbolTable& symbol_table)
-=======
-HotRestartImpl::HotRestartImpl(const Options& options)
->>>>>>> 741df7aa
+HotRestartImpl::HotRestartImpl(const Options& options, Stats::SymbolTable& symbol_table)
     : options_(options), stats_set_options_(blockMemHashOptions(options.maxStats())),
       shmem_(SharedMemory::initialize(
           Stats::RawStatDataSet::numBytes(stats_set_options_, options_.statsOptions()), options_)),

#include "source/server/hot_restarting_child.h"

#include "source/common/buffer/buffer_impl.h"
#include "source/common/common/utility.h"
#include "source/common/network/utility.h"

namespace Envoy {
namespace Server {

using HotRestartMessage = envoy::HotRestartMessage;

void HotRestartingChild::UdpForwardingContext::registerListener(
    Network::Address::InstanceConstSharedPtr address,
    std::shared_ptr<Network::UdpListenerConfig> listener_config) {
  const bool inserted =
      listener_map_.try_emplace(address->asString(), ForwardEntry{address, listener_config}).second;
  ASSERT(inserted, "Two udp listeners on the same address shouldn't be possible");
}

absl::optional<HotRestartingChild::UdpForwardingContext::ForwardEntry>
HotRestartingChild::UdpForwardingContext::getListenerForDestination(
    const Network::Address::Instance& address) {
  auto it = listener_map_.find(address.asString());
  if (it == listener_map_.end()) {
    // If no listener on the specific address was found, check for a default route.
    // If the address is IPv6, check default route IPv6 only, otherwise check default
    // route IPv4 then default route IPv6, as either can potentially receive an IPv4
    // packet.
    uint32_t port = address.ip()->port();
    if (address.ip()->version() == Network::Address::IpVersion::v6) {
      it = listener_map_.find(absl::StrCat("[::]:", port));
    } else {
      it = listener_map_.find(absl::StrCat("0.0.0.0:", port));
      if (it == listener_map_.end()) {
        it = listener_map_.find(absl::StrCat("[::]:", port));
        if (it != listener_map_.end() && it->second.first->ip()->ipv6()->v6only()) {
          // If there is a default IPv6 route but it's set v6only, don't use it.
          it = listener_map_.end();
        }
      }
    }
  }
  if (it == listener_map_.end()) {
    return absl::nullopt;
  }
  return it->second;
}

HotRestartingChild::HotRestartingChild(int base_id, int restart_epoch,
                                       const std::string& socket_path, mode_t socket_mode)
    : HotRestartingBase(base_id), restart_epoch_(restart_epoch) {
  main_rpc_stream_.initDomainSocketAddress(&parent_address_);
<<<<<<< HEAD
  std::string socket_path_udp = socket_path + "_udp";
  udp_forwarding_rpc_stream_.initDomainSocketAddress(&parent_address_udp_forwarding_);
  if (restart_epoch_ != 0) {
    parent_address_ = main_rpc_stream_.createDomainSocketAddress(restart_epoch_ + -1, "parent",
                                                                 socket_path, socket_mode);
    parent_address_udp_forwarding_ = udp_forwarding_rpc_stream_.createDomainSocketAddress(
        restart_epoch_ + -1, "parent", socket_path_udp, socket_mode);
  }
  main_rpc_stream_.bindDomainSocket(restart_epoch_, "child", socket_path, socket_mode);
  udp_forwarding_rpc_stream_.bindDomainSocket(restart_epoch_, "child", socket_path_udp,
                                              socket_mode);
}

// Destructor must be specified in the cc file because UdpForwardingContext must be defined first
// so that the destructor knows how to destroy it.
HotRestartingChild::~HotRestartingChild() = default;

void HotRestartingChild::initialize(Event::Dispatcher& dispatcher) {
  socket_event_udp_forwarding_ = dispatcher.createFileEvent(
      udp_forwarding_rpc_stream_.domain_socket_,
      [this](uint32_t events) -> void {
        ASSERT(events == Event::FileReadyType::Read);
        onSocketEventUdpForwarding();
      },
      Event::FileTriggerType::Edge, Event::FileReadyType::Read);
}

void HotRestartingChild::shutdown() { socket_event_udp_forwarding_.reset(); }

void HotRestartingChild::onForwardedUdpPacket(uint32_t worker_index, Network::UdpRecvData&& data) {
  auto addr_and_listener =
      udp_forwarding_context_.getListenerForDestination(*data.addresses_.local_);
  if (addr_and_listener.has_value()) {
    auto [addr, listener_config] = *addr_and_listener;
    listener_config->listenerWorkerRouter(*addr).deliver(worker_index, std::move(data));
  }
=======
  if (restart_epoch_ != 0) {
    parent_address_ = main_rpc_stream_.createDomainSocketAddress(restart_epoch_ + -1, "parent",
                                                                 socket_path, socket_mode);
  }
  main_rpc_stream_.bindDomainSocket(restart_epoch_, "child", socket_path, socket_mode);
>>>>>>> 3596fd34
}

int HotRestartingChild::duplicateParentListenSocket(const std::string& address,
                                                    uint32_t worker_index) {
  if (restart_epoch_ == 0 || parent_terminated_) {
    return -1;
  }

  HotRestartMessage wrapped_request;
  wrapped_request.mutable_request()->mutable_pass_listen_socket()->set_address(address);
  wrapped_request.mutable_request()->mutable_pass_listen_socket()->set_worker_index(worker_index);
  main_rpc_stream_.sendHotRestartMessage(parent_address_, wrapped_request);

  std::unique_ptr<HotRestartMessage> wrapped_reply =
<<<<<<< HEAD
      main_rpc_stream_.receiveHotRestartMessage(Blocking::Yes);
=======
      main_rpc_stream_.receiveHotRestartMessage(RpcStream::Blocking::Yes);
>>>>>>> 3596fd34
  if (!main_rpc_stream_.replyIsExpectedType(wrapped_reply.get(),
                                            HotRestartMessage::Reply::kPassListenSocket)) {
    return -1;
  }
  return wrapped_reply->reply().pass_listen_socket().fd();
}

std::unique_ptr<HotRestartMessage> HotRestartingChild::getParentStats() {
  if (restart_epoch_ == 0 || parent_terminated_) {
    return nullptr;
  }

  HotRestartMessage wrapped_request;
  wrapped_request.mutable_request()->mutable_stats();
  main_rpc_stream_.sendHotRestartMessage(parent_address_, wrapped_request);

  std::unique_ptr<HotRestartMessage> wrapped_reply =
<<<<<<< HEAD
      main_rpc_stream_.receiveHotRestartMessage(Blocking::Yes);
=======
      main_rpc_stream_.receiveHotRestartMessage(RpcStream::Blocking::Yes);
>>>>>>> 3596fd34
  RELEASE_ASSERT(
      main_rpc_stream_.replyIsExpectedType(wrapped_reply.get(), HotRestartMessage::Reply::kStats),
      "Hot restart parent did not respond as expected to get stats request.");
  return wrapped_reply;
}

void HotRestartingChild::drainParentListeners() {
  if (restart_epoch_ == 0 || parent_terminated_) {
    return;
  }
  // No reply expected.
  HotRestartMessage wrapped_request;
  wrapped_request.mutable_request()->mutable_drain_listeners();
  main_rpc_stream_.sendHotRestartMessage(parent_address_, wrapped_request);
}

void HotRestartingChild::registerUdpForwardingListener(
    Network::Address::InstanceConstSharedPtr address,
    std::shared_ptr<Network::UdpListenerConfig> listener_config) {
  ASSERT_IS_MAIN_OR_TEST_THREAD();
  udp_forwarding_context_.registerListener(address, listener_config);
}

absl::optional<HotRestart::AdminShutdownResponse>
HotRestartingChild::sendParentAdminShutdownRequest() {
  if (restart_epoch_ == 0 || parent_terminated_) {
    return absl::nullopt;
  }

  HotRestartMessage wrapped_request;
  wrapped_request.mutable_request()->mutable_shutdown_admin();
  main_rpc_stream_.sendHotRestartMessage(parent_address_, wrapped_request);

  std::unique_ptr<HotRestartMessage> wrapped_reply =
<<<<<<< HEAD
      main_rpc_stream_.receiveHotRestartMessage(Blocking::Yes);
=======
      main_rpc_stream_.receiveHotRestartMessage(RpcStream::Blocking::Yes);
>>>>>>> 3596fd34
  RELEASE_ASSERT(main_rpc_stream_.replyIsExpectedType(wrapped_reply.get(),
                                                      HotRestartMessage::Reply::kShutdownAdmin),
                 "Hot restart parent did not respond as expected to ShutdownParentAdmin.");
  return HotRestart::AdminShutdownResponse{
      static_cast<time_t>(
          wrapped_reply->reply().shutdown_admin().original_start_time_unix_seconds()),
      wrapped_reply->reply().shutdown_admin().enable_reuse_port_default()};
}

void HotRestartingChild::sendParentTerminateRequest() {
  if (restart_epoch_ == 0 || parent_terminated_) {
    return;
  }
  HotRestartMessage wrapped_request;
  wrapped_request.mutable_request()->mutable_terminate();
  main_rpc_stream_.sendHotRestartMessage(parent_address_, wrapped_request);
  parent_terminated_ = true;

  // Note that the 'generation' counter needs to retain the contribution from
  // the parent.
  stat_merger_->retainParentGaugeValue(hot_restart_generation_stat_name_);

  // Now it is safe to forget our stat transferral state.
  //
  // This destruction is actually important far beyond memory efficiency. The
  // scope-based temporary counter logic relies on the StatMerger getting
  // destroyed once hot restart's stat merging is all done. (See stat_merger.h
  // for details).
  stat_merger_.reset();
}

void HotRestartingChild::mergeParentStats(Stats::Store& stats_store,
                                          const HotRestartMessage::Reply::Stats& stats_proto) {
  if (!stat_merger_) {
    stat_merger_ = std::make_unique<Stats::StatMerger>(stats_store);
    hot_restart_generation_stat_name_ = hotRestartGeneration(*stats_store.rootScope()).statName();
  }

  // Convert the protobuf for serialized dynamic spans into the structure
  // required by StatMerger.
  Stats::StatMerger::DynamicsMap dynamics;
  for (const auto& iter : stats_proto.dynamics()) {
    Stats::DynamicSpans& spans = dynamics[iter.first];
    for (int i = 0; i < iter.second.spans_size(); ++i) {
      const HotRestartMessage::Reply::Span& span_proto = iter.second.spans(i);
      spans.push_back(Stats::DynamicSpan(span_proto.first(), span_proto.last()));
    }
  }
  stat_merger_->mergeStats(stats_proto.counter_deltas(), stats_proto.gauges(), dynamics);
}

void HotRestartingChild::onSocketEventUdpForwarding() {
  std::unique_ptr<HotRestartMessage> wrapped_request;
  while ((wrapped_request = udp_forwarding_rpc_stream_.receiveHotRestartMessage(Blocking::No))) {
    if (wrapped_request->requestreply_case() == HotRestartMessage::kReply) {
      ENVOY_LOG(
          error,
          "HotRestartMessage reply received on UdpForwarding (we want only requests); ignoring.");
      continue;
    }
    switch (wrapped_request->request().request_case()) {
    case HotRestartMessage::Request::kForwardedUdpPacket: {
      const auto& req = wrapped_request->request().forwarded_udp_packet();
      Network::UdpRecvData data;
      data.addresses_.local_ = Network::Utility::parseInternetAddressAndPort(req.local_addr());
      data.addresses_.peer_ = Network::Utility::parseInternetAddressAndPort(req.peer_addr());
      data.receive_time_ =
          MonotonicTime(std::chrono::microseconds{req.receive_time_epoch_microseconds()});
      data.buffer_ = std::make_unique<Buffer::OwnedImpl>(req.packet());
      onForwardedUdpPacket(req.worker_index(), std::move(data));
      break;
    }
    default: {
      ENVOY_LOG(
          error,
          "child sent a request other than ForwardedUdpPacket on udp forwarding socket; ignoring.");
      break;
    }
    }
  }
}

} // namespace Server
} // namespace Envoy<|MERGE_RESOLUTION|>--- conflicted
+++ resolved
@@ -50,7 +50,6 @@
                                        const std::string& socket_path, mode_t socket_mode)
     : HotRestartingBase(base_id), restart_epoch_(restart_epoch) {
   main_rpc_stream_.initDomainSocketAddress(&parent_address_);
-<<<<<<< HEAD
   std::string socket_path_udp = socket_path + "_udp";
   udp_forwarding_rpc_stream_.initDomainSocketAddress(&parent_address_udp_forwarding_);
   if (restart_epoch_ != 0) {
@@ -87,13 +86,6 @@
     auto [addr, listener_config] = *addr_and_listener;
     listener_config->listenerWorkerRouter(*addr).deliver(worker_index, std::move(data));
   }
-=======
-  if (restart_epoch_ != 0) {
-    parent_address_ = main_rpc_stream_.createDomainSocketAddress(restart_epoch_ + -1, "parent",
-                                                                 socket_path, socket_mode);
-  }
-  main_rpc_stream_.bindDomainSocket(restart_epoch_, "child", socket_path, socket_mode);
->>>>>>> 3596fd34
 }
 
 int HotRestartingChild::duplicateParentListenSocket(const std::string& address,
@@ -108,11 +100,7 @@
   main_rpc_stream_.sendHotRestartMessage(parent_address_, wrapped_request);
 
   std::unique_ptr<HotRestartMessage> wrapped_reply =
-<<<<<<< HEAD
-      main_rpc_stream_.receiveHotRestartMessage(Blocking::Yes);
-=======
       main_rpc_stream_.receiveHotRestartMessage(RpcStream::Blocking::Yes);
->>>>>>> 3596fd34
   if (!main_rpc_stream_.replyIsExpectedType(wrapped_reply.get(),
                                             HotRestartMessage::Reply::kPassListenSocket)) {
     return -1;
@@ -130,11 +118,7 @@
   main_rpc_stream_.sendHotRestartMessage(parent_address_, wrapped_request);
 
   std::unique_ptr<HotRestartMessage> wrapped_reply =
-<<<<<<< HEAD
-      main_rpc_stream_.receiveHotRestartMessage(Blocking::Yes);
-=======
       main_rpc_stream_.receiveHotRestartMessage(RpcStream::Blocking::Yes);
->>>>>>> 3596fd34
   RELEASE_ASSERT(
       main_rpc_stream_.replyIsExpectedType(wrapped_reply.get(), HotRestartMessage::Reply::kStats),
       "Hot restart parent did not respond as expected to get stats request.");
@@ -169,11 +153,7 @@
   main_rpc_stream_.sendHotRestartMessage(parent_address_, wrapped_request);
 
   std::unique_ptr<HotRestartMessage> wrapped_reply =
-<<<<<<< HEAD
-      main_rpc_stream_.receiveHotRestartMessage(Blocking::Yes);
-=======
       main_rpc_stream_.receiveHotRestartMessage(RpcStream::Blocking::Yes);
->>>>>>> 3596fd34
   RELEASE_ASSERT(main_rpc_stream_.replyIsExpectedType(wrapped_reply.get(),
                                                       HotRestartMessage::Reply::kShutdownAdmin),
                  "Hot restart parent did not respond as expected to ShutdownParentAdmin.");

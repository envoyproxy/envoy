#include "source/server/connection_handler_impl.h"

#include <chrono>

#include "envoy/event/dispatcher.h"
#include "envoy/network/filter.h"

#include "source/common/common/logger.h"
#include "source/common/event/deferred_task.h"
#include "source/common/network/utility.h"
#include "source/common/runtime/runtime_features.h"
#include "source/server/active_internal_listener.h"
#include "source/server/active_tcp_listener.h"

namespace Envoy {
namespace Server {

ConnectionHandlerImpl::ConnectionHandlerImpl(Event::Dispatcher& dispatcher,
                                             absl::optional<uint32_t> worker_index)
    : worker_index_(worker_index), dispatcher_(dispatcher),
      per_handler_stat_prefix_(dispatcher.name() + "."), disable_listeners_(false) {}

void ConnectionHandlerImpl::incNumConnections() { ++num_handler_connections_; }

void ConnectionHandlerImpl::decNumConnections() {
  ASSERT(num_handler_connections_ > 0);
  --num_handler_connections_;
}

void ConnectionHandlerImpl::addListener(absl::optional<uint64_t> overridden_listener,
                                        Network::ListenerConfig& config) {
  const bool support_udp_in_place_filter_chain_update = Runtime::runtimeFeatureEnabled(
      "envoy.reloadable_features.udp_listener_updates_filter_chain_in_place");
  if (support_udp_in_place_filter_chain_update && overridden_listener.has_value()) {
    ActiveListenerDetailsOptRef listener_detail =
        findActiveListenerByTag(overridden_listener.value());
    ASSERT(listener_detail.has_value());
    listener_detail->get().listener_->updateListenerConfig(config);
    return;
  }

  ActiveListenerDetails details;
<<<<<<< HEAD
  if (config.internalListenerConfig().has_value()) {
    if (overridden_listener.has_value()) {
      for (auto& listener : listeners_) {
        if (listener.second.listener_->listenerTag() == overridden_listener) {
          listener.second.internalListener()->get().updateListenerConfig(config);
          return;
        }
      }
      NOT_REACHED_GCOVR_EXCL_LINE;
    }
    auto internal_listener = std::make_unique<ActiveInternalListener>(*this, dispatcher(), config);
    details.typed_listener_ = *internal_listener;
    details.listener_ = std::move(internal_listener);
  } else if (config.listenSocketFactory().socketType() == Network::Socket::Type::Stream) {
    if (overridden_listener.has_value()) {
=======
  if (config.listenSocketFactory().socketType() == Network::Socket::Type::Stream) {
    if (!support_udp_in_place_filter_chain_update && overridden_listener.has_value()) {
>>>>>>> 5599a9fa
      for (auto& listener : listeners_) {
        if (listener.second.listener_->listenerTag() == overridden_listener) {
          listener.second.tcpListener()->get().updateListenerConfig(config);
          return;
        }
      }
      NOT_REACHED_GCOVR_EXCL_LINE;
    }
    // worker_index_ doesn't have a value on the main thread for the admin server.
    auto tcp_listener = std::make_unique<ActiveTcpListener>(
        *this, config, worker_index_.has_value() ? *worker_index_ : 0);
    details.typed_listener_ = *tcp_listener;
    details.listener_ = std::move(tcp_listener);
  } else {
    ASSERT(config.udpListenerConfig().has_value(), "UDP listener factory is not initialized.");
    ASSERT(worker_index_.has_value());
    ConnectionHandler::ActiveUdpListenerPtr udp_listener =
        config.udpListenerConfig()->listenerFactory().createActiveUdpListener(*worker_index_, *this,
                                                                              dispatcher_, config);
    details.typed_listener_ = *udp_listener;
    details.listener_ = std::move(udp_listener);
  }
  if (disable_listeners_) {
    details.listener_->pauseListening();
  }
  if (auto* listener = details.listener_->listener(); listener != nullptr) {
    listener->setRejectFraction(listener_reject_fraction_);
  }
  listeners_.emplace_back(config.listenSocketFactory().localAddress(), std::move(details));
}

void ConnectionHandlerImpl::removeListeners(uint64_t listener_tag) {
  for (auto listener = listeners_.begin(); listener != listeners_.end();) {
    if (listener->second.listener_->listenerTag() == listener_tag) {
      listener = listeners_.erase(listener);
    } else {
      ++listener;
    }
  }
}

Network::UdpListenerCallbacksOptRef
ConnectionHandlerImpl::getUdpListenerCallbacks(uint64_t listener_tag) {
  auto listener = findActiveListenerByTag(listener_tag);
  if (listener.has_value()) {
    // If the tag matches this must be a UDP listener.
    auto udp_listener = listener->get().udpListener();
    ASSERT(udp_listener.has_value());
    return udp_listener;
  }

  return absl::nullopt;
}

void ConnectionHandlerImpl::removeFilterChains(
    uint64_t listener_tag, const std::list<const Network::FilterChain*>& filter_chains,
    std::function<void()> completion) {
  for (auto& listener : listeners_) {
    if (listener.second.listener_->listenerTag() == listener_tag) {
      listener.second.listener_->onFilterChainDraining(filter_chains);
      break;
    }
  }
  // Reach here if the target listener is found or the target listener was removed by a full
  // listener update. In either case, the completion must be deferred so that any active connection
  // referencing the filter chain can finish prior to deletion.
  Event::DeferredTaskUtil::deferredRun(dispatcher_, std::move(completion));
}

void ConnectionHandlerImpl::stopListeners(uint64_t listener_tag) {
  for (auto& listener : listeners_) {
    if (listener.second.listener_->listenerTag() == listener_tag) {
      listener.second.listener_->shutdownListener();
    }
  }
}

void ConnectionHandlerImpl::stopListeners() {
  for (auto& listener : listeners_) {
    listener.second.listener_->shutdownListener();
  }
}

void ConnectionHandlerImpl::disableListeners() {
  disable_listeners_ = true;
  for (auto& listener : listeners_) {
    listener.second.listener_->pauseListening();
  }
}

void ConnectionHandlerImpl::enableListeners() {
  disable_listeners_ = false;
  for (auto& listener : listeners_) {
    listener.second.listener_->resumeListening();
  }
}

void ConnectionHandlerImpl::setListenerRejectFraction(UnitFloat reject_fraction) {
  listener_reject_fraction_ = reject_fraction;
  for (auto& listener : listeners_) {
    listener.second.listener_->listener()->setRejectFraction(reject_fraction);
  }
}

Network::InternalListenerCallbacksOptRef
ConnectionHandlerImpl::findByAddress(const Network::Address::InstanceConstSharedPtr& address) {
  auto listener_it =
      std::find_if(listeners_.begin(), listeners_.end(),
                   [&address](std::pair<Network::Address::InstanceConstSharedPtr,
                                        ConnectionHandlerImpl::ActiveListenerDetails>& p) {
                     return p.second.internalListener().has_value() &&
                            p.second.listener_->listener() != nullptr &&
                            p.first->type() == Network::Address::Type::EnvoyInternal &&
                            *(p.first) == *address;
                   });

  if (listener_it != listeners_.end()) {
    return Network::InternalListenerCallbacksOptRef(
        listener_it->second.internalListener().value().get());
  }
  return absl::nullopt;
}

ConnectionHandlerImpl::ActiveTcpListenerOptRef
ConnectionHandlerImpl::ActiveListenerDetails::tcpListener() {
  auto* val = absl::get_if<std::reference_wrapper<ActiveTcpListener>>(&typed_listener_);
  return (val != nullptr) ? absl::make_optional(*val) : absl::nullopt;
}

ConnectionHandlerImpl::UdpListenerCallbacksOptRef
ConnectionHandlerImpl::ActiveListenerDetails::udpListener() {
  auto* val = absl::get_if<std::reference_wrapper<Network::UdpListenerCallbacks>>(&typed_listener_);
  return (val != nullptr) ? absl::make_optional(*val) : absl::nullopt;
}

ConnectionHandlerImpl::ActiveInternalListenerOptRef
ConnectionHandlerImpl::ActiveListenerDetails::internalListener() {
  auto* val = absl::get_if<std::reference_wrapper<ActiveInternalListener>>(&typed_listener_);
  return (val != nullptr) ? absl::make_optional(*val) : absl::nullopt;
}

ConnectionHandlerImpl::ActiveListenerDetailsOptRef
ConnectionHandlerImpl::findActiveListenerByTag(uint64_t listener_tag) {
  // TODO(mattklein123): We should probably use a hash table here to lookup the tag
  // instead of iterating through the listener list.
  for (auto& listener : listeners_) {
    if (listener.second.listener_->listener() != nullptr &&
        listener.second.listener_->listenerTag() == listener_tag) {
      return listener.second;
    }
  }

  return absl::nullopt;
}

Network::BalancedConnectionHandlerOptRef
ConnectionHandlerImpl::getBalancedHandlerByTag(uint64_t listener_tag) {
  auto active_listener = findActiveListenerByTag(listener_tag);
  if (active_listener.has_value()) {
    ASSERT(absl::holds_alternative<std::reference_wrapper<ActiveTcpListener>>(
        active_listener->get().typed_listener_));
    return Network::BalancedConnectionHandlerOptRef(
        active_listener->get().tcpListener().value().get());
  }
  return absl::nullopt;
}

Network::BalancedConnectionHandlerOptRef
ConnectionHandlerImpl::getBalancedHandlerByAddress(const Network::Address::Instance& address) {
  // This is a linear operation, may need to add a map<address, listener> to improve performance.
  // However, linear performance might be adequate since the number of listeners is small.
  // We do not return stopped listeners.
  auto listener_it =
      std::find_if(listeners_.begin(), listeners_.end(),
                   [&address](std::pair<Network::Address::InstanceConstSharedPtr,
                                        ConnectionHandlerImpl::ActiveListenerDetails>& p) {
                     return p.second.tcpListener().has_value() &&
                            p.second.listener_->listener() != nullptr &&
                            p.first->type() == Network::Address::Type::Ip && *(p.first) == address;
                   });

  // If there is exact address match, return the corresponding listener.
  if (listener_it != listeners_.end()) {
    return Network::BalancedConnectionHandlerOptRef(
        listener_it->second.tcpListener().value().get());
  }

  // Otherwise, we need to look for the wild card match, i.e., 0.0.0.0:[address_port].
  // We do not return stopped listeners.
  // TODO(wattli): consolidate with previous search for more efficiency.
  if (Runtime::runtimeFeatureEnabled(
          "envoy.reloadable_features.listener_wildcard_match_ip_family")) {
    listener_it =
        std::find_if(listeners_.begin(), listeners_.end(),
                     [&address](const std::pair<Network::Address::InstanceConstSharedPtr,
                                                ConnectionHandlerImpl::ActiveListenerDetails>& p) {
                       return absl::holds_alternative<std::reference_wrapper<ActiveTcpListener>>(
                                  p.second.typed_listener_) &&
                              p.second.listener_->listener() != nullptr &&
                              p.first->type() == Network::Address::Type::Ip &&
                              p.first->ip()->port() == address.ip()->port() &&
                              p.first->ip()->isAnyAddress() &&
                              p.first->ip()->version() == address.ip()->version();
                     });
  } else {
    listener_it =
        std::find_if(listeners_.begin(), listeners_.end(),
                     [&address](const std::pair<Network::Address::InstanceConstSharedPtr,
                                                ConnectionHandlerImpl::ActiveListenerDetails>& p) {
                       return absl::holds_alternative<std::reference_wrapper<ActiveTcpListener>>(
                                  p.second.typed_listener_) &&
                              p.second.listener_->listener() != nullptr &&
                              p.first->type() == Network::Address::Type::Ip &&
                              p.first->ip()->port() == address.ip()->port() &&
                              p.first->ip()->isAnyAddress();
                     });
  }
  return (listener_it != listeners_.end())
             ? Network::BalancedConnectionHandlerOptRef(
                   ActiveTcpListenerOptRef(absl::get<std::reference_wrapper<ActiveTcpListener>>(
                                               listener_it->second.typed_listener_))
                       .value()
                       .get())
             : absl::nullopt;
}

} // namespace Server
} // namespace Envoy<|MERGE_RESOLUTION|>--- conflicted
+++ resolved
@@ -40,7 +40,6 @@
   }
 
   ActiveListenerDetails details;
-<<<<<<< HEAD
   if (config.internalListenerConfig().has_value()) {
     if (overridden_listener.has_value()) {
       for (auto& listener : listeners_) {
@@ -55,11 +54,7 @@
     details.typed_listener_ = *internal_listener;
     details.listener_ = std::move(internal_listener);
   } else if (config.listenSocketFactory().socketType() == Network::Socket::Type::Stream) {
-    if (overridden_listener.has_value()) {
-=======
-  if (config.listenSocketFactory().socketType() == Network::Socket::Type::Stream) {
     if (!support_udp_in_place_filter_chain_update && overridden_listener.has_value()) {
->>>>>>> 5599a9fa
       for (auto& listener : listeners_) {
         if (listener.second.listener_->listenerTag() == overridden_listener) {
           listener.second.tcpListener()->get().updateListenerConfig(config);
@@ -88,6 +83,7 @@
   if (auto* listener = details.listener_->listener(); listener != nullptr) {
     listener->setRejectFraction(listener_reject_fraction_);
   }
+  // TODO: make listenSocketFactory support envoy internal listener.
   listeners_.emplace_back(config.listenSocketFactory().localAddress(), std::move(details));
 }
 

#include "server/connection_handler_impl.h"

#include "envoy/event/deferred_task.h"
#include "envoy/event/dispatcher.h"
#include "envoy/event/timer.h"
#include "envoy/network/filter.h"
#include "envoy/stats/scope.h"
#include "envoy/stats/timespan.h"

#include "common/network/connection_impl.h"
#include "common/network/utility.h"
#include "common/stats/timespan_impl.h"

#include "extensions/transport_sockets/well_known_names.h"

namespace Envoy {
namespace Server {

ConnectionHandlerImpl::ConnectionHandlerImpl(Event::Dispatcher& dispatcher,
                                             const std::string& per_handler_stat_prefix)
    : dispatcher_(dispatcher), per_handler_stat_prefix_(per_handler_stat_prefix + "."),
      disable_listeners_(false) {}

void ConnectionHandlerImpl::incNumConnections() { ++num_handler_connections_; }

void ConnectionHandlerImpl::decNumConnections() {
  ASSERT(num_handler_connections_ > 0);
  --num_handler_connections_;
}

void ConnectionHandlerImpl::addListener(absl::optional<uint64_t> overridden_listener,
                                        Network::ListenerConfig& config) {
  ActiveListenerDetails details;
  if (config.listenSocketFactory().socketType() == Network::Address::SocketType::Stream) {
    if (overridden_listener.has_value()) {
      for (auto& listener : listeners_) {
        if (listener.second.listener_->listenerTag() == overridden_listener) {
          listener.second.tcp_listener_->get().updateListenerConfig(config);
          return;
        }
      }
      ASSERT(false, absl::StrCat("fail to replace tcp listener ", config.name(), " tagged ",
                                 overridden_listener.value()));
      // TODO(lambdai): Fallback to addListener.
      // Requires returning code to trigger a remove listener on failure.
    }
    auto tcp_listener = std::make_unique<ActiveTcpListener>(*this, config);
    details.tcp_listener_ = *tcp_listener;
    details.listener_ = std::move(tcp_listener);
  } else {
    ASSERT(config.udpListenerFactory() != nullptr, "UDP listener factory is not initialized.");
    details.listener_ =
        config.udpListenerFactory()->createActiveUdpListener(*this, dispatcher_, config);
  }
  if (disable_listeners_) {
    details.listener_->pauseListening();
  }
  listeners_.emplace_back(config.listenSocketFactory().localAddress(), std::move(details));
}

void ConnectionHandlerImpl::removeListeners(uint64_t listener_tag) {
  for (auto listener = listeners_.begin(); listener != listeners_.end();) {
    if (listener->second.listener_->listenerTag() == listener_tag) {
      listener = listeners_.erase(listener);
    } else {
      ++listener;
    }
  }
}

void ConnectionHandlerImpl::removeFilterChains(
    const Network::DrainingFilterChains& draining_filter_chains, std::function<void()> completion) {
  for (auto& listener : listeners_) {
    // TODO(lambdai): merge the optimistic path and the pessimistic locking.
    if (listener.second.listener_->listenerTag() ==
        draining_filter_chains.getDrainingListenerTag()) {
      ASSERT(listener.second.tcp_listener_.has_value());
      listener.second.tcp_listener_->get().removeFilterChains(
          draining_filter_chains.getDrainingFilterChains());
      Event::DeferredTaskUtil::deferredRun(dispatcher_, std::move(completion));
      return;
    }
  }
  // Fallback to iterate over all listeners. The reason is that the target listener might have began
  // another update and the previous tag is lost.
  // TODO(lambdai): lookup the correct listener
  for (auto& listener : listeners_) {
    if (listener.second.tcp_listener_.has_value()) {
      listener.second.tcp_listener_->get().removeFilterChains(
          draining_filter_chains.getDrainingFilterChains());
    }
  }
  Event::DeferredTaskUtil::deferredRun(dispatcher_, std::move(completion));
}

void ConnectionHandlerImpl::stopListeners(uint64_t listener_tag) {
  for (auto& listener : listeners_) {
    if (listener.second.listener_->listenerTag() == listener_tag) {
      listener.second.listener_->shutdownListener();
    }
  }
}

void ConnectionHandlerImpl::stopListeners() {
  for (auto& listener : listeners_) {
    listener.second.listener_->shutdownListener();
  }
}

void ConnectionHandlerImpl::disableListeners() {
  disable_listeners_ = true;
  for (auto& listener : listeners_) {
    listener.second.listener_->pauseListening();
  }
}

void ConnectionHandlerImpl::enableListeners() {
  disable_listeners_ = false;
  for (auto& listener : listeners_) {
    listener.second.listener_->resumeListening();
  }
}

void ConnectionHandlerImpl::ActiveTcpListener::removeConnection(ActiveTcpConnection& connection) {
  ENVOY_CONN_LOG(debug, "adding to cleanup list", *connection.connection_);
  ActiveConnections& active_connections = connection.active_connections_;
  ActiveTcpConnectionPtr removed = connection.removeFromList(active_connections.connections_);
  parent_.dispatcher_.deferredDelete(std::move(removed));
  // Delete map entry only iff connections becomes empty.
  if (active_connections.connections_.empty()) {
    auto iter = connections_by_context_.find(&active_connections.filter_chain_);
    ASSERT(iter != connections_by_context_.end());
    // To cover the lifetime of every single connection, Connections need to be deferred deleted
    // because the previously contained connection is deferred deleted.
    parent_.dispatcher_.deferredDelete(std::move(iter->second));
    // The erase will break the iteration over the connections_by_context_ during the deletion.
    if (!is_deleting_) {
      connections_by_context_.erase(iter);
    }
  }
}

ConnectionHandlerImpl::ActiveListenerImplBase::ActiveListenerImplBase(
    Network::ConnectionHandler& parent, Network::ListenerConfig* config)
    : stats_({ALL_LISTENER_STATS(POOL_COUNTER(config->listenerScope()),
                                 POOL_GAUGE(config->listenerScope()),
                                 POOL_HISTOGRAM(config->listenerScope()))}),
      per_worker_stats_({ALL_PER_HANDLER_LISTENER_STATS(
          POOL_COUNTER_PREFIX(config->listenerScope(), parent.statPrefix()),
          POOL_GAUGE_PREFIX(config->listenerScope(), parent.statPrefix()))}),
      config_(config) {}

ConnectionHandlerImpl::ActiveTcpListener::ActiveTcpListener(ConnectionHandlerImpl& parent,
                                                            Network::ListenerConfig& config)
    : ActiveTcpListener(
          parent,
          parent.dispatcher_.createListener(config.listenSocketFactory().getListenSocket(), *this,
                                            config.bindToPort()),
          config) {}

ConnectionHandlerImpl::ActiveTcpListener::ActiveTcpListener(ConnectionHandlerImpl& parent,
                                                            Network::ListenerPtr&& listener,
                                                            Network::ListenerConfig& config)
    : ConnectionHandlerImpl::ActiveListenerImplBase(parent, &config), parent_(parent),
      listener_(std::move(listener)), listener_filters_timeout_(config.listenerFiltersTimeout()),
      continue_on_listener_filters_timeout_(config.continueOnListenerFiltersTimeout()) {
  config.connectionBalancer().registerHandler(*this);
}

void ConnectionHandlerImpl::ActiveTcpListener::updateListenerConfig(
    Network::ListenerConfig& config) {
  ENVOY_LOG(trace, "replacing listener ", config_->listenerTag(), " by ", config.listenerTag());
  config_ = &config;
}

ConnectionHandlerImpl::ActiveTcpListener::~ActiveTcpListener() {
  is_deleting_ = true;
  config_->connectionBalancer().unregisterHandler(*this);

  // Purge sockets that have not progressed to connections. This should only happen when
  // a listener filter stops iteration and never resumes.
  while (!sockets_.empty()) {
    ActiveTcpSocketPtr removed = sockets_.front()->removeFromList(sockets_);
    parent_.dispatcher_.deferredDelete(std::move(removed));
  }

  for (auto& chain_and_connections : connections_by_context_) {
    ASSERT(chain_and_connections.second != nullptr);
    auto& connections = chain_and_connections.second->connections_;
    while (!connections.empty()) {
      connections.front()->connection_->close(Network::ConnectionCloseType::NoFlush);
    }
  }
  parent_.dispatcher_.clearDeferredDeleteList();

  // By the time a listener is destroyed, in the common case, there should be no connections.
  // However, this is not always true if there is an in flight rebalanced connection that is
  // being posted. This assert is extremely useful for debugging the common path so we will leave it
  // for now. If it becomes a problem (developers hitting this assert when using debug builds) we
  // can revisit. This case, if it happens, should be benign on production builds. This case is
  // covered in ConnectionHandlerTest::RemoveListenerDuringRebalance.
  ASSERT(num_listener_connections_ == 0);
}

ConnectionHandlerImpl::ActiveTcpListenerOptRef
ConnectionHandlerImpl::findActiveTcpListenerByAddress(const Network::Address::Instance& address) {
  // This is a linear operation, may need to add a map<address, listener> to improve performance.
  // However, linear performance might be adequate since the number of listeners is small.
  // We do not return stopped listeners.
  auto listener_it = std::find_if(
      listeners_.begin(), listeners_.end(),
      [&address](
          const std::pair<Network::Address::InstanceConstSharedPtr, ActiveListenerDetails>& p) {
        return p.second.tcp_listener_.has_value() && p.second.listener_->listener() != nullptr &&
               p.first->type() == Network::Address::Type::Ip && *(p.first) == address;
      });

  // If there is exact address match, return the corresponding listener.
  if (listener_it != listeners_.end()) {
    return listener_it->second.tcp_listener_;
  }

  // Otherwise, we need to look for the wild card match, i.e., 0.0.0.0:[address_port].
  // We do not return stopped listeners.
  // TODO(wattli): consolidate with previous search for more efficiency.
  listener_it = std::find_if(
      listeners_.begin(), listeners_.end(),
      [&address](
          const std::pair<Network::Address::InstanceConstSharedPtr, ActiveListenerDetails>& p) {
        return p.second.tcp_listener_.has_value() && p.second.listener_->listener() != nullptr &&
               p.first->type() == Network::Address::Type::Ip &&
               p.first->ip()->port() == address.ip()->port() && p.first->ip()->isAnyAddress();
      });
  return (listener_it != listeners_.end()) ? listener_it->second.tcp_listener_ : absl::nullopt;
}

void ConnectionHandlerImpl::ActiveTcpSocket::onTimeout() {
  listener_.stats_.downstream_pre_cx_timeout_.inc();
  ASSERT(inserted());
  ENVOY_LOG(debug, "listener filter times out after {} ms",
            listener_.listener_filters_timeout_.count());

  if (listener_.continue_on_listener_filters_timeout_) {
    ENVOY_LOG(debug, "fallback to default listener filter");
    newConnection();
  }
  unlink();
}

void ConnectionHandlerImpl::ActiveTcpSocket::startTimer() {
  if (listener_.listener_filters_timeout_.count() > 0) {
    timer_ = listener_.parent_.dispatcher_.createTimer([this]() -> void { onTimeout(); });
    timer_->enableTimer(listener_.listener_filters_timeout_);
  }
}

void ConnectionHandlerImpl::ActiveTcpSocket::unlink() {
  ActiveTcpSocketPtr removed = removeFromList(listener_.sockets_);
  if (removed->timer_ != nullptr) {
    removed->timer_->disableTimer();
  }
  listener_.parent_.dispatcher_.deferredDelete(std::move(removed));
}

void ConnectionHandlerImpl::ActiveTcpSocket::continueFilterChain(bool success) {
  if (success) {
    bool no_error = true;
    if (iter_ == accept_filters_.end()) {
      iter_ = accept_filters_.begin();
    } else {
      iter_ = std::next(iter_);
    }

    for (; iter_ != accept_filters_.end(); iter_++) {
      Network::FilterStatus status = (*iter_)->onAccept(*this);
      if (status == Network::FilterStatus::StopIteration) {
        // The filter is responsible for calling us again at a later time to continue the filter
        // chain from the next filter.
        if (!socket().ioHandle().isOpen()) {
          // break the loop but should not create new connection
          no_error = false;
          break;
        } else {
          // Blocking at the filter but no error
          return;
        }
      }
    }
    // Successfully ran all the accept filters.
    if (no_error) {
      newConnection();
    } else {
      // Signal the caller that no extra filter chain iteration is needed.
      iter_ = accept_filters_.end();
    }
  }

  // Filter execution concluded, unlink and delete this ActiveTcpSocket if it was linked.
  if (inserted()) {
    unlink();
  }
}

void ConnectionHandlerImpl::ActiveTcpSocket::newConnection() {
  // Check if the socket may need to be redirected to another listener.
  ActiveTcpListenerOptRef new_listener;

  if (hand_off_restored_destination_connections_ && socket_->localAddressRestored()) {
    // Find a listener associated with the original destination address.
    new_listener = listener_.parent_.findActiveTcpListenerByAddress(*socket_->localAddress());
  }
  if (new_listener.has_value()) {
    // Hands off connections redirected by iptables to the listener associated with the
    // original destination address. Pass 'hand_off_restored_destination_connections' as false to
    // prevent further redirection as well as 'rebalanced' as true since the connection has
    // already been balanced if applicable inside onAcceptWorker() when the connection was
    // initially accepted. Note also that we must account for the number of connections properly
    // across both listeners.
    // TODO(mattklein123): See note in ~ActiveTcpSocket() related to making this accounting better.
    listener_.decNumConnections();
    new_listener.value().get().incNumConnections();
    new_listener.value().get().onAcceptWorker(std::move(socket_), false, true);
  } else {
    // Set default transport protocol if none of the listener filters did it.
    if (socket_->detectedTransportProtocol().empty()) {
      socket_->setDetectedTransportProtocol(
          Extensions::TransportSockets::TransportProtocolNames::get().RawBuffer);
    }
    // TODO(lambdai): add integration test
    // TODO: Address issues in wider scope. See https://github.com/envoyproxy/envoy/issues/8925
    // Erase accept filter states because accept filters may not get the opportunity to clean up.
    // Particularly the assigned events need to reset before assigning new events in the follow up.
    accept_filters_.clear();
    // Create a new connection on this listener.
    listener_.newConnection(std::move(socket_));
  }
}

void ConnectionHandlerImpl::ActiveTcpListener::onAccept(Network::ConnectionSocketPtr&& socket) {
  onAcceptWorker(std::move(socket), config_->handOffRestoredDestinationConnections(), false);
}

void ConnectionHandlerImpl::ActiveTcpListener::onAcceptWorker(
    Network::ConnectionSocketPtr&& socket, bool hand_off_restored_destination_connections,
    bool rebalanced) {
  if (!rebalanced) {
    Network::BalancedConnectionHandler& target_handler =
        config_->connectionBalancer().pickTargetHandler(*this);
    if (&target_handler != this) {
      target_handler.post(std::move(socket));
      return;
    }
  }

  auto active_socket = std::make_unique<ActiveTcpSocket>(*this, std::move(socket),
                                                         hand_off_restored_destination_connections);

  // Create and run the filters
  config_->filterChainFactory().createListenerFilterChain(*active_socket);
  active_socket->continueFilterChain(true);

  // Move active_socket to the sockets_ list if filter iteration needs to continue later.
  // Otherwise we let active_socket be destructed when it goes out of scope.
  if (active_socket->iter_ != active_socket->accept_filters_.end()) {
    active_socket->startTimer();
    active_socket->moveIntoListBack(std::move(active_socket), sockets_);
  }
}

namespace {
void emitLogs(Network::ListenerConfig& config, StreamInfo::StreamInfo& stream_info) {
  stream_info.onRequestComplete();
  for (const auto& access_log : config.accessLogs()) {
    access_log->log(nullptr, nullptr, nullptr, stream_info);
  }
}
} // namespace

void ConnectionHandlerImpl::ActiveTcpListener::newConnection(
    Network::ConnectionSocketPtr&& socket) {
  auto stream_info = std::make_unique<StreamInfo::StreamInfoImpl>(parent_.dispatcher_.timeSource());
  stream_info->setDownstreamLocalAddress(socket->localAddress());
  stream_info->setDownstreamRemoteAddress(socket->remoteAddress());
  stream_info->setDownstreamDirectRemoteAddress(socket->directRemoteAddress());

  // Find matching filter chain.
  const auto filter_chain = config_->filterChainManager().findFilterChain(*socket);
  if (filter_chain == nullptr) {
    ENVOY_LOG(debug, "closing connection: no matching filter chain found");
    stats_.no_filter_chain_match_.inc();
    stream_info->setResponseFlag(StreamInfo::ResponseFlag::NoRouteFound);
    emitLogs(config_, *stream_info);
    socket->close();
    return;
  }

  auto transport_socket = filter_chain->transportSocketFactory().createTransportSocket(nullptr);
  stream_info->setDownstreamSslConnection(transport_socket->ssl());
  auto& active_connections = getOrCreateActiveConnections(*filter_chain);
<<<<<<< HEAD
  ActiveTcpConnectionPtr active_connection(
      new ActiveTcpConnection(active_connections,
                              parent_.dispatcher_.createServerConnection(
                                  std::move(socket), std::move(transport_socket), *stream_info),
                              parent_.dispatcher_.timeSource(), config_, std::move(stream_info)));
  active_connection->connection_->setBufferLimits(config_.perConnectionBufferLimitBytes());
=======
  ActiveTcpConnectionPtr active_connection(new ActiveTcpConnection(
      active_connections,
      parent_.dispatcher_.createServerConnection(std::move(socket), std::move(transport_socket)),
      parent_.dispatcher_.timeSource()));
  active_connection->connection_->setBufferLimits(config_->perConnectionBufferLimitBytes());
>>>>>>> 7caa11fc

  const bool empty_filter_chain = !config_->filterChainFactory().createNetworkFilterChain(
      *active_connection->connection_, filter_chain->networkFilterFactories());
  if (empty_filter_chain) {
    ENVOY_CONN_LOG(debug, "closing connection: no filters", *active_connection->connection_);
    active_connection->connection_->close(Network::ConnectionCloseType::NoFlush);
  }

  // If the connection is already closed, we can just let this connection immediately die.
  if (active_connection->connection_->state() != Network::Connection::State::Closed) {
    ENVOY_CONN_LOG(debug, "new connection", *active_connection->connection_);
    active_connection->connection_->addConnectionCallbacks(*active_connection);
    active_connection->moveIntoList(std::move(active_connection), active_connections.connections_);
  }
}

ConnectionHandlerImpl::ActiveConnections&
ConnectionHandlerImpl::ActiveTcpListener::getOrCreateActiveConnections(
    const Network::FilterChain& filter_chain) {
  ActiveConnectionsPtr& connections = connections_by_context_[&filter_chain];
  if (connections == nullptr) {
    connections = std::make_unique<ConnectionHandlerImpl::ActiveConnections>(*this, filter_chain);
  }
  return *connections;
}

void ConnectionHandlerImpl::ActiveTcpListener::removeFilterChains(
    const std::list<const Network::FilterChain*>& draining_filter_chains) {
  // need to recover the original deleting state
  // TODO(lambdai): determine if removFilterChains could be invoked when is_deleting
  // TODO(lambdai): RAII
  // alternatively, erase the iterator of connections prior to the connection removal
  bool was_deleting = is_deleting_;
  is_deleting_ = true;
  for (const auto* filter_chain : draining_filter_chains) {
    auto iter = connections_by_context_.find(filter_chain);
    if (iter == connections_by_context_.end()) {
      // It is possible when listener is stopping.
    } else {
      auto& connections = iter->second->connections_;
      while (!connections.empty()) {
        connections.front()->connection_->close(Network::ConnectionCloseType::NoFlush);
      }
      // since is_deleting_ is on, we need to manually remove the map value and drive the iterator

      // Defer delete connection container to avoid race condition in destroying connection
      parent_.dispatcher_.deferredDelete(std::move(iter->second));
      iter = connections_by_context_.erase(iter);
    }
  }
  is_deleting_ = was_deleting;
}

namespace {
// Structure used to allow a unique_ptr to be captured in a posted lambda. See below.
struct RebalancedSocket {
  Network::ConnectionSocketPtr socket;
};
using RebalancedSocketSharedPtr = std::shared_ptr<RebalancedSocket>;
} // namespace

void ConnectionHandlerImpl::ActiveTcpListener::post(Network::ConnectionSocketPtr&& socket) {
  // It is not possible to capture a unique_ptr because the post() API copies the lambda, so we must
  // bundle the socket inside a shared_ptr that can be captured.
  // TODO(mattklein123): It may be possible to change the post() API such that the lambda is only
  // moved, but this is non-trivial and needs investigation.
  RebalancedSocketSharedPtr socket_to_rebalance = std::make_shared<RebalancedSocket>();
  socket_to_rebalance->socket = std::move(socket);

  parent_.dispatcher_.post(
      [socket_to_rebalance, tag = config_->listenerTag(), &parent = parent_]() {
        // TODO(mattklein123): We should probably use a hash table here to lookup the tag instead of
        // iterating through the listener list.
        for (const auto& listener : parent.listeners_) {
          if (listener.second.listener_->listener() != nullptr &&
              listener.second.listener_->listenerTag() == tag) {
            // If the tag matches this must be a TCP listener.
            ASSERT(listener.second.tcp_listener_.has_value());
            listener.second.tcp_listener_.value().get().onAcceptWorker(
                std::move(socket_to_rebalance->socket),
                listener.second.tcp_listener_.value()
                    .get()
                    .config_->handOffRestoredDestinationConnections(),
                true);
            return;
          }
        }
      });
}

ConnectionHandlerImpl::ActiveConnections::ActiveConnections(
    ConnectionHandlerImpl::ActiveTcpListener& listener, const Network::FilterChain& filter_chain)
    : listener_(listener), filter_chain_(filter_chain) {}

ConnectionHandlerImpl::ActiveConnections::~ActiveConnections() {
  // connections should be defer deleted already.
  ASSERT(connections_.empty());
}

ConnectionHandlerImpl::ActiveTcpConnection::ActiveTcpConnection(
    ActiveConnections& active_connections, Network::ConnectionPtr&& new_connection,
    TimeSource& time_source, Network::ListenerConfig& config,
    std::unique_ptr<StreamInfo::StreamInfo>&& stream_info)
    : stream_info_(std::move(stream_info)), active_connections_(active_connections),
      connection_(std::move(new_connection)),
      conn_length_(new Stats::HistogramCompletableTimespanImpl(
          active_connections_.listener_.stats_.downstream_cx_length_ms_, time_source)),
      config_(config) {
  // We just universally set no delay on connections. Theoretically we might at some point want
  // to make this configurable.
  connection_->noDelay(true);

  active_connections_.listener_.stats_.downstream_cx_total_.inc();
  active_connections_.listener_.stats_.downstream_cx_active_.inc();
  active_connections_.listener_.per_worker_stats_.downstream_cx_total_.inc();
  active_connections_.listener_.per_worker_stats_.downstream_cx_active_.inc();

  // Active connections on the handler (not listener). The per listener connections have already
  // been incremented at this point either via the connection balancer or in the socket accept
  // path if there is no configured balancer.
  ++active_connections_.listener_.parent_.num_handler_connections_;
}

ConnectionHandlerImpl::ActiveTcpConnection::~ActiveTcpConnection() {
  emitLogs(config_, *stream_info_);

  active_connections_.listener_.stats_.downstream_cx_active_.dec();
  active_connections_.listener_.stats_.downstream_cx_destroy_.inc();
  active_connections_.listener_.per_worker_stats_.downstream_cx_active_.dec();
  conn_length_->complete();

  // Active listener connections (not handler).
  active_connections_.listener_.decNumConnections();

  // Active handler connections (not listener).
  active_connections_.listener_.parent_.decNumConnections();
}

ActiveUdpListener::ActiveUdpListener(Network::ConnectionHandler& parent,
                                     Event::Dispatcher& dispatcher, Network::ListenerConfig& config)
    : ActiveUdpListener(
          parent,
          dispatcher.createUdpListener(config.listenSocketFactory().getListenSocket(), *this),
          config) {}

ActiveUdpListener::ActiveUdpListener(Network::ConnectionHandler& parent,
                                     Network::UdpListenerPtr&& listener,
                                     Network::ListenerConfig& config)
    : ConnectionHandlerImpl::ActiveListenerImplBase(parent, &config),
      udp_listener_(std::move(listener)), read_filter_(nullptr) {
  // Create the filter chain on creating a new udp listener
  config_->filterChainFactory().createUdpListenerFilterChain(*this, *this);

  // If filter is nullptr, fail the creation of the listener
  if (read_filter_ == nullptr) {
    throw Network::CreateListenerException(
        fmt::format("Cannot create listener as no read filter registered for the udp listener: {} ",
                    config_->name()));
  }
}

void ActiveUdpListener::onData(Network::UdpRecvData& data) { read_filter_->onData(data); }

void ActiveUdpListener::onReadReady() {}

void ActiveUdpListener::onWriteReady(const Network::Socket&) {
  // TODO(sumukhs): This is not used now. When write filters are implemented, this is a
  // trigger to invoke the on write ready API on the filters which is when they can write
  // data
}

void ActiveUdpListener::onReceiveError(Api::IoError::IoErrorCode error_code) {
  read_filter_->onReceiveError(error_code);
}

void ActiveUdpListener::addReadFilter(Network::UdpListenerReadFilterPtr&& filter) {
  ASSERT(read_filter_ == nullptr, "Cannot add a 2nd UDP read filter");
  read_filter_ = std::move(filter);
}

Network::UdpListener& ActiveUdpListener::udpListener() { return *udp_listener_; }

} // namespace Server
} // namespace Envoy<|MERGE_RESOLUTION|>--- conflicted
+++ resolved
@@ -389,7 +389,7 @@
     ENVOY_LOG(debug, "closing connection: no matching filter chain found");
     stats_.no_filter_chain_match_.inc();
     stream_info->setResponseFlag(StreamInfo::ResponseFlag::NoRouteFound);
-    emitLogs(config_, *stream_info);
+    emitLogs(*config_, *stream_info);
     socket->close();
     return;
   }
@@ -397,20 +397,13 @@
   auto transport_socket = filter_chain->transportSocketFactory().createTransportSocket(nullptr);
   stream_info->setDownstreamSslConnection(transport_socket->ssl());
   auto& active_connections = getOrCreateActiveConnections(*filter_chain);
-<<<<<<< HEAD
+
   ActiveTcpConnectionPtr active_connection(
       new ActiveTcpConnection(active_connections,
                               parent_.dispatcher_.createServerConnection(
                                   std::move(socket), std::move(transport_socket), *stream_info),
-                              parent_.dispatcher_.timeSource(), config_, std::move(stream_info)));
-  active_connection->connection_->setBufferLimits(config_.perConnectionBufferLimitBytes());
-=======
-  ActiveTcpConnectionPtr active_connection(new ActiveTcpConnection(
-      active_connections,
-      parent_.dispatcher_.createServerConnection(std::move(socket), std::move(transport_socket)),
-      parent_.dispatcher_.timeSource()));
+                              parent_.dispatcher_.timeSource(), *config_, std::move(stream_info)));
   active_connection->connection_->setBufferLimits(config_->perConnectionBufferLimitBytes());
->>>>>>> 7caa11fc
 
   const bool empty_filter_chain = !config_->filterChainFactory().createNetworkFilterChain(
       *active_connection->connection_, filter_chain->networkFilterFactories());

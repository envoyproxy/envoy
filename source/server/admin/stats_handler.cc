#include "source/server/admin/stats_handler.h"

#include <functional>
#include <vector>

#include "envoy/admin/v3/mutex_stats.pb.h"

#include "source/common/buffer/buffer_impl.h"
#include "source/common/common/empty_string.h"
#include "source/common/http/headers.h"
#include "source/common/http/utility.h"
#include "source/server/admin/prometheus_stats.h"
#include "source/server/admin/stats_request.h"

namespace Envoy {
namespace Server {

const uint64_t RecentLookupsCapacity = 100;

StatsHandler::StatsHandler(Server::Instance& server) : HandlerContextBase(server) {}

Http::Code StatsHandler::handlerResetCounters(absl::string_view, Http::ResponseHeaderMap&,
                                              Buffer::Instance& response, AdminStream&) {
  for (const Stats::CounterSharedPtr& counter : server_.stats().counters()) {
    counter->reset();
  }
  server_.stats().symbolTable().clearRecentLookups();
  response.add("OK\n");
  return Http::Code::OK;
}

Http::Code StatsHandler::handlerStatsRecentLookups(absl::string_view, Http::ResponseHeaderMap&,
                                                   Buffer::Instance& response, AdminStream&) {
  Stats::SymbolTable& symbol_table = server_.stats().symbolTable();
  std::string table;
  const uint64_t total =
      symbol_table.getRecentLookups([&table](absl::string_view name, uint64_t count) {
        table += fmt::format("{:8d} {}\n", count, name);
      });
  if (table.empty() && symbol_table.recentLookupCapacity() == 0) {
    table = "Lookup tracking is not enabled. Use /stats/recentlookups/enable to enable.\n";
  } else {
    response.add("   Count Lookup\n");
  }
  response.add(absl::StrCat(table, "\ntotal: ", total, "\n"));
  return Http::Code::OK;
}

Http::Code StatsHandler::handlerStatsRecentLookupsClear(absl::string_view, Http::ResponseHeaderMap&,
                                                        Buffer::Instance& response, AdminStream&) {
  server_.stats().symbolTable().clearRecentLookups();
  response.add("OK\n");
  return Http::Code::OK;
}

Http::Code StatsHandler::handlerStatsRecentLookupsDisable(absl::string_view,
                                                          Http::ResponseHeaderMap&,
                                                          Buffer::Instance& response,
                                                          AdminStream&) {
  server_.stats().symbolTable().setRecentLookupCapacity(0);
  response.add("OK\n");
  return Http::Code::OK;
}

Http::Code StatsHandler::handlerStatsRecentLookupsEnable(absl::string_view,
                                                         Http::ResponseHeaderMap&,
                                                         Buffer::Instance& response, AdminStream&) {
  server_.stats().symbolTable().setRecentLookupCapacity(RecentLookupsCapacity);
  response.add("OK\n");
  return Http::Code::OK;
}

Admin::RequestPtr StatsHandler::makeRequest(absl::string_view path, AdminStream& /*admin_stream*/) {
  StatsParams params;
  Buffer::OwnedImpl response;
  Http::Code code = params.parse(path, response);
  if (code != Http::Code::OK) {
    return Admin::makeStaticTextRequest(response, code);
  }

  if (params.format_ == StatsFormat::Prometheus) {
    // TODO(#16139): modify streaming algorithm to cover Prometheus.
    //
    // This may be easiest to accomplish by populating the set
    // with tagExtractedName(), and allowing for vectors of
    // stats as multiples will have the same tag-extracted names.
    // Ideally we'd find a way to do this without slowing down
    // the non-Prometheus implementations.
    Buffer::OwnedImpl response;
    prometheusFlushAndRender(params, response);
    return Admin::makeStaticTextRequest(response, code);
  }

  if (server_.statsConfig().flushOnAdmin()) {
    server_.flushStats();
  }

  return makeRequest(server_.stats(), params);
}

Admin::RequestPtr StatsHandler::makeRequest(Stats::Store& stats, const StatsParams& params) {
  return std::make_unique<StatsRequest>(stats, params);
}

Http::Code StatsHandler::handlerPrometheusStats(absl::string_view path_and_query,
                                                Http::ResponseHeaderMap&,
                                                Buffer::Instance& response, AdminStream&) {
  return prometheusStats(path_and_query, response);
}

Http::Code StatsHandler::prometheusStats(absl::string_view path_and_query,
                                         Buffer::Instance& response) {
  StatsParams params;
  Http::Code code = params.parse(path_and_query, response);
  if (code != Http::Code::OK) {
    return code;
  }
  prometheusFlushAndRender(params, response);
  return Http::Code::OK;
}

<<<<<<< HEAD
void StatsHandler::prometheusStats(Stats::Store& stats, const StatsParams& params,
                                   Buffer::Instance& response) {
=======
void StatsHandler::prometheusFlushAndRender(const StatsParams& params, Buffer::Instance& response) {
>>>>>>> 67ac7961
  if (server_.statsConfig().flushOnAdmin()) {
    server_.flushStats();
  }
  prometheusRender(server_.stats(), server_.api().customStatNamespaces(), params, response);
}

<<<<<<< HEAD
=======
void StatsHandler::prometheusRender(Stats::Store& stats,
                                    const Stats::CustomStatNamespaces& custom_namespaces,
                                    const StatsParams& params, Buffer::Instance& response) {
>>>>>>> 67ac7961
  const std::vector<Stats::TextReadoutSharedPtr>& text_readouts_vec =
      params.prometheus_text_readouts_ ? stats.textReadouts()
                                       : std::vector<Stats::TextReadoutSharedPtr>();
  PrometheusStatsFormatter::statsAsPrometheus(stats.counters(), stats.gauges(), stats.histograms(),
                                              text_readouts_vec, response, params,
                                              custom_namespaces);
}

Http::Code StatsHandler::handlerContention(absl::string_view,
                                           Http::ResponseHeaderMap& response_headers,
                                           Buffer::Instance& response, AdminStream&) {

  if (server_.options().mutexTracingEnabled() && server_.mutexTracer() != nullptr) {
    response_headers.setReferenceContentType(Http::Headers::get().ContentTypeValues.Json);

    envoy::admin::v3::MutexStats mutex_stats;
    mutex_stats.set_num_contentions(server_.mutexTracer()->numContentions());
    mutex_stats.set_current_wait_cycles(server_.mutexTracer()->currentWaitCycles());
    mutex_stats.set_lifetime_wait_cycles(server_.mutexTracer()->lifetimeWaitCycles());
    response.add(MessageUtil::getJsonStringFromMessageOrError(mutex_stats, true, true));
  } else {
    response.add("Mutex contention tracing is not enabled. To enable, run Envoy with flag "
                 "--enable-mutex-tracing.");
  }
  return Http::Code::OK;
}

} // namespace Server
} // namespace Envoy<|MERGE_RESOLUTION|>--- conflicted
+++ resolved
@@ -119,24 +119,16 @@
   return Http::Code::OK;
 }
 
-<<<<<<< HEAD
-void StatsHandler::prometheusStats(Stats::Store& stats, const StatsParams& params,
-                                   Buffer::Instance& response) {
-=======
 void StatsHandler::prometheusFlushAndRender(const StatsParams& params, Buffer::Instance& response) {
->>>>>>> 67ac7961
   if (server_.statsConfig().flushOnAdmin()) {
     server_.flushStats();
   }
   prometheusRender(server_.stats(), server_.api().customStatNamespaces(), params, response);
 }
 
-<<<<<<< HEAD
-=======
 void StatsHandler::prometheusRender(Stats::Store& stats,
                                     const Stats::CustomStatNamespaces& custom_namespaces,
                                     const StatsParams& params, Buffer::Instance& response) {
->>>>>>> 67ac7961
   const std::vector<Stats::TextReadoutSharedPtr>& text_readouts_vec =
       params.prometheus_text_readouts_ ? stats.textReadouts()
                                        : std::vector<Stats::TextReadoutSharedPtr>();

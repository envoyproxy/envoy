#pragma once

#include "envoy/common/optref.h"
#include "envoy/server/admin.h"
#include "envoy/stats/stats.h"

#include "source/common/buffer/buffer_impl.h"
#include "source/common/json/json_streamer.h"
#include "source/server/admin/stats_params.h"
#include "source/server/admin/utils.h"

namespace Envoy {
namespace Server {

// Abstract class for rendering stats. Every method is called "generate"
// differing only by the data type, to facilitate templatized call-sites.
//
// There are currently Json and Text implementations of this interface, and in
// #19546 an HTML version will be added to provide a hierarchical view.
class StatsRender {
public:
  virtual ~StatsRender() = default;

  // Writes a fragment for a numeric value, for counters and gauges.
  virtual void generate(Buffer::Instance& response, const std::string& name, uint64_t value) PURE;

  // Writes a json fragment for a textual value, for text readouts.
  virtual void generate(Buffer::Instance& response, const std::string& name,
                        const std::string& value) PURE;

  // Writes a histogram value.
  virtual void generate(Buffer::Instance& response, const std::string& name,
                        const Stats::ParentHistogram& histogram) PURE;

  // Completes rendering any buffered data.
  virtual void finalize(Buffer::Instance& response) PURE;

  // Indicates that no stats for a particular type have been found.
  virtual void noStats(Buffer::Instance&, absl::string_view) {}
};

// Implements the Render interface for simple textual representation of stats.
class StatsTextRender : public StatsRender {
public:
  explicit StatsTextRender(const StatsParams& params);

  // StatsRender
  void generate(Buffer::Instance& response, const std::string& name, uint64_t value) override;
  void generate(Buffer::Instance& response, const std::string& name,
                const std::string& value) override;
  void generate(Buffer::Instance& response, const std::string& name,
                const Stats::ParentHistogram& histogram) override;
  void finalize(Buffer::Instance&) override;

private:
  // Computes disjoint buckets as text and adds them to the response buffer.
  void addDisjointBuckets(const std::string& name, const Stats::ParentHistogram& histogram,
                          Buffer::Instance& response);

  void addDetail(const std::vector<Stats::ParentHistogram::Bucket>& buckets,
                 Buffer::Instance& response);

  const Utility::HistogramBucketsMode histogram_buckets_mode_;
};

// Implements the Render interface for json output.
class StatsJsonRender : public StatsRender {
public:
  StatsJsonRender(Http::ResponseHeaderMap& response_headers, Buffer::Instance& response,
                  const StatsParams& params);

  // StatsRender
  void generate(Buffer::Instance& response, const std::string& name, uint64_t value) override;
  void generate(Buffer::Instance& response, const std::string& name,
                const std::string& value) override;
  void generate(Buffer::Instance&, const std::string& name,
                const Stats::ParentHistogram& histogram) override;
  void finalize(Buffer::Instance& response) override;

<<<<<<< HEAD
private:
  using ProtoMap = Protobuf::Map<std::string, ProtobufWkt::Value>;

  // Summarizes the buckets in the specified histogram, collecting JSON objects.
  // Note, we do not flush this buffer to the network when it grows large, and
  // if this becomes an issue it should be possible to do, noting that we are
  // one or two levels nesting below the list of scalar stats due to the Envoy
  // stats json schema, where histograms are grouped together.
  void populateQuantiles(const Stats::ParentHistogram& histogram, absl::string_view label,
                         ProtobufWkt::ListValue* computed_quantile_value_array);
=======
  /**
   * Streams the supported percentiles into a JSON array. Note that no histogram
   * context is provided for this; this is a static property of the binary.
   *
   * @param array the json streaming array array to stream into.
   */
  static void populateSupportedPercentiles(Json::Streamer::Array& array);

  /**
   * Streams detail about the provided histogram into the provided JSON map.
   *
   * @param name the name of the histogram (usually the same as histogram.name(),
   *             but is passed in explicitly because it may already have been
   *             computed when filtering stats, and it is somewhat expensive
   *             to compute the name.
   * @param histogram the histogram to stream
   * @param map the json map to stream into.
   *
   */
  static void generateHistogramDetail(const std::string& name,
                                      const Stats::ParentHistogram& histogram,
                                      Json::Streamer::Map& map);
>>>>>>> f9cd553c

private:
  // Collects the buckets from the specified histogram.
  void collectBuckets(const std::string& name, const Stats::ParentHistogram& histogram,
                      const std::vector<uint64_t>& interval_buckets,
                      const std::vector<uint64_t>& cumulative_buckets);

<<<<<<< HEAD
  void populateDetail(absl::string_view name,
                      const std::vector<Stats::ParentHistogram::Bucket>& buckets,
                      ProtoMap& histogram_obj_fields);
  static void populateVector(absl::string_view name, const std::vector<double>& values,
                             uint32_t multiplier, ProtoMap& histograms_obj_fields);

  ProtobufWkt::Struct histograms_obj_;
  ProtobufWkt::Struct histograms_obj_container_;
  std::unique_ptr<ProtobufWkt::ListValue> histogram_array_;
  bool found_used_histogram_{false};
  absl::string_view delim_{""};
=======
  static void populateBucketsVerbose(const std::vector<Stats::ParentHistogram::Bucket>& buckets,
                                     Json::Streamer::Map& map);
  void renderHistogramStart();
  static void populatePercentiles(const Stats::ParentHistogram& histogram,
                                  Json::Streamer::Map& map);

  // This function irons out an API mistake made when defining the StatsRender
  // interface. The issue is that callers can provide a response buffer when
  // constructing a StatsRender instance, but can switch to a different response
  // buffer when rendering specific values.
  //
  // The problem comes with JSON histograms where each histogram is nested in a
  // structure with other histograms, so if you switch buffers you need to
  // ensure the pending bytes in the previous buffer is fully
  // drained. Unfortunately this buffer-switching is used in practice.
  void drainIfNeeded(Buffer::Instance& response);

>>>>>>> f9cd553c
  const Utility::HistogramBucketsMode histogram_buckets_mode_;
  std::string name_buffer_;  // Used for Json::sanitize for names.
  std::string value_buffer_; // Used for Json::sanitize for text-readout values.
  bool histograms_initialized_{false};

  // Captures the hierarchy of maps and arrays used to render scalar stats and
  // histograms in various formats. This is separated in its own structure to
  // facilitate clearing these structures in the reverse order of how they were
  // created during finalize().
  //
  // Another option to consider: flattening the member variables of JsonContext
  // into StatsJsonRender, and ensure that Render objects are always destructed
  // before the output stream is considered complete.
  struct JsonContext {
    explicit JsonContext(Buffer::Instance& response);
    Json::Streamer streamer_;
    Json::Streamer::MapPtr stats_map_;
    Json::Streamer::ArrayPtr stats_array_;
    Json::Streamer::MapPtr histogram_map1_;
    Json::Streamer::MapPtr histogram_map2_;
    Json::Streamer::ArrayPtr histogram_array_;
  };
  std::unique_ptr<JsonContext> json_;
  Buffer::Instance& response_;
};

} // namespace Server
} // namespace Envoy<|MERGE_RESOLUTION|>--- conflicted
+++ resolved
@@ -77,18 +77,6 @@
                 const Stats::ParentHistogram& histogram) override;
   void finalize(Buffer::Instance& response) override;
 
-<<<<<<< HEAD
-private:
-  using ProtoMap = Protobuf::Map<std::string, ProtobufWkt::Value>;
-
-  // Summarizes the buckets in the specified histogram, collecting JSON objects.
-  // Note, we do not flush this buffer to the network when it grows large, and
-  // if this becomes an issue it should be possible to do, noting that we are
-  // one or two levels nesting below the list of scalar stats due to the Envoy
-  // stats json schema, where histograms are grouped together.
-  void populateQuantiles(const Stats::ParentHistogram& histogram, absl::string_view label,
-                         ProtobufWkt::ListValue* computed_quantile_value_array);
-=======
   /**
    * Streams the supported percentiles into a JSON array. Note that no histogram
    * context is provided for this; this is a static property of the binary.
@@ -111,7 +99,6 @@
   static void generateHistogramDetail(const std::string& name,
                                       const Stats::ParentHistogram& histogram,
                                       Json::Streamer::Map& map);
->>>>>>> f9cd553c
 
 private:
   // Collects the buckets from the specified histogram.
@@ -119,19 +106,6 @@
                       const std::vector<uint64_t>& interval_buckets,
                       const std::vector<uint64_t>& cumulative_buckets);
 
-<<<<<<< HEAD
-  void populateDetail(absl::string_view name,
-                      const std::vector<Stats::ParentHistogram::Bucket>& buckets,
-                      ProtoMap& histogram_obj_fields);
-  static void populateVector(absl::string_view name, const std::vector<double>& values,
-                             uint32_t multiplier, ProtoMap& histograms_obj_fields);
-
-  ProtobufWkt::Struct histograms_obj_;
-  ProtobufWkt::Struct histograms_obj_container_;
-  std::unique_ptr<ProtobufWkt::ListValue> histogram_array_;
-  bool found_used_histogram_{false};
-  absl::string_view delim_{""};
-=======
   static void populateBucketsVerbose(const std::vector<Stats::ParentHistogram::Bucket>& buckets,
                                      Json::Streamer::Map& map);
   void renderHistogramStart();
@@ -149,7 +123,6 @@
   // drained. Unfortunately this buffer-switching is used in practice.
   void drainIfNeeded(Buffer::Instance& response);
 
->>>>>>> f9cd553c
   const Utility::HistogramBucketsMode histogram_buckets_mode_;
   std::string name_buffer_;  // Used for Json::sanitize for names.
   std::string value_buffer_; // Used for Json::sanitize for text-readout values.

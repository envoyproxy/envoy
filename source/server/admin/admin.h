#pragma once

#include <chrono>
#include <functional>
#include <list>
#include <string>
#include <utility>
#include <vector>

#include "envoy/http/filter.h"
#include "envoy/http/request_id_extension.h"
#include "envoy/network/filter.h"
#include "envoy/network/listen_socket.h"
#include "envoy/server/admin.h"
#include "envoy/server/instance.h"
#include "envoy/server/listener_manager.h"
#include "envoy/server/overload/overload_manager.h"
#include "envoy/upstream/outlier_detection.h"
#include "envoy/upstream/resource_manager.h"

#include "source/common/common/assert.h"
#include "source/common/common/basic_resource_impl.h"
#include "source/common/common/empty_string.h"
#include "source/common/common/logger.h"
#include "source/common/common/macros.h"
#include "source/common/http/conn_manager_config.h"
#include "source/common/http/conn_manager_impl.h"
#include "source/common/http/date_provider_impl.h"
#include "source/common/http/default_server_string.h"
#include "source/common/http/http1/codec_stats.h"
#include "source/common/http/http2/codec_stats.h"
#include "source/common/http/request_id_extension_impl.h"
#include "source/common/http/utility.h"
#include "source/common/network/connection_balancer_impl.h"
#include "source/common/network/raw_buffer_socket.h"
#include "source/common/router/scoped_config_impl.h"
#include "source/common/stats/isolated_store_impl.h"
#include "source/extensions/filters/http/common/pass_through_filter.h"
#include "source/server/admin/admin_filter.h"
#include "source/server/admin/clusters_handler.h"
#include "source/server/admin/config_dump_handler.h"
#include "source/server/admin/config_tracker_impl.h"
#include "source/server/admin/init_dump_handler.h"
#include "source/server/admin/listeners_handler.h"
#include "source/server/admin/logs_handler.h"
#include "source/server/admin/profiling_handler.h"
#include "source/server/admin/runtime_handler.h"
#include "source/server/admin/server_cmd_handler.h"
#include "source/server/admin/server_info_handler.h"
#include "source/server/admin/stats_handler.h"

#include "absl/strings/string_view.h"

namespace Envoy {
namespace Server {

class AdminInternalAddressConfig : public Http::InternalAddressConfig {
  bool isInternalAddress(const Network::Address::Instance&) const override { return false; }
};

/**
 * Implementation of Server::Admin.
 */
class AdminImpl : public Admin,
                  public Network::FilterChainManager,
                  public Network::FilterChainFactory,
                  public Http::FilterChainFactory,
                  public Http::ConnectionManagerConfig,
                  Logger::Loggable<Logger::Id::admin> {
public:
  AdminImpl(const std::string& profile_path, Server::Instance& server,
            bool ignore_global_conn_limit);

  Http::Code runCallback(absl::string_view path_and_query,
                         Http::ResponseHeaderMap& response_headers, Buffer::Instance& response,
                         AdminStream& admin_stream);
  const Network::Socket& socket() override { return *socket_; }
  Network::Socket& mutableSocket() { return *socket_; }

  // Server::Admin
  // TODO(jsedgwick) These can be managed with a generic version of ConfigTracker.
  // Wins would be no manual removeHandler() and code reuse.
  //
  // The prefix must start with "/" and contain at least one additional character.
  bool addHandler(const std::string& prefix, const std::string& help_text, HandlerCb callback,
                  bool removable, bool mutates_server_state,
                  const ParamDescriptorVec& params = {}) override;
<<<<<<< HEAD
=======
  bool addStreamingHandler(const std::string& prefix, const std::string& help_text,
                           GenRequestFn callback, bool removable, bool mutates_server_state,
                           const ParamDescriptorVec& params = {}) override;
>>>>>>> 958cdb1f
  bool removeHandler(const std::string& prefix) override;
  ConfigTracker& getConfigTracker() override;

  void startHttpListener(const std::list<AccessLog::InstanceSharedPtr>& access_logs,
                         const std::string& address_out_path,
                         Network::Address::InstanceConstSharedPtr address,
                         const Network::Socket::OptionsSharedPtr& socket_options,
                         Stats::ScopeSharedPtr&& listener_scope) override;
  uint32_t concurrency() const override { return server_.options().concurrency(); }

  // Network::FilterChainManager
  const Network::FilterChain* findFilterChain(const Network::ConnectionSocket&) const override {
    return admin_filter_chain_.get();
  }

  // Network::FilterChainFactory
  bool
  createNetworkFilterChain(Network::Connection& connection,
                           const std::vector<Network::FilterFactoryCb>& filter_factories) override;
  bool createListenerFilterChain(Network::ListenerFilterManager&) override { return true; }
  void createUdpListenerFilterChain(Network::UdpListenerFilterManager&,
                                    Network::UdpReadFilterCallbacks&) override {}

  // Http::FilterChainFactory
  void createFilterChain(Http::FilterChainManager& manager) override;
  bool createUpgradeFilterChain(absl::string_view, const Http::FilterChainFactory::UpgradeMap*,
                                Http::FilterChainManager&) override {
    return false;
  }

  // Http::ConnectionManagerConfig
  const Http::RequestIDExtensionSharedPtr& requestIDExtension() override {
    return request_id_extension_;
  }
  const std::list<AccessLog::InstanceSharedPtr>& accessLogs() override { return access_logs_; }
  Http::ServerConnectionPtr createCodec(Network::Connection& connection,
                                        const Buffer::Instance& data,
                                        Http::ServerConnectionCallbacks& callbacks) override;
  Http::DateProvider& dateProvider() override { return date_provider_; }
  std::chrono::milliseconds drainTimeout() const override { return std::chrono::milliseconds(100); }
  Http::FilterChainFactory& filterFactory() override { return *this; }
  bool generateRequestId() const override { return false; }
  bool preserveExternalRequestId() const override { return false; }
  bool alwaysSetRequestIdInResponse() const override { return false; }
  absl::optional<std::chrono::milliseconds> idleTimeout() const override { return idle_timeout_; }
  bool isRoutable() const override { return false; }
  absl::optional<std::chrono::milliseconds> maxConnectionDuration() const override {
    return max_connection_duration_;
  }
  uint32_t maxRequestHeadersKb() const override { return max_request_headers_kb_; }
  uint32_t maxRequestHeadersCount() const override { return max_request_headers_count_; }
  std::chrono::milliseconds streamIdleTimeout() const override { return {}; }
  std::chrono::milliseconds requestTimeout() const override { return {}; }
  std::chrono::milliseconds requestHeadersTimeout() const override { return {}; }
  std::chrono::milliseconds delayedCloseTimeout() const override { return {}; }
  absl::optional<std::chrono::milliseconds> maxStreamDuration() const override {
    return max_stream_duration_;
  }
  Router::RouteConfigProvider* routeConfigProvider() override { return &route_config_provider_; }
  Config::ConfigProvider* scopedRouteConfigProvider() override {
    return &scoped_route_config_provider_;
  }
  const std::string& serverName() const override { return Http::DefaultServerString::get(); }
  const absl::optional<std::string>& schemeToSet() const override { return scheme_; }
  HttpConnectionManagerProto::ServerHeaderTransformation
  serverHeaderTransformation() const override {
    return HttpConnectionManagerProto::OVERWRITE;
  }
  Http::ConnectionManagerStats& stats() override { return stats_; }
  Http::ConnectionManagerTracingStats& tracingStats() override { return tracing_stats_; }
  bool useRemoteAddress() const override { return true; }
  const Http::InternalAddressConfig& internalAddressConfig() const override {
    return internal_address_config_;
  }
  uint32_t xffNumTrustedHops() const override { return 0; }
  bool skipXffAppend() const override { return false; }
  const std::string& via() const override { return EMPTY_STRING; }
  Http::ForwardClientCertType forwardClientCert() const override {
    return Http::ForwardClientCertType::Sanitize;
  }
  const std::vector<Http::ClientCertDetailsType>& setCurrentClientCertDetails() const override {
    return set_current_client_cert_details_;
  }
  const Network::Address::Instance& localAddress() override;
  const absl::optional<std::string>& userAgent() override { return user_agent_; }
  Tracing::HttpTracerSharedPtr tracer() override { return nullptr; }
  const Http::TracingConnectionManagerConfig* tracingConfig() override { return nullptr; }
  Http::ConnectionManagerListenerStats& listenerStats() override { return listener_->stats_; }
  bool proxy100Continue() const override { return false; }
  bool streamErrorOnInvalidHttpMessaging() const override { return false; }
  const Http::Http1Settings& http1Settings() const override { return http1_settings_; }
  bool shouldNormalizePath() const override { return true; }
  bool shouldMergeSlashes() const override { return true; }
  bool shouldStripTrailingHostDot() const override { return false; }
  Http::StripPortType stripPortType() const override { return Http::StripPortType::None; }
  envoy::config::core::v3::HttpProtocolOptions::HeadersWithUnderscoresAction
  headersWithUnderscoresAction() const override {
    return envoy::config::core::v3::HttpProtocolOptions::ALLOW;
  }
  const LocalReply::LocalReply& localReply() const override { return *local_reply_; }
  envoy::extensions::filters::network::http_connection_manager::v3::HttpConnectionManager::
      PathWithEscapedSlashesAction
      pathWithEscapedSlashesAction() const override {
    return envoy::extensions::filters::network::http_connection_manager::v3::HttpConnectionManager::
        KEEP_UNCHANGED;
  }
  const std::vector<Http::OriginalIPDetectionSharedPtr>&
  originalIpDetectionExtensions() const override {
    return detection_extensions_;
  }
  Http::Code request(absl::string_view path_and_query, absl::string_view method,
                     Http::ResponseHeaderMap& response_headers, std::string& body) override;
  void closeSocket();
  void addListenerToHandler(Network::ConnectionHandler* handler) override;

  GenRequestFn createRequestFunction() {
    return [this](absl::string_view path_and_query, AdminStream& admin_stream) -> RequestPtr {
      return makeRequest(path_and_query, admin_stream);
    };
  }
  uint64_t maxRequestsPerConnection() const override { return 0; }
  const HttpConnectionManagerProto::ProxyStatusConfig* proxyStatusConfig() const override {
    return proxy_status_config_.get();
  }
  Http::HeaderValidatorPtr makeHeaderValidator(Http::Protocol, StreamInfo::StreamInfo&) override {
    // TODO(yanavlasov): admin interface should use the default validator
    return nullptr;
  }

private:
  friend class AdminTestingPeer;

  /**
<<<<<<< HEAD
=======
   * Creates a Request from a url.
   */
  RequestPtr makeRequest(absl::string_view path_and_query, AdminStream& admin_stream);

  /**
   * Creates a UrlHandler structure from a non-chunked callback.
   */
  UrlHandler makeHandler(const std::string& prefix, const std::string& help_text,
                         HandlerCb callback, bool removable, bool mutates_state,
                         const ParamDescriptorVec& params = {});

  /**
   * Creates a URL prefix bound to chunked handler. Handler is expected to
   * supply a method makeRequest(absl::string_view, AdminStream&).
   *
   * @param prefix the prefix to register
   * @param help_text a help text ot display in a table in the admin home page
   * @param handler the Handler object for the admin subsystem, supplying makeContext().
   * @param removeable indicates whether the handler can be removed after being added
   * @param mutates_state indicates whether the handler will mutate state and therefore
   *                      must be accessed via HTTP POST rather than GET.
   * @return the UrlHandler.
   */
  template <class Handler>
  UrlHandler makeStreamingHandler(const std::string& prefix, const std::string& help_text,
                                  Handler& handler, bool removable, bool mutates_state) {
    return {prefix, help_text,
            [&handler](absl::string_view path, AdminStream& admin_stream) -> Admin::RequestPtr {
              return handler.makeRequest(path, admin_stream);
            },
            removable, mutates_state};
  }

  /**
>>>>>>> 958cdb1f
   * Implementation of RouteConfigProvider that returns a static null route config.
   */
  struct NullRouteConfigProvider : public Router::RouteConfigProvider {
    NullRouteConfigProvider(TimeSource& time_source);

    // Router::RouteConfigProvider
    Rds::ConfigConstSharedPtr config() const override { return config_; }
    const absl::optional<ConfigInfo>& configInfo() const override { return config_info_; }
    SystemTime lastUpdated() const override { return time_source_.systemTime(); }
    void onConfigUpdate() override {}
    Router::ConfigConstSharedPtr configCast() const override { return config_; }
    void requestVirtualHostsUpdate(const std::string&, Event::Dispatcher&,
                                   std::weak_ptr<Http::RouteConfigUpdatedCallback>) override {}

    Router::ConfigConstSharedPtr config_;
    absl::optional<ConfigInfo> config_info_;
    TimeSource& time_source_;
  };

  /**
   * Implementation of ScopedRouteConfigProvider that returns a null scoped route config.
   */
  struct NullScopedRouteConfigProvider : public Config::ConfigProvider {
    NullScopedRouteConfigProvider(TimeSource& time_source)
        : config_(std::make_shared<const Router::NullScopedConfigImpl>()),
          time_source_(time_source) {}

    ~NullScopedRouteConfigProvider() override = default;

    // Config::ConfigProvider
    SystemTime lastUpdated() const override { return time_source_.systemTime(); }
    const Protobuf::Message* getConfigProto() const override { return nullptr; }
    std::string getConfigVersion() const override { return ""; }
    ConfigConstSharedPtr getConfig() const override { return config_; }
    ApiType apiType() const override { return ApiType::Full; }
    ConfigProtoVector getConfigProtos() const override { return {}; }

    Router::ScopedConfigConstSharedPtr config_;
    TimeSource& time_source_;
  };

  /**
   * Implementation of OverloadManager that is never overloaded. Using this instead of the real
   * OverloadManager keeps the admin interface accessible even when the proxy is overloaded.
   */
  struct NullOverloadManager : public OverloadManager {
    struct OverloadState : public ThreadLocalOverloadState {
      OverloadState(Event::Dispatcher& dispatcher) : dispatcher_(dispatcher) {}
      const OverloadActionState& getState(const std::string&) override { return inactive_; }
      bool tryAllocateResource(OverloadProactiveResourceName, int64_t) override { return false; }
      bool tryDeallocateResource(OverloadProactiveResourceName, int64_t) override { return false; }
      bool isResourceMonitorEnabled(OverloadProactiveResourceName) override { return false; }
      Event::Dispatcher& dispatcher_;
      const OverloadActionState inactive_ = OverloadActionState::inactive();
    };

    NullOverloadManager(ThreadLocal::SlotAllocator& slot_allocator)
        : tls_(slot_allocator.allocateSlot()) {}

    void start() override {
      tls_->set([](Event::Dispatcher& dispatcher) -> ThreadLocal::ThreadLocalObjectSharedPtr {
        return std::make_shared<OverloadState>(dispatcher);
      });
    }

    ThreadLocalOverloadState& getThreadLocalOverloadState() override {
      return tls_->getTyped<OverloadState>();
    }

    Event::ScaledRangeTimerManagerFactory scaledTimerFactory() override { return nullptr; }

    bool registerForAction(const std::string&, Event::Dispatcher&, OverloadActionCb) override {
      // This method shouldn't be called by the admin listener
      IS_ENVOY_BUG("Unexpected function call");
      return false;
    }

    ThreadLocal::SlotPtr tls_;
  };

  std::vector<const UrlHandler*> sortedHandlers() const;
  envoy::admin::v3::ServerInfo::State serverState();

  /**
   * URL handlers.
   */
  Http::Code handlerAdminHome(absl::string_view path_and_query,
                              Http::ResponseHeaderMap& response_headers, Buffer::Instance& response,
                              AdminStream&);

  Http::Code handlerHelp(absl::string_view path_and_query,
                         Http::ResponseHeaderMap& response_headers, Buffer::Instance& response,
                         AdminStream&);
  void getHelp(Buffer::Instance& response);

  class AdminListenSocketFactory : public Network::ListenSocketFactory {
  public:
    AdminListenSocketFactory(Network::SocketSharedPtr socket) : socket_(socket) {}

    // Network::ListenSocketFactory
    Network::Socket::Type socketType() const override { return socket_->socketType(); }
    const Network::Address::InstanceConstSharedPtr& localAddress() const override {
      return socket_->connectionInfoProvider().localAddress();
    }
    Network::SocketSharedPtr getListenSocket(uint32_t) override {
      // This is only supposed to be called once.
      RELEASE_ASSERT(!socket_create_, "AdminListener's socket shouldn't be shared.");
      socket_create_ = true;
      return socket_;
    }
    Network::ListenSocketFactoryPtr clone() const override { return nullptr; }
    void closeAllSockets() override {}
    void doFinalPreWorkerInit() override {}

  private:
    Network::SocketSharedPtr socket_;
    bool socket_create_{false};
  };

  class AdminListener : public Network::ListenerConfig {
  public:
    AdminListener(AdminImpl& parent, Stats::ScopeSharedPtr&& listener_scope)
        : parent_(parent), name_("admin"), scope_(std::move(listener_scope)),
          stats_(Http::ConnectionManagerImpl::generateListenerStats("http.admin.", *scope_)),
          init_manager_(nullptr), ignore_global_conn_limit_(parent.ignore_global_conn_limit_) {}

    // Network::ListenerConfig
    Network::FilterChainManager& filterChainManager() override { return parent_; }
    Network::FilterChainFactory& filterChainFactory() override { return parent_; }
    std::vector<Network::ListenSocketFactoryPtr>& listenSocketFactories() override {
      return parent_.socket_factories_;
    }
    bool bindToPort() const override { return true; }
    bool handOffRestoredDestinationConnections() const override { return false; }
    uint32_t perConnectionBufferLimitBytes() const override { return 0; }
    std::chrono::milliseconds listenerFiltersTimeout() const override { return {}; }
    bool continueOnListenerFiltersTimeout() const override { return false; }
    Stats::Scope& listenerScope() override { return *scope_; }
    uint64_t listenerTag() const override { return 0; }
    const std::string& name() const override { return name_; }
    Network::UdpListenerConfigOptRef udpListenerConfig() override {
      return Network::UdpListenerConfigOptRef();
    }
    Network::InternalListenerConfigOptRef internalListenerConfig() override {
      return Network::InternalListenerConfigOptRef();
    }
    envoy::config::core::v3::TrafficDirection direction() const override {
      return envoy::config::core::v3::UNSPECIFIED;
    }
    Network::ConnectionBalancer& connectionBalancer(const Network::Address::Instance&) override {
      return connection_balancer_;
    }
    ResourceLimit& openConnections() override { return open_connections_; }
    const std::vector<AccessLog::InstanceSharedPtr>& accessLogs() const override {
      return empty_access_logs_;
    }
    uint32_t tcpBacklogSize() const override { return ENVOY_TCP_BACKLOG_SIZE; }
    Init::Manager& initManager() override { return *init_manager_; }
    bool ignoreGlobalConnLimit() const override { return ignore_global_conn_limit_; }

    AdminImpl& parent_;
    const std::string name_;
    Stats::ScopeSharedPtr scope_;
    Http::ConnectionManagerListenerStats stats_;
    Network::NopConnectionBalancerImpl connection_balancer_;
    BasicResourceLimitImpl open_connections_;

  private:
    const std::vector<AccessLog::InstanceSharedPtr> empty_access_logs_;
    std::unique_ptr<Init::Manager> init_manager_;
    const bool ignore_global_conn_limit_;
  };
  using AdminListenerPtr = std::unique_ptr<AdminListener>;

  class AdminFilterChain : public Network::FilterChain {
  public:
    // We can't use the default constructor because transport_socket_factory_ doesn't have a
    // default constructor.
    AdminFilterChain() {} // NOLINT(modernize-use-equals-default)

    // Network::FilterChain
    const Network::DownstreamTransportSocketFactory& transportSocketFactory() const override {
      return transport_socket_factory_;
    }

    std::chrono::milliseconds transportSocketConnectTimeout() const override {
      return std::chrono::milliseconds::zero();
    }

    const std::vector<Network::FilterFactoryCb>& networkFilterFactories() const override {
      return empty_network_filter_factory_;
    }

    absl::string_view name() const override { return "admin"; }

  private:
    const Network::RawBufferSocketFactory transport_socket_factory_;
    const std::vector<Network::FilterFactoryCb> empty_network_filter_factory_;
  };

  Server::Instance& server_;
  Http::RequestIDExtensionSharedPtr request_id_extension_;
  std::list<AccessLog::InstanceSharedPtr> access_logs_;
  const std::string profile_path_;
  Http::ConnectionManagerStats stats_;
  NullOverloadManager null_overload_manager_;
  // Note: this is here to essentially blackhole the tracing stats since they aren't used in the
  // Admin case.
  Stats::IsolatedStoreImpl no_op_store_;
  Http::ConnectionManagerTracingStats tracing_stats_;
  NullRouteConfigProvider route_config_provider_;
  NullScopedRouteConfigProvider scoped_route_config_provider_;
  Server::ClustersHandler clusters_handler_;
  Server::ConfigDumpHandler config_dump_handler_;
  Server::InitDumpHandler init_dump_handler_;
  Server::StatsHandler stats_handler_;
  Server::LogsHandler logs_handler_;
  Server::ProfilingHandler profiling_handler_;
  Server::RuntimeHandler runtime_handler_;
  Server::ListenersHandler listeners_handler_;
  Server::ServerCmdHandler server_cmd_handler_;
  Server::ServerInfoHandler server_info_handler_;
  std::list<UrlHandler> handlers_;
  const uint32_t max_request_headers_kb_{Http::DEFAULT_MAX_REQUEST_HEADERS_KB};
  const uint32_t max_request_headers_count_{Http::DEFAULT_MAX_HEADERS_COUNT};
  absl::optional<std::chrono::milliseconds> idle_timeout_;
  absl::optional<std::chrono::milliseconds> max_connection_duration_;
  absl::optional<std::chrono::milliseconds> max_stream_duration_;
  absl::optional<std::string> user_agent_;
  Http::SlowDateProviderImpl date_provider_;
  std::vector<Http::ClientCertDetailsType> set_current_client_cert_details_;
  Http::Http1Settings http1_settings_;
  Http::Http1::CodecStats::AtomicPtr http1_codec_stats_;
  Http::Http2::CodecStats::AtomicPtr http2_codec_stats_;
  ConfigTrackerImpl config_tracker_;
  const Network::FilterChainSharedPtr admin_filter_chain_;
  Network::SocketSharedPtr socket_;
  std::vector<Network::ListenSocketFactoryPtr> socket_factories_;
  AdminListenerPtr listener_;
  const AdminInternalAddressConfig internal_address_config_;
  const LocalReply::LocalReplyPtr local_reply_;
  const std::vector<Http::OriginalIPDetectionSharedPtr> detection_extensions_{};
  const absl::optional<std::string> scheme_{};
  const bool ignore_global_conn_limit_;
  std::unique_ptr<HttpConnectionManagerProto::ProxyStatusConfig> proxy_status_config_;
};

} // namespace Server
} // namespace Envoy<|MERGE_RESOLUTION|>--- conflicted
+++ resolved
@@ -85,12 +85,9 @@
   bool addHandler(const std::string& prefix, const std::string& help_text, HandlerCb callback,
                   bool removable, bool mutates_server_state,
                   const ParamDescriptorVec& params = {}) override;
-<<<<<<< HEAD
-=======
   bool addStreamingHandler(const std::string& prefix, const std::string& help_text,
                            GenRequestFn callback, bool removable, bool mutates_server_state,
                            const ParamDescriptorVec& params = {}) override;
->>>>>>> 958cdb1f
   bool removeHandler(const std::string& prefix) override;
   ConfigTracker& getConfigTracker() override;
 
@@ -224,8 +221,6 @@
   friend class AdminTestingPeer;
 
   /**
-<<<<<<< HEAD
-=======
    * Creates a Request from a url.
    */
   RequestPtr makeRequest(absl::string_view path_and_query, AdminStream& admin_stream);
@@ -260,7 +255,6 @@
   }
 
   /**
->>>>>>> 958cdb1f
    * Implementation of RouteConfigProvider that returns a static null route config.
    */
   struct NullRouteConfigProvider : public Router::RouteConfigProvider {

#pragma once

#include <chrono>
#include <functional>
#include <list>
#include <string>
#include <utility>
#include <vector>

<<<<<<< HEAD
#include "envoy/admin/v3/config_dump.pb.h"
#include "envoy/admin/v3/init_dump.pb.h"
#include "envoy/admin/v3/server_info.pb.h"
#include "envoy/config/core/v3/base.pb.h"
#include "envoy/config/route/v3/route.pb.h"
#include "envoy/extensions/filters/network/http_connection_manager/v3/http_connection_manager.pb.h"
=======
>>>>>>> c02d336c
#include "envoy/http/filter.h"
#include "envoy/http/request_id_extension.h"
#include "envoy/network/filter.h"
#include "envoy/network/listen_socket.h"
#include "envoy/server/admin.h"
#include "envoy/server/instance.h"
#include "envoy/server/listener_manager.h"
#include "envoy/server/overload_manager.h"
#include "envoy/upstream/outlier_detection.h"
#include "envoy/upstream/resource_manager.h"

#include "common/common/assert.h"
#include "common/common/basic_resource_impl.h"
#include "common/common/empty_string.h"
#include "common/common/logger.h"
#include "common/common/macros.h"
#include "common/http/conn_manager_impl.h"
#include "common/http/date_provider_impl.h"
#include "common/http/default_server_string.h"
#include "common/http/http1/codec_stats.h"
#include "common/http/http2/codec_stats.h"
#include "common/http/request_id_extension_impl.h"
#include "common/http/utility.h"
#include "common/network/connection_balancer_impl.h"
#include "common/network/raw_buffer_socket.h"
#include "common/router/scoped_config_impl.h"
#include "common/stats/isolated_store_impl.h"

#include "server/admin/admin_filter.h"
#include "server/admin/clusters_handler.h"
#include "server/admin/config_dump_handler.h"
#include "server/admin/config_tracker_impl.h"
#include "server/admin/listeners_handler.h"
#include "server/admin/logs_handler.h"
#include "server/admin/profiling_handler.h"
#include "server/admin/runtime_handler.h"
#include "server/admin/server_cmd_handler.h"
#include "server/admin/server_info_handler.h"
#include "server/admin/stats_handler.h"

#include "extensions/filters/http/common/pass_through_filter.h"

#include "absl/strings/string_view.h"

namespace Envoy {
namespace Server {

class AdminInternalAddressConfig : public Http::InternalAddressConfig {
  bool isInternalAddress(const Network::Address::Instance&) const override { return false; }
};

/**
 * Implementation of Server::Admin.
 */
class AdminImpl : public Admin,
                  public Network::FilterChainManager,
                  public Network::FilterChainFactory,
                  public Http::FilterChainFactory,
                  public Http::ConnectionManagerConfig,
                  Logger::Loggable<Logger::Id::admin> {
public:
  AdminImpl(const std::string& profile_path, Server::Instance& server);

  Http::Code runCallback(absl::string_view path_and_query,
                         Http::ResponseHeaderMap& response_headers, Buffer::Instance& response,
                         AdminStream& admin_stream);
  const Network::Socket& socket() override { return *socket_; }
  Network::Socket& mutableSocket() { return *socket_; }

  // Server::Admin
  // TODO(jsedgwick) These can be managed with a generic version of ConfigTracker.
  // Wins would be no manual removeHandler() and code reuse.
  //
  // The prefix must start with "/" and contain at least one additional character.
  bool addHandler(const std::string& prefix, const std::string& help_text, HandlerCb callback,
                  bool removable, bool mutates_server_state) override;
  bool removeHandler(const std::string& prefix) override;
  ConfigTracker& getConfigTracker() override;

  void startHttpListener(const std::string& access_log_path, const std::string& address_out_path,
                         Network::Address::InstanceConstSharedPtr address,
                         const Network::Socket::OptionsSharedPtr& socket_options,
                         Stats::ScopePtr&& listener_scope) override;
  uint32_t concurrency() const override { return server_.options().concurrency(); }

  // Network::FilterChainManager
  const Network::FilterChain* findFilterChain(const Network::ConnectionSocket&) const override {
    return admin_filter_chain_.get();
  }

  // Network::FilterChainFactory
  bool
  createNetworkFilterChain(Network::Connection& connection,
                           const std::vector<Network::FilterFactoryCb>& filter_factories) override;
  bool createListenerFilterChain(Network::ListenerFilterManager&) override { return true; }
  void createUdpListenerFilterChain(Network::UdpListenerFilterManager&,
                                    Network::UdpReadFilterCallbacks&) override {}

  // Http::FilterChainFactory
  void createFilterChain(Http::FilterChainFactoryCallbacks& callbacks) override;
  bool createUpgradeFilterChain(absl::string_view, const Http::FilterChainFactory::UpgradeMap*,
                                Http::FilterChainFactoryCallbacks&) override {
    return false;
  }

  // Http::ConnectionManagerConfig
  Http::RequestIDExtensionSharedPtr requestIDExtension() override { return request_id_extension_; }
  const std::list<AccessLog::InstanceSharedPtr>& accessLogs() override { return access_logs_; }
  Http::ServerConnectionPtr createCodec(Network::Connection& connection,
                                        const Buffer::Instance& data,
                                        Http::ServerConnectionCallbacks& callbacks) override;
  Http::DateProvider& dateProvider() override { return date_provider_; }
  std::chrono::milliseconds drainTimeout() const override { return std::chrono::milliseconds(100); }
  Http::FilterChainFactory& filterFactory() override { return *this; }
  bool generateRequestId() const override { return false; }
  bool preserveExternalRequestId() const override { return false; }
  bool alwaysSetRequestIdInResponse() const override { return false; }
  absl::optional<std::chrono::milliseconds> idleTimeout() const override { return idle_timeout_; }
  bool isRoutable() const override { return false; }
  absl::optional<std::chrono::milliseconds> maxConnectionDuration() const override {
    return max_connection_duration_;
  }
  uint32_t maxRequestHeadersKb() const override { return max_request_headers_kb_; }
  uint32_t maxRequestHeadersCount() const override { return max_request_headers_count_; }
  std::chrono::milliseconds streamIdleTimeout() const override { return {}; }
  std::chrono::milliseconds requestTimeout() const override { return {}; }
  std::chrono::milliseconds delayedCloseTimeout() const override { return {}; }
  absl::optional<std::chrono::milliseconds> maxStreamDuration() const override {
    return max_stream_duration_;
  }
  Router::RouteConfigProvider* routeConfigProvider() override { return &route_config_provider_; }
  Config::ConfigProvider* scopedRouteConfigProvider() override {
    return &scoped_route_config_provider_;
  }
  const std::string& serverName() const override { return Http::DefaultServerString::get(); }
  HttpConnectionManagerProto::ServerHeaderTransformation
  serverHeaderTransformation() const override {
    return HttpConnectionManagerProto::OVERWRITE;
  }
  Http::ConnectionManagerStats& stats() override { return stats_; }
  Http::ConnectionManagerTracingStats& tracingStats() override { return tracing_stats_; }
  bool useRemoteAddress() const override { return true; }
  const Http::InternalAddressConfig& internalAddressConfig() const override {
    return internal_address_config_;
  }
  uint32_t xffNumTrustedHops() const override { return 0; }
  bool skipXffAppend() const override { return false; }
  const std::string& via() const override { return EMPTY_STRING; }
  Http::ForwardClientCertType forwardClientCert() const override {
    return Http::ForwardClientCertType::Sanitize;
  }
  const std::vector<Http::ClientCertDetailsType>& setCurrentClientCertDetails() const override {
    return set_current_client_cert_details_;
  }
  const Network::Address::Instance& localAddress() override;
  const absl::optional<std::string>& userAgent() override { return user_agent_; }
  Tracing::HttpTracerSharedPtr tracer() override { return nullptr; }
  const Http::TracingConnectionManagerConfig* tracingConfig() override { return nullptr; }
  Http::ConnectionManagerListenerStats& listenerStats() override { return listener_->stats_; }
  bool proxy100Continue() const override { return false; }
  bool streamErrorOnInvalidHttpMessaging() const override { return false; }
  const Http::Http1Settings& http1Settings() const override { return http1_settings_; }
  bool shouldNormalizePath() const override { return true; }
  bool shouldMergeSlashes() const override { return true; }
  bool shouldStripMatchingPort() const override { return false; }
  envoy::config::core::v3::HttpProtocolOptions::HeadersWithUnderscoresAction
  headersWithUnderscoresAction() const override {
    return envoy::config::core::v3::HttpProtocolOptions::ALLOW;
  }
  const LocalReply::LocalReply& localReply() const override { return *local_reply_; }
  Http::Code request(absl::string_view path_and_query, absl::string_view method,
                     Http::ResponseHeaderMap& response_headers, std::string& body) override;
  void closeSocket();
  void addListenerToHandler(Network::ConnectionHandler* handler) override;
  Server::Instance& server() { return server_; }

  AdminFilter::AdminServerCallbackFunction createCallbackFunction() {
    return [this](absl::string_view path_and_query, Http::ResponseHeaderMap& response_headers,
                  Buffer::OwnedImpl& response, AdminFilter& filter) -> Http::Code {
      return runCallback(path_and_query, response_headers, response, filter);
    };
  }

private:
  /**
   * Individual admin handler including prefix, help text, and callback.
   */
  struct UrlHandler {
    const std::string prefix_;
    const std::string help_text_;
    const HandlerCb handler_;
    const bool removable_;
    const bool mutates_server_state_;
  };

  /**
   * Implementation of RouteConfigProvider that returns a static null route config.
   */
  struct NullRouteConfigProvider : public Router::RouteConfigProvider {
    NullRouteConfigProvider(TimeSource& time_source);

    // Router::RouteConfigProvider
    Router::ConfigConstSharedPtr config() override { return config_; }
    absl::optional<ConfigInfo> configInfo() const override { return {}; }
    SystemTime lastUpdated() const override { return time_source_.systemTime(); }
    void onConfigUpdate() override {}
    void validateConfig(const envoy::config::route::v3::RouteConfiguration&) const override {}
    void requestVirtualHostsUpdate(const std::string&, Event::Dispatcher&,
                                   std::weak_ptr<Http::RouteConfigUpdatedCallback>) override {
      NOT_IMPLEMENTED_GCOVR_EXCL_LINE;
    }

    Router::ConfigConstSharedPtr config_;
    TimeSource& time_source_;
  };

  /**
   * Implementation of ScopedRouteConfigProvider that returns a null scoped route config.
   */
  struct NullScopedRouteConfigProvider : public Config::ConfigProvider {
    NullScopedRouteConfigProvider(TimeSource& time_source)
        : config_(std::make_shared<const Router::NullScopedConfigImpl>()),
          time_source_(time_source) {}

    ~NullScopedRouteConfigProvider() override = default;

    // Config::ConfigProvider
    SystemTime lastUpdated() const override { return time_source_.systemTime(); }
    const Protobuf::Message* getConfigProto() const override { return nullptr; }
    std::string getConfigVersion() const override { return ""; }
    ConfigConstSharedPtr getConfig() const override { return config_; }
    ApiType apiType() const override { return ApiType::Full; }
    ConfigProtoVector getConfigProtos() const override { return {}; }

    Router::ScopedConfigConstSharedPtr config_;
    TimeSource& time_source_;
  };

  /**
   * Implementation of OverloadManager that is never overloaded. Using this instead of the real
   * OverloadManager keeps the admin interface accessible even when the proxy is overloaded.
   */
  struct NullOverloadManager : public OverloadManager {
    struct NullThreadLocalOverloadState : public ThreadLocalOverloadState {
      const OverloadActionState& getState(const std::string&) override { return inactive_; }

      const OverloadActionState inactive_ = OverloadActionState::inactive();
    };

    NullOverloadManager(ThreadLocal::SlotAllocator& slot_allocator)
        : tls_(slot_allocator.allocateSlot()) {}

    void start() override {
      tls_->set([](Event::Dispatcher&) -> ThreadLocal::ThreadLocalObjectSharedPtr {
        return std::make_shared<NullThreadLocalOverloadState>();
      });
    }

    ThreadLocalOverloadState& getThreadLocalOverloadState() override {
      return tls_->getTyped<NullThreadLocalOverloadState>();
    }

    bool registerForAction(const std::string&, Event::Dispatcher&, OverloadActionCb) override {
      // This method shouldn't be called by the admin listener
      NOT_REACHED_GCOVR_EXCL_LINE;
      return false;
    }

    ThreadLocal::SlotPtr tls_;
  };

  std::vector<const UrlHandler*> sortedHandlers() const;
  envoy::admin::v3::ServerInfo::State serverState();

  /**
<<<<<<< HEAD
   * Helper methods for the /config_dump url handler to add endpoints config
   */
  void addLbEndpoint(const Upstream::HostSharedPtr& host,
                     envoy::config::endpoint::v3::LocalityLbEndpoints& locality_lb_endpoint) const;
  ProtobufTypes::MessagePtr dumpEndpointConfigs() const;

  /**
   * Helper methods for the /init_dump url handler to add unready targets information.
   */
  std::unique_ptr<envoy::admin::v3::UnreadyTargetsDumps>
  dumpUnreadyTargets(const absl::optional<std::string>& mask) const;

  /**
   * Helper methods for the /init_dump url handler to add unready targets config of listeners.
   */
  void dumpListenerUnreadyTargets(envoy::admin::v3::UnreadyTargetsDumps& config_dump_list) const;

  /**
=======
>>>>>>> c02d336c
   * URL handlers.
   */
  Http::Code handlerAdminHome(absl::string_view path_and_query,
                              Http::ResponseHeaderMap& response_headers, Buffer::Instance& response,
                              AdminStream&);
<<<<<<< HEAD
  Http::Code handlerConfigDump(absl::string_view path_and_query,
                               Http::ResponseHeaderMap& response_headers,
                               Buffer::Instance& response, AdminStream&) const;
  Http::Code handlerInitDump(absl::string_view url, Http::ResponseHeaderMap& response_headers,
                             Buffer::Instance& response, AdminStream&) const;
=======
>>>>>>> c02d336c
  Http::Code handlerHelp(absl::string_view path_and_query,
                         Http::ResponseHeaderMap& response_headers, Buffer::Instance& response,
                         AdminStream&);

  class AdminListenSocketFactory : public Network::ListenSocketFactory {
  public:
    AdminListenSocketFactory(Network::SocketSharedPtr socket) : socket_(socket) {}

    // Network::ListenSocketFactory
    Network::Socket::Type socketType() const override { return socket_->socketType(); }

    const Network::Address::InstanceConstSharedPtr& localAddress() const override {
      return socket_->localAddress();
    }

    Network::SocketSharedPtr getListenSocket() override {
      // This is only supposed to be called once.
      RELEASE_ASSERT(!socket_create_, "AdminListener's socket shouldn't be shared.");
      socket_create_ = true;
      return socket_;
    }

    Network::SocketOptRef sharedSocket() const override { return absl::nullopt; }

  private:
    Network::SocketSharedPtr socket_;
    bool socket_create_{false};
  };

  class AdminListener : public Network::ListenerConfig {
  public:
    AdminListener(AdminImpl& parent, Stats::ScopePtr&& listener_scope)
        : parent_(parent), name_("admin"), scope_(std::move(listener_scope)),
          stats_(Http::ConnectionManagerImpl::generateListenerStats("http.admin.", *scope_)),
          init_manager_(nullptr) {}

    // Network::ListenerConfig
    Network::FilterChainManager& filterChainManager() override { return parent_; }
    Network::FilterChainFactory& filterChainFactory() override { return parent_; }
    Network::ListenSocketFactory& listenSocketFactory() override {
      return *parent_.socket_factory_;
    }
    bool bindToPort() override { return true; }
    bool handOffRestoredDestinationConnections() const override { return false; }
    uint32_t perConnectionBufferLimitBytes() const override { return 0; }
    std::chrono::milliseconds listenerFiltersTimeout() const override { return {}; }
    bool continueOnListenerFiltersTimeout() const override { return false; }
    Stats::Scope& listenerScope() override { return *scope_; }
    uint64_t listenerTag() const override { return 0; }
    const std::string& name() const override { return name_; }
    Network::ActiveUdpListenerFactory* udpListenerFactory() override {
      NOT_REACHED_GCOVR_EXCL_LINE;
    }
    Network::UdpPacketWriterFactoryOptRef udpPacketWriterFactory() override {
      NOT_REACHED_GCOVR_EXCL_LINE;
    }
    envoy::config::core::v3::TrafficDirection direction() const override {
      return envoy::config::core::v3::UNSPECIFIED;
    }
    Network::ConnectionBalancer& connectionBalancer() override { return connection_balancer_; }
    ResourceLimit& openConnections() override { return open_connections_; }
    const std::vector<AccessLog::InstanceSharedPtr>& accessLogs() const override {
      return empty_access_logs_;
    }
    uint32_t tcpBacklogSize() const override { return ENVOY_TCP_BACKLOG_SIZE; }
    Init::Manager& initManager() override { return *init_manager_; }

    AdminImpl& parent_;
    const std::string name_;
    Stats::ScopePtr scope_;
    Http::ConnectionManagerListenerStats stats_;
    Network::NopConnectionBalancerImpl connection_balancer_;
    BasicResourceLimitImpl open_connections_;

  private:
    const std::vector<AccessLog::InstanceSharedPtr> empty_access_logs_;
    std::unique_ptr<Init::Manager> init_manager_;
  };
  using AdminListenerPtr = std::unique_ptr<AdminListener>;

  class AdminFilterChain : public Network::FilterChain {
  public:
    // We can't use the default constructor because transport_socket_factory_ doesn't have a
    // default constructor.
    AdminFilterChain() {} // NOLINT(modernize-use-equals-default)

    // Network::FilterChain
    const Network::TransportSocketFactory& transportSocketFactory() const override {
      return transport_socket_factory_;
    }

    const std::vector<Network::FilterFactoryCb>& networkFilterFactories() const override {
      return empty_network_filter_factory_;
    }

  private:
    const Network::RawBufferSocketFactory transport_socket_factory_;
    const std::vector<Network::FilterFactoryCb> empty_network_filter_factory_;
  };

  Server::Instance& server_;
  Http::RequestIDExtensionSharedPtr request_id_extension_;
  std::list<AccessLog::InstanceSharedPtr> access_logs_;
  const std::string profile_path_;
  Http::ConnectionManagerStats stats_;
  NullOverloadManager null_overload_manager_;
  // Note: this is here to essentially blackhole the tracing stats since they aren't used in the
  // Admin case.
  Stats::IsolatedStoreImpl no_op_store_;
  Http::ConnectionManagerTracingStats tracing_stats_;
  NullRouteConfigProvider route_config_provider_;
  NullScopedRouteConfigProvider scoped_route_config_provider_;
  Server::ClustersHandler clusters_handler_;
  Server::ConfigDumpHandler config_dump_handler_;
  Server::StatsHandler stats_handler_;
  Server::LogsHandler logs_handler_;
  Server::ProfilingHandler profiling_handler_;
  Server::RuntimeHandler runtime_handler_;
  Server::ListenersHandler listeners_handler_;
  Server::ServerCmdHandler server_cmd_handler_;
  Server::ServerInfoHandler server_info_handler_;
  std::list<UrlHandler> handlers_;
  const uint32_t max_request_headers_kb_{Http::DEFAULT_MAX_REQUEST_HEADERS_KB};
  const uint32_t max_request_headers_count_{Http::DEFAULT_MAX_HEADERS_COUNT};
  absl::optional<std::chrono::milliseconds> idle_timeout_;
  absl::optional<std::chrono::milliseconds> max_connection_duration_;
  absl::optional<std::chrono::milliseconds> max_stream_duration_;
  absl::optional<std::string> user_agent_;
  Http::SlowDateProviderImpl date_provider_;
  std::vector<Http::ClientCertDetailsType> set_current_client_cert_details_;
  Http::Http1Settings http1_settings_;
  Http::Http1::CodecStats::AtomicPtr http1_codec_stats_;
  Http::Http2::CodecStats::AtomicPtr http2_codec_stats_;
  ConfigTrackerImpl config_tracker_;
  const Network::FilterChainSharedPtr admin_filter_chain_;
  Network::SocketSharedPtr socket_;
  Network::ListenSocketFactorySharedPtr socket_factory_;
  AdminListenerPtr listener_;
  const AdminInternalAddressConfig internal_address_config_;
  const LocalReply::LocalReplyPtr local_reply_;
};

} // namespace Server
} // namespace Envoy<|MERGE_RESOLUTION|>--- conflicted
+++ resolved
@@ -7,15 +7,6 @@
 #include <utility>
 #include <vector>
 
-<<<<<<< HEAD
-#include "envoy/admin/v3/config_dump.pb.h"
-#include "envoy/admin/v3/init_dump.pb.h"
-#include "envoy/admin/v3/server_info.pb.h"
-#include "envoy/config/core/v3/base.pb.h"
-#include "envoy/config/route/v3/route.pb.h"
-#include "envoy/extensions/filters/network/http_connection_manager/v3/http_connection_manager.pb.h"
-=======
->>>>>>> c02d336c
 #include "envoy/http/filter.h"
 #include "envoy/http/request_id_extension.h"
 #include "envoy/network/filter.h"
@@ -48,6 +39,7 @@
 #include "server/admin/clusters_handler.h"
 #include "server/admin/config_dump_handler.h"
 #include "server/admin/config_tracker_impl.h"
+#include "server/admin/init_dump_handler.h"
 #include "server/admin/listeners_handler.h"
 #include "server/admin/logs_handler.h"
 #include "server/admin/profiling_handler.h"
@@ -291,40 +283,12 @@
   envoy::admin::v3::ServerInfo::State serverState();
 
   /**
-<<<<<<< HEAD
-   * Helper methods for the /config_dump url handler to add endpoints config
-   */
-  void addLbEndpoint(const Upstream::HostSharedPtr& host,
-                     envoy::config::endpoint::v3::LocalityLbEndpoints& locality_lb_endpoint) const;
-  ProtobufTypes::MessagePtr dumpEndpointConfigs() const;
-
-  /**
-   * Helper methods for the /init_dump url handler to add unready targets information.
-   */
-  std::unique_ptr<envoy::admin::v3::UnreadyTargetsDumps>
-  dumpUnreadyTargets(const absl::optional<std::string>& mask) const;
-
-  /**
-   * Helper methods for the /init_dump url handler to add unready targets config of listeners.
-   */
-  void dumpListenerUnreadyTargets(envoy::admin::v3::UnreadyTargetsDumps& config_dump_list) const;
-
-  /**
-=======
->>>>>>> c02d336c
    * URL handlers.
    */
   Http::Code handlerAdminHome(absl::string_view path_and_query,
                               Http::ResponseHeaderMap& response_headers, Buffer::Instance& response,
                               AdminStream&);
-<<<<<<< HEAD
-  Http::Code handlerConfigDump(absl::string_view path_and_query,
-                               Http::ResponseHeaderMap& response_headers,
-                               Buffer::Instance& response, AdminStream&) const;
-  Http::Code handlerInitDump(absl::string_view url, Http::ResponseHeaderMap& response_headers,
-                             Buffer::Instance& response, AdminStream&) const;
-=======
->>>>>>> c02d336c
+
   Http::Code handlerHelp(absl::string_view path_and_query,
                          Http::ResponseHeaderMap& response_headers, Buffer::Instance& response,
                          AdminStream&);
@@ -439,6 +403,7 @@
   NullScopedRouteConfigProvider scoped_route_config_provider_;
   Server::ClustersHandler clusters_handler_;
   Server::ConfigDumpHandler config_dump_handler_;
+  Server::InitDumpHandler init_dump_handler_;
   Server::StatsHandler stats_handler_;
   Server::LogsHandler logs_handler_;
   Server::ProfilingHandler profiling_handler_;

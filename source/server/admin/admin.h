--- conflicted
+++ resolved
@@ -390,14 +390,11 @@
     const std::vector<AccessLog::InstanceSharedPtr>& accessLogs() const override {
       return empty_access_logs_;
     }
-<<<<<<< HEAD
     Event::Dispatcher& dispatcher() override { return parent_.server_.dispatcher(); }
     void rebuildFilterChain(const envoy::config::listener::v3::FilterChain* const&,
                             const std::string&) override {}
-=======
     uint32_t tcpBacklogSize() const override { return ENVOY_TCP_BACKLOG_SIZE; }
 
->>>>>>> 5a602e8d
     AdminImpl& parent_;
     const std::string name_;
     Stats::ScopePtr scope_;

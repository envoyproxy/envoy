--- conflicted
+++ resolved
@@ -232,13 +232,9 @@
     SystemTime lastUpdated() const override { return time_source_.systemTime(); }
     void onConfigUpdate() override {}
     void requestVirtualHostsUpdate(const std::string&, Event::Dispatcher&,
-<<<<<<< HEAD
                                    std::weak_ptr<Http::RouteConfigUpdatedCallback>) override {
       IS_ENVOY_BUG("Unexpected function call");
     }
-=======
-                                   std::weak_ptr<Http::RouteConfigUpdatedCallback>) override {}
->>>>>>> 84e97d75
 
     Router::ConfigConstSharedPtr config_;
     TimeSource& time_source_;
@@ -298,10 +294,7 @@
 
     bool registerForAction(const std::string&, Event::Dispatcher&, OverloadActionCb) override {
       // This method shouldn't be called by the admin listener
-<<<<<<< HEAD
       IS_ENVOY_BUG("Unexpected function call");
-=======
->>>>>>> 84e97d75
       return false;
     }
 

--- conflicted
+++ resolved
@@ -77,66 +77,21 @@
 
 
 void AdminFilter::onComplete() {
-  if (handler_ != nullptr) {
-    nextChunk();
-    return;
-  }
-
-  const absl::string_view path = request_headers_->getPathValue();
-  ENVOY_STREAM_LOG(debug, "request complete: path: {}", *decoder_callbacks_, path);
-  auto header_map = Http::ResponseHeaderMapImpl::create();
-  Buffer::OwnedImpl response;
-  handler_ = admin_server_callback_func_(path, *header_map, response, *this);
-  Http::Code code = handler_->start(path, *header_map, response);
-  Utility::populateFallbackResponseHeaders(code, *header_map);
-  decoder_callbacks_->encodeHeaders(std::move(header_map),
-                                    end_stream_on_complete_ && response.length() == 0,
-                                    StreamInfo::ResponseCodeDetails::get().AdminFilterResponse);
-  if (response.length() > 0) {
-    decoder_callbacks_->encodeData(response, false);
-    decoder_callbacks_->dispatcher().post([this](){ nextChunk(); });
-  }
-
-  /*
-  if (code == Http::Code::OK) {
-    return Http::FilterHeadersStatus::Continue;
-  }
-  */
-
-  /*
   const absl::string_view path = request_headers_->getPathValue();
   ENVOY_STREAM_LOG(debug, "request complete: path: {}", *decoder_callbacks_, path);
 
   auto header_map = Http::ResponseHeaderMapImpl::create();
   RELEASE_ASSERT(request_headers_, "");
-  Admin::HandlerPtr handler = admin_handler_fn_(path, *this);
-  Http::Code code = handler->start(/*path, */ *header_map);
+  handler_ = admin_handler_fn_(path, *this);
+  Http::Code code = handler_->start(*header_map);
   Utility::populateFallbackResponseHeaders(code, *header_map);
   decoder_callbacks_->encodeHeaders(std::move(header_map), false,
                                     StreamInfo::ResponseCodeDetails::get().AdminFilterResponse);
 
-<<<<<<< HEAD
-  if (response.length() > 0) {
-    decoder_callbacks_->encodeData(response, end_stream_on_complete_);
-  }
-  */
-}
-
-void AdminFilter::nextChunk() {
-  //ENVOY_LOG_MISC(error, "emitChunk()");
-  Buffer::OwnedImpl response;
-  bool more_data = handler_->nextChunk(response);
-  if (response.length() > 0 || !more_data) {
-    decoder_callbacks_->encodeData(response, end_stream_on_complete_ && !more_data);
-  }
-  if (more_data) {
-    decoder_callbacks_->dispatcher().post([this]() { nextChunk(); });
-  }
-=======
   bool more_data;
   do {
     Buffer::OwnedImpl response;
-    more_data = handler->nextChunk(response);
+    more_data = handler_->nextChunk(response);
     bool end_stream = end_stream_on_complete_ && !more_data;
     ENVOY_LOG_MISC(error, "nextChunk: response.length={} more_data={} end_stream={}",
                    response.length(), more_data, end_stream);
@@ -144,7 +99,6 @@
       decoder_callbacks_->encodeData(response, end_stream);
     }
   } while (more_data);
->>>>>>> 9a366895
 }
 
 } // namespace Server

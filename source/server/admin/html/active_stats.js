/**
 * This file contains JavaScript functionality to periodically fetch JSON stats from
 * the Envoy server, and display the top 50 (by default) stats in order of how often
 * they've changed since the page was brought up. This can be useful to find potentially
 * problematic listeners or clusters or other high-cardinality subsystems in Envoy whose
 * activity can be quickly examined for potential problems. The more active a stat, the
 * more likely it is to reflect behavior of note.
 */

// Follow-ups:
//   * top-n algorithm to limit compute overhead with high cardinality stats with user control of N.
//   * alternate sorting criteria, reverse-sort controls, etc.
//   * detect when user is not looking at page and stop or slow down pinging the server
//   * hierarchical display
//   * json variant to send hierarchical names to save serialization/deserialization costs
//   * pause auto-refresh for at least 5 seconds when editng fields.
//   * don't auto-refresh when there is error -- provide a button to re-retry.
//   * consider removing histogram mode during active display, and overlay summary graphics
//   * rename bucket mode "none" to "summary"
//   * integrate interval view.
//   * incremental histogram update
//   * stretchable height -- resize histograms
//   * fix navigation and probably test it somehow.

/**
 * Maps a stat name to a record containing name, value, and a use-count. This
 * map is rebuilt every 5 seconds.
 */
const nameStatsMap = new Map();

const nameHistogramsMap = new Map();

/**
 * The first time this script loads, it will write PRE element at the end of body.
 * This is hooked to the `DOMContentLoaded` event.
 */
let activeStatsPreElement = null;

/**
 * A div into which we render histograms.
 */
let activeStatsHistogramsDiv = null;

/**
 * A small div for displaying status and error messages.
 */
let statusDiv = null;

/**
 * This magic string is derived from C++ in StatsHtmlRender::urlHandler to uniquely
 * name each parameter. In the stats page there is only one parameter, so it's
 * always param-1. The reason params are numbered is that on the home page, "/",
 * all the admin endpoints have uniquely numbered parameters.
 */
const paramIdPrefix = 'param-1-stats-';

let postRenderTestHook = null;
let currentValues = null;
let initialValues = null;
let reloadTimer = null;
let controls = null;

/**
 * To make testing easier, provide a hook for tests to set, to enable tests
 * to block on rendering.
 *
 * @param {!function()} hook
 */
function setRenderTestHook(hook) { // eslint-disable-line no-unused-vars
  if (postRenderTestHook != null) {
    throw new Exception('setRenderTestHook called with hook already pending');
  }
  postRenderTestHook = hook;
}

function getParamValues() {
  let values = {};
  for (key of Object.keys(controls)) {
    values[key] = controls[key].value;
  }
  return values;
/*
  return {
    filter: paramValue('filter'),
    type: paramValue('type'),
    max_display_count: loadSettingOrUseDefault('active-max-display-count', 50),
    update_interval_sec: loadSettingOrUseDefault('active-update-interval', 5)
  };
*/
}

/**
 * Hook that's run on DOMContentLoaded to create the HTML elements (just one
 * PRE right now) and kick off the periodic JSON updates.
 */
function initHook() {
  statusDiv = document.createElement('div');
  statusDiv.className = 'error-status-line';
  activeStatsPreElement = document.createElement('pre');
  activeStatsPreElement.id = 'active-content-pre';
  const table = document.createElement('table');
  table.classList.add('histogram-body', 'histogram-column');
  activeStatsHistogramsDiv = document.createElement('div');
  //activeStatsHistogramsTable.id = 'active-content-histograms-table';
  document.body.appendChild(statusDiv);
  document.body.appendChild(activeStatsPreElement);
  document.body.appendChild(activeStatsHistogramsDiv);
  controls = {
    filter: document.getElementById(paramIdPrefix + 'filter'),
    type: document.getElementById(paramIdPrefix + 'type'),
    max_display_count: document.getElementById('active-max-display-count'),
    update_interval_sec: document.getElementById('active-update-interval')
  };
  initialValues = currentValues = {
    filter: '',
    type: 'All',
    max_display_count: '50',
    update_interval_sec: '5',
  };
  setControls();

  // The type widget activates immediately on any change, recording history.
  controls['type'].addEventListener('change', onSubmit);

  // The three text controls reset the auto-refresh timer when there's a change,
  // and auto-submit on form submit, which gets run when user hits Return when
  // focus in a text widget. They also auto-submit when the focus shifts out
  // of them.
  for (name of ['filter', 'max_display_count', 'update_interval_sec']) {
    const control = controls[name];
    control.addEventListener('change', updateParams);
    control.addEventListener('blur', onSubmit);
  }
  loadStats();
}

// Called when anyone edits a type-in field. This doesn't re-execute the stats
// query from the incremental edit immediately, but it resets the timer. If
// the timer expires before the user hits return then it auto-confirms the
// new setting.
function updateParams() {
  clearTimer();
  setTimer();
}

function allValuesEqual(a, b) {
  if (a == b) {
    return true;
  } else if (a == null || b == null) {
    return false;
  }

  const a_keys = Object.keys(a);
  const b_keys = Object.keys(b);
  if (a_keys.length != b_keys.length) {
    return false;
  }
  for (key of a_keys) {
    if (!b.hasOwnProperty(key)) {
      return false;
    }
    const a_value = a[key];
    const b_value = b[key];
    const a_type = typeof a_value;
    if (a_type != typeof b_value) {
      return false;
    }
    if (a_type == 'object') {
      if (!allValuesEqual(a_value, b_value)) {
        return false;
      }
    } else if (a_value != b_value) {
      return false;
    }
  }
  return true;
}

// Called when user hits return in any type-in field, or when someone changes the Type field.
function onSubmit() {
  saveState();
  loadStats();
  return false;
}

function saveState() {
  const newValues = getParamValues();
  if (allValuesEqual(newValues, currentValues)) {
    return;
  }
  currentValues = newValues;
  history.pushState(currentValues, null,
                    'html-active?filter=' + encodeURIComponent(currentValues.filter) +
                    '&type=' + encodeURIComponent(currentValues.type));
}

function setControls() {
  // Set the widgets to the new values.
  for (key of Object.keys(controls)) {
    console.log('setting control ' + key + ' to ' + currentValues[key]);
    controls[key].value = currentValues[key];
  }
}

// Called when someone presses the back/forward button.
function navigateHook(event) {
  if (event.state) {
    currentValues = event.state;
  } else {
    currentValues = initialValues;
  }

  setControls();
  loadStats();
}

function clearTimer() {
  if (reloadTimer != null) {
    window.clearTimeout(reloadTimer);
    reloadTimer = null;
  }
}

function setTimer() {
  reloadTimer = window.setTimeout(() => {
    reloadTimer = null;
    loadStats();
  }, 1000*loadSettingOrUseDefault('active-update-interval', 5));
}

/**
 * Initiates an Ajax request for the stats JSON based on the stats parameters.
 */
async function loadStats() {
<<<<<<< HEAD
  clearTimer();

  const makeQueryParam = (name) => name + '=' + encodeURIComponent(currentValues[name]);
  const params = ['filter', 'type'];
=======
  const makeQueryParam = (name) => name + '=' + encodeURIComponent(
      document.getElementById(paramIdPrefix + name).value);
  const params = ['filter', 'type', 'histogram_buckets'];
>>>>>>> acced063
  const href = window.location.href;

  // Compute the fetch URL prefix based on the current URL, so that the admin
  // site can be hosted underneath a site-specific URL structure.
<<<<<<< HEAD
  const stats_pos = href.indexOf('/stats/html-active');
  if (stats_pos == -1) {
    statusDiv.textContent = 'Cannot find /stats/html-active in ' + href;
    return;
  }
  const prefix = href.substring(0, stats_pos);
  const url = prefix + '/stats?format=json&usedonly&histogram_buckets=detailed&' +
=======
  const stats_pos = href.indexOf('/stats?');
  if (stats_pos == -1) {
    statusDiv.textContent = 'Cannot find /stats? in ' + href;
    return;
  }
  const prefix = href.substring(0, stats_pos);
  const url = prefix + '/stats?format=json&usedonly&' +
>>>>>>> acced063
        params.map(makeQueryParam).join('&');

  try {
    const response = await fetch(url);
    const data = await response.json();
    renderStats(activeStatsHistogramsDiv, data);
  } catch (e) {
    statusDiv.textContent = 'Error fetching ' + url + ': ' + e;
  }

  // Update stats with a minimum of 5 second interval between completing the
  // previous update and the start of the new one. So if it takes 1 second
  // to refresh the stats we'll do it every 6 seconds, by default.
  setTimer();
}

/**
 * Function used to sort stat records. The highest priority is update frequency,
 * then value (higher values are likely more interesting), and finally alphabetic,
 * in forward order.
 *
 * @param {!Object} a
 * @param {!Object} b
 * @return {number}
 */
function compareStatRecords(a, b) {
  // Sort higher change-counts first.
  if (a.change_count != b.change_count) {
    return b.change_count - a.change_count;
  }

  // Secondarily put higher values first -- they are often more interesting.
  if (b.value != a.value) {
    return b.value - a.value;
  }

  // Fall back to forward alphabetic sort.
  if (a.name < b.name) {
    return -1;
  }
  if (a.name > b.name) {
    return 1;
  }
  return 0;
}

function compareHistogramRecords(a, b) {
  // Sort higher change-counts first.
  if (a.change_count != b.change_count) {
    return b.change_count - a.change_count;
  }

  // Unlike scalar stats, we do not value-sort histograms. For identical change-counts
  // we just fall back to forward alphabetic sort.
  if (a.histogram.name < b.histogram.name) {
    return -1;
  }
  if (a.histogram.name > b.histogram.name) {
    return 1;
  }
  return 0;
}

/**
 * The active display has additional settings for tweaking it -- this helper extracts numeric
 * values from text widgets
 *
 * @param {string} id
 * @param {number} defaultValue
 * @return {number}
 */
function loadSettingOrUseDefault(id, defaultValue) {
  const elt = document.getElementById(id);
  const value = parseInt(elt.value);
  if (Number.isNaN(value) || value <= 0) {
    console.log('Invalid ' + id + ': invalid positive number');
    return defaultValue;
  }
  return value;
}

/**
 * Rendering function which interprets the Json response from the server, updates
 * the most-frequently-used map, reverse-sorts by use-count, and serializes the
 * top ordered stats into the PRE element created in initHook.
 *
 * @param {!Element} histogramDiv
 * @param {!Object} data
 */
function renderStats(histogramDiv, data) {
  let sortedStats = [];
  let sortedHistograms = [];

  let supportedPercentiles;
  for (stat of data.stats) {
    if (!stat.name) {
      const histograms = stat.histograms;
      if (histograms && histograms.details) {
        for (histogram of histograms.details) {
          if (!histogram.name || !histogram.percentiles || !histogram.totals) {
            continue;
          }
          supportedPercentiles = histograms.supported_percentiles;
          let histogramRecord = nameHistogramsMap.get(histogram.name);
          if (histogramRecord) {
            if (!allValuesEqual(histogramRecord.histogram.detail, histogram.detail) ||
                !allValuesEqual(histogramRecord.histogram.percentiles, histogram.percentiles)) {
              ++histogramRecord.change_count;
              histogramRecord.histogram = histogram;
            }
          } else {
            histogramRecord = {histogram: histogram, change_count: 0};
            nameHistogramsMap.set(histogram.name, histogramRecord);
          }
          sortedHistograms.push(histogramRecord);
        }
      }
      continue;
    }
    let statRecord = nameStatsMap.get(stat.name);
    if (statRecord) {
      if (statRecord.value != stat.value) {
        statRecord.value = stat.value;
        ++statRecord.change_count;
      }
    } else {
      statRecord = {name: stat.name, value: stat.value, change_count: 0};
      nameStatsMap.set(stat.name, statRecord);
    }
    sortedStats.push(statRecord);
  }

  // Sorts all the stats. This is inefficient; we should just pick the top N
  // based on field "active-max-display-count" and sort those. The best
  // algorithms for this require a heap or priority queue. JS implementations
  // of those can be found, but that would bloat this relatively modest amount
  // of code, and compel us to do a better job writing tests.
  sortedStats.sort(compareStatRecords);
  sortedHistograms.sort(compareHistogramRecords);

  const max = loadSettingOrUseDefault('active-max-display-count', 50);
  let index = 0;
  let text = '';
  for (const statRecord of sortedStats) {
    if (++index > max) {
      break;
    }
    text += `${statRecord.name}: ${statRecord.value} (${statRecord.change_count})\n`;
  }
  activeStatsPreElement.textContent = text;

  histogramDiv.replaceChildren();
  index = 0;
  for (histogramRecord of sortedHistograms) {
    if (++index > max) {
      break;
    }
    renderHistogram(histogramDiv, supportedPercentiles, histogramRecord.histogram,
                    histogramRecord.change_count);
  }


  // If a post-render test-hook has been established, call it, but clear
  // the hook first, so that the callee can set a new hook if it wants to.
  if (postRenderTestHook) {
    const hook = postRenderTestHook;
    postRenderTestHook = null;
    hook();
  }

  statusDiv.textContent = '';
}

// We don't want to trigger any DOM manipulations until the DOM is fully loaded.
addEventListener('DOMContentLoaded', initHook);
addEventListener('popstate', navigateHook);<|MERGE_RESOLUTION|>--- conflicted
+++ resolved
@@ -232,37 +232,21 @@
  * Initiates an Ajax request for the stats JSON based on the stats parameters.
  */
 async function loadStats() {
-<<<<<<< HEAD
   clearTimer();
 
   const makeQueryParam = (name) => name + '=' + encodeURIComponent(currentValues[name]);
   const params = ['filter', 'type'];
-=======
-  const makeQueryParam = (name) => name + '=' + encodeURIComponent(
-      document.getElementById(paramIdPrefix + name).value);
-  const params = ['filter', 'type', 'histogram_buckets'];
->>>>>>> acced063
   const href = window.location.href;
 
   // Compute the fetch URL prefix based on the current URL, so that the admin
   // site can be hosted underneath a site-specific URL structure.
-<<<<<<< HEAD
-  const stats_pos = href.indexOf('/stats/html-active');
-  if (stats_pos == -1) {
+  const statsPos = href.indexOf('/stats/html-active');
+  if (statsPos == -1) {
     statusDiv.textContent = 'Cannot find /stats/html-active in ' + href;
     return;
   }
-  const prefix = href.substring(0, stats_pos);
+  const prefix = href.substring(0, statsPos);
   const url = prefix + '/stats?format=json&usedonly&histogram_buckets=detailed&' +
-=======
-  const stats_pos = href.indexOf('/stats?');
-  if (stats_pos == -1) {
-    statusDiv.textContent = 'Cannot find /stats? in ' + href;
-    return;
-  }
-  const prefix = href.substring(0, stats_pos);
-  const url = prefix + '/stats?format=json&usedonly&' +
->>>>>>> acced063
         params.map(makeQueryParam).join('&');
 
   try {

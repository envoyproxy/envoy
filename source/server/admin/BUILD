load(
    "//bazel:envoy_build_system.bzl",
    "envoy_cc_library",
    "envoy_package",
    "envoy_select_admin_functionality",
    "envoy_select_admin_html",
    "envoy_select_admin_no_html",
)

licenses(["notice"])  # Apache 2

# Admin libraries are private (tests exempted) by default.
# Any admin libraries with public visibility must have envoy_select_admin_functionality rules.
envoy_package(["//test:__subpackages__"])

envoy_cc_library(
    name = "admin_lib",
    visibility = ["//visibility:public"],
    deps = [] + envoy_select_admin_functionality(["//source/server/admin:admin_lib_internal"]),
)

envoy_cc_library(
    name = "admin_factory_context",
    hdrs = ["admin_factory_context.h"],
    visibility = ["//visibility:public"],
    deps = [
        "//envoy/server:factory_context_interface",
        "//envoy/server:instance_interface",
<<<<<<< HEAD
        "//source/common/config:metadata_lib",
        "//source/extensions/listener_managers/listener_manager:listener_info_lib",
        "//source/server:factory_context_lib",
=======
        "//source/common/listener_manager:listener_info_lib",
>>>>>>> 7c6a3822
    ],
)

envoy_cc_library(
    name = "admin_lib_internal",
    srcs = ["admin.cc"] + envoy_select_admin_html([
        "admin_html.cc",
    ]) + envoy_select_admin_no_html([
        "admin_no_html.cc",
    ]),
    hdrs = ["admin.h"],
    deps = [
        ":admin_factory_context",
        ":admin_filter_lib",
        ":clusters_handler_lib",
        ":config_dump_handler_lib",
        ":config_tracker_lib",
        ":init_dump_handler_lib",
        ":listeners_handler_lib",
        ":logs_handler_lib",
        ":profiling_handler_lib",
        ":runtime_handler_lib",
        ":server_cmd_handler_lib",
        ":server_info_handler_lib",
        ":stats_handler_lib",
        ":utils_lib",
        "//envoy/http:filter_interface",
        "//envoy/network:filter_interface",
        "//envoy/network:listen_socket_interface",
        "//envoy/server:admin_interface",
        "//envoy/server:hot_restart_interface",
        "//envoy/server:instance_interface",
        "//envoy/server:listener_manager_interface",
        "//envoy/server:options_interface",
        "//source/common/access_log:access_log_lib",
        "//source/common/buffer:buffer_lib",
        "//source/common/common:assert_lib",
        "//source/common/common:basic_resource_lib",
        "//source/common/common:empty_string",
        "//source/common/common:macros",
        "//source/common/common:minimal_logger_lib",
        "//source/common/common:mutex_tracer_lib",
        "//source/common/common:utility_lib",
        "//source/common/formatter:substitution_formatter_lib",
        "//source/common/http:codes_lib",
        "//source/common/http:conn_manager_lib",
        "//source/common/http:date_provider_lib",
        "//source/common/http:default_server_string_lib",
        "//source/common/http:header_map_lib",
        "//source/common/http:headers_lib",
        "//source/common/http:utility_lib",
        "//source/common/listener_manager:listener_manager_lib",
        "//source/common/memory:utils_lib",
        "//source/common/network:connection_balancer_lib",
        "//source/common/network:listen_socket_lib",
        "//source/common/network:raw_buffer_socket_lib",
        "//source/common/network:utility_lib",
        "//source/common/router:config_lib",
        "//source/common/router:scoped_config_lib",
        "//source/common/stats:isolated_store_lib",
        "//source/extensions/access_loggers/common:file_access_log_lib",
        "//source/extensions/http/header_validators/envoy_default:config",
        "//source/extensions/request_id/uuid:config",
        "//source/server:null_overload_manager_lib",
    ] + envoy_select_admin_html([
        ":admin_html_util",
    ]),
)

envoy_cc_library(
    name = "admin_html_util",
    srcs = [
        "admin_html_util.cc",
        "//source/server/admin/html:generate_admin_html",
    ],
    hdrs = [
        "admin_html_util.h",
    ],
    deps = [
        "//envoy/buffer:buffer_interface",
        "//envoy/http:header_map_interface",
        "//envoy/server:admin_interface",
        "//source/common/html:utility_lib",
        "//source/common/http:headers_lib",
    ],
)

envoy_cc_library(
    name = "admin_filter_lib",
    srcs = ["admin_filter.cc"],
    hdrs = ["admin_filter.h"],
    deps = [
        ":utils_lib",
        "//envoy/http:filter_interface",
        "//envoy/server:admin_interface",
        "//source/common/buffer:buffer_lib",
        "//source/common/common:minimal_logger_lib",
        "//source/common/http:codes_lib",
        "//source/common/http:header_map_lib",
        "//source/extensions/filters/http/common:pass_through_filter_lib",
    ],
)

envoy_cc_library(
    name = "handler_ctx_lib",
    hdrs = ["handler_ctx.h"],
    deps = [
        "//envoy/server:instance_interface",
    ],
)

envoy_cc_library(
    name = "stats_params_lib",
    srcs = ["stats_params.cc"],
    hdrs = ["stats_params.h"],
    deps = [
        ":utils_lib",
        "//envoy/buffer:buffer_interface",
        "//envoy/http:codes_interface",
        "//envoy/server:admin_interface",
        "//source/common/stats:histogram_lib",
    ],
)

envoy_cc_library(
    name = "stats_request_lib",
    srcs = ["stats_request.cc"],
    hdrs = ["stats_request.h"],
    deps = [
        ":handler_ctx_lib",
        ":prometheus_stats_lib",
        ":stats_params_lib",
        ":stats_render_lib",
        ":utils_lib",
        "//envoy/http:codes_interface",
        "//source/common/http:codes_lib",
        "//source/common/http:header_map_lib",
        "//source/common/stats:histogram_lib",
        "//source/common/upstream:host_utility_lib",
        "@com_google_absl//absl/container:btree",
    ],
)

envoy_cc_library(
    name = "stats_render_lib",
    srcs = ["stats_render.cc"] + envoy_select_admin_html([
        "stats_html_render.cc",
    ]),
    hdrs = ["stats_render.h"] + envoy_select_admin_html([
        "stats_html_render.h",
    ]),
    deps = [
        ":stats_params_lib",
        ":utils_lib",
        "//envoy/server:admin_interface",
        "//source/common/buffer:buffer_lib",
        "//source/common/filesystem:filesystem_lib",
        "//source/common/json:json_streamer_lib",
        "//source/common/stats:histogram_lib",
    ] + envoy_select_admin_html([
        ":admin_html_util",
        "//source/common/html:utility_lib",
    ]),
)

envoy_cc_library(
    name = "stats_handler_lib",
    srcs = ["stats_handler.cc"],
    hdrs = ["stats_handler.h"],
    deps = [
        ":handler_ctx_lib",
        ":prometheus_stats_lib",
        ":stats_render_lib",
        ":stats_request_lib",
        ":utils_lib",
        "//envoy/http:codes_interface",
        "//envoy/server:admin_interface",
        "//envoy/server:instance_interface",
        "//source/common/buffer:buffer_lib",
        "//source/common/http:codes_lib",
        "//source/common/http:header_map_lib",
        "@envoy_api//envoy/admin/v3:pkg_cc_proto",
    ],
)

envoy_cc_library(
    name = "prometheus_stats_lib",
    srcs = ["prometheus_stats.cc"],
    hdrs = ["prometheus_stats.h"],
    deps = [
        ":stats_params_lib",
        ":utils_lib",
        "//envoy/stats:custom_stat_namespaces_interface",
        "//source/common/buffer:buffer_lib",
        "//source/common/stats:histogram_lib",
        "//source/common/upstream:host_utility_lib",
    ],
)

envoy_cc_library(
    name = "listeners_handler_lib",
    srcs = ["listeners_handler.cc"],
    hdrs = ["listeners_handler.h"],
    deps = [
        ":handler_ctx_lib",
        ":utils_lib",
        "//envoy/http:codes_interface",
        "//envoy/server:admin_interface",
        "//envoy/server:instance_interface",
        "//source/common/buffer:buffer_lib",
        "//source/common/http:codes_lib",
        "//source/common/http:header_map_lib",
        "@envoy_api//envoy/admin/v3:pkg_cc_proto",
    ],
)

envoy_cc_library(
    name = "runtime_handler_lib",
    srcs = ["runtime_handler.cc"],
    hdrs = ["runtime_handler.h"],
    deps = [
        ":handler_ctx_lib",
        ":utils_lib",
        "//envoy/http:codes_interface",
        "//envoy/server:admin_interface",
        "//envoy/server:instance_interface",
        "//source/common/buffer:buffer_lib",
        "//source/common/http:codes_lib",
        "//source/common/http:header_map_lib",
    ],
)

envoy_cc_library(
    name = "logs_handler_lib",
    srcs = ["logs_handler.cc"],
    hdrs = ["logs_handler.h"],
    deps = [
        ":handler_ctx_lib",
        ":utils_lib",
        "//envoy/http:codes_interface",
        "//envoy/server:admin_interface",
        "//envoy/server:instance_interface",
        "//source/common/buffer:buffer_lib",
        "//source/common/common:minimal_logger_lib",
        "//source/common/http:codes_lib",
        "//source/common/http:header_map_lib",
    ],
)

envoy_cc_library(
    name = "profiling_handler_lib",
    srcs = ["profiling_handler.cc"],
    hdrs = ["profiling_handler.h"],
    deps = [
        ":utils_lib",
        "//envoy/http:codes_interface",
        "//envoy/server:admin_interface",
        "//source/common/buffer:buffer_lib",
        "//source/common/http:codes_lib",
        "//source/common/http:header_map_lib",
        "//source/common/profiler:profiler_lib",
    ],
)

envoy_cc_library(
    name = "server_cmd_handler_lib",
    srcs = ["server_cmd_handler.cc"],
    hdrs = ["server_cmd_handler.h"],
    deps = [
        ":handler_ctx_lib",
        ":utils_lib",
        "//envoy/http:codes_interface",
        "//envoy/server:admin_interface",
        "//envoy/server:instance_interface",
        "//source/common/buffer:buffer_lib",
        "//source/common/http:codes_lib",
        "//source/common/http:header_map_lib",
    ],
)

envoy_cc_library(
    name = "server_info_handler_lib",
    srcs = ["server_info_handler.cc"],
    hdrs = ["server_info_handler.h"],
    deps = [
        ":handler_ctx_lib",
        ":utils_lib",
        "//envoy/http:codes_interface",
        "//envoy/server:admin_interface",
        "//envoy/server:instance_interface",
        "//source/common/buffer:buffer_lib",
        "//source/common/http:codes_lib",
        "//source/common/http:header_map_lib",
        "//source/common/memory:stats_lib",
        "//source/common/version:version_includes",
        "//source/server:utils_lib",
        "@envoy_api//envoy/admin/v3:pkg_cc_proto",
    ],
)

envoy_cc_library(
    name = "clusters_handler_lib",
    srcs = ["clusters_handler.cc"],
    hdrs = ["clusters_handler.h"],
    deps = [
        ":handler_ctx_lib",
        ":utils_lib",
        "//envoy/http:codes_interface",
        "//envoy/server:admin_interface",
        "//envoy/server:instance_interface",
        "//source/common/buffer:buffer_lib",
        "//source/common/http:codes_lib",
        "//source/common/http:header_map_lib",
        "//source/common/upstream:host_utility_lib",
        "@envoy_api//envoy/admin/v3:pkg_cc_proto",
    ],
)

envoy_cc_library(
    name = "config_dump_handler_lib",
    srcs = ["config_dump_handler.cc"],
    hdrs = ["config_dump_handler.h"],
    deps = [
        ":config_tracker_lib",
        ":handler_ctx_lib",
        ":utils_lib",
        "//envoy/http:codes_interface",
        "//envoy/server:admin_interface",
        "//envoy/server:instance_interface",
        "//source/common/buffer:buffer_lib",
        "//source/common/common:matchers_lib",
        "//source/common/common:statusor_lib",
        "//source/common/http:codes_lib",
        "//source/common/http:header_map_lib",
        "@envoy_api//envoy/admin/v3:pkg_cc_proto",
        "@envoy_api//envoy/config/core/v3:pkg_cc_proto",
        "@envoy_api//envoy/config/endpoint/v3:pkg_cc_proto",
    ],
)

envoy_cc_library(
    name = "init_dump_handler_lib",
    srcs = ["init_dump_handler.cc"],
    hdrs = ["init_dump_handler.h"],
    deps = [
        ":handler_ctx_lib",
        ":utils_lib",
        "//envoy/server:admin_interface",
        "//envoy/server:instance_interface",
        "//source/common/http:codes_lib",
        "//source/common/http:header_map_lib",
        "@envoy_api//envoy/admin/v3:pkg_cc_proto",
    ],
)

envoy_cc_library(
    name = "utils_lib",
    srcs = ["utils.cc"],
    hdrs = ["utils.h"],
    deps = [
        "//envoy/init:manager_interface",
        "//source/common/common:enum_to_int",
        "//source/common/http:codes_lib",
        "//source/common/http:header_map_lib",
        "//source/common/http:headers_lib",
        "@envoy_api//envoy/admin/v3:pkg_cc_proto",
    ],
)

envoy_cc_library(
    name = "config_tracker_lib",
    srcs = ["config_tracker_impl.cc"],
    hdrs = ["config_tracker_impl.h"],
    visibility = ["//visibility:public"],
    deps = [
        "//envoy/server:config_tracker_interface",
        "//source/common/common:assert_lib",
        "//source/common/common:macros",
    ],
)<|MERGE_RESOLUTION|>--- conflicted
+++ resolved
@@ -26,13 +26,8 @@
     deps = [
         "//envoy/server:factory_context_interface",
         "//envoy/server:instance_interface",
-<<<<<<< HEAD
-        "//source/common/config:metadata_lib",
-        "//source/extensions/listener_managers/listener_manager:listener_info_lib",
         "//source/server:factory_context_lib",
-=======
         "//source/common/listener_manager:listener_info_lib",
->>>>>>> 7c6a3822
     ],
 )
 

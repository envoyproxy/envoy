load(
    "//bazel:envoy_build_system.bzl",
    "envoy_cc_library",
    "envoy_package",
    "envoy_select_admin_html",
    "envoy_select_admin_no_html",
)

licenses(["notice"])  # Apache 2

envoy_package()

envoy_cc_library(
    name = "admin_lib",
    srcs = ["admin.cc"] + envoy_select_admin_html([
        "admin_html.cc",
    ]) + envoy_select_admin_no_html([
        "admin_no_html.cc",
    ]),
    hdrs = ["admin.h"],
    deps = [
        ":admin_filter_lib",
        ":admin_html_generator_lib",
        ":clusters_handler_lib",
        ":config_dump_handler_lib",
        ":config_tracker_lib",
        ":init_dump_handler_lib",
        ":listeners_handler_lib",
        ":logs_handler_lib",
        ":profiling_handler_lib",
        ":runtime_handler_lib",
        ":server_cmd_handler_lib",
        ":server_info_handler_lib",
        ":stats_handler_lib",
        ":utils_lib",
        "//envoy/filesystem:filesystem_interface",
        "//envoy/http:filter_interface",
        "//envoy/network:filter_interface",
        "//envoy/network:listen_socket_interface",
        "//envoy/server:admin_interface",
        "//envoy/server:hot_restart_interface",
        "//envoy/server:instance_interface",
        "//envoy/server:listener_manager_interface",
        "//envoy/server:options_interface",
        "//source/common/access_log:access_log_lib",
        "//source/common/buffer:buffer_lib",
        "//source/common/common:assert_lib",
        "//source/common/common:basic_resource_lib",
        "//source/common/common:empty_string",
        "//source/common/common:macros",
        "//source/common/common:minimal_logger_lib",
        "//source/common/common:mutex_tracer_lib",
        "//source/common/common:utility_lib",
        "//source/common/formatter:substitution_formatter_lib",
        "//source/common/http:codes_lib",
        "//source/common/http:conn_manager_lib",
        "//source/common/http:date_provider_lib",
        "//source/common/http:default_server_string_lib",
        "//source/common/http:header_map_lib",
        "//source/common/http:headers_lib",
        "//source/common/http:utility_lib",
        "//source/common/memory:utils_lib",
        "//source/common/network:connection_balancer_lib",
        "//source/common/network:listen_socket_lib",
        "//source/common/network:raw_buffer_socket_lib",
        "//source/common/network:utility_lib",
        "//source/common/router:config_lib",
        "//source/common/router:scoped_config_lib",
        "//source/common/stats:isolated_store_lib",
        "//source/extensions/access_loggers/common:file_access_log_lib",
        "//source/extensions/request_id/uuid:config",
        "//source/server:listener_manager_lib",
    ],
)

envoy_cc_library(
    name = "admin_filter_lib",
    srcs = ["admin_filter.cc"],
    hdrs = ["admin_filter.h"],
    deps = [
        ":utils_lib",
        "//envoy/http:filter_interface",
        "//envoy/server:admin_interface",
        "//source/common/buffer:buffer_lib",
        "//source/common/common:minimal_logger_lib",
        "//source/common/http:codes_lib",
        "//source/common/http:header_map_lib",
        "//source/extensions/filters/http/common:pass_through_filter_lib",
    ],
)

genrule(
    name = "generate_admin_html",
    srcs = [
        "admin_head_start.html",
        "admin.css",
<<<<<<< HEAD
        "admin.js",
    ],
    outs = ["admin_html_gen.h"],
    cmd = "./$(location :generate_admin_html.sh) \
        $(location admin_head_start.html) $(location admin.css) \
        $(location admin.js)> $@",
=======
    ],
    outs = ["admin_html_gen.h"],
    cmd = "./$(location :generate_admin_html.sh) \
        $(location admin_head_start.html) $(location admin.css) > $@",
>>>>>>> 603f0f88
    tools = [":generate_admin_html.sh"],
    visibility = ["//visibility:private"],
)

<<<<<<< HEAD
envoy_cc_library(
    name = "admin_html_generator_lib",
    srcs = [
        "admin_html_generator.cc",
        ":generate_admin_html",
    ],
    hdrs = ["admin_html_generator.h"],
    deps = [
        "//envoy/server:admin_interface",
        "//source/common/buffer:buffer_lib",
        "//source/common/common:assert_lib",
        "//source/common/html:utility_lib",
    ],
)

=======
>>>>>>> 603f0f88
envoy_cc_library(
    name = "handler_ctx_lib",
    hdrs = ["handler_ctx.h"],
    deps = [
        "//envoy/server:instance_interface",
    ],
)

envoy_cc_library(
    name = "stats_params_lib",
    srcs = ["stats_params.cc"],
    hdrs = ["stats_params.h"],
    deps = [
        ":utils_lib",
        "//envoy/buffer:buffer_interface",
        "//envoy/http:codes_interface",
        "//envoy/server:admin_interface",
        "//source/common/stats:histogram_lib",
    ],
)

envoy_cc_library(
    name = "stats_request_lib",
    srcs = ["stats_request.cc"],
    hdrs = ["stats_request.h"],
    deps = [
        ":handler_ctx_lib",
        ":prometheus_stats_lib",
        ":stats_params_lib",
        ":stats_render_lib",
        ":utils_lib",
        "//envoy/http:codes_interface",
        "//source/common/http:codes_lib",
        "//source/common/http:header_map_lib",
        "//source/common/stats:histogram_lib",
        "@com_google_absl//absl/container:btree",
    ],
)

envoy_cc_library(
    name = "stats_render_lib",
    srcs = ["stats_render.cc"] + envoy_select_admin_html([
        ":generate_admin_html",
        "stats_html_render.cc",
    ]),
    hdrs = ["stats_render.h"] + envoy_select_admin_html([
        "stats_html_render.h",
    ]),
    deps = [
        ":stats_params_lib",
        ":utils_lib",
        "//envoy/server:admin_interface",
        "//source/common/buffer:buffer_lib",
        "//source/common/json:json_sanitizer_lib",
        "//source/common/stats:histogram_lib",
    ] + envoy_select_admin_html([
        "//source/common/html:utility_lib",
    ]),
)

envoy_cc_library(
    name = "stats_handler_lib",
    srcs = ["stats_handler.cc"],
    hdrs = ["stats_handler.h"],
    deps = [
        ":admin_html_generator_lib",
        ":handler_ctx_lib",
        ":prometheus_stats_lib",
        ":stats_render_lib",
        ":stats_request_lib",
        ":utils_lib",
        "//envoy/http:codes_interface",
        "//envoy/server:admin_interface",
        "//envoy/server:instance_interface",
        "//source/common/buffer:buffer_lib",
        "//source/common/http:codes_lib",
        "//source/common/http:header_map_lib",
        "@envoy_api//envoy/admin/v3:pkg_cc_proto",
    ],
)

envoy_cc_library(
    name = "prometheus_stats_lib",
    srcs = ["prometheus_stats.cc"],
    hdrs = ["prometheus_stats.h"],
    deps = [
        ":stats_params_lib",
        ":utils_lib",
        "//envoy/stats:custom_stat_namespaces_interface",
        "//source/common/buffer:buffer_lib",
        "//source/common/stats:histogram_lib",
    ],
)

envoy_cc_library(
    name = "listeners_handler_lib",
    srcs = ["listeners_handler.cc"],
    hdrs = ["listeners_handler.h"],
    deps = [
        ":handler_ctx_lib",
        ":utils_lib",
        "//envoy/http:codes_interface",
        "//envoy/server:admin_interface",
        "//envoy/server:instance_interface",
        "//source/common/buffer:buffer_lib",
        "//source/common/http:codes_lib",
        "//source/common/http:header_map_lib",
        "@envoy_api//envoy/admin/v3:pkg_cc_proto",
    ],
)

envoy_cc_library(
    name = "runtime_handler_lib",
    srcs = ["runtime_handler.cc"],
    hdrs = ["runtime_handler.h"],
    deps = [
        ":handler_ctx_lib",
        ":utils_lib",
        "//envoy/http:codes_interface",
        "//envoy/server:admin_interface",
        "//envoy/server:instance_interface",
        "//source/common/buffer:buffer_lib",
        "//source/common/http:codes_lib",
        "//source/common/http:header_map_lib",
    ],
)

envoy_cc_library(
    name = "logs_handler_lib",
    srcs = ["logs_handler.cc"],
    hdrs = ["logs_handler.h"],
    deps = [
        ":handler_ctx_lib",
        ":utils_lib",
        "//envoy/http:codes_interface",
        "//envoy/server:admin_interface",
        "//envoy/server:instance_interface",
        "//source/common/buffer:buffer_lib",
        "//source/common/common:minimal_logger_lib",
        "//source/common/http:codes_lib",
        "//source/common/http:header_map_lib",
    ],
)

envoy_cc_library(
    name = "profiling_handler_lib",
    srcs = ["profiling_handler.cc"],
    hdrs = ["profiling_handler.h"],
    deps = [
        ":utils_lib",
        "//envoy/http:codes_interface",
        "//envoy/server:admin_interface",
        "//source/common/buffer:buffer_lib",
        "//source/common/http:codes_lib",
        "//source/common/http:header_map_lib",
        "//source/common/profiler:profiler_lib",
    ],
)

envoy_cc_library(
    name = "server_cmd_handler_lib",
    srcs = ["server_cmd_handler.cc"],
    hdrs = ["server_cmd_handler.h"],
    deps = [
        ":handler_ctx_lib",
        ":utils_lib",
        "//envoy/http:codes_interface",
        "//envoy/server:admin_interface",
        "//envoy/server:instance_interface",
        "//source/common/buffer:buffer_lib",
        "//source/common/http:codes_lib",
        "//source/common/http:header_map_lib",
    ],
)

envoy_cc_library(
    name = "server_info_handler_lib",
    srcs = ["server_info_handler.cc"],
    hdrs = ["server_info_handler.h"],
    deps = [
        ":handler_ctx_lib",
        ":utils_lib",
        "//envoy/http:codes_interface",
        "//envoy/server:admin_interface",
        "//envoy/server:instance_interface",
        "//source/common/buffer:buffer_lib",
        "//source/common/http:codes_lib",
        "//source/common/http:header_map_lib",
        "//source/common/memory:stats_lib",
        "//source/common/version:version_includes",
        "@envoy_api//envoy/admin/v3:pkg_cc_proto",
    ],
)

envoy_cc_library(
    name = "clusters_handler_lib",
    srcs = ["clusters_handler.cc"],
    hdrs = ["clusters_handler.h"],
    deps = [
        ":handler_ctx_lib",
        ":utils_lib",
        "//envoy/http:codes_interface",
        "//envoy/server:admin_interface",
        "//envoy/server:instance_interface",
        "//source/common/buffer:buffer_lib",
        "//source/common/http:codes_lib",
        "//source/common/http:header_map_lib",
        "//source/common/upstream:host_utility_lib",
        "@envoy_api//envoy/admin/v3:pkg_cc_proto",
    ],
)

envoy_cc_library(
    name = "config_dump_handler_lib",
    srcs = ["config_dump_handler.cc"],
    hdrs = ["config_dump_handler.h"],
    deps = [
        ":config_tracker_lib",
        ":handler_ctx_lib",
        ":utils_lib",
        "//envoy/http:codes_interface",
        "//envoy/server:admin_interface",
        "//envoy/server:instance_interface",
        "//source/common/buffer:buffer_lib",
        "//source/common/common:matchers_lib",
        "//source/common/common:statusor_lib",
        "//source/common/http:codes_lib",
        "//source/common/http:header_map_lib",
        "@envoy_api//envoy/admin/v3:pkg_cc_proto",
        "@envoy_api//envoy/config/core/v3:pkg_cc_proto",
        "@envoy_api//envoy/config/endpoint/v3:pkg_cc_proto",
    ],
)

envoy_cc_library(
    name = "init_dump_handler_lib",
    srcs = ["init_dump_handler.cc"],
    hdrs = ["init_dump_handler.h"],
    deps = [
        ":handler_ctx_lib",
        ":utils_lib",
        "//envoy/server:admin_interface",
        "//envoy/server:instance_interface",
        "//source/common/http:codes_lib",
        "//source/common/http:header_map_lib",
        "@envoy_api//envoy/admin/v3:pkg_cc_proto",
    ],
)

envoy_cc_library(
    name = "utils_lib",
    srcs = ["utils.cc"],
    hdrs = ["utils.h"],
    deps = [
        "//envoy/init:manager_interface",
        "//source/common/common:enum_to_int",
        "//source/common/http:codes_lib",
        "//source/common/http:header_map_lib",
        "//source/common/http:headers_lib",
        "@envoy_api//envoy/admin/v3:pkg_cc_proto",
    ],
)

envoy_cc_library(
    name = "config_tracker_lib",
    srcs = ["config_tracker_impl.cc"],
    hdrs = ["config_tracker_impl.h"],
    deps = [
        "//envoy/server:config_tracker_interface",
        "//source/common/common:assert_lib",
        "//source/common/common:macros",
    ],
)<|MERGE_RESOLUTION|>--- conflicted
+++ resolved
@@ -94,24 +94,20 @@
     srcs = [
         "admin_head_start.html",
         "admin.css",
-<<<<<<< HEAD
         "admin.js",
     ],
     outs = ["admin_html_gen.h"],
     cmd = "./$(location :generate_admin_html.sh) \
         $(location admin_head_start.html) $(location admin.css) \
         $(location admin.js)> $@",
-=======
     ],
     outs = ["admin_html_gen.h"],
     cmd = "./$(location :generate_admin_html.sh) \
         $(location admin_head_start.html) $(location admin.css) > $@",
->>>>>>> 603f0f88
     tools = [":generate_admin_html.sh"],
     visibility = ["//visibility:private"],
 )
 
-<<<<<<< HEAD
 envoy_cc_library(
     name = "admin_html_generator_lib",
     srcs = [
@@ -127,8 +123,6 @@
     ],
 )
 
-=======
->>>>>>> 603f0f88
 envoy_cc_library(
     name = "handler_ctx_lib",
     hdrs = ["handler_ctx.h"],

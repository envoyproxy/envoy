--- conflicted
+++ resolved
@@ -35,16 +35,12 @@
   };
 
 public:
-<<<<<<< HEAD
   using UrlHandlerFn = std::function<Admin::UrlHandler()>;
+
+  static constexpr uint64_t DefaultChunkSize = 2 * 1000 * 1000;
 
   StatsRequest(Stats::Store& stats, const StatsParams& params,
                UrlHandlerFn url_handler_fn = nullptr);
-=======
-  static constexpr uint64_t DefaultChunkSize = 2 * 1000 * 1000;
-
-  StatsRequest(Stats::Store& stats, const StatsParams& params);
->>>>>>> 5e9ca8d5
 
   // Admin::Request
   Http::Code start(Http::ResponseHeaderMap& response_headers) override;
@@ -114,12 +110,8 @@
   uint64_t phase_stat_count_{0};
   absl::string_view phase_string_{"text readouts"};
   Buffer::OwnedImpl response_;
-<<<<<<< HEAD
-  uint64_t chunk_size_{2 * 1000 * 1000};
   UrlHandlerFn url_handler_fn_;
-=======
   uint64_t chunk_size_{DefaultChunkSize};
->>>>>>> 5e9ca8d5
 };
 
 } // namespace Server

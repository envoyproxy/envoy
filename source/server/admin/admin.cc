#include "source/server/admin/admin.h"

#include <algorithm>
#include <cstdint>
#include <fstream>
#include <string>
#include <utility>
#include <vector>

#include "envoy/filesystem/filesystem.h"
#include "envoy/server/hot_restart.h"
#include "envoy/server/instance.h"
#include "envoy/server/options.h"
#include "envoy/upstream/cluster_manager.h"
#include "envoy/upstream/outlier_detection.h"
#include "envoy/upstream/upstream.h"

#include "source/common/access_log/access_log_impl.h"
#include "source/common/buffer/buffer_impl.h"
#include "source/common/common/assert.h"
#include "source/common/common/empty_string.h"
#include "source/common/common/fmt.h"
#include "source/common/common/mutex_tracer_impl.h"
#include "source/common/common/utility.h"
#include "source/common/formatter/substitution_formatter.h"
#include "source/common/html/utility.h"
#include "source/common/http/codes.h"
#include "source/common/http/conn_manager_utility.h"
#include "source/common/http/header_map_impl.h"
#include "source/common/http/headers.h"
#include "source/common/memory/utils.h"
#include "source/common/network/listen_socket_impl.h"
#include "source/common/protobuf/protobuf.h"
#include "source/common/protobuf/utility.h"
#include "source/common/router/config_impl.h"
#include "source/extensions/request_id/uuid/config.h"
#include "source/server/admin/utils.h"
#include "source/server/listener_impl.h"

#include "absl/strings/str_join.h"
#include "absl/strings/str_replace.h"
#include "absl/strings/string_view.h"
#include "spdlog/spdlog.h"

namespace Envoy {
namespace Server {

namespace {

/**
 * Favicon base64 image was harvested by screen-capturing the favicon from a Chrome tab
 * while visiting https://www.envoyproxy.io/. The resulting PNG was translated to base64
 * by dropping it into https://www.base64-image.de/ and then pasting the resulting string
 * below.
 *
 * The actual favicon source for that, https://www.envoyproxy.io/img/favicon.ico is nicer
 * because it's transparent, but is also 67646 bytes, which is annoying to inline. We could
 * just reference that rather than inlining it, but then the favicon won't work when visiting
 * the admin page from a network that can't see the internet.
 */
const char EnvoyFavicon[] =
    "data:image/png;base64,iVBORw0KGgoAAAANSUhEUgAAABgAAAAYCAYAAADgdz34AAAAAXNSR0IArs4c6QAAAARnQU1"
    "BAACxjwv8YQUAAAAJcEhZcwAAEnQAABJ0Ad5mH3gAAAH9SURBVEhL7ZRdTttAFIUrUFaAX5w9gIhgUfzshFRK+gIbaVbA"
    "zwaqCly1dSpKk5A485/YCdXpHTB4BsdgVe0bD0cZ3Xsm38yZ8byTUuJ/6g3wqqoBrBhPTzmmLfptMbAzttJTpTKAF2MWC"
    "7ADCdNIwXZpvMMwayiIwwS874CcOc9VuQPR1dBBChPMITpFXXU45hukIIH6kHhzVqkEYB8F5HYGvZ5B7EvwmHt9K/59Cr"
    "U3QbY2RNYaQPYmJc+jPIBICNCcg20ZsAsCPfbcrFlRF+cJZpvXSJt9yMTxO/IAzJrCOfhJXiOgFEX/SbZmezTWxyNk4Q9"
    "anHMmjnzAhEyhAW8LCE6wl26J7ZFHH1FMYQxh567weQBOO1AW8D7P/UXAQySq/QvL8Fu9HfCEw4SKALm5BkC3bwjwhSKr"
    "A5hYAMXTJnPNiMyRBVzVjcgCyHiSm+8P+WGlnmwtP2RzbCMiQJ0d2KtmmmPorRHEhfMROVfTG5/fYrF5iWXzE80tfy9WP"
    "sCqx5Buj7FYH0LvDyHiqd+3otpsr4/fa5+xbEVQPfrYnntylQG5VGeMLBhgEfyE7o6e6qYzwHIjwl0QwXSvvTmrVAY4D5"
    "ddvT64wV0jRrr7FekO/XEjwuwwhuw7Ef7NY+dlfXpLb06EtHUJdVbsxvNUqBrwj/QGeEUSfwBAkmWHn5Bb/gAAAABJRU5";

const char AdminHtmlStart[] = R"(
<head>
  <title>Envoy Admin</title>
  <link rel='shortcut icon' type='image/png' href='@FAVICON@'/>
  <style>
    .home-table {
      font-family: sans-serif;
      font-size: medium;
      border-collapse: collapse;
    }

    .home-row:nth-child(even) {
      background-color: #dddddd;
    }

    .home-data {
      border: 1px solid #dddddd;
      text-align: left;
      padding: 8px;
    }

    .home-form {
      margin-bottom: 0;
    }
  </style>
</head>
<body>
  <table class='home-table'>
    <thead>
      <th class='home-data'>Command</th>
      <th class='home-data'>Description</th>
     </thead>
     <tbody>
)";

const char AdminHtmlEnd[] = R"(
    </tbody>
  </table>
</body>
)";
} // namespace

ConfigTracker& AdminImpl::getConfigTracker() { return config_tracker_; }

AdminImpl::NullRouteConfigProvider::NullRouteConfigProvider(TimeSource& time_source)
    : config_(new Router::NullConfigImpl()), time_source_(time_source) {}

void AdminImpl::startHttpListener(const std::list<AccessLog::InstanceSharedPtr>& access_logs,
                                  const std::string& address_out_path,
                                  Network::Address::InstanceConstSharedPtr address,
                                  const Network::Socket::OptionsSharedPtr& socket_options,
                                  Stats::ScopePtr&& listener_scope) {
  for (const auto& access_log : access_logs) {
    access_logs_.emplace_back(access_log);
  }
  null_overload_manager_.start();
  socket_ = std::make_shared<Network::TcpListenSocket>(address, socket_options, true);
  RELEASE_ASSERT(0 == socket_->ioHandle().listen(ENVOY_TCP_BACKLOG_SIZE).return_value_,
                 "listen() failed on admin listener");
  socket_factory_ = std::make_unique<AdminListenSocketFactory>(socket_);
  listener_ = std::make_unique<AdminListener>(*this, std::move(listener_scope));
  ENVOY_LOG(info, "admin address: {}",
            socket().connectionInfoProvider().localAddress()->asString());
  if (!address_out_path.empty()) {
    std::ofstream address_out_file(address_out_path);
    if (!address_out_file) {
      ENVOY_LOG(critical, "cannot open admin address output file {} for writing.",
                address_out_path);
    } else {
      address_out_file << socket_->connectionInfoProvider().localAddress()->asString();
    }
  }
}

AdminImpl::AdminImpl(const std::string& profile_path, Server::Instance& server,
                     bool ignore_global_conn_limit)
    : server_(server),
      request_id_extension_(Extensions::RequestId::UUIDRequestIDExtension::defaultInstance(
          server_.api().randomGenerator())),
      profile_path_(profile_path),
      stats_(Http::ConnectionManagerImpl::generateStats("http.admin.", server_.stats())),
      null_overload_manager_(server_.threadLocal()),
      tracing_stats_(
          Http::ConnectionManagerImpl::generateTracingStats("http.admin.", no_op_store_)),
      route_config_provider_(server.timeSource()),
      scoped_route_config_provider_(server.timeSource()), clusters_handler_(server),
      config_dump_handler_(config_tracker_, server), init_dump_handler_(server),
      stats_handler_(server), logs_handler_(server), profiling_handler_(profile_path),
      runtime_handler_(server), listeners_handler_(server), server_cmd_handler_(server),
      server_info_handler_(server),
      // TODO(jsedgwick) add /runtime_reset endpoint that removes all admin-set values
      handlers_{
          makeHandler("/", "Admin home page", MAKE_ADMIN_HANDLER(handlerAdminHome), false, false),
          makeHandler("/certs", "print certs on machine",
                      MAKE_ADMIN_HANDLER(server_info_handler_.handlerCerts), false, false),
          makeHandler("/clusters", "upstream cluster status",
                      MAKE_ADMIN_HANDLER(clusters_handler_.handlerClusters), false, false),
          makeHandler("/config_dump", "dump current Envoy configs (experimental)",
                      MAKE_ADMIN_HANDLER(config_dump_handler_.handlerConfigDump), false, false),
          makeHandler("/init_dump", "dump current Envoy init manager information (experimental)",
                      MAKE_ADMIN_HANDLER(init_dump_handler_.handlerInitDump), false, false),
          makeHandler("/contention", "dump current Envoy mutex contention stats (if enabled)",
                      MAKE_ADMIN_HANDLER(stats_handler_.handlerContention), false, false),
          makeHandler("/cpuprofiler", "enable/disable the CPU profiler",
                      MAKE_ADMIN_HANDLER(profiling_handler_.handlerCpuProfiler), false, true),
          makeHandler("/heapprofiler", "enable/disable the heap profiler",
                      MAKE_ADMIN_HANDLER(profiling_handler_.handlerHeapProfiler), false, true),
          makeHandler("/healthcheck/fail", "cause the server to fail health checks",
                      MAKE_ADMIN_HANDLER(server_cmd_handler_.handlerHealthcheckFail), false, true),
          makeHandler("/healthcheck/ok", "cause the server to pass health checks",
                      MAKE_ADMIN_HANDLER(server_cmd_handler_.handlerHealthcheckOk), false, true),
          makeHandler("/help", "print out list of admin commands", MAKE_ADMIN_HANDLER(handlerHelp),
                      false, false),
          makeHandler("/hot_restart_version", "print the hot restart compatibility version",
                      MAKE_ADMIN_HANDLER(server_info_handler_.handlerHotRestartVersion), false,
                      false),
          makeHandler("/logging", "query/change logging levels",
                      MAKE_ADMIN_HANDLER(logs_handler_.handlerLogging), false, true),
          makeHandler("/memory", "print current allocation/heap usage",
                      MAKE_ADMIN_HANDLER(server_info_handler_.handlerMemory), false, false),
          makeHandler("/quitquitquit", "exit the server",
                      MAKE_ADMIN_HANDLER(server_cmd_handler_.handlerQuitQuitQuit), false, true),
          makeHandler("/reset_counters", "reset all counters to zero",
                      MAKE_ADMIN_HANDLER(stats_handler_.handlerResetCounters), false, true),
          makeHandler("/drain_listeners", "drain listeners",
                      MAKE_ADMIN_HANDLER(listeners_handler_.handlerDrainListeners), false, true),
          makeHandler("/server_info", "print server version/status information",
                      MAKE_ADMIN_HANDLER(server_info_handler_.handlerServerInfo), false, false),
          makeHandler("/ready", "print server state, return 200 if LIVE, otherwise return 503",
                      MAKE_ADMIN_HANDLER(server_info_handler_.handlerReady), false, false),
          makeHandler("/stats", "print server stats",
                      MAKE_ADMIN_HANDLER(stats_handler_.handlerStats), false, false),
          makeHandler("/stats/prometheus", "print server stats in prometheus format",
                      MAKE_ADMIN_HANDLER(stats_handler_.handlerPrometheusStats), false, false),
          makeHandler("/stats/recentlookups", "Show recent stat-name lookups",
                      MAKE_ADMIN_HANDLER(stats_handler_.handlerStatsRecentLookups), false, false),
          makeHandler("/stats/recentlookups/clear", "clear list of stat-name lookups and counter",
                      MAKE_ADMIN_HANDLER(stats_handler_.handlerStatsRecentLookupsClear), false,
                      true),
          makeHandler(
              "/stats/recentlookups/disable", "disable recording of reset stat-name lookup names",
              MAKE_ADMIN_HANDLER(stats_handler_.handlerStatsRecentLookupsDisable), false, true),
          makeHandler(
              "/stats/recentlookups/enable", "enable recording of reset stat-name lookup names",
              MAKE_ADMIN_HANDLER(stats_handler_.handlerStatsRecentLookupsEnable), false, true),
          makeHandler("/listeners", "print listener info",
                      MAKE_ADMIN_HANDLER(listeners_handler_.handlerListenerInfo), false, false),
          makeHandler("/runtime", "print runtime values",
                      MAKE_ADMIN_HANDLER(runtime_handler_.handlerRuntime), false, false),
          makeHandler("/runtime_modify", "modify runtime values",
                      MAKE_ADMIN_HANDLER(runtime_handler_.handlerRuntimeModify), false, true),
          makeHandler("/reopen_logs", "reopen access logs",
                      MAKE_ADMIN_HANDLER(logs_handler_.handlerReopenLogs), false, true),
      },
      date_provider_(server.dispatcher().timeSource()),
      admin_filter_chain_(std::make_shared<AdminFilterChain>()),
      local_reply_(LocalReply::Factory::createDefault()),
      ignore_global_conn_limit_(ignore_global_conn_limit) {}

Http::ServerConnectionPtr AdminImpl::createCodec(Network::Connection& connection,
                                                 const Buffer::Instance& data,
                                                 Http::ServerConnectionCallbacks& callbacks) {
  return Http::ConnectionManagerUtility::autoCreateCodec(
      connection, data, callbacks, server_.stats(), server_.api().randomGenerator(),
      http1_codec_stats_, http2_codec_stats_, Http::Http1Settings(),
      ::Envoy::Http2::Utility::initializeAndValidateOptions(
          envoy::config::core::v3::Http2ProtocolOptions()),
      maxRequestHeadersKb(), maxRequestHeadersCount(), headersWithUnderscoresAction());
}

bool AdminImpl::createNetworkFilterChain(Network::Connection& connection,
                                         const std::vector<Network::FilterFactoryCb>&) {
  // Pass in the null overload manager so that the admin interface is accessible even when Envoy
  // is overloaded.
  connection.addReadFilter(Network::ReadFilterSharedPtr{new Http::ConnectionManagerImpl(
      *this, server_.drainManager(), server_.api().randomGenerator(), server_.httpContext(),
      server_.runtime(), server_.localInfo(), server_.clusterManager(), null_overload_manager_,
      server_.timeSource())});
  return true;
}

void AdminImpl::createFilterChain(Http::FilterChainFactoryCallbacks& callbacks) {
  callbacks.addStreamFilter(std::make_shared<AdminFilter>(createHandlerFunction()));
}

namespace {

// Implements a chunked handler for static text.
class StaticTextHandler : public Admin::Handler {
public:
  StaticTextHandler(absl::string_view response_text, Http::Code code)
      : response_text_(std::string(response_text)), code_(code) {}

  Http::Code start(Http::ResponseHeaderMap&) override { return code_; }
  bool nextChunk(Buffer::Instance& response) override {
    response.add(response_text_);
    return false;
  }

private:
  const std::string response_text_;
  const Http::Code code_;
};

// Implements a Chunked Handler implementation based on a non-chunked callback
// that generates the entire admin output in one shot.
class HandlerGasket : public Admin::Handler {
public:
  HandlerGasket(Admin::HandlerCb handler_cb, absl::string_view path_and_query,
                AdminStream& admin_stream)
      : path_and_query_(std::string(path_and_query)), handler_cb_(handler_cb),
        admin_stream_(admin_stream) {}

  static Admin::GenHandlerCb makeGen(Admin::HandlerCb callback) {
    return [callback](absl::string_view path_and_query,
                      AdminStream& admin_stream) -> Server::Admin::HandlerPtr {
      return std::make_unique<HandlerGasket>(callback, path_and_query, admin_stream);
    };
  }

  Http::Code start(Http::ResponseHeaderMap& response_headers) override {
    return handler_cb_(path_and_query_, response_headers, response_, admin_stream_);
  }

  bool nextChunk(Buffer::Instance& response) override {
<<<<<<< HEAD
#if 0
    response.move(response_);
    return false;
#else
    std::string str = response_.toString();
    absl::string_view head(str.data(), std::min(size_t(1000000), str.size()));
    response.add(head);
    response_.drain(head.size());
    return response_.length() > 0;
#endif
=======
    response.move(response_);
    return false;
>>>>>>> 027d6ca1
  }

private:
  std::string path_and_query_;
  Admin::HandlerCb handler_cb_;
  AdminStream& admin_stream_;
  Buffer::OwnedImpl response_;
};

} // namespace

Admin::HandlerPtr AdminImpl::makeStaticTextHandler(absl::string_view response, Http::Code code) {
  return std::make_unique<StaticTextHandler>(response, code);
}

Http::Code AdminImpl::runCallback(absl::string_view path_and_query,
                                  Http::ResponseHeaderMap& response_headers,
                                  Buffer::Instance& response, AdminStream& admin_stream) {
  HandlerPtr handler = findHandler(path_and_query, admin_stream);
  Http::Code code = handler->start(/*path_and_query, */ response_headers);
  bool more_data;
  do {
    more_data = handler->nextChunk(response);
  } while (more_data);
  Memory::Utils::tryShrinkHeap();
  return code;
}

Admin::HandlerPtr AdminImpl::findHandler(absl::string_view path_and_query,
                                         AdminStream& admin_stream) {
  std::string::size_type query_index = path_and_query.find('?');
  if (query_index == std::string::npos) {
    query_index = path_and_query.size();
  }

  for (const UrlHandler& handler : handlers_) {
    if (path_and_query.compare(0, query_index, handler.prefix_) == 0) {
      if (handler.mutates_server_state_) {
        const absl::string_view method = admin_stream.getRequestHeaders().getMethodValue();
        if (method != Http::Headers::get().MethodValues.Post) {
          ENVOY_LOG(error, "admin path \"{}\" mutates state, method={} rather than POST",
                    handler.prefix_, method);
          return makeStaticTextHandler(fmt::format("Method {} not allowed, POST required.", method),
                                       Http::Code::MethodNotAllowed);
        }
      }

      return handler.handler_(path_and_query, admin_stream);
    }
  }

  // Extra space is emitted below to have "invalid path." be a separate sentence in the
  // 404 output from "admin commands are:" in handlerHelp.
  Buffer::OwnedImpl error_response;
  error_response.add("invalid path. ");
  getHelp(error_response);
  return makeStaticTextHandler(error_response.toString(), Http::Code::NotFound);
}

std::vector<const AdminImpl::UrlHandler*> AdminImpl::sortedHandlers() const {
  std::vector<const UrlHandler*> sorted_handlers;
  for (const UrlHandler& handler : handlers_) {
    sorted_handlers.push_back(&handler);
  }
  // Note: it's generally faster to sort a vector with std::vector than to construct a std::map.
  std::sort(sorted_handlers.begin(), sorted_handlers.end(),
            [](const UrlHandler* h1, const UrlHandler* h2) { return h1->prefix_ < h2->prefix_; });
  return sorted_handlers;
}

Http::Code AdminImpl::handlerHelp(absl::string_view, Http::ResponseHeaderMap&,
                                  Buffer::Instance& response, AdminStream&) {
  getHelp(response);
  return Http::Code::OK;
}

void AdminImpl::getHelp(Buffer::Instance& response) {
  response.add("admin commands are:\n");

  // Prefix order is used during searching, but for printing do them in alpha order.
  for (const UrlHandler* handler : sortedHandlers()) {
    response.add(fmt::format("  {}: {}\n", handler->prefix_, handler->help_text_));
  }
}

Http::Code AdminImpl::handlerAdminHome(absl::string_view, Http::ResponseHeaderMap& response_headers,
                                       Buffer::Instance& response, AdminStream&) {
  response_headers.setReferenceContentType(Http::Headers::get().ContentTypeValues.Html);

  response.add(absl::StrReplaceAll(AdminHtmlStart, {{"@FAVICON@", EnvoyFavicon}}));

  // Prefix order is used during searching, but for printing do them in alpha order.
  for (const UrlHandler* handler : sortedHandlers()) {
    absl::string_view path = handler->prefix_;

    if (path == "/") {
      continue; // No need to print self-link to index page.
    }

    // Remove the leading slash from the link, so that the admin page can be
    // rendered as part of another console, on a sub-path.
    //
    // E.g. consider a downstream dashboard that embeds the Envoy admin console.
    // In that case, the "/stats" endpoint would be at
    // https://DASHBOARD/envoy_admin/stats. If the links we present on the home
    // page are absolute (e.g. "/stats") they won't work in the context of the
    // dashboard. Removing the leading slash, they will work properly in both
    // the raw admin console and when embedded in another page and URL
    // hierarchy.
    ASSERT(!path.empty());
    ASSERT(path[0] == '/');
    path = path.substr(1);

    // For handlers that mutate state, render the link as a button in a POST form,
    // rather than an anchor tag. This should discourage crawlers that find the /
    // page from accidentally mutating all the server state by GETting all the hrefs.
    const char* link_format =
        handler->mutates_server_state_
            ? "<form action='{}' method='post' class='home-form'><button>{}</button></form>"
            : "<a href='{}'>{}</a>";
    const std::string link = fmt::format(link_format, path, path);

    // Handlers are all specified by statically above, and are thus trusted and do
    // not require escaping.
    response.add(fmt::format("<tr class='home-row'><td class='home-data'>{}</td>"
                             "<td class='home-data'>{}</td></tr>\n",
                             link, Html::Utility::sanitize(handler->help_text_)));
  }
  response.add(AdminHtmlEnd);
  return Http::Code::OK;
}

const Network::Address::Instance& AdminImpl::localAddress() {
  return *server_.localInfo().address();
}

AdminImpl::UrlHandler AdminImpl::makeHandler(const std::string& prefix,
                                             const std::string& help_text, HandlerCb callback,
                                             bool removable, bool mutates_state) {
  return UrlHandler{prefix, help_text, HandlerGasket::makeGen(callback), removable, mutates_state};
}

bool AdminImpl::addChunkedHandler(const std::string& prefix, const std::string& help_text,
                                  GenHandlerCb callback, bool removable, bool mutates_state) {
  ASSERT(prefix.size() > 1);
  ASSERT(prefix[0] == '/');

  // Sanitize prefix and help_text to ensure no XSS can be injected, as
  // we are injecting these strings into HTML that runs in a domain that
  // can mutate Envoy server state. Also rule out some characters that
  // make no sense as part of a URL path: ? and :.
  const std::string::size_type pos = prefix.find_first_of("&\"'<>?:");
  if (pos != std::string::npos) {
    ENVOY_LOG(error, "filter \"{}\" contains invalid character '{}'", prefix, prefix[pos]);
    return false;
  }

  auto it = std::find_if(handlers_.cbegin(), handlers_.cend(),
                         [&prefix](const UrlHandler& entry) { return prefix == entry.prefix_; });
  if (it == handlers_.end()) {
    handlers_.push_back({prefix, help_text, callback, removable, mutates_state});
    return true;
  }
  return false;
}

bool AdminImpl::addHandler(const std::string& prefix, const std::string& help_text,
                           HandlerCb callback, bool removable, bool mutates_state) {
  return addChunkedHandler(prefix, help_text, HandlerGasket::makeGen(callback), removable,
                           mutates_state);
}

bool AdminImpl::removeHandler(const std::string& prefix) {
  const size_t size_before_removal = handlers_.size();
  handlers_.remove_if(
      [&prefix](const UrlHandler& entry) { return prefix == entry.prefix_ && entry.removable_; });
  if (handlers_.size() != size_before_removal) {
    return true;
  }
  return false;
}

Http::Code AdminImpl::request(absl::string_view path_and_query, absl::string_view method,
                              Http::ResponseHeaderMap& response_headers, std::string& body) {
  AdminFilter filter(createHandlerFunction());

  auto request_headers = Http::RequestHeaderMapImpl::create();
  request_headers->setMethod(method);
  filter.decodeHeaders(*request_headers, false);
  Buffer::OwnedImpl response;

  Http::Code code = runCallback(path_and_query, response_headers, response, filter);
  Utility::populateFallbackResponseHeaders(code, response_headers);
  body = response.toString();
  return code;
}

void AdminImpl::closeSocket() {
  if (socket_) {
    socket_->close();
  }
}

void AdminImpl::addListenerToHandler(Network::ConnectionHandler* handler) {
  if (listener_) {
    handler->addListener(absl::nullopt, *listener_);
  }
}

} // namespace Server
} // namespace Envoy<|MERGE_RESOLUTION|>--- conflicted
+++ resolved
@@ -294,7 +294,8 @@
   }
 
   bool nextChunk(Buffer::Instance& response) override {
-<<<<<<< HEAD
+    // Artificially make 1M chunks from the buffered admin output, to see if we
+    // can observe chunking in a live server.
 #if 0
     response.move(response_);
     return false;
@@ -305,10 +306,6 @@
     response_.drain(head.size());
     return response_.length() > 0;
 #endif
-=======
-    response.move(response_);
-    return false;
->>>>>>> 027d6ca1
   }
 
 private:

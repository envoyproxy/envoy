--- conflicted
+++ resolved
@@ -37,10 +37,6 @@
 #include "server/admin/utils.h"
 #include "server/listener_impl.h"
 
-<<<<<<< HEAD
-=======
-#include "extensions/access_loggers/common/file_access_log_impl.h"
->>>>>>> 63c5703d
 #include "extensions/request_id/uuid/config.h"
 
 #include "absl/strings/str_join.h"
@@ -65,15 +61,24 @@
  * the admin page from a network that can't see the internet.
  */
 const char EnvoyFavicon[] =
-    "data:image/png;base64,iVBORw0KGgoAAAANSUhEUgAAABgAAAAYCAYAAADgdz34AAAAAXNSR0IArs4c6QAAAARnQU1"
-    "BAACxjwv8YQUAAAAJcEhZcwAAEnQAABJ0Ad5mH3gAAAH9SURBVEhL7ZRdTttAFIUrUFaAX5w9gIhgUfzshFRK+gIbaVbA"
-    "zwaqCly1dSpKk5A485/YCdXpHTB4BsdgVe0bD0cZ3Xsm38yZ8byTUuJ/6g3wqqoBrBhPTzmmLfptMbAzttJTpTKAF2MWC"
-    "7ADCdNIwXZpvMMwayiIwwS874CcOc9VuQPR1dBBChPMITpFXXU45hukIIH6kHhzVqkEYB8F5HYGvZ5B7EvwmHt9K/59Cr"
-    "U3QbY2RNYaQPYmJc+jPIBICNCcg20ZsAsCPfbcrFlRF+cJZpvXSJt9yMTxO/IAzJrCOfhJXiOgFEX/SbZmezTWxyNk4Q9"
-    "anHMmjnzAhEyhAW8LCE6wl26J7ZFHH1FMYQxh567weQBOO1AW8D7P/UXAQySq/QvL8Fu9HfCEw4SKALm5BkC3bwjwhSKr"
-    "A5hYAMXTJnPNiMyRBVzVjcgCyHiSm+8P+WGlnmwtP2RzbCMiQJ0d2KtmmmPorRHEhfMROVfTG5/fYrF5iWXzE80tfy9WP"
-    "sCqx5Buj7FYH0LvDyHiqd+3otpsr4/fa5+xbEVQPfrYnntylQG5VGeMLBhgEfyE7o6e6qYzwHIjwl0QwXSvvTmrVAY4D5"
-    "ddvT64wV0jRrr7FekO/XEjwuwwhuw7Ef7NY+dlfXpLb06EtHUJdVbsxvNUqBrwj/QGeEUSfwBAkmWHn5Bb/gAAAABJRU5"
+    "data:image/"
+    "png;base64,iVBORw0KGgoAAAANSUhEUgAAABgAAAAYCAYAAADgdz34AAAAAXNSR0IArs4c6QAAAARnQU1"
+    "BAACxjwv8YQUAAAAJcEhZcwAAEnQAABJ0Ad5mH3gAAAH9SURBVEhL7ZRdTttAFIUrUFaAX5w9gIhgUfzshFRK+"
+    "gIbaVbA"
+    "zwaqCly1dSpKk5A485/YCdXpHTB4BsdgVe0bD0cZ3Xsm38yZ8byTUuJ/"
+    "6g3wqqoBrBhPTzmmLfptMbAzttJTpTKAF2MWC"
+    "7ADCdNIwXZpvMMwayiIwwS874CcOc9VuQPR1dBBChPMITpFXXU45hukIIH6kHhzVqkEYB8F5HYGvZ5B7EvwmHt9K/"
+    "59Cr"
+    "U3QbY2RNYaQPYmJc+jPIBICNCcg20ZsAsCPfbcrFlRF+cJZpvXSJt9yMTxO/IAzJrCOfhJXiOgFEX/"
+    "SbZmezTWxyNk4Q9"
+    "anHMmjnzAhEyhAW8LCE6wl26J7ZFHH1FMYQxh567weQBOO1AW8D7P/UXAQySq/"
+    "QvL8Fu9HfCEw4SKALm5BkC3bwjwhSKr"
+    "A5hYAMXTJnPNiMyRBVzVjcgCyHiSm+8P+WGlnmwtP2RzbCMiQJ0d2KtmmmPorRHEhfMROVfTG5/"
+    "fYrF5iWXzE80tfy9WP"
+    "sCqx5Buj7FYH0LvDyHiqd+3otpsr4/"
+    "fa5+xbEVQPfrYnntylQG5VGeMLBhgEfyE7o6e6qYzwHIjwl0QwXSvvTmrVAY4D5"
+    "ddvT64wV0jRrr7FekO/XEjwuwwhuw7Ef7NY+dlfXpLb06EtHUJdVbsxvNUqBrwj/QGeEUSfwBAkmWHn5Bb/"
+    "gAAAABJRU5"
     "ErkJggg==";
 
 const char AdminHtmlStart[] = R"(
@@ -129,18 +134,9 @@
                                   Network::Address::InstanceConstSharedPtr address,
                                   const Network::Socket::OptionsSharedPtr& socket_options,
                                   Stats::ScopePtr&& listener_scope) {
-<<<<<<< HEAD
   for (const auto& access_log : access_logs) {
     access_logs_.emplace_back(access_log);
   }
-=======
-  // TODO(mattklein123): Allow admin to use normal access logger extension loading and avoid the
-  // hard dependency here.
-  Filesystem::FilePathAndType file_info{Filesystem::DestinationType::File, access_log_path};
-  access_logs_.emplace_back(new Extensions::AccessLoggers::File::FileAccessLog(
-      file_info, {}, Formatter::SubstitutionFormatUtils::defaultSubstitutionFormatter(),
-      server_.accessLogManager()));
->>>>>>> 63c5703d
   null_overload_manager_.start();
   socket_ = std::make_shared<Network::TcpListenSocket>(address, socket_options, true);
   socket_factory_ = std::make_shared<AdminListenSocketFactory>(socket_);
@@ -248,8 +244,8 @@
 
 bool AdminImpl::createNetworkFilterChain(Network::Connection& connection,
                                          const std::vector<Network::FilterFactoryCb>&) {
-  // Pass in the null overload manager so that the admin interface is accessible even when Envoy is
-  // overloaded.
+  // Pass in the null overload manager so that the admin interface is accessible even when Envoy
+  // is overloaded.
   connection.addReadFilter(Network::ReadFilterSharedPtr{new Http::ConnectionManagerImpl(
       *this, server_.drainManager(), server_.api().randomGenerator(), server_.httpContext(),
       server_.runtime(), server_.localInfo(), server_.clusterManager(), null_overload_manager_,

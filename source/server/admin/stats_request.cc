--- conflicted
+++ resolved
@@ -34,20 +34,12 @@
     render_ = std::make_unique<StatsTextRender>(params_);
     break;
 #ifdef ENVOY_ADMIN_HTML
-<<<<<<< HEAD
-  case StatsFormat::Active:
-=======
   case StatsFormat::ActiveHtml:
->>>>>>> fe0497c8
   case StatsFormat::Html: {
     auto html_render = std::make_unique<StatsHtmlRender>(response_headers, response_, params_);
     html_render->setupStatsPage(url_handler_fn_(), params_, response_);
     render_ = std::move(html_render);
-<<<<<<< HEAD
-    if (params_.format_ == StatsFormat::Active) {
-=======
     if (params_.format_ == StatsFormat::ActiveHtml) {
->>>>>>> fe0497c8
       return Http::Code::OK;
     }
     break;

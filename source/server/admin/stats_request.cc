#include "source/server/admin/stats_request.h"

namespace Envoy {
namespace Server {

<<<<<<< HEAD
StatsRequest::StatsRequest(Stats::Store& stats, const StatsParams& params,
                           UrlHandlerFn url_handler_fn)
    : params_(params), stats_(stats), url_handler_fn_(url_handler_fn) {
  switch (params_.type_) {
  case StatsType::TextReadouts:
  case StatsType::All:
    phase_ = Phase::TextReadouts;
    break;
  case StatsType::Counters:
  case StatsType::Gauges:
    phase_ = Phase::CountersAndGauges;
    break;
  case StatsType::Histograms:
    phase_ = Phase::Histograms;
    break;
  }
}
=======
StatsRequest::StatsRequest(Stats::Store& stats, const StatsParams& params)
    : params_(params), stats_(stats) {}
>>>>>>> 5e9ca8d5

Http::Code StatsRequest::start(Http::ResponseHeaderMap& response_headers) {
  switch (params_.format_) {
  case StatsFormat::Json:
    render_ = std::make_unique<StatsJsonRender>(response_headers, response_, params_);
    break;
  case StatsFormat::Text:
    render_ = std::make_unique<StatsTextRender>(params_);
    break;
<<<<<<< HEAD
  case StatsFormat::Html:
    render_ =
        std::make_unique<StatsHtmlRender>(response_headers, response_, url_handler_fn_(), params_);
    break;
  case StatsFormat::Prometheus:
    ASSERT(false);
=======
  case StatsFormat::Prometheus:
    // TODO(#16139): once Prometheus shares this algorithm here, this becomes a legitimate choice.
    IS_ENVOY_BUG("reached Prometheus case in switch unexpectedly");
>>>>>>> 5e9ca8d5
    return Http::Code::BadRequest;
  }

  // Populate the top-level scopes and the stats underneath any scopes with an empty name.
  // We will have to de-dup, but we can do that after sorting.
  //
  // First capture all the scopes and hold onto them with a SharedPtr so they
  // can't be deleted after the initial iteration.
  stats_.forEachScope(
      [this](size_t s) { scopes_.reserve(s); },
      [this](const Stats::Scope& scope) { scopes_.emplace_back(scope.getConstShared()); });

  startPhase();
  return Http::Code::OK;
}

bool StatsRequest::nextChunk(Buffer::Instance& response) {
  if (response_.length() > 0) {
    ASSERT(response.length() == 0);
    response.move(response_);
    ASSERT(response_.length() == 0);
  }

  // nextChunk's contract is to add up to chunk_size_ additional bytes. The
  // caller is not required to drain the bytes after each call to nextChunk.
  const uint64_t starting_response_length = response.length();
  while (response.length() - starting_response_length < chunk_size_) {
    while (stat_map_.empty()) {
      if (phase_stat_count_ == 0) {
        render_->noStats(response, phase_string_);
      } else {
        phase_stat_count_ = 0;
      }
      if (params_.type_ != StatsType::All) {
        render_->finalize(response);
        return false;
      }
      switch (phase_) {
      case Phase::TextReadouts:
        phase_ = Phase::CountersAndGauges;
        phase_string_ = "Counters and Gauges";
        startPhase();
        break;
      case Phase::CountersAndGauges:
        phase_ = Phase::Histograms;
        phase_string_ = "Histograms";
        startPhase();
        break;
      case Phase::Histograms:
        render_->finalize(response);
        return false;
      }
    }

    auto iter = stat_map_.begin();
    StatOrScopes variant = std::move(iter->second);
    StatOrScopesIndex index = static_cast<StatOrScopesIndex>(variant.index());
    switch (index) {
    case StatOrScopesIndex::Scopes:
      // Erase the current element before adding new ones, as absl::btree_map
      // does not have stable iterators. When we hit leaf stats we will erase
      // second, so that we can use the name held as a map key, and don't need
      // to re-serialize the name from the symbol table.
      stat_map_.erase(iter);
      populateStatsForCurrentPhase(absl::get<ScopeVec>(variant));
      break;
    case StatOrScopesIndex::TextReadout:
      renderStat<Stats::TextReadoutSharedPtr>(iter->first, response, variant);
      stat_map_.erase(iter);
      ++phase_stat_count_;
      break;
    case StatOrScopesIndex::Counter:
      renderStat<Stats::CounterSharedPtr>(iter->first, response, variant);
      stat_map_.erase(iter);
      ++phase_stat_count_;
      break;
    case StatOrScopesIndex::Gauge:
      renderStat<Stats::GaugeSharedPtr>(iter->first, response, variant);
      stat_map_.erase(iter);
      ++phase_stat_count_;
      break;
    case StatOrScopesIndex::Histogram: {
      auto histogram = absl::get<Stats::HistogramSharedPtr>(variant);
      auto parent_histogram = dynamic_cast<Stats::ParentHistogram*>(histogram.get());
      if (parent_histogram != nullptr) {
        render_->generate(response, iter->first, *parent_histogram);
        ++phase_stat_count_;
      }
      stat_map_.erase(iter);
    }
    }
  }
  return true;
}

void StatsRequest::startPhase() {
  ASSERT(stat_map_.empty());

  // Insert all the scopes in the alphabetically ordered map. As we iterate
  // through the map we'll erase the scopes and replace them with the stats held
  // in the scopes.
  for (const Stats::ConstScopeSharedPtr& scope : scopes_) {
    StatOrScopes& variant = stat_map_[stats_.symbolTable().toString(scope->prefix())];
    if (variant.index() == absl::variant_npos) {
      variant = ScopeVec();
    }
    absl::get<ScopeVec>(variant).emplace_back(scope);
  }
}

void StatsRequest::populateStatsForCurrentPhase(const ScopeVec& scope_vec) {
  switch (phase_) {
  case Phase::TextReadouts:
    populateStatsFromScopes<Stats::TextReadout>(scope_vec);
    break;
  case Phase::CountersAndGauges:
    if (params_.type_ != StatsType::Gauges) {
      populateStatsFromScopes<Stats::Counter>(scope_vec);
    }
    if (params_.type_ != StatsType::Counters) {
      populateStatsFromScopes<Stats::Gauge>(scope_vec);
    }
    break;
  case Phase::Histograms:
    populateStatsFromScopes<Stats::Histogram>(scope_vec);
    break;
  }
}

template <class StatType> void StatsRequest::populateStatsFromScopes(const ScopeVec& scope_vec) {
<<<<<<< HEAD
  for (const Stats::ConstScopeSharedPtr& scope : scope_vec) {
    Stats::IterateFn<StatType> fn = [this](const Stats::RefcountPtr<StatType>& stat) -> bool {
      if (params_.used_only_ && !stat->used()) {
        return true;
      }
      std::string name = stat->name();
      if (params_.filter_.has_value() && !std::regex_search(name, params_.filter_.value())) {
=======
  Stats::IterateFn<StatType> check_stat = [this](const Stats::RefcountPtr<StatType>& stat) -> bool {
    if (params_.used_only_ && !stat->used()) {
      return true;
    }

    // Capture the name if we did not early-exit due to used_only -- we'll use
    // the name for both filtering and for capturing the stat in the map.
    // stat->name() takes a symbol table lock and builds a string, so we only
    // want to call it once.
    //
    // This duplicates logic in shouldShowMetric in prometheus_stats.cc, but
    // differs in that Prometheus only uses stat->name() for filtering, not
    // rendering, so it only grab the name if there's a filter.
    std::string name = stat->name();
    if (params_.filter_ != nullptr) {
      if (!std::regex_search(name, *params_.filter_)) {
>>>>>>> 5e9ca8d5
        return true;
      }
    } else if (params_.re2_filter_ != nullptr &&
               !re2::RE2::PartialMatch(name, *params_.re2_filter_)) {
      return true;
    }
    stat_map_[name] = stat;
    return true;
  };
  for (const Stats::ConstScopeSharedPtr& scope : scope_vec) {
    scope->iterate(check_stat);
  }
}

template <class SharedStatType>
void StatsRequest::renderStat(const std::string& name, Buffer::Instance& response,
                              StatOrScopes& variant) {
  auto stat = absl::get<SharedStatType>(variant);
  render_->generate(response, name, stat->value());
}

} // namespace Server
} // namespace Envoy<|MERGE_RESOLUTION|>--- conflicted
+++ resolved
@@ -3,7 +3,6 @@
 namespace Envoy {
 namespace Server {
 
-<<<<<<< HEAD
 StatsRequest::StatsRequest(Stats::Store& stats, const StatsParams& params,
                            UrlHandlerFn url_handler_fn)
     : params_(params), stats_(stats), url_handler_fn_(url_handler_fn) {
@@ -21,10 +20,6 @@
     break;
   }
 }
-=======
-StatsRequest::StatsRequest(Stats::Store& stats, const StatsParams& params)
-    : params_(params), stats_(stats) {}
->>>>>>> 5e9ca8d5
 
 Http::Code StatsRequest::start(Http::ResponseHeaderMap& response_headers) {
   switch (params_.format_) {
@@ -34,18 +29,15 @@
   case StatsFormat::Text:
     render_ = std::make_unique<StatsTextRender>(params_);
     break;
-<<<<<<< HEAD
   case StatsFormat::Html:
     render_ =
         std::make_unique<StatsHtmlRender>(response_headers, response_, url_handler_fn_(), params_);
     break;
   case StatsFormat::Prometheus:
     ASSERT(false);
-=======
   case StatsFormat::Prometheus:
     // TODO(#16139): once Prometheus shares this algorithm here, this becomes a legitimate choice.
     IS_ENVOY_BUG("reached Prometheus case in switch unexpectedly");
->>>>>>> 5e9ca8d5
     return Http::Code::BadRequest;
   }
 
@@ -176,15 +168,6 @@
 }
 
 template <class StatType> void StatsRequest::populateStatsFromScopes(const ScopeVec& scope_vec) {
-<<<<<<< HEAD
-  for (const Stats::ConstScopeSharedPtr& scope : scope_vec) {
-    Stats::IterateFn<StatType> fn = [this](const Stats::RefcountPtr<StatType>& stat) -> bool {
-      if (params_.used_only_ && !stat->used()) {
-        return true;
-      }
-      std::string name = stat->name();
-      if (params_.filter_.has_value() && !std::regex_search(name, params_.filter_.value())) {
-=======
   Stats::IterateFn<StatType> check_stat = [this](const Stats::RefcountPtr<StatType>& stat) -> bool {
     if (params_.used_only_ && !stat->used()) {
       return true;
@@ -201,7 +184,6 @@
     std::string name = stat->name();
     if (params_.filter_ != nullptr) {
       if (!std::regex_search(name, *params_.filter_)) {
->>>>>>> 5e9ca8d5
         return true;
       }
     } else if (params_.re2_filter_ != nullptr &&

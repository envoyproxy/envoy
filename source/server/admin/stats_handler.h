#pragma once

#include <regex>
#include <string>

#include "envoy/buffer/buffer.h"
#include "envoy/http/codes.h"
#include "envoy/http/header_map.h"
#include "envoy/server/admin.h"
#include "envoy/server/instance.h"

#include "source/server/admin/handler_ctx.h"
#include "source/server/admin/utils.h"

#include "absl/strings/string_view.h"

namespace Envoy {
namespace Server {

class StatsHandler : public HandlerContextBase {

public:
  enum class Format {
    Html,
    Json,
    Prometheus,
    Text,
  };

  // The order is used to linearize the ordering of stats of all types.
  enum class Type {
    TextReadouts,
    Counters,
    Gauges,
    Histograms,
    All,
  };

  struct Params {
    Http::Code parse(absl::string_view url, Buffer::Instance& response);
    bool shouldShowMetric(const Stats::Metric& metric) const;

    bool used_only_{false};
    bool prometheus_text_readouts_{false};
    bool pretty_{false};
    Format format_{
        Format::Text}; // If no `format=` param we use Text, but the `UI` defaults to HTML.
    Type type_{Type::All};
    Type start_type_{Type::TextReadouts};
    std::string filter_string_;
    absl::optional<std::regex> filter_;
    Http::Utility::QueryParams query_;
  };

  StatsHandler(Server::Instance& server);

  Http::Code handlerResetCounters(absl::string_view path_and_query,
                                  Http::ResponseHeaderMap& response_headers,
                                  Buffer::Instance& response, AdminStream&);
  Http::Code handlerStatsRecentLookups(absl::string_view path_and_query,
                                       Http::ResponseHeaderMap& response_headers,
                                       Buffer::Instance& response, AdminStream&);
  Http::Code handlerStatsRecentLookupsClear(absl::string_view path_and_query,
                                            Http::ResponseHeaderMap& response_headers,
                                            Buffer::Instance& response, AdminStream&);
  Http::Code handlerStatsRecentLookupsDisable(absl::string_view path_and_query,
                                              Http::ResponseHeaderMap& response_headers,
                                              Buffer::Instance& response, AdminStream&);
  Http::Code handlerStatsRecentLookupsEnable(absl::string_view path_and_query,
                                             Http::ResponseHeaderMap& response_headers,
                                             Buffer::Instance& response, AdminStream&);
  Http::Code handlerPrometheusStats(absl::string_view path_and_query,
                                    Http::ResponseHeaderMap& response_headers,
                                    Buffer::Instance& response, AdminStream&);
  Http::Code prometheusStats(absl::string_view path_and_query, Buffer::Instance& response);
  Http::Code handlerContention(absl::string_view path_and_query,
                               Http::ResponseHeaderMap& response_headers,
                               Buffer::Instance& response, AdminStream&);

<<<<<<< HEAD
  /**
   * When stats are rendered in HTML mode, we want users to be able to tweak
   * parameters after the stats page is rendered, such as tweaking the filter or
   * `usedonly`. We use the same stats UrlHandler both for the admin home page
   * and for rendering in /stats?format=html. We share the same UrlHandler in
   * both contexts by defining an API for it here.
   *
   * @return a URL handler for stats.
   */
  Admin::UrlHandler statsHandler();

  /**
   * @return a string representation for a type.
   */
  static absl::string_view typeToString(Type type);

private:
  class Context;
  class HtmlRender;
  class JsonRender;
  class Render;
  class TextRender;

  friend class StatsHandlerTest;

  Http::Code stats(const Params& parmams, Stats::Store& store,
                   Http::ResponseHeaderMap& response_headers, Buffer::Instance& response);

  static Http::Code prometheusStats(absl::string_view path_and_query, Buffer::Instance& response,
                                    Stats::Store& stats,
                                    Stats::CustomStatNamespaces& custom_namespaces);
=======
  Admin::RequestPtr makeRequest(absl::string_view path, AdminStream& admin_stream);
  static Admin::RequestPtr makeRequest(Stats::Store& stats, bool used_only, bool json,
                                       Utility::HistogramBucketsMode histogram_buckets_mode,
                                       const absl::optional<std::regex>& regex);
>>>>>>> 0a587f23
};

} // namespace Server
} // namespace Envoy<|MERGE_RESOLUTION|>--- conflicted
+++ resolved
@@ -77,7 +77,6 @@
                                Http::ResponseHeaderMap& response_headers,
                                Buffer::Instance& response, AdminStream&);
 
-<<<<<<< HEAD
   /**
    * When stats are rendered in HTML mode, we want users to be able to tweak
    * parameters after the stats page is rendered, such as tweaking the filter or
@@ -109,12 +108,10 @@
   static Http::Code prometheusStats(absl::string_view path_and_query, Buffer::Instance& response,
                                     Stats::Store& stats,
                                     Stats::CustomStatNamespaces& custom_namespaces);
-=======
   Admin::RequestPtr makeRequest(absl::string_view path, AdminStream& admin_stream);
   static Admin::RequestPtr makeRequest(Stats::Store& stats, bool used_only, bool json,
                                        Utility::HistogramBucketsMode histogram_buckets_mode,
                                        const absl::optional<std::regex>& regex);
->>>>>>> 0a587f23
 };
 
 } // namespace Server

#pragma once

#include <regex>
#include <string>

#include "envoy/buffer/buffer.h"
#include "envoy/http/codes.h"
#include "envoy/http/header_map.h"
#include "envoy/server/admin.h"
#include "envoy/server/instance.h"

#include "source/server/admin/handler_ctx.h"
#include "source/server/admin/stats_request.h"
#include "source/server/admin/utils.h"

#include "absl/strings/string_view.h"

namespace Envoy {
namespace Server {

class StatsHandler : public HandlerContextBase {

public:
  StatsHandler(Server::Instance& server);

  Http::Code handlerResetCounters(absl::string_view path_and_query,
                                  Http::ResponseHeaderMap& response_headers,
                                  Buffer::Instance& response, AdminStream&);
  Http::Code handlerStatsRecentLookups(absl::string_view path_and_query,
                                       Http::ResponseHeaderMap& response_headers,
                                       Buffer::Instance& response, AdminStream&);
  Http::Code handlerStatsRecentLookupsClear(absl::string_view path_and_query,
                                            Http::ResponseHeaderMap& response_headers,
                                            Buffer::Instance& response, AdminStream&);
  Http::Code handlerStatsRecentLookupsDisable(absl::string_view path_and_query,
                                              Http::ResponseHeaderMap& response_headers,
                                              Buffer::Instance& response, AdminStream&);
  Http::Code handlerStatsRecentLookupsEnable(absl::string_view path_and_query,
                                             Http::ResponseHeaderMap& response_headers,
                                             Buffer::Instance& response, AdminStream&);
  Http::Code handlerPrometheusStats(absl::string_view path_and_query,
                                    Http::ResponseHeaderMap& response_headers,
                                    Buffer::Instance& response, AdminStream&);

  /**
   * Parses and executes a prometheus stats request.
   *
   * @param path_and_query the URL path and query
   * @param response buffer into which to write response
   * @return http response code
   */
  Http::Code prometheusStats(absl::string_view path_and_query, Buffer::Instance& response);
<<<<<<< HEAD
  Http::Code prometheusStats(const StatsParams& params, Buffer::Instance& response);
  static void emitPrometheusStats(Stats::Store& store, const StatsParams& params,
                                  Buffer::Instance& response);
=======

  /**
   * Checks the server_ to see if a flush is needed, and then renders the
   * prometheus stats request.
   *
   * @params params the already-parsed parameters.
   * @param response buffer into which to write response
   */
  void prometheusFlushAndRender(const StatsParams& params, Buffer::Instance& response);

  /**
   * Renders the stats as prometheus. This is broken out as a separately
   * callable API to facilitate the benchmark
   * (test/server/admin/stats_handler_speed_test.cc) which does not have a
   * server object.
   *
   * @params stats the stats store to read
   * @param custom_namespaces namespace mappings used for prometheus
   * @params params the already-parsed parameters.
   * @param response buffer into which to write response
   */
  static void prometheusRender(Stats::Store& stats,
                               const Stats::CustomStatNamespaces& custom_namespaces,
                               const StatsParams& params, Buffer::Instance& response);

>>>>>>> 67ac7961
  Http::Code handlerContention(absl::string_view path_and_query,
                               Http::ResponseHeaderMap& response_headers,
                               Buffer::Instance& response, AdminStream&);
  Admin::RequestPtr makeRequest(absl::string_view path, AdminStream& admin_stream);
  static Admin::RequestPtr makeRequest(Stats::Store& stats, const StatsParams& params);

private:
  friend class StatsHandlerTest;
};

} // namespace Server
} // namespace Envoy<|MERGE_RESOLUTION|>--- conflicted
+++ resolved
@@ -50,11 +50,6 @@
    * @return http response code
    */
   Http::Code prometheusStats(absl::string_view path_and_query, Buffer::Instance& response);
-<<<<<<< HEAD
-  Http::Code prometheusStats(const StatsParams& params, Buffer::Instance& response);
-  static void emitPrometheusStats(Stats::Store& store, const StatsParams& params,
-                                  Buffer::Instance& response);
-=======
 
   /**
    * Checks the server_ to see if a flush is needed, and then renders the
@@ -80,7 +75,6 @@
                                const Stats::CustomStatNamespaces& custom_namespaces,
                                const StatsParams& params, Buffer::Instance& response);
 
->>>>>>> 67ac7961
   Http::Code handlerContention(absl::string_view path_and_query,
                                Http::ResponseHeaderMap& response_headers,
                                Buffer::Instance& response, AdminStream&);

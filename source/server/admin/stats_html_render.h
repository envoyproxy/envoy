--- conflicted
+++ resolved
@@ -80,22 +80,13 @@
 
 private:
   void appendResource(Buffer::Instance& response, absl::string_view file,
-<<<<<<< HEAD
-                      absl::string_view default_value,
-                      std::function<std::string(absl::string_view)> xform = nullptr);
-=======
                       absl::string_view default_value);
->>>>>>> fe0497c8
 
   int index_{0}; // Used to alternate row-group background color
   bool submit_on_change_{false};
   bool has_pre_{false};
   bool finalized_{false};
   const bool active_{false};
-<<<<<<< HEAD
-  OptRef<FileSystem::Instance> debug_resource_files_; // Loads resources at runtim eduring debug
-=======
->>>>>>> fe0497c8
 };
 
 } // namespace Server

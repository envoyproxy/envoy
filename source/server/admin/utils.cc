#include "source/server/admin/utils.h"

#include "source/common/common/enum_to_int.h"
#include "source/common/http/headers.h"

namespace Envoy {
namespace Server {
namespace Utility {

void populateFallbackResponseHeaders(Http::Code code, Http::ResponseHeaderMap& header_map) {
  header_map.setStatus(std::to_string(enumToInt(code)));
  if (header_map.ContentType() == nullptr) {
    // Default to text-plain if unset.
    header_map.setReferenceContentType(Http::Headers::get().ContentTypeValues.TextUtf8);
  }
  // Default to 'no-cache' if unset, but not 'no-store' which may break the back button.
  if (header_map.get(Http::CustomHeaders::get().CacheControl).empty()) {
    header_map.setReference(Http::CustomHeaders::get().CacheControl,
                            Http::CustomHeaders::get().CacheControlValues.NoCacheMaxAge0);
  }

  // Under no circumstance should browsers sniff content-type.
  header_map.addReference(Http::Headers::get().XContentTypeOptions,
                          Http::Headers::get().XContentTypeOptionValues.Nosniff);
}

<<<<<<< HEAD
// Helper method to get the histogram_buckets parameter. Returns an InvalidArgumentError
// if the histogram_buckets query parameter is set but the value is not one of "cumulative",
// "disjoint", "detailed", "summary", or "none".
absl::Status histogramBucketsParam(const Http::Utility::QueryParams& params,
                                   HistogramBucketsMode& histogram_buckets_mode) {
  absl::optional<std::string> histogram_buckets_query_param =
      queryParam(params, "histogram_buckets");
  histogram_buckets_mode = HistogramBucketsMode::Unset;
=======
// Helper method to get the histogram_buckets parameter. Returns false if histogram_buckets query
// param is found and value is not "cumulative" or "disjoint", true otherwise.
absl::Status histogramBucketsParam(const Http::Utility::QueryParamsMulti& params,
                                   HistogramBucketsMode& histogram_buckets_mode) {
  absl::optional<std::string> histogram_buckets_query_param =
      params.getFirstValue("histogram_buckets");
  histogram_buckets_mode = HistogramBucketsMode::NoBuckets;
>>>>>>> 15620ab4
  if (histogram_buckets_query_param.has_value()) {
    if (histogram_buckets_query_param.value() == "cumulative") {
      histogram_buckets_mode = HistogramBucketsMode::Cumulative;
    } else if (histogram_buckets_query_param.value() == "disjoint") {
      histogram_buckets_mode = HistogramBucketsMode::Disjoint;
    } else if (histogram_buckets_query_param.value() == "detailed") {
      histogram_buckets_mode = HistogramBucketsMode::Detailed;
      // "none" is a synonym for "summary", and exists to maintain backwards compatibility
    } else if (histogram_buckets_query_param.value() == "summary" ||
               histogram_buckets_query_param.value() == "none") {
      histogram_buckets_mode = HistogramBucketsMode::Summary;
    } else {
      return absl::InvalidArgumentError(
          "usage: /stats?histogram_buckets=(cumulative|disjoint|detailed|summary)\n");
    }
  }
  return absl::OkStatus();
}

// Helper method to get the format parameter.
absl::optional<std::string> formatParam(const Http::Utility::QueryParamsMulti& params) {
  return params.getFirstValue("format");
}

} // namespace Utility
} // namespace Server
} // namespace Envoy<|MERGE_RESOLUTION|>--- conflicted
+++ resolved
@@ -24,24 +24,14 @@
                           Http::Headers::get().XContentTypeOptionValues.Nosniff);
 }
 
-<<<<<<< HEAD
 // Helper method to get the histogram_buckets parameter. Returns an InvalidArgumentError
-// if the histogram_buckets query parameter is set but the value is not one of "cumulative",
-// "disjoint", "detailed", "summary", or "none".
-absl::Status histogramBucketsParam(const Http::Utility::QueryParams& params,
-                                   HistogramBucketsMode& histogram_buckets_mode) {
-  absl::optional<std::string> histogram_buckets_query_param =
-      queryParam(params, "histogram_buckets");
-  histogram_buckets_mode = HistogramBucketsMode::Unset;
-=======
-// Helper method to get the histogram_buckets parameter. Returns false if histogram_buckets query
-// param is found and value is not "cumulative" or "disjoint", true otherwise.
+// if histogram_buckets query param is found and value is not "cumulative" or "disjoint",
+// Ok otherwise.
 absl::Status histogramBucketsParam(const Http::Utility::QueryParamsMulti& params,
                                    HistogramBucketsMode& histogram_buckets_mode) {
   absl::optional<std::string> histogram_buckets_query_param =
       params.getFirstValue("histogram_buckets");
-  histogram_buckets_mode = HistogramBucketsMode::NoBuckets;
->>>>>>> 15620ab4
+  histogram_buckets_mode = HistogramBucketsMode::Unset;
   if (histogram_buckets_query_param.has_value()) {
     if (histogram_buckets_query_param.value() == "cumulative") {
       histogram_buckets_mode = HistogramBucketsMode::Cumulative;

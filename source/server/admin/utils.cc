--- conflicted
+++ resolved
@@ -30,13 +30,8 @@
 absl::Status histogramBucketsParam(const Http::Utility::QueryParamsMulti& params,
                                    HistogramBucketsMode& histogram_buckets_mode) {
   absl::optional<std::string> histogram_buckets_query_param =
-<<<<<<< HEAD
-      params.getFirstValue("histogram_buckets");
+      nonEmptyQueryParam(params, "histogram_buckets");
   histogram_buckets_mode = HistogramBucketsMode::Unset;
-=======
-      nonEmptyQueryParam(params, "histogram_buckets");
-  histogram_buckets_mode = HistogramBucketsMode::NoBuckets;
->>>>>>> 87d34c45
   if (histogram_buckets_query_param.has_value()) {
     if (histogram_buckets_query_param.value() == "cumulative") {
       histogram_buckets_mode = HistogramBucketsMode::Cumulative;

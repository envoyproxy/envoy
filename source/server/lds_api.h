--- conflicted
+++ resolved
@@ -19,10 +19,6 @@
  * LDS API implementation that fetches via Subscription.
  */
 class LdsApiImpl : public LdsApi,
-<<<<<<< HEAD
-                   public Init::Target,
-=======
->>>>>>> c90d0d4c
                    Config::SubscriptionCallbacks,
                    Logger::Loggable<Logger::Id::upstream> {
 public:
@@ -48,11 +44,6 @@
   }
 
 private:
-<<<<<<< HEAD
-  void runInitializeCallbackIfAny();
-
-=======
->>>>>>> c90d0d4c
   std::unique_ptr<Config::Subscription> subscription_;
   std::string version_info_;
   ListenerManager& listener_manager_;

#pragma once

#include "envoy/http/filter.h"
#include "envoy/network/filter.h"
#include "envoy/server/configuration.h"
#include "envoy/server/instance.h"

#include "common/common/logger.h"
#include "common/json/json_loader.h"
#include "common/stats/stats_scope_impl.h"

namespace Server {
namespace Configuration {

enum class NetworkFilterType { Read, Write, Both };

/**
 * This lambda is used to wrap the creation of a network filter chain for new connections as they
 * come in. Filter factories create the lambda at configuration initialization time, and then they
 * are used at runtime. This maps JSON -> runtime configuration.
 */
typedef std::function<void(Network::FilterManager& filter_manager)> NetworkFilterFactoryCb;

/**
 * Implemented by each network filter and registered via registerNetworkFilterConfigFactory() or
 * the convenience class RegisterNetworkFilterConfigFactory.
 */
class NetworkFilterConfigFactory {
public:
  virtual ~NetworkFilterConfigFactory() {}

  virtual NetworkFilterFactoryCb tryCreateFilterFactory(NetworkFilterType type,
                                                        const std::string& name,
                                                        const Json::Object& config,
                                                        Server::Instance& server) PURE;
};

/**
 * Utilities for creating a filter chain for a network connection.
 */
class FilterChainUtility {
public:
  /**
   * Given a connection and a list of factories, create a new filter chain. Chain creation will
   * exit early if any filters immediately close the connection.
   */
  static void buildFilterChain(Network::FilterManager& filter_manager,
                               const std::list<NetworkFilterFactoryCb>& factories);
};

/**
 * Implementation of Server::Configuration::Main that reads a configuration from a JSON file.
 */
class MainImpl : Logger::Loggable<Logger::Id::config>, public Main {
public:
  MainImpl(Server::Instance& server);

  static void registerNetworkFilterConfigFactory(NetworkFilterConfigFactory& factory) {
    filterConfigFactories().push_back(&factory);
  }

  /**
   * Initialize the configuration. This happens here vs. the constructor because the initialization
   * will call through the server to get the cluster manager so the server variable must be
   * initialized.
   */
  void initialize(const Json::Object& json);

  // Server::Configuration::Main
  Upstream::ClusterManager& clusterManager() override { return *cluster_manager_; }
  Tracing::HttpTracer& httpTracer() override { return *http_tracer_; }
  const std::list<ListenerPtr>& listeners() override;
  RateLimit::ClientFactory& rateLimitClientFactory() override { return *ratelimit_client_factory_; }
  Optional<std::string> statsdTcpClusterName() override { return statsd_tcp_cluster_name_; }
  Optional<uint32_t> statsdUdpPort() override { return statsd_udp_port_; }
  std::chrono::milliseconds statsFlushInterval() override { return stats_flush_interval_; }

private:
  /**
   * Initialize tracers and corresponding sinks.
   */
  void initializeTracers(const Json::Object& tracing_configuration);

  /**
   * Maps JSON config to runtime config for a listener with network filter chain.
   */
  class ListenerConfig : public Server::Configuration::Listener,
                         public Network::FilterChainFactory {
  public:
    ListenerConfig(MainImpl& parent, Json::Object& json);

    // Server::Configuration::Listener
    Network::FilterChainFactory& filterChainFactory() override { return *this; }
    uint64_t port() override { return port_; }
<<<<<<< HEAD
    Ssl::ServerContext* sslContext() override { return ssl_context_; }
    bool bindToPort() override { return bind_to_port_; }
=======
    Ssl::ServerContext* sslContext() override { return ssl_context_.get(); }
>>>>>>> b84ab4ce
    bool useProxyProto() override { return use_proxy_proto_; }
    bool useOriginalDst() override { return use_original_dst_; }

    // Network::FilterChainFactory
    void createFilterChain(Network::Connection& connection) override;

  private:
    MainImpl& parent_;
    uint64_t port_;
<<<<<<< HEAD
    Ssl::ServerContext* ssl_context_{};
    bool bind_to_port_{};
=======
    Stats::ScopeImpl scope_;
    Ssl::ServerContextPtr ssl_context_;
>>>>>>> b84ab4ce
    bool use_proxy_proto_{};
    bool use_original_dst_{};
    std::list<NetworkFilterFactoryCb> filter_factories_;
  };

  static std::list<NetworkFilterConfigFactory*>& filterConfigFactories() {
    static std::list<NetworkFilterConfigFactory*> filter_config_factories;
    return filter_config_factories;
  }

  Server::Instance& server_;
  std::unique_ptr<Upstream::ClusterManagerFactory> cluster_manager_factory_;
  std::unique_ptr<Upstream::ClusterManager> cluster_manager_;
  Tracing::HttpTracerPtr http_tracer_;
  std::list<Server::Configuration::ListenerPtr> listeners_;
  Optional<std::string> statsd_tcp_cluster_name_;
  Optional<uint32_t> statsd_udp_port_;
  RateLimit::ClientFactoryPtr ratelimit_client_factory_;
  std::chrono::milliseconds stats_flush_interval_;
};

/**
 * @see NetworkFilterConfigFactory.
 */
template <class T> class RegisterNetworkFilterConfigFactory {
public:
  RegisterNetworkFilterConfigFactory() {
    static T instance;
    MainImpl::registerNetworkFilterConfigFactory(instance);
  }
};

/**
 * Initial configuration that reads from JSON.
 */
class InitialImpl : public Initial {
public:
  InitialImpl(const Json::Object& json);

  // Server::Configuration::Initial
  Admin& admin() { return admin_; }
  Optional<std::string> flagsPath() { return flags_path_; }
  Runtime* runtime() override { return runtime_.get(); }

private:
  struct AdminImpl : public Admin {
    // Server::Configuration::Initial::Admin
    const std::string& accessLogPath() { return access_log_path_; }
    uint32_t port() override { return port_; }

    std::string access_log_path_;
    uint32_t port_;
  };

  struct RuntimeImpl : public Runtime {
    // Server::Configuration::Runtime
    const std::string& symlinkRoot() override { return symlink_root_; }
    const std::string& subdirectory() override { return subdirectory_; }
    const std::string& overrideSubdirectory() override { return override_subdirectory_; }

    std::string symlink_root_;
    std::string subdirectory_;
    std::string override_subdirectory_;
  };

  AdminImpl admin_;
  Optional<std::string> flags_path_;
  std::unique_ptr<RuntimeImpl> runtime_;
};

} // Configuration
} // Server<|MERGE_RESOLUTION|>--- conflicted
+++ resolved
@@ -92,12 +92,8 @@
     // Server::Configuration::Listener
     Network::FilterChainFactory& filterChainFactory() override { return *this; }
     uint64_t port() override { return port_; }
-<<<<<<< HEAD
-    Ssl::ServerContext* sslContext() override { return ssl_context_; }
     bool bindToPort() override { return bind_to_port_; }
-=======
     Ssl::ServerContext* sslContext() override { return ssl_context_.get(); }
->>>>>>> b84ab4ce
     bool useProxyProto() override { return use_proxy_proto_; }
     bool useOriginalDst() override { return use_original_dst_; }
 
@@ -107,13 +103,9 @@
   private:
     MainImpl& parent_;
     uint64_t port_;
-<<<<<<< HEAD
-    Ssl::ServerContext* ssl_context_{};
     bool bind_to_port_{};
-=======
     Stats::ScopeImpl scope_;
     Ssl::ServerContextPtr ssl_context_;
->>>>>>> b84ab4ce
     bool use_proxy_proto_{};
     bool use_original_dst_{};
     std::list<NetworkFilterFactoryCb> filter_factories_;

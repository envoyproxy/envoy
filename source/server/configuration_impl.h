#pragma once

#include <chrono>
#include <cstdint>
#include <functional>
#include <list>
#include <memory>
#include <string>
#include <unordered_map>
#include <utility>

#include "envoy/config/bootstrap/v2/bootstrap.pb.h"
#include "envoy/http/filter.h"
#include "envoy/network/filter.h"
#include "envoy/server/configuration.h"
#include "envoy/server/filter_config.h"
#include "envoy/server/instance.h"

#include "common/common/logger.h"
#include "common/json/json_loader.h"
#include "common/network/resolver_impl.h"
#include "common/network/utility.h"

#include "extensions/filters/common/ratelimit/ratelimit_registration.h"

namespace Envoy {
namespace Server {
namespace Configuration {

/**
 * Implemented for each Stats::Sink and registered via Registry::registerFactory() or
 * the convenience class RegisterFactory.
 */
class StatsSinkFactory {
public:
  virtual ~StatsSinkFactory() {}

  /**
   * Create a particular Stats::Sink implementation. If the implementation is unable to produce a
   * Stats::Sink with the provided parameters, it should throw an EnvoyException. The returned
   * pointer should always be valid.
   * @param config supplies the custom proto configuration for the Stats::Sink
   * @param server supplies the server instance
   */
  virtual Stats::SinkPtr createStatsSink(const Protobuf::Message& config, Instance& server) PURE;

  /**
   * @return ProtobufTypes::MessagePtr create empty config proto message for v2. The filter
   *         config, which arrives in an opaque google.protobuf.Struct message, will be converted to
   *         JSON and then parsed into this empty proto.
   */
  virtual ProtobufTypes::MessagePtr createEmptyConfigProto() PURE;

  /**
   * Returns the identifying name for a particular implementation of Stats::Sink produced by the
   * factory.
   */
  virtual std::string name() PURE;
};

/**
 * Utilities for creating a filter chain for a network connection.
 */
class FilterChainUtility {
public:
  /**
   * Given a connection and a list of factories, create a new filter chain. Chain creation will
   * exit early if any filters immediately close the connection.
   */
  static bool buildFilterChain(Network::FilterManager& filter_manager,
                               const std::vector<Network::FilterFactoryCb>& factories);

  /**
   * Given a ListenerFilterManager and a list of factories, create a new filter chain. Chain
   * creation will exit early if any filters immediately close the connection.
   */
  static bool buildFilterChain(Network::ListenerFilterManager& filter_manager,
                               const std::vector<Network::ListenerFilterFactoryCb>& factories);
};

/**
 * Implementation of Server::Configuration::Main that reads a configuration from
 * a JSON file.
<<<<<<< HEAD
 *
 * containing blan
=======
>>>>>>> 90bd8162
 */
class MainImpl : Logger::Loggable<Logger::Id::config>, public Main {
public:
  /**
   * MainImpl is created in two phases. In the first phase it is
   * default-constructed without a configuration as part of the server. The
   * server won't be fully populated yet. initialize() applies the
   * configuration in the second phase, as it requires a fully populated server.
   *
   * @param bootstrap v2 bootstrap proto.
   * @param server supplies the owning server.
   * @param cluster_manager_factory supplies the cluster manager creation factory.
   */
  void initialize(const envoy::config::bootstrap::v2::Bootstrap& bootstrap, Instance& server,
                  Upstream::ClusterManagerFactory& cluster_manager_factory);

  // Server::Configuration::Main
  Upstream::ClusterManager* clusterManager() override { return cluster_manager_.get(); }
  Tracing::HttpTracer& httpTracer() override { return *http_tracer_; }
  std::list<Stats::SinkPtr>& statsSinks() override { return stats_sinks_; }
  std::chrono::milliseconds statsFlushInterval() const override { return stats_flush_interval_; }
  std::chrono::milliseconds wdMissTimeout() const override { return watchdog_miss_timeout_; }
  std::chrono::milliseconds wdMegaMissTimeout() const override {
    return watchdog_megamiss_timeout_;
  }
  std::chrono::milliseconds wdKillTimeout() const override { return watchdog_kill_timeout_; }
  std::chrono::milliseconds wdMultiKillTimeout() const override {
    return watchdog_multikill_timeout_;
  }

private:
  /**
   * Initialize tracers and corresponding sinks.
   */
  void initializeTracers(const envoy::config::trace::v2::Tracing& configuration, Instance& server);

  void initializeStatsSinks(const envoy::config::bootstrap::v2::Bootstrap& bootstrap,
                            Instance& server);

  std::unique_ptr<Upstream::ClusterManager> cluster_manager_;
  Tracing::HttpTracerPtr http_tracer_;
  std::list<Stats::SinkPtr> stats_sinks_;
  std::chrono::milliseconds stats_flush_interval_;
  std::chrono::milliseconds watchdog_miss_timeout_;
  std::chrono::milliseconds watchdog_megamiss_timeout_;
  std::chrono::milliseconds watchdog_kill_timeout_;
  std::chrono::milliseconds watchdog_multikill_timeout_;
  Extensions::Filters::Common::RateLimit::ClientFactoryPtr ratelimit_client_factory_;
};

/**
 * Initial configuration that reads from JSON.
 */
class InitialImpl : public Initial {
public:
  InitialImpl(const envoy::config::bootstrap::v2::Bootstrap& bootstrap);

  // Server::Configuration::Initial
  Admin& admin() override { return admin_; }
  absl::optional<std::string> flagsPath() override { return flags_path_; }
  Runtime* runtime() override { return runtime_.get(); }

private:
  struct AdminImpl : public Admin {
    // Server::Configuration::Initial::Admin
    const std::string& accessLogPath() override { return access_log_path_; }
    const std::string& profilePath() override { return profile_path_; }
    Network::Address::InstanceConstSharedPtr address() override { return address_; }

    std::string access_log_path_;
    std::string profile_path_;
    Network::Address::InstanceConstSharedPtr address_;
  };

  struct RuntimeImpl : public Runtime {
    // Server::Configuration::Runtime
    const std::string& symlinkRoot() override { return symlink_root_; }
    const std::string& subdirectory() override { return subdirectory_; }
    const std::string& overrideSubdirectory() override { return override_subdirectory_; }

    std::string symlink_root_;
    std::string subdirectory_;
    std::string override_subdirectory_;
  };

  AdminImpl admin_;
  absl::optional<std::string> flags_path_;
  std::unique_ptr<RuntimeImpl> runtime_;
};

} // namespace Configuration
} // namespace Server
} // namespace Envoy<|MERGE_RESOLUTION|>--- conflicted
+++ resolved
@@ -81,11 +81,6 @@
 /**
  * Implementation of Server::Configuration::Main that reads a configuration from
  * a JSON file.
-<<<<<<< HEAD
- *
- * containing blan
-=======
->>>>>>> 90bd8162
  */
 class MainImpl : Logger::Loggable<Logger::Id::config>, public Main {
 public:

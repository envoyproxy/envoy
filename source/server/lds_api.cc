#include "server/lds_api.h"

#include <unordered_map>

#include "envoy/admin/v3/config_dump.pb.h"
#include "envoy/api/v2/listener.pb.h"
#include "envoy/config/core/v3/config_source.pb.h"
#include "envoy/config/route/v3/route.pb.h"
#include "envoy/service/discovery/v3/discovery.pb.h"
#include "envoy/stats/scope.h"

#include "common/common/assert.h"
#include "common/common/cleanup.h"
#include "common/config/api_version.h"
#include "common/config/utility.h"
#include "common/protobuf/utility.h"

#include "absl/strings/str_join.h"

namespace Envoy {
namespace Server {

LdsApiImpl::LdsApiImpl(const envoy::config::core::v3::ConfigSource& lds_config,
                       Upstream::ClusterManager& cm, Init::Manager& init_manager,
                       Stats::Scope& scope, ListenerManager& lm,
                       ProtobufMessage::ValidationVisitor& validation_visitor)
    : Envoy::Config::SubscriptionBase<envoy::config::listener::v3::Listener>(
          lds_config.resource_api_version(), validation_visitor, "name"),
      listener_manager_(lm), scope_(scope.createScope("listener_manager.lds.")), cm_(cm),
      init_target_("LDS", [this]() { subscription_->start({}); }) {
  const auto resource_name = getResourceName();
  subscription_ = cm.subscriptionFactory().subscriptionFromConfigSource(
      lds_config, Grpc::Common::typeUrl(resource_name), *scope_, *this, resource_decoder_);
  init_manager.add(init_target_);
}

void LdsApiImpl::onConfigUpdate(const std::vector<Config::DecodedResourceRef>& added_resources,
                                const Protobuf::RepeatedPtrField<std::string>& removed_resources,
                                const std::string& system_version_info) {
<<<<<<< HEAD
  CleanupPtr maybe_rds_resume;
=======
  Config::ScopedResume maybe_resume_rds;
>>>>>>> cb03985d
  if (cm_.adsMux()) {
    const auto type_urls =
        Config::getAllVersionTypeUrls<envoy::config::route::v3::RouteConfiguration>();
    maybe_resume_rds = cm_.adsMux()->pause(type_urls);
  }

  bool any_applied = false;
  listener_manager_.beginListenerUpdate();

  // We do all listener removals before adding the new listeners. This allows adding a new listener
  // with the same address as a listener that is to be removed. Do not change the order.
  for (const auto& removed_listener : removed_resources) {
    if (listener_manager_.removeListener(removed_listener)) {
      ENVOY_LOG(info, "lds: remove listener '{}'", removed_listener);
      any_applied = true;
    }
  }

  ListenerManager::FailureStates failure_state;
  std::unordered_set<std::string> listener_names;
  std::string message;
  for (const auto& resource : added_resources) {
    envoy::config::listener::v3::Listener listener;
    try {
      listener =
          dynamic_cast<const envoy::config::listener::v3::Listener&>(resource.get().resource());
      if (!listener_names.insert(listener.name()).second) {
        // NOTE: at this point, the first of these duplicates has already been successfully applied.
        throw EnvoyException(fmt::format("duplicate listener {} found", listener.name()));
      }
      if (listener_manager_.addOrUpdateListener(listener, resource.get().version(), true)) {
        ENVOY_LOG(info, "lds: add/update listener '{}'", listener.name());
        any_applied = true;
      } else {
        ENVOY_LOG(debug, "lds: add/update listener '{}' skipped", listener.name());
      }
    } catch (const EnvoyException& e) {
      failure_state.push_back(std::make_unique<envoy::admin::v3::UpdateFailureState>());
      auto& state = failure_state.back();
      state->set_details(e.what());
      state->mutable_failed_configuration()->PackFrom(resource.get().resource());
      absl::StrAppend(&message, listener.name(), ": ", e.what(), "\n");
    }
  }
  listener_manager_.endListenerUpdate(std::move(failure_state));

  if (any_applied) {
    system_version_info_ = system_version_info;
  }
  init_target_.ready();
  if (!message.empty()) {
    throw EnvoyException(fmt::format("Error adding/updating listener(s) {}", message));
  }
}

void LdsApiImpl::onConfigUpdate(const std::vector<Config::DecodedResourceRef>& resources,
                                const std::string& version_info) {
  // We need to keep track of which listeners need to remove.
  // Specifically, it's [listeners we currently have] - [listeners found in the response].
  std::unordered_set<std::string> listeners_to_remove;
  for (const auto& listener : listener_manager_.listeners()) {
    listeners_to_remove.insert(listener.get().name());
  }
  for (const auto& resource : resources) {
    // Remove its name from our delta removed pile.
    listeners_to_remove.erase(resource.get().name());
  }
  // Copy our delta removed pile into the desired format.
  Protobuf::RepeatedPtrField<std::string> to_remove_repeated;
  for (const auto& listener : listeners_to_remove) {
    *to_remove_repeated.Add() = listener;
  }
  onConfigUpdate(resources, to_remove_repeated, version_info);
}

void LdsApiImpl::onConfigUpdateFailed(Envoy::Config::ConfigUpdateFailureReason reason,
                                      const EnvoyException*) {
  ASSERT(Envoy::Config::ConfigUpdateFailureReason::ConnectionFailure != reason);
  // We need to allow server startup to continue, even if we have a bad
  // config.
  init_target_.ready();
}

} // namespace Server
} // namespace Envoy<|MERGE_RESOLUTION|>--- conflicted
+++ resolved
@@ -37,11 +37,7 @@
 void LdsApiImpl::onConfigUpdate(const std::vector<Config::DecodedResourceRef>& added_resources,
                                 const Protobuf::RepeatedPtrField<std::string>& removed_resources,
                                 const std::string& system_version_info) {
-<<<<<<< HEAD
-  CleanupPtr maybe_rds_resume;
-=======
   Config::ScopedResume maybe_resume_rds;
->>>>>>> cb03985d
   if (cm_.adsMux()) {
     const auto type_urls =
         Config::getAllVersionTypeUrls<envoy::config::route::v3::RouteConfiguration>();

--- conflicted
+++ resolved
@@ -31,19 +31,12 @@
   init_manager.add(init_target_);
 }
 
-<<<<<<< HEAD
-void LdsApiImpl::onConfigUpdate(const Protobuf::RepeatedPtrField<ProtobufWkt::Any>& resources,
-                                const std::string& version_info) {
-  cm_.adsMux()->pause(Config::TypeUrl::get().RouteConfiguration);
-  Cleanup rds_resume([this] { cm_.adsMux()->resume(Config::TypeUrl::get().RouteConfiguration); });
-=======
 void LdsApiImpl::onConfigUpdate(
     const Protobuf::RepeatedPtrField<envoy::api::v2::Resource>& added_resources,
     const Protobuf::RepeatedPtrField<std::string>& removed_resources,
     const std::string& system_version_info) {
   cm_.adsMux().pause(Config::TypeUrl::get().RouteConfiguration);
   Cleanup rds_resume([this] { cm_.adsMux().resume(Config::TypeUrl::get().RouteConfiguration); });
->>>>>>> 3fb05286
 
   // We do all listener removals before adding the new listeners. This allows adding a new listener
   // with the same address as a listener that is to be removed. Do not change the order.

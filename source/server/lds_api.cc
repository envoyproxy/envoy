--- conflicted
+++ resolved
@@ -20,22 +20,13 @@
                        Runtime::RandomGenerator& random, Init::Manager& init_manager,
                        const LocalInfo::LocalInfo& local_info, Stats::Scope& scope,
                        ListenerManager& lm, Api::Api& api)
-<<<<<<< HEAD
-    : listener_manager_(lm), scope_(scope.createScope("listener_manager.lds.")), cm_(cm) {
+    : listener_manager_(lm), scope_(scope.createScope("listener_manager.lds.")), cm_(cm),
+      init_target_("LDS", [this]() { subscription_->start({}, *this); }) {
   subscription_ = Envoy::Config::SubscriptionFactory::subscriptionFromConfigSource(
       lds_config, local_info, dispatcher, cm, random, *scope_,
       "envoy.api.v2.ListenerDiscoveryService.FetchListeners",
       "envoy.api.v2.ListenerDiscoveryService.StreamListeners",
       Grpc::Common::typeUrl(envoy::api::v2::Listener().GetDescriptor()->full_name()), api);
-=======
-    : listener_manager_(lm), scope_(scope.createScope("listener_manager.lds.")), cm_(cm),
-      init_target_("LDS", [this]() { subscription_->start({}, *this); }) {
-  subscription_ =
-      Envoy::Config::SubscriptionFactory::subscriptionFromConfigSource<envoy::api::v2::Listener>(
-          lds_config, local_info, dispatcher, cm, random, *scope_,
-          "envoy.api.v2.ListenerDiscoveryService.FetchListeners",
-          "envoy.api.v2.ListenerDiscoveryService.StreamListeners", api);
->>>>>>> 9a82dee2
   Config::Utility::checkLocalInfo("lds", local_info);
   init_manager.add(init_target_);
 }

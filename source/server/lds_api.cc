--- conflicted
+++ resolved
@@ -27,17 +27,9 @@
                        ProtobufMessage::ValidationVisitor& validation_visitor)
     : listener_manager_(lm), scope_(scope.createScope("listener_manager.lds.")), cm_(cm),
       init_target_("LDS", [this]() { subscription_->start({}); }),
-<<<<<<< HEAD
       validation_visitor_(validation_visitor), xds_api_version_(lds_config.xds_api_version()) {
   subscription_ = cm.subscriptionFactory().subscriptionFromConfigSource(lds_config, loadTypeUrl(),
                                                                         *scope_, *this);
-=======
-      validation_visitor_(validation_visitor) {
-  subscription_ = cm.subscriptionFactory().subscriptionFromConfigSource(
-      lds_config,
-      Grpc::Common::typeUrl(API_NO_BOOST(envoy::api::v2::Listener)().GetDescriptor()->full_name()),
-      *scope_, *this);
->>>>>>> eef74ef9
   init_manager.add(init_target_);
 }
 
@@ -144,9 +136,11 @@
   // automatically set api version as V2
   case envoy::api::v2::core::ConfigSource::AUTO:
   case envoy::api::v2::core::ConfigSource::V2:
-    return Grpc::Common::typeUrl(envoy::api::v2::Listener().GetDescriptor()->full_name());
+    return Grpc::Common::typeUrl(
+        API_NO_BOOST(envoy::api::v2::Listener().GetDescriptor()->full_name()));
   case envoy::api::v2::core::ConfigSource::V3ALPHA:
-    return Grpc::Common::typeUrl(envoy::api::v3alpha::Listener().GetDescriptor()->full_name());
+    return Grpc::Common::typeUrl(
+        API_NO_BOOST(envoy::api::v3alpha::Listener().GetDescriptor()->full_name()));
   default:
     throw EnvoyException(fmt::format("type {} is not supported", xds_api_version_));
   }

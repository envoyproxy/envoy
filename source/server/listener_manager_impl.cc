--- conflicted
+++ resolved
@@ -389,11 +389,6 @@
     return false;
   }
 
-<<<<<<< HEAD
-  ListenerImplPtr new_listener(new ListenerImpl(config, version_info, *this, name, added_via_api,
-                                                workers_started_, hash,
-                                                server_.options().concurrency()));
-=======
   ListenerImplPtr new_listener{};
 
   // Support in place update only when no tradition update is occurring.
@@ -411,21 +406,16 @@
       break;
     case UpdateDecision::NotSupported:
       // Fallback to traditional listener update. This is rare.
-      new_listener = std::make_unique<ListenerImpl>(
-          config, version_info, *this, name, added_via_api, workers_started_, hash,
-          added_via_api ? server_.messageValidationContext().dynamicValidationVisitor()
-                        : server_.messageValidationContext().staticValidationVisitor(),
-          server_.options().concurrency());
+      new_listener =
+          std::make_unique<ListenerImpl>(config, version_info, *this, name, added_via_api,
+                                         workers_started_, hash, server_.options().concurrency());
       break;
     }
   } else {
-    new_listener = std::make_unique<ListenerImpl>(
-        config, version_info, *this, name, added_via_api, workers_started_, hash,
-        added_via_api ? server_.messageValidationContext().dynamicValidationVisitor()
-                      : server_.messageValidationContext().staticValidationVisitor(),
-        server_.options().concurrency());
-  }
->>>>>>> 7caa11fc
+    new_listener =
+        std::make_unique<ListenerImpl>(config, version_info, *this, name, added_via_api,
+                                       workers_started_, hash, server_.options().concurrency());
+  }
   ListenerImpl& new_listener_ref = *new_listener;
 
   // We mandate that a listener with the same name must have the same configured address. This

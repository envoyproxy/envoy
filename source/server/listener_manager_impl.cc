#include "server/listener_manager_impl.h"

#include <algorithm>

#include "envoy/admin/v3/config_dump.pb.h"
#include "envoy/config/core/v3/address.pb.h"
#include "envoy/config/core/v3/base.pb.h"
#include "envoy/config/listener/v3/listener.pb.h"
#include "envoy/config/listener/v3/listener_components.pb.h"
#include "envoy/registry/registry.h"
#include "envoy/server/active_udp_listener_config.h"
#include "envoy/server/transport_socket_config.h"
#include "envoy/stats/scope.h"

#include "common/common/assert.h"
#include "common/common/fmt.h"
#include "common/config/utility.h"
#include "common/config/version_converter.h"
#include "common/network/io_socket_handle_impl.h"
#include "common/network/listen_socket_impl.h"
#include "common/network/socket_option_factory.h"
#include "common/network/utility.h"
#include "common/protobuf/utility.h"

#include "server/api_listener_impl.h"
#include "server/configuration_impl.h"
#include "server/drain_manager_impl.h"
#include "server/filter_chain_manager_impl.h"
#include "server/transport_socket_config_impl.h"
#include "server/well_known_names.h"

#include "extensions/filters/listener/well_known_names.h"
#include "extensions/transport_sockets/well_known_names.h"

namespace Envoy {
namespace Server {
namespace {

std::string toString(Network::Address::SocketType socket_type) {
  switch (socket_type) {
  case Network::Address::SocketType::Stream:
    return "SocketType::Stream";
  case Network::Address::SocketType::Datagram:
    return "SocketType::Datagram";
  }
  NOT_REACHED_GCOVR_EXCL_LINE;
}

// Finds and returns the DynamicListener for the name provided from listener_map, creating and
// inserting one if necessary.
envoy::admin::v3::ListenersConfigDump::DynamicListener* getOrCreateDynamicListener(
    const std::string& name, envoy::admin::v3::ListenersConfigDump& dump,
    absl::flat_hash_map<std::string, envoy::admin::v3::ListenersConfigDump::DynamicListener*>&
        listener_map) {

  auto it = listener_map.find(name);
  if (it != listener_map.end()) {
    return it->second;
  }
  auto* state = dump.add_dynamic_listeners();
  state->set_name(name);
  listener_map.emplace(name, state);
  return state;
}

// Given a listener, dumps the version info, update time and configuration into the
// DynamicListenerState provided.
void fillState(envoy::admin::v3::ListenersConfigDump::DynamicListenerState& state,
               const ListenerImpl& listener) {
  state.set_version_info(listener.versionInfo());
  state.mutable_listener()->PackFrom(API_RECOVER_ORIGINAL(listener.config()));
  TimestampUtil::systemClockToTimestamp(listener.last_updated_, *(state.mutable_last_updated()));
}

} // namespace

bool ListenSocketCreationParams::operator==(const ListenSocketCreationParams& rhs) const {
  return (bind_to_port == rhs.bind_to_port) &&
         (duplicate_parent_socket == rhs.duplicate_parent_socket);
}

bool ListenSocketCreationParams::operator!=(const ListenSocketCreationParams& rhs) const {
  return !operator==(rhs);
}

std::vector<Network::FilterFactoryCb> ProdListenerComponentFactory::createNetworkFilterFactoryList_(
    const Protobuf::RepeatedPtrField<envoy::config::listener::v3::Filter>& filters,
    Server::Configuration::FilterChainFactoryContext& filter_chain_factory_context) {
  std::vector<Network::FilterFactoryCb> ret;
  for (ssize_t i = 0; i < filters.size(); i++) {
    const auto& proto_config = filters[i];
    ENVOY_LOG(debug, "  filter #{}:", i);
    ENVOY_LOG(debug, "    name: {}", proto_config.name());
    ENVOY_LOG(debug, "  config: {}",
              MessageUtil::getJsonStringFromMessage(
                  proto_config.has_typed_config()
                      ? static_cast<const Protobuf::Message&>(proto_config.typed_config())
                      : static_cast<const Protobuf::Message&>(
                            proto_config.hidden_envoy_deprecated_config()),
                  true));

    // Now see if there is a factory that will accept the config.
    auto& factory =
        Config::Utility::getAndCheckFactory<Configuration::NamedNetworkFilterConfigFactory>(
            proto_config);

    Config::Utility::validateTerminalFilters(filters[i].name(), "network",
                                             factory.isTerminalFilter(), i == filters.size() - 1);

    auto message = Config::Utility::translateToFactoryConfig(
        proto_config, filter_chain_factory_context.messageValidationVisitor(), factory);
    Network::FilterFactoryCb callback =
        factory.createFilterFactoryFromProto(*message, filter_chain_factory_context);
    ret.push_back(callback);
  }
  return ret;
}

std::vector<Network::ListenerFilterFactoryCb>
ProdListenerComponentFactory::createListenerFilterFactoryList_(
    const Protobuf::RepeatedPtrField<envoy::config::listener::v3::ListenerFilter>& filters,
    Configuration::ListenerFactoryContext& context) {
  std::vector<Network::ListenerFilterFactoryCb> ret;
  for (ssize_t i = 0; i < filters.size(); i++) {
    const auto& proto_config = filters[i];
    ENVOY_LOG(debug, "  filter #{}:", i);
    ENVOY_LOG(debug, "    name: {}", proto_config.name());
    ENVOY_LOG(debug, "  config: {}",
              MessageUtil::getJsonStringFromMessage(
                  proto_config.has_typed_config()
                      ? static_cast<const Protobuf::Message&>(proto_config.typed_config())
                      : static_cast<const Protobuf::Message&>(
                            proto_config.hidden_envoy_deprecated_config()),
                  true));

    // Now see if there is a factory that will accept the config.
    auto& factory =
        Config::Utility::getAndCheckFactory<Configuration::NamedListenerFilterConfigFactory>(
            proto_config);
    auto message = Config::Utility::translateToFactoryConfig(
        proto_config, context.messageValidationVisitor(), factory);
    ret.push_back(factory.createFilterFactoryFromProto(*message, context));
  }
  return ret;
}

std::vector<Network::UdpListenerFilterFactoryCb>
ProdListenerComponentFactory::createUdpListenerFilterFactoryList_(
    const Protobuf::RepeatedPtrField<envoy::config::listener::v3::ListenerFilter>& filters,
    Configuration::ListenerFactoryContext& context) {
  std::vector<Network::UdpListenerFilterFactoryCb> ret;
  for (ssize_t i = 0; i < filters.size(); i++) {
    const auto& proto_config = filters[i];
    ENVOY_LOG(debug, "  filter #{}:", i);
    ENVOY_LOG(debug, "    name: {}", proto_config.name());
    ENVOY_LOG(debug, "  config: {}",
              MessageUtil::getJsonStringFromMessage(
                  proto_config.has_typed_config()
                      ? static_cast<const Protobuf::Message&>(proto_config.typed_config())
                      : static_cast<const Protobuf::Message&>(
                            proto_config.hidden_envoy_deprecated_config()),
                  true));

    // Now see if there is a factory that will accept the config.
    auto& factory =
        Config::Utility::getAndCheckFactory<Configuration::NamedUdpListenerFilterConfigFactory>(
            proto_config);

    auto message = Config::Utility::translateToFactoryConfig(
        proto_config, context.messageValidationVisitor(), factory);
    ret.push_back(factory.createFilterFactoryFromProto(*message, context));
  }
  return ret;
}

Network::SocketSharedPtr ProdListenerComponentFactory::createListenSocket(
    Network::Address::InstanceConstSharedPtr address, Network::Address::SocketType socket_type,
    const Network::Socket::OptionsSharedPtr& options, const ListenSocketCreationParams& params) {
  ASSERT(address->type() == Network::Address::Type::Ip ||
         address->type() == Network::Address::Type::Pipe);
  ASSERT(socket_type == Network::Address::SocketType::Stream ||
         socket_type == Network::Address::SocketType::Datagram);

  // For each listener config we share a single socket among all threaded listeners.
  // First we try to get the socket from our parent if applicable.
  if (address->type() == Network::Address::Type::Pipe) {
// No such thing as AF_UNIX on Windows
#ifdef WIN32
    throw EnvoyException("network type pipe not supported on Windows");
#else
    if (socket_type != Network::Address::SocketType::Stream) {
      // This could be implemented in the future, since Unix domain sockets
      // support SOCK_DGRAM, but there would need to be a way to specify it in
      // envoy.api.v2.core.Pipe.
      throw EnvoyException(
          fmt::format("socket type {} not supported for pipes", toString(socket_type)));
    }
    const std::string addr = fmt::format("unix://{}", address->asString());
    const int fd = server_.hotRestart().duplicateParentListenSocket(addr);
    Network::IoHandlePtr io_handle = std::make_unique<Network::IoSocketHandleImpl>(fd);
    if (io_handle->isOpen()) {
      ENVOY_LOG(debug, "obtained socket for address {} from parent", addr);
      return std::make_shared<Network::UdsListenSocket>(std::move(io_handle), address);
    }
    return std::make_shared<Network::UdsListenSocket>(address);
#endif
  }

  const std::string scheme = (socket_type == Network::Address::SocketType::Stream)
                                 ? Network::Utility::TCP_SCHEME
                                 : Network::Utility::UDP_SCHEME;
  const std::string addr = absl::StrCat(scheme, address->asString());

  if (params.bind_to_port && params.duplicate_parent_socket) {
    const int fd = server_.hotRestart().duplicateParentListenSocket(addr);
    if (fd != -1) {
      ENVOY_LOG(debug, "obtained socket for address {} from parent", addr);
      Network::IoHandlePtr io_handle = std::make_unique<Network::IoSocketHandleImpl>(fd);
      if (socket_type == Network::Address::SocketType::Stream) {
        return std::make_shared<Network::TcpListenSocket>(std::move(io_handle), address, options);
      } else {
        return std::make_shared<Network::UdpListenSocket>(std::move(io_handle), address, options);
      }
    }
  }

  if (socket_type == Network::Address::SocketType::Stream) {
    return std::make_shared<Network::TcpListenSocket>(address, options, params.bind_to_port);
  } else {
    return std::make_shared<Network::UdpListenSocket>(address, options, params.bind_to_port);
  }
}

DrainManagerPtr ProdListenerComponentFactory::createDrainManager(
    envoy::config::listener::v3::Listener::DrainType drain_type) {
  return DrainManagerPtr{new DrainManagerImpl(server_, drain_type)};
}

ListenerManagerImpl::ListenerManagerImpl(Instance& server,
                                         ListenerComponentFactory& listener_factory,
                                         WorkerFactory& worker_factory,
                                         bool enable_dispatcher_stats)
    : server_(server), factory_(listener_factory),
      scope_(server.stats().createScope("listener_manager.")), stats_(generateStats(*scope_)),
      config_tracker_entry_(server.admin().getConfigTracker().add(
          "listeners", [this] { return dumpListenerConfigs(); })),
      enable_dispatcher_stats_(enable_dispatcher_stats) {
  for (uint32_t i = 0; i < server.options().concurrency(); i++) {
    workers_.emplace_back(
        worker_factory.createWorker(server.overloadManager(), absl::StrCat("worker_", i)));
  }
}

ProtobufTypes::MessagePtr ListenerManagerImpl::dumpListenerConfigs() {
  auto config_dump = std::make_unique<envoy::admin::v3::ListenersConfigDump>();
  config_dump->set_version_info(lds_api_ != nullptr ? lds_api_->versionInfo() : "");

  using DynamicListener = envoy::admin::v3::ListenersConfigDump::DynamicListener;
  using DynamicListenerState = envoy::admin::v3::ListenersConfigDump::DynamicListenerState;
  absl::flat_hash_map<std::string, DynamicListener*> listener_map;

  for (const auto& listener : active_listeners_) {
    if (listener->blockRemove()) {
      auto& static_listener = *config_dump->mutable_static_listeners()->Add();
      static_listener.mutable_listener()->PackFrom(API_RECOVER_ORIGINAL(listener->config()));
      TimestampUtil::systemClockToTimestamp(listener->last_updated_,
                                            *(static_listener.mutable_last_updated()));
      continue;
    }
    // Listeners are always added to active_listeners_ list before workers are started.
    // This applies even when the listeners are still waiting for initialization.
    // To avoid confusion in config dump, in that case, we add these listeners to warming
    // listeners config dump rather than active ones.
    DynamicListener* dynamic_listener =
        getOrCreateDynamicListener(listener->name(), *config_dump, listener_map);

    DynamicListenerState* dump_listener;
    if (workers_started_) {
      dump_listener = dynamic_listener->mutable_active_state();
    } else {
      dump_listener = dynamic_listener->mutable_warming_state();
    }
    fillState(*dump_listener, *listener);
  }

  for (const auto& listener : warming_listeners_) {
    DynamicListener* dynamic_listener =
        getOrCreateDynamicListener(listener->name(), *config_dump, listener_map);
    DynamicListenerState* dump_listener = dynamic_listener->mutable_warming_state();
    fillState(*dump_listener, *listener);
  }

  for (const auto& draining_listener : draining_listeners_) {
    const auto& listener = draining_listener.listener_;
    DynamicListener* dynamic_listener =
        getOrCreateDynamicListener(listener->name(), *config_dump, listener_map);
    DynamicListenerState* dump_listener = dynamic_listener->mutable_draining_state();
    fillState(*dump_listener, *listener);
  }

  for (const auto& state_and_name : error_state_tracker_) {
    DynamicListener* dynamic_listener =
        getOrCreateDynamicListener(state_and_name.first, *config_dump, listener_map);

    const envoy::admin::v3::UpdateFailureState& state = *state_and_name.second;
    dynamic_listener->mutable_error_state()->CopyFrom(state);
  }

  // Dump errors not associated with named listeners.
  for (const auto& error : overall_error_state_) {
    config_dump->add_dynamic_listeners()->mutable_error_state()->CopyFrom(*error);
  }

  return config_dump;
}

ListenerManagerStats ListenerManagerImpl::generateStats(Stats::Scope& scope) {
  return {ALL_LISTENER_MANAGER_STATS(POOL_COUNTER(scope), POOL_GAUGE(scope))};
}

<<<<<<< HEAD
bool ListenerManagerImpl::addOrUpdateListener(
    const envoy::config::listener::v3alpha::Listener& config, const std::string& version_info,
    bool added_via_api) {

  // TODO(junr03): currently only one ApiListener can be installed via bootstrap to avoid having to
  // build a collection of listeners, and to have to be able to warm and drain the listeners. In the
  // future allow multiple ApiListeners, and allow them to be created via LDS as well as bootstrap.
  if (config.has_api_listener()) {
    if (!api_listener_ && !added_via_api) {
      // TODO(junr03): dispatch to different concrete constructors when there are other
      // ApiListenerImpl derived classes.
      api_listener_ = std::make_unique<HttpApiListener>(config, *this, config.name());
      return true;
    } else {
      ENVOY_LOG(warn, "listener {} can not be added because currently only one ApiListener is "
                      "allowed, and it can only be added via bootstrap configuration");
      return false;
    }
  }

=======
bool ListenerManagerImpl::addOrUpdateListener(const envoy::config::listener::v3::Listener& config,
                                              const std::string& version_info, bool added_via_api) {
>>>>>>> e4fc883b
  std::string name;
  if (!config.name().empty()) {
    name = config.name();
  } else {
    name = server_.random().uuid();
  }

  auto it = error_state_tracker_.find(name);
  try {
    return addOrUpdateListenerInternal(config, version_info, added_via_api, name);
  } catch (const EnvoyException& e) {
    if (it == error_state_tracker_.end()) {
      it = error_state_tracker_.emplace(name, std::make_unique<UpdateFailureState>()).first;
    }
    TimestampUtil::systemClockToTimestamp(server_.api().timeSource().systemTime(),
                                          *(it->second->mutable_last_update_attempt()));
    it->second->set_details(e.what());
    it->second->mutable_failed_configuration()->PackFrom(API_RECOVER_ORIGINAL(config));
    throw e;
  }
  error_state_tracker_.erase(it);
  return false;
}

bool ListenerManagerImpl::addOrUpdateListenerInternal(
    const envoy::config::listener::v3::Listener& config, const std::string& version_info,
    bool added_via_api, const std::string& name) {

  if (listenersStopped(config)) {
    ENVOY_LOG(
        debug,
        "listener {} can not be added because listeners in the traffic direction {} are stopped",
        name, envoy::config::core::v3::TrafficDirection_Name(config.traffic_direction()));
    return false;
  }

  const uint64_t hash = MessageUtil::hash(config);
  ENVOY_LOG(debug, "begin add/update listener: name={} hash={}", name, hash);

  auto existing_active_listener = getListenerByName(active_listeners_, name);
  auto existing_warming_listener = getListenerByName(warming_listeners_, name);

  // Do a quick blocked update check before going further. This check needs to be done against both
  // warming and active.
  if ((existing_warming_listener != warming_listeners_.end() &&
       (*existing_warming_listener)->blockUpdate(hash)) ||
      (existing_active_listener != active_listeners_.end() &&
       (*existing_active_listener)->blockUpdate(hash))) {
    ENVOY_LOG(debug, "duplicate/locked listener '{}'. no add/update", name);
    return false;
  }

  ListenerImplPtr new_listener(
      new ListenerImpl(config, version_info, *this, name, added_via_api, workers_started_, hash,
                       added_via_api ? server_.messageValidationContext().dynamicValidationVisitor()
                                     : server_.messageValidationContext().staticValidationVisitor(),
                       server_.options().concurrency()));
  ListenerImpl& new_listener_ref = *new_listener;

  // We mandate that a listener with the same name must have the same configured address. This
  // avoids confusion during updates and allows us to use the same bound address. Note that in
  // the case of port 0 binding, the new listener will implicitly use the same bound port from
  // the existing listener.
  if ((existing_warming_listener != warming_listeners_.end() &&
       *(*existing_warming_listener)->address() != *new_listener->address()) ||
      (existing_active_listener != active_listeners_.end() &&
       *(*existing_active_listener)->address() != *new_listener->address())) {
    const std::string message = fmt::format(
        "error updating listener: '{}' has a different address '{}' from existing listener", name,
        new_listener->address()->asString());
    ENVOY_LOG(warn, "{}", message);
    throw EnvoyException(message);
  }

  bool added = false;
  if (existing_warming_listener != warming_listeners_.end()) {
    // In this case we can just replace inline.
    ASSERT(workers_started_);
    new_listener->debugLog("update warming listener");
    new_listener->setSocketFactory((*existing_warming_listener)->getSocketFactory());
    *existing_warming_listener = std::move(new_listener);
  } else if (existing_active_listener != active_listeners_.end()) {
    // In this case we have no warming listener, so what we do depends on whether workers
    // have been started or not. Either way we get the socket from the existing listener.
    new_listener->setSocketFactory((*existing_active_listener)->getSocketFactory());
    if (workers_started_) {
      new_listener->debugLog("add warming listener");
      warming_listeners_.emplace_back(std::move(new_listener));
    } else {
      new_listener->debugLog("update active listener");
      *existing_active_listener = std::move(new_listener);
    }
  } else {
    // Typically we catch address issues when we try to bind to the same address multiple times.
    // However, for listeners that do not bind we must check to make sure we are not duplicating.
    // This is an edge case and nothing will explicitly break, but there is no possibility that
    // two listeners that do not bind will ever be used. Only the first one will be used when
    // searched for by address. Thus we block it.
    if (!new_listener->bindToPort() &&
        (hasListenerWithAddress(warming_listeners_, *new_listener->address()) ||
         hasListenerWithAddress(active_listeners_, *new_listener->address()))) {
      const std::string message =
          fmt::format("error adding listener: '{}' has duplicate address '{}' as existing listener",
                      name, new_listener->address()->asString());
      ENVOY_LOG(warn, "{}", message);
      throw EnvoyException(message);
    }

    // We have no warming or active listener so we need to make a new one. What we do depends on
    // whether workers have been started or not. Additionally, search through draining listeners
    // to see if there is a listener that has a socket factory for the same address we are
    // configured for and doesn't not use SO_REUSEPORT. This is an edge case, but may happen if a
    // listener is removed and then added back with a same or different name and intended to listen
    // on the same address. This should work and not fail.
    Network::ListenSocketFactorySharedPtr draining_listen_socket_factory;
    auto existing_draining_listener = std::find_if(
        draining_listeners_.cbegin(), draining_listeners_.cend(),
        [&new_listener](const DrainingListener& listener) {
          return listener.listener_->listenSocketFactory().sharedSocket().has_value() &&
                 listener.listener_->listenSocketFactory().sharedSocket()->get().isOpen() &&
                 *new_listener->address() ==
                     *listener.listener_->listenSocketFactory().localAddress();
        });

    if (existing_draining_listener != draining_listeners_.cend()) {
      draining_listen_socket_factory = existing_draining_listener->listener_->getSocketFactory();
    }

    Network::Address::SocketType socket_type =
        Network::Utility::protobufAddressSocketType(config.address());
    new_listener->setSocketFactory(
        draining_listen_socket_factory
            ? draining_listen_socket_factory
            : createListenSocketFactory(config.address(), *new_listener,
                                        (socket_type == Network::Address::SocketType::Datagram) ||
                                            config.reuse_port()));
    if (workers_started_) {
      new_listener->debugLog("add warming listener");
      warming_listeners_.emplace_back(std::move(new_listener));
    } else {
      new_listener->debugLog("add active listener");
      active_listeners_.emplace_back(std::move(new_listener));
    }

    added = true;
  }

  updateWarmingActiveGauges();
  if (added) {
    stats_.listener_added_.inc();
  } else {
    stats_.listener_modified_.inc();
  }

  new_listener_ref.initialize();
  return true;
}

bool ListenerManagerImpl::hasListenerWithAddress(const ListenerList& list,
                                                 const Network::Address::Instance& address) {
  for (const auto& listener : list) {
    if (*listener->address() == address) {
      return true;
    }
  }
  return false;
}

bool ListenerManagerImpl::shareSocketWithOtherListener(
    const ListenerList& list, const Network::ListenSocketFactorySharedPtr& socket_factory) {
  ASSERT(socket_factory->sharedSocket().has_value());
  for (const auto& listener : list) {
    if (listener->getSocketFactory() == socket_factory) {
      return true;
    }
  }
  return false;
}

void ListenerManagerImpl::drainListener(ListenerImplPtr&& listener) {
  // First add the listener to the draining list.
  std::list<DrainingListener>::iterator draining_it = draining_listeners_.emplace(
      draining_listeners_.begin(), std::move(listener), workers_.size());

  // Using set() avoids a multiple modifiers problem during the multiple processes phase of hot
  // restart. Same below inside the lambda.
  stats_.total_listeners_draining_.set(draining_listeners_.size());

  // Tell all workers to stop accepting new connections on this listener.
  draining_it->listener_->debugLog("draining listener");
  const uint64_t listener_tag = draining_it->listener_->listenerTag();
  stopListener(
      *draining_it->listener_,
      [this,
       share_socket = draining_it->listener_->listenSocketFactory().sharedSocket().has_value(),
       listener_tag]() {
        if (!share_socket) {
          // Each listener has its individual socket and closes the socket on its own.
          return;
        }
        for (auto& listener : draining_listeners_) {
          if (listener.listener_->listenerTag() == listener_tag) {
            // Handle the edge case when new listener is added for the same address as the drained
            // one. In this case the socket is shared between both listeners so one should avoid
            // closing it.
            const auto& socket_factory = listener.listener_->getSocketFactory();
            if (!shareSocketWithOtherListener(active_listeners_, socket_factory) &&
                !shareSocketWithOtherListener(warming_listeners_, socket_factory)) {
              // Close the socket iff it is not used anymore.
              ASSERT(listener.listener_->listenSocketFactory().sharedSocket().has_value());
              listener.listener_->listenSocketFactory().sharedSocket()->get().close();
            }
          }
        }
      });

  // Start the drain sequence which completes when the listener's drain manager has completed
  // draining at whatever the server configured drain times are.
  draining_it->listener_->localDrainManager().startDrainSequence([this, draining_it]() -> void {
    draining_it->listener_->debugLog("removing draining listener");
    for (const auto& worker : workers_) {
      // Once the drain time has completed via the drain manager's timer, we tell the workers
      // to remove the listener.
      worker->removeListener(*draining_it->listener_, [this, draining_it]() -> void {
        // The remove listener completion is called on the worker thread. We post back to the
        // main thread to avoid locking. This makes sure that we don't destroy the listener
        // while filters might still be using its context (stats, etc.).
        server_.dispatcher().post([this, draining_it]() -> void {
          if (--draining_it->workers_pending_removal_ == 0) {
            draining_it->listener_->debugLog("draining listener removal complete");
            draining_listeners_.erase(draining_it);
            stats_.total_listeners_draining_.set(draining_listeners_.size());
          }
        });
      });
    }
  });

  updateWarmingActiveGauges();
}

ListenerManagerImpl::ListenerList::iterator
ListenerManagerImpl::getListenerByName(ListenerList& listeners, const std::string& name) {
  auto ret = listeners.end();
  for (auto it = listeners.begin(); it != listeners.end(); ++it) {
    if ((*it)->name() == name) {
      // There should only ever be a single listener per name in the list. We could return faster
      // but take the opportunity to assert that fact.
      ASSERT(ret == listeners.end());
      ret = it;
    }
  }
  return ret;
}

std::vector<std::reference_wrapper<Network::ListenerConfig>> ListenerManagerImpl::listeners() {
  std::vector<std::reference_wrapper<Network::ListenerConfig>> ret;
  ret.reserve(active_listeners_.size());
  for (const auto& listener : active_listeners_) {
    ret.push_back(*listener);
  }
  return ret;
}

void ListenerManagerImpl::addListenerToWorker(Worker& worker, ListenerImpl& listener,
                                              ListenerCompletionCallback completion_callback) {
  worker.addListener(listener, [this, &listener, completion_callback](bool success) -> void {
    // The add listener completion runs on the worker thread. Post back to the main thread to
    // avoid locking.
    server_.dispatcher().post([this, success, &listener, completion_callback]() -> void {
      // It is theoretically possible for a listener to get added on 1 worker but not the others.
      // The below check with onListenerCreateFailure() is there to ensure we execute the
      // removal/logging/stats at most once on failure. Note also that drain/removal can race
      // with addition. It's guaranteed that workers process remove after add so this should be
      // fine.
      if (!success && !listener.onListenerCreateFailure()) {
        // TODO(mattklein123): In addition to a critical log and a stat, we should consider adding
        //                     a startup option here to cause the server to exit. I think we
        //                     probably want this at Lyft but I will do it in a follow up.
        ENVOY_LOG(critical, "listener '{}' failed to listen on address '{}' on worker",
                  listener.name(), listener.listenSocketFactory().localAddress()->asString());
        stats_.listener_create_failure_.inc();
        removeListener(listener.name());
      }
      if (success) {
        stats_.listener_create_success_.inc();
      }
      if (completion_callback) {
        completion_callback();
      }
    });
  });
}

void ListenerManagerImpl::onListenerWarmed(ListenerImpl& listener) {
  // The warmed listener should be added first so that the worker will accept new connections
  // when it stops listening on the old listener.
  for (const auto& worker : workers_) {
    addListenerToWorker(*worker, listener, nullptr);
  }

  auto existing_active_listener = getListenerByName(active_listeners_, listener.name());
  auto existing_warming_listener = getListenerByName(warming_listeners_, listener.name());

  (*existing_warming_listener)->debugLog("warm complete. updating active listener");
  if (existing_active_listener != active_listeners_.end()) {
    // Finish active_listeners_ transformation before calling `drainListener` as it depends on their
    // state.
    auto listener = std::move(*existing_active_listener);
    *existing_active_listener = std::move(*existing_warming_listener);
    drainListener(std::move(listener));
  } else {
    active_listeners_.emplace_back(std::move(*existing_warming_listener));
  }

  warming_listeners_.erase(existing_warming_listener);
  updateWarmingActiveGauges();
}

uint64_t ListenerManagerImpl::numConnections() const {
  uint64_t num_connections = 0;
  for (const auto& worker : workers_) {
    num_connections += worker->numConnections();
  }

  return num_connections;
}

bool ListenerManagerImpl::removeListener(const std::string& name) {
  ENVOY_LOG(debug, "begin remove listener: name={}", name);

  auto existing_active_listener = getListenerByName(active_listeners_, name);
  auto existing_warming_listener = getListenerByName(warming_listeners_, name);
  if ((existing_warming_listener == warming_listeners_.end() ||
       (*existing_warming_listener)->blockRemove()) &&
      (existing_active_listener == active_listeners_.end() ||
       (*existing_active_listener)->blockRemove())) {
    ENVOY_LOG(debug, "unknown/locked listener '{}'. no remove", name);
    return false;
  }

  // Destroy a warming listener directly.
  if (existing_warming_listener != warming_listeners_.end()) {
    (*existing_warming_listener)->debugLog("removing warming listener");
    warming_listeners_.erase(existing_warming_listener);
  }

  // If there is an active listener it needs to be moved to draining after workers have started, or
  // destroyed directly.
  if (existing_active_listener != active_listeners_.end()) {
    // Listeners in active_listeners_ are added to workers after workers start, so we drain
    // listeners only after this occurs.
    // Finish active_listeners_ transformation before calling `drainListener` as it depends on their
    // state.
    auto listener = std::move(*existing_active_listener);
    active_listeners_.erase(existing_active_listener);
    if (workers_started_) {
      drainListener(std::move(listener));
    }
  }

  stats_.listener_removed_.inc();
  updateWarmingActiveGauges();
  return true;
}

void ListenerManagerImpl::startWorkers(GuardDog& guard_dog) {
  ENVOY_LOG(info, "all dependencies initialized. starting workers");
  ASSERT(!workers_started_);
  workers_started_ = true;
  uint32_t i = 0;

  // We can not use "Cleanup" to simplify this logic here, because it results in a issue if Envoy is
  // killed before workers are actually started. Specifically the AdminRequestGetStatsAndKill test
  // case in main_common_test fails with ASAN error if we use "Cleanup" here.
  const auto listeners_pending_init =
      std::make_shared<std::atomic<uint64_t>>(workers_.size() * active_listeners_.size());
  for (const auto& worker : workers_) {
    ENVOY_LOG(debug, "starting worker {}", i);
    ASSERT(warming_listeners_.empty());
    for (const auto& listener : active_listeners_) {
      addListenerToWorker(*worker, *listener, [this, listeners_pending_init]() {
        if (--(*listeners_pending_init) == 0) {
          stats_.workers_started_.set(1);
        }
      });
    }
    worker->start(guard_dog);
    if (enable_dispatcher_stats_) {
      worker->initializeStats(*scope_, fmt::format("worker_{}.", i));
    }
    i++;
  }
  if (active_listeners_.size() == 0) {
    stats_.workers_started_.set(1);
  }
}

void ListenerManagerImpl::stopListener(Network::ListenerConfig& listener,
                                       std::function<void()> callback) {
  const auto workers_pending_stop = std::make_shared<std::atomic<uint64_t>>(workers_.size());
  for (const auto& worker : workers_) {
    worker->stopListener(listener, [this, callback, workers_pending_stop]() {
      if (--(*workers_pending_stop) == 0) {
        server_.dispatcher().post(callback);
      }
    });
  }
}

void ListenerManagerImpl::stopListeners(StopListenersType stop_listeners_type) {
  stop_listeners_type_ = stop_listeners_type;
  for (Network::ListenerConfig& listener : listeners()) {
    if (stop_listeners_type != StopListenersType::InboundOnly ||
        listener.direction() == envoy::config::core::v3::INBOUND) {
      ENVOY_LOG(debug, "begin stop listener: name={}", listener.name());
      auto existing_warming_listener = getListenerByName(warming_listeners_, listener.name());
      // Destroy a warming listener directly.
      if (existing_warming_listener != warming_listeners_.end()) {
        (*existing_warming_listener)->debugLog("removing warming listener");
        warming_listeners_.erase(existing_warming_listener);
      }
      // Close the socket once all workers stopped accepting its connections.
      // This allows clients to fast fail instead of waiting in the accept queue.
      const uint64_t listener_tag = listener.listenerTag();
      stopListener(listener,
                   [this, share_socket = listener.listenSocketFactory().sharedSocket().has_value(),
                    listener_tag]() {
                     stats_.listener_stopped_.inc();
                     if (!share_socket) {
                       // Each listener has its own socket and closes the socket
                       // on its own.
                       return;
                     }
                     for (auto& listener : active_listeners_) {
                       if (listener->listenerTag() == listener_tag) {
                         listener->listenSocketFactory().sharedSocket()->get().close();
                       }
                     }
                   });
    }
  }
}

void ListenerManagerImpl::stopWorkers() {
  if (!workers_started_) {
    return;
  }
  for (const auto& worker : workers_) {
    worker->stop();
  }
}

void ListenerManagerImpl::endListenerUpdate(FailureStates&& failure_states) {
  overall_error_state_ = std::move(failure_states);
}

ListenerFilterChainFactoryBuilder::ListenerFilterChainFactoryBuilder(
    ListenerImpl& listener,
    Server::Configuration::TransportSocketFactoryContextImpl& factory_context)
    : ListenerFilterChainFactoryBuilder(listener.messageValidationVisitor(),
                                        listener.parent_.factory_, factory_context) {}

ListenerFilterChainFactoryBuilder::ListenerFilterChainFactoryBuilder(
    ProtobufMessage::ValidationVisitor& validator,
    ListenerComponentFactory& listener_component_factory,
    Server::Configuration::TransportSocketFactoryContextImpl& factory_context)
    : validator_(validator), listener_component_factory_(listener_component_factory),
      factory_context_(factory_context) {}

std::unique_ptr<Network::FilterChain> ListenerFilterChainFactoryBuilder::buildFilterChain(
    const envoy::config::listener::v3::FilterChain& filter_chain,
    FilterChainFactoryContextCreator& context_creator) const {
  return buildFilterChainInternal(filter_chain,
                                  context_creator.createFilterChainFactoryContext(&filter_chain));
}

std::unique_ptr<Network::FilterChain> ListenerFilterChainFactoryBuilder::buildFilterChainInternal(
    const envoy::config::listener::v3::FilterChain& filter_chain,
    Configuration::FilterChainFactoryContext& filter_chain_factory_context) const {
  // If the cluster doesn't have transport socket configured, then use the default "raw_buffer"
  // transport socket or BoringSSL-based "tls" transport socket if TLS settings are configured.
  // We copy by value first then override if necessary.
  auto transport_socket = filter_chain.transport_socket();
  if (!filter_chain.has_transport_socket()) {
    if (filter_chain.has_hidden_envoy_deprecated_tls_context()) {
      transport_socket.set_name(Extensions::TransportSockets::TransportSocketNames::get().Tls);
      transport_socket.mutable_typed_config()->PackFrom(
          filter_chain.hidden_envoy_deprecated_tls_context());
    } else {
      transport_socket.set_name(
          Extensions::TransportSockets::TransportSocketNames::get().RawBuffer);
    }
  }

  auto& config_factory = Config::Utility::getAndCheckFactory<
      Server::Configuration::DownstreamTransportSocketConfigFactory>(transport_socket);
  ProtobufTypes::MessagePtr message =
      Config::Utility::translateToFactoryConfig(transport_socket, validator_, config_factory);

  std::vector<std::string> server_names(filter_chain.filter_chain_match().server_names().begin(),
                                        filter_chain.filter_chain_match().server_names().end());
  return std::make_unique<FilterChainImpl>(
      config_factory.createTransportSocketFactory(*message, factory_context_,
                                                  std::move(server_names)),
      listener_component_factory_.createNetworkFilterFactoryList(filter_chain.filters(),
                                                                 filter_chain_factory_context));
}

Network::ListenSocketFactorySharedPtr ListenerManagerImpl::createListenSocketFactory(
    const envoy::config::core::v3::Address& proto_address, ListenerImpl& listener,
    bool reuse_port) {
  Network::Address::SocketType socket_type =
      Network::Utility::protobufAddressSocketType(proto_address);
  return std::make_shared<ListenSocketFactoryImpl>(
      factory_, listener.address(), socket_type, listener.listenSocketOptions(),
      listener.bindToPort(), listener.name(), reuse_port);
}

ApiListenerOptRef ListenerManagerImpl::apiListener() {
  return api_listener_ ? ApiListenerOptRef(std::ref(*api_listener_)) : absl::nullopt;
}

} // namespace Server
} // namespace Envoy<|MERGE_RESOLUTION|>--- conflicted
+++ resolved
@@ -318,10 +318,8 @@
   return {ALL_LISTENER_MANAGER_STATS(POOL_COUNTER(scope), POOL_GAUGE(scope))};
 }
 
-<<<<<<< HEAD
-bool ListenerManagerImpl::addOrUpdateListener(
-    const envoy::config::listener::v3alpha::Listener& config, const std::string& version_info,
-    bool added_via_api) {
+bool ListenerManagerImpl::addOrUpdateListener(const envoy::config::listener::v3::Listener& config,
+                                              const std::string& version_info, bool added_via_api) {
 
   // TODO(junr03): currently only one ApiListener can be installed via bootstrap to avoid having to
   // build a collection of listeners, and to have to be able to warm and drain the listeners. In the
@@ -339,10 +337,6 @@
     }
   }
 
-=======
-bool ListenerManagerImpl::addOrUpdateListener(const envoy::config::listener::v3::Listener& config,
-                                              const std::string& version_info, bool added_via_api) {
->>>>>>> e4fc883b
   std::string name;
   if (!config.name().empty()) {
     name = config.name();

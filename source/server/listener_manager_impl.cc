#include "server/listener_manager_impl.h"

#include "envoy/admin/v2alpha/config_dump.pb.h"
#include "envoy/registry/registry.h"
#include "envoy/server/transport_socket_config.h"

#include "common/api/os_sys_calls_impl.h"
#include "common/common/assert.h"
#include "common/common/fmt.h"
#include "common/config/utility.h"
#include "common/network/listen_socket_impl.h"
#include "common/network/resolver_impl.h"
#include "common/network/socket_option_factory.h"
#include "common/network/utility.h"
#include "common/protobuf/utility.h"

#include "server/configuration_impl.h"
#include "server/drain_manager_impl.h"

#include "extensions/filters/listener/well_known_names.h"
#include "extensions/transport_sockets/well_known_names.h"

namespace Envoy {
namespace Server {

std::vector<Network::FilterFactoryCb> ProdListenerComponentFactory::createNetworkFilterFactoryList_(
    const Protobuf::RepeatedPtrField<envoy::api::v2::listener::Filter>& filters,
    Configuration::FactoryContext& context) {
  std::vector<Network::FilterFactoryCb> ret;
  for (ssize_t i = 0; i < filters.size(); i++) {
    const auto& proto_config = filters[i];
    const ProtobufTypes::String string_type = proto_config.deprecated_v1().type();
    const ProtobufTypes::String string_name = proto_config.name();
    ENVOY_LOG(debug, "  filter #{}:", i);
    ENVOY_LOG(debug, "    name: {}", string_name);
    const Json::ObjectSharedPtr filter_config =
        MessageUtil::getJsonObjectFromMessage(proto_config.config());
    ENVOY_LOG(debug, "  config: {}", filter_config->asJsonString());

    // Now see if there is a factory that will accept the config.
    auto& factory =
        Config::Utility::getAndCheckFactory<Configuration::NamedNetworkFilterConfigFactory>(
            string_name);
    Network::FilterFactoryCb callback;
    if (filter_config->getBoolean("deprecated_v1", false)) {
      callback = factory.createFilterFactory(*filter_config->getObject("value", true), context);
    } else {
      auto message = Config::Utility::translateToFactoryConfig(proto_config, factory);
      callback = factory.createFilterFactoryFromProto(*message, context);
    }
    ret.push_back(callback);
  }
  return ret;
}

std::vector<Network::ListenerFilterFactoryCb>
ProdListenerComponentFactory::createListenerFilterFactoryList_(
    const Protobuf::RepeatedPtrField<envoy::api::v2::listener::ListenerFilter>& filters,
    Configuration::ListenerFactoryContext& context) {
  std::vector<Network::ListenerFilterFactoryCb> ret;
  for (ssize_t i = 0; i < filters.size(); i++) {
    const auto& proto_config = filters[i];
    const ProtobufTypes::String string_name = proto_config.name();
    ENVOY_LOG(debug, "  filter #{}:", i);
    ENVOY_LOG(debug, "    name: {}", string_name);
    const Json::ObjectSharedPtr filter_config =
        MessageUtil::getJsonObjectFromMessage(proto_config.config());
    ENVOY_LOG(debug, "  config: {}", filter_config->asJsonString());

    // Now see if there is a factory that will accept the config.
    auto& factory =
        Config::Utility::getAndCheckFactory<Configuration::NamedListenerFilterConfigFactory>(
            string_name);
    auto message = Config::Utility::translateToFactoryConfig(proto_config, factory);
    ret.push_back(factory.createFilterFactoryFromProto(*message, context));
  }
  return ret;
}

Network::SocketSharedPtr
ProdListenerComponentFactory::createListenSocket(Network::Address::InstanceConstSharedPtr address,
                                                 const Network::Socket::OptionsSharedPtr& options,
                                                 bool bind_to_port) {
  ASSERT(address->type() == Network::Address::Type::Ip ||
         address->type() == Network::Address::Type::Pipe);

  // For each listener config we share a single socket among all threaded listeners.
  // First we try to get the socket from our parent if applicable.
  if (address->type() == Network::Address::Type::Pipe) {
    const std::string addr = fmt::format("unix://{}", address->asString());
    const int fd = server_.hotRestart().duplicateParentListenSocket(addr);
    if (fd != -1) {
      ENVOY_LOG(debug, "obtained socket for address {} from parent", addr);
      return std::make_shared<Network::UdsListenSocket>(fd, address);
    }
    return std::make_shared<Network::UdsListenSocket>(address);
  }

  const std::string addr = fmt::format("tcp://{}", address->asString());
  const int fd = server_.hotRestart().duplicateParentListenSocket(addr);
  if (fd != -1) {
    ENVOY_LOG(debug, "obtained socket for address {} from parent", addr);
    return std::make_shared<Network::TcpListenSocket>(fd, address, options);
  }
  return std::make_shared<Network::TcpListenSocket>(address, options, bind_to_port);
}

DrainManagerPtr
ProdListenerComponentFactory::createDrainManager(envoy::api::v2::Listener::DrainType drain_type) {
  return DrainManagerPtr{new DrainManagerImpl(server_, drain_type)};
}

<<<<<<< HEAD
ListenerImpl::ListenerImpl(const envoy::api::v2::Listener& config, ListenerManagerImpl& parent,
                           const std::string& name, bool modifiable, bool workers_started,
                           uint64_t hash, Secret::SecretManager& secret_manager)
=======
ListenerImpl::ListenerImpl(const envoy::api::v2::Listener& config, const std::string& version_info,
                           ListenerManagerImpl& parent, const std::string& name, bool modifiable,
                           bool workers_started, uint64_t hash)
>>>>>>> 9f24f5eb
    : parent_(parent), address_(Network::Address::resolveProtoAddress(config.address())),
      global_scope_(parent_.server_.stats().createScope("")),
      listener_scope_(
          parent_.server_.stats().createScope(fmt::format("listener.{}.", address_->asString()))),
      bind_to_port_(PROTOBUF_GET_WRAPPED_OR_DEFAULT(config.deprecated_v1(), bind_to_port, true)),
      hand_off_restored_destination_connections_(
          PROTOBUF_GET_WRAPPED_OR_DEFAULT(config, use_original_dst, false)),
      per_connection_buffer_limit_bytes_(
          PROTOBUF_GET_WRAPPED_OR_DEFAULT(config, per_connection_buffer_limit_bytes, 1024 * 1024)),
      listener_tag_(parent_.factory_.nextListenerTag()), name_(name), modifiable_(modifiable),
      workers_started_(workers_started), hash_(hash),
      local_drain_manager_(parent.factory_.createDrainManager(config.drain_type())),
<<<<<<< HEAD
      metadata_(config.has_metadata() ? config.metadata()
                                      : envoy::api::v2::core::Metadata::default_instance()),
      secret_manager_(secret_manager) {
=======
      config_(config), version_info_(version_info) {
>>>>>>> 9f24f5eb
  // TODO(htuch): Support multiple filter chains #1280, add constraint to ensure we have at least on
  // filter chain #1308.
  ASSERT(config.filter_chains().size() >= 1);

  if (config.has_transparent()) {
    addListenSocketOptions(Network::SocketOptionFactory::buildIpTransparentOptions());
  }
  if (config.has_freebind()) {
    addListenSocketOptions(Network::SocketOptionFactory::buildIpFreebindOptions());
  }
  if (config.has_tcp_fast_open_queue_length()) {
    addListenSocketOptions(Network::SocketOptionFactory::buildTcpFastOpenOptions(
        config.tcp_fast_open_queue_length().value()));
  }

  if (!config.listener_filters().empty()) {
    listener_filter_factories_ =
        parent_.factory_.createListenerFilterFactoryList(config.listener_filters(), *this);
  }
  // Add original dst listener filter if 'use_original_dst' flag is set.
  if (PROTOBUF_GET_WRAPPED_OR_DEFAULT(config, use_original_dst, false)) {
    auto& factory =
        Config::Utility::getAndCheckFactory<Configuration::NamedListenerFilterConfigFactory>(
            Extensions::ListenerFilters::ListenerFilterNames::get().ORIGINAL_DST);
    listener_filter_factories_.push_back(
        factory.createFilterFactoryFromProto(Envoy::ProtobufWkt::Empty(), *this));
  }
  // Add proxy protocol listener filter if 'use_proxy_proto' flag is set.
  // TODO(jrajahalme): This is the last listener filter on purpose. When filter chain matching
  //                   is implemented, this needs to be run after the filter chain has been
  //                   selected.
  if (PROTOBUF_GET_WRAPPED_OR_DEFAULT(config.filter_chains()[0], use_proxy_proto, false)) {
    auto& factory =
        Config::Utility::getAndCheckFactory<Configuration::NamedListenerFilterConfigFactory>(
            Extensions::ListenerFilters::ListenerFilterNames::get().PROXY_PROTOCOL);
    listener_filter_factories_.push_back(
        factory.createFilterFactoryFromProto(Envoy::ProtobufWkt::Empty(), *this));
  }

  // Skip lookup and update of the SSL Context if there is only one filter chain
  // and it doesn't enforce any SNI restrictions.
  const bool skip_context_update =
      (config.filter_chains().size() == 1 &&
       config.filter_chains()[0].filter_chain_match().sni_domains().empty());

  absl::optional<uint64_t> filters_hash;
  uint32_t has_tls = 0;
  uint32_t has_stk = 0;
  for (const auto& filter_chain : config.filter_chains()) {
    std::vector<std::string> sni_domains(filter_chain.filter_chain_match().sni_domains().begin(),
                                         filter_chain.filter_chain_match().sni_domains().end());
    if (!filters_hash) {
      filters_hash = RepeatedPtrUtil::hash(filter_chain.filters());
      filter_factories_ =
          parent_.factory_.createNetworkFilterFactoryList(filter_chain.filters(), *this);
    } else if (filters_hash.value() != RepeatedPtrUtil::hash(filter_chain.filters())) {
      throw EnvoyException(fmt::format("error adding listener '{}': use of different filter chains "
                                       "is currently not supported",
                                       address_->asString()));
    }

    // If the cluster doesn't have transport socke configured, override with default transport
    // socket implementation based on tls_context. We copy by value first then override if
    // neccessary.
    auto transport_socket = filter_chain.transport_socket();
    if (!filter_chain.has_transport_socket()) {
      if (filter_chain.has_tls_context()) {
        transport_socket.set_name(Extensions::TransportSockets::TransportSocketNames::get().SSL);
        MessageUtil::jsonConvert(filter_chain.tls_context(), *transport_socket.mutable_config());

        has_tls++;
        if (filter_chain.tls_context().has_session_ticket_keys()) {
          has_stk++;
        }
      } else {
        transport_socket.set_name(
            Extensions::TransportSockets::TransportSocketNames::get().RAW_BUFFER);
      }
    }

    auto& config_factory = Config::Utility::getAndCheckFactory<
        Server::Configuration::DownstreamTransportSocketConfigFactory>(transport_socket.name());
    ProtobufTypes::MessagePtr message =
        Config::Utility::translateToFactoryConfig(transport_socket, config_factory);

    // Each transport socket factory owns one SslServerContext, we need to store them all in a
    // vector since Ssl::ContextManager doesn't own SslServerContext. While transportSocketFacotry()
    // always returns the first element of transport_socket_factories_, other transport socket
    // factories are needed when the default Ssl::ServerContext updates SSL context based on
    // ClientHello. This behavior is a workaround for initial SNI support before the full SNI based
    // filter chain match is implemented.
    transport_socket_factories_.emplace_back(config_factory.createTransportSocketFactory(
        name_, sni_domains, skip_context_update, *message, *this));
    ASSERT(transport_socket_factories_.back() != nullptr);
  }
  ASSERT(!transport_socket_factories_.empty());

  // TODO(PiotrSikora): allow filter chains with mixed use of Session Ticket Keys.
  // This doesn't work right now, because BoringSSL uses "session context" (initial SSL_CTX that
  // accepted connection, before SNI update) for session related stuff, including Session Ticket
  // callback, which is going to be called iff it's set on the initial SSL_CTX, even if it's not
  // set on the current SSL_CTX that doesn't have any Session Ticket Keys configured.
  if (has_stk != 0 && has_stk != has_tls) {
    throw EnvoyException(fmt::format("error adding listener '{}': filter chains with mixed use of "
                                     "Session Ticket Keys are currently not supported",
                                     address_->asString()));
  }
}

ListenerImpl::~ListenerImpl() {
  // The filter factories may have pending initialize actions (like in the case of RDS). Those
  // actions will fire in the destructor to avoid blocking initial server startup. If we are using
  // a local init manager we should block the notification from trying to move us from warming to
  // active. This is done here explicitly by setting a boolean and then clearing the factory
  // vector for clarity.
  initialize_canceled_ = true;
  filter_factories_.clear();
}

bool ListenerImpl::createNetworkFilterChain(Network::Connection& connection) {
  return Configuration::FilterChainUtility::buildFilterChain(connection, filter_factories_);
}

bool ListenerImpl::createListenerFilterChain(Network::ListenerFilterManager& manager) {
  return Configuration::FilterChainUtility::buildFilterChain(manager, listener_filter_factories_);
}

bool ListenerImpl::drainClose() const {
  // When a listener is draining, the "drain close" decision is the union of the per-listener drain
  // manager and the server wide drain manager. This allows individual listeners to be drained and
  // removed independently of a server-wide drain event (e.g., /healthcheck/fail or hot restart).
  return local_drain_manager_->drainClose() || parent_.server_.drainManager().drainClose();
}

void ListenerImpl::debugLog(const std::string& message) {
  UNREFERENCED_PARAMETER(message);
  ENVOY_LOG(debug, "{}: name={}, hash={}, address={}", message, name_, hash_, address_->asString());
}

void ListenerImpl::initialize() {
  // If workers have already started, we shift from using the global init manager to using a local
  // per listener init manager. See ~ListenerImpl() for why we gate the onListenerWarmed() call
  // with initialize_canceled_.
  if (workers_started_) {
    dynamic_init_manager_.initialize([this]() -> void {
      if (!initialize_canceled_) {
        parent_.onListenerWarmed(*this);
      }
    });
  }
}

Init::Manager& ListenerImpl::initManager() {
  // See initialize() for why we choose different init managers to return.
  if (workers_started_) {
    return dynamic_init_manager_;
  } else {
    return parent_.server_.initManager();
  }
}

void ListenerImpl::setSocket(const Network::SocketSharedPtr& socket) {
  ASSERT(!socket_);
  socket_ = socket;
  // Server config validation sets nullptr sockets.
  if (socket_ && listen_socket_options_) {
    // 'pre_bind = false' as bind() is never done after this.
    bool ok = Network::Socket::applyOptions(listen_socket_options_, *socket_,
                                            Network::Socket::SocketState::PostBind);
    const std::string message =
        fmt::format("{}: Setting socket options {}", name_, ok ? "succeeded" : "failed");
    if (!ok) {
      ENVOY_LOG(warn, "{}", message);
      throw EnvoyException(message);
    } else {
      ENVOY_LOG(debug, "{}", message);
    }

    // Add the options to the socket_ so that SocketState::Listening options can be
    // set in the worker after listen()/evconnlistener_new() is called.
    socket_->addOptions(listen_socket_options_);
  }
}

ListenerManagerImpl::ListenerManagerImpl(Instance& server,
                                         ListenerComponentFactory& listener_factory,
                                         WorkerFactory& worker_factory)
    : server_(server), factory_(listener_factory), stats_(generateStats(server.stats())),
      config_tracker_entry_(server.admin().getConfigTracker().add(
          "listeners", [this] { return dumpListenerConfigs(); })) {
  for (uint32_t i = 0; i < std::max(1U, server.options().concurrency()); i++) {
    workers_.emplace_back(worker_factory.createWorker());
  }
}

ProtobufTypes::MessagePtr ListenerManagerImpl::dumpListenerConfigs() {
  auto config_dump = std::make_unique<envoy::admin::v2alpha::ListenersConfigDump>();
  config_dump->set_version_info(lds_api_ != nullptr ? lds_api_->versionInfo() : "");
  for (const auto& listener : active_listeners_) {
    if (listener->blockRemove()) {
      config_dump->mutable_static_listeners()->Add()->MergeFrom(listener->config());
    } else {
      auto& dynamic_listener = *config_dump->mutable_dynamic_active_listeners()->Add();
      dynamic_listener.set_version_info(listener->versionInfo());
      dynamic_listener.mutable_listener()->MergeFrom(listener->config());
    }
  }

  for (const auto& listener : warming_listeners_) {
    auto& dynamic_listener = *config_dump->mutable_dynamic_warming_listeners()->Add();
    dynamic_listener.set_version_info(listener->versionInfo());
    dynamic_listener.mutable_listener()->MergeFrom(listener->config());
  }

  for (const auto& listener : draining_listeners_) {
    auto& dynamic_listener = *config_dump->mutable_dynamic_draining_listeners()->Add();
    dynamic_listener.set_version_info(listener.listener_->versionInfo());
    dynamic_listener.mutable_listener()->MergeFrom(listener.listener_->config());
  }

  return config_dump;
}

ListenerManagerStats ListenerManagerImpl::generateStats(Stats::Scope& scope) {
  const std::string final_prefix = "listener_manager.";
  return {ALL_LISTENER_MANAGER_STATS(POOL_COUNTER_PREFIX(scope, final_prefix),
                                     POOL_GAUGE_PREFIX(scope, final_prefix))};
}

bool ListenerManagerImpl::addOrUpdateListener(const envoy::api::v2::Listener& config,
                                              const std::string& version_info, bool modifiable) {
  std::string name;
  if (!config.name().empty()) {
    name = config.name();
  } else {
    name = server_.random().uuid();
  }
  const uint64_t hash = MessageUtil::hash(config);
  ENVOY_LOG(debug, "begin add/update listener: name={} hash={}", name, hash);

  auto existing_active_listener = getListenerByName(active_listeners_, name);
  auto existing_warming_listener = getListenerByName(warming_listeners_, name);

  // Do a quick blocked update check before going further. This check needs to be done against both
  // warming and active.
  if ((existing_warming_listener != warming_listeners_.end() &&
       (*existing_warming_listener)->blockUpdate(hash)) ||
      (existing_active_listener != active_listeners_.end() &&
       (*existing_active_listener)->blockUpdate(hash))) {
    ENVOY_LOG(debug, "duplicate/locked listener '{}'. no add/update", name);
    return false;
  }

  ListenerImplPtr new_listener(
<<<<<<< HEAD
      new ListenerImpl(config, *this, name, modifiable, workers_started_, hash,
                       server_.secretManager()));
=======
      new ListenerImpl(config, version_info, *this, name, modifiable, workers_started_, hash));
>>>>>>> 9f24f5eb
  ListenerImpl& new_listener_ref = *new_listener;

  // We mandate that a listener with the same name must have the same configured address. This
  // avoids confusion during updates and allows us to use the same bound address. Note that in
  // the case of port 0 binding, the new listener will implicitly use the same bound port from
  // the existing listener.
  if ((existing_warming_listener != warming_listeners_.end() &&
       *(*existing_warming_listener)->address() != *new_listener->address()) ||
      (existing_active_listener != active_listeners_.end() &&
       *(*existing_active_listener)->address() != *new_listener->address())) {
    const std::string message = fmt::format(
        "error updating listener: '{}' has a different address '{}' from existing listener", name,
        new_listener->address()->asString());
    ENVOY_LOG(warn, "{}", message);
    throw EnvoyException(message);
  }

  bool added = false;
  if (existing_warming_listener != warming_listeners_.end()) {
    // In this case we can just replace inline.
    ASSERT(workers_started_);
    new_listener->debugLog("update warming listener");
    new_listener->setSocket((*existing_warming_listener)->getSocket());
    *existing_warming_listener = std::move(new_listener);
  } else if (existing_active_listener != active_listeners_.end()) {
    // In this case we have no warming listener, so what we do depends on whether workers
    // have been started or not. Either way we get the socket from the existing listener.
    new_listener->setSocket((*existing_active_listener)->getSocket());
    if (workers_started_) {
      new_listener->debugLog("add warming listener");
      warming_listeners_.emplace_back(std::move(new_listener));
    } else {
      new_listener->debugLog("update active listener");
      *existing_active_listener = std::move(new_listener);
    }
  } else {
    // Typically we catch address issues when we try to bind to the same address multiple times.
    // However, for listeners that do not bind we must check to make sure we are not duplicating.
    // This is an edge case and nothing will explicitly break, but there is no possibility that
    // two listeners that do not bind will ever be used. Only the first one will be used when
    // searched for by address. Thus we block it.
    if (!new_listener->bindToPort() &&
        (hasListenerWithAddress(warming_listeners_, *new_listener->address()) ||
         hasListenerWithAddress(active_listeners_, *new_listener->address()))) {
      const std::string message =
          fmt::format("error adding listener: '{}' has duplicate address '{}' as existing listener",
                      name, new_listener->address()->asString());
      ENVOY_LOG(warn, "{}", message);
      throw EnvoyException(message);
    }

    // We have no warming or active listener so we need to make a new one. What we do depends on
    // whether workers have been started or not. Additionally, search through draining listeners
    // to see if there is a listener that has a socket bound to the address we are configured for.
    // This is an edge case, but may happen if a listener is removed and then added back with a same
    // or different name and intended to listen on the same address. This should work and not fail.
    Network::SocketSharedPtr draining_listener_socket;
    auto existing_draining_listener = std::find_if(
        draining_listeners_.cbegin(), draining_listeners_.cend(),
        [&new_listener](const DrainingListener& listener) {
          return *new_listener->address() == *listener.listener_->socket().localAddress();
        });
    if (existing_draining_listener != draining_listeners_.cend()) {
      draining_listener_socket = existing_draining_listener->listener_->getSocket();
    }

    new_listener->setSocket(draining_listener_socket
                                ? draining_listener_socket
                                : factory_.createListenSocket(new_listener->address(),
                                                              new_listener->listenSocketOptions(),
                                                              new_listener->bindToPort()));
    if (workers_started_) {
      new_listener->debugLog("add warming listener");
      warming_listeners_.emplace_back(std::move(new_listener));
    } else {
      new_listener->debugLog("add active listener");
      active_listeners_.emplace_back(std::move(new_listener));
    }

    added = true;
  }

  updateWarmingActiveGauges();
  if (added) {
    stats_.listener_added_.inc();
  } else {
    stats_.listener_modified_.inc();
  }

  new_listener_ref.initialize();
  return true;
}

bool ListenerManagerImpl::hasListenerWithAddress(const ListenerList& list,
                                                 const Network::Address::Instance& address) {
  for (const auto& listener : list) {
    if (*listener->address() == address) {
      return true;
    }
  }
  return false;
}

void ListenerManagerImpl::drainListener(ListenerImplPtr&& listener) {
  // First add the listener to the draining list.
  std::list<DrainingListener>::iterator draining_it = draining_listeners_.emplace(
      draining_listeners_.begin(), std::move(listener), workers_.size());

  // Using set() avoids a multiple modifiers problem during the multiple processes phase of hot
  // restart. Same below inside the lambda.
  stats_.total_listeners_draining_.set(draining_listeners_.size());

  // Tell all workers to stop accepting new connections on this listener.
  draining_it->listener_->debugLog("draining listener");
  for (const auto& worker : workers_) {
    worker->stopListener(*draining_it->listener_);
  }

  // Start the drain sequence which completes when the listener's drain manager has completed
  // draining at whatever the server configured drain times are.
  draining_it->listener_->localDrainManager().startDrainSequence([this, draining_it]() -> void {
    draining_it->listener_->debugLog("removing listener");
    for (const auto& worker : workers_) {
      // Once the drain time has completed via the drain manager's timer, we tell the workers to
      // remove the listener.
      worker->removeListener(*draining_it->listener_, [this, draining_it]() -> void {
        // The remove listener completion is called on the worker thread. We post back to the main
        // thread to avoid locking. This makes sure that we don't destroy the listener while filters
        // might still be using its context (stats, etc.).
        server_.dispatcher().post([this, draining_it]() -> void {
          if (--draining_it->workers_pending_removal_ == 0) {
            draining_it->listener_->debugLog("listener removal complete");
            draining_listeners_.erase(draining_it);
            stats_.total_listeners_draining_.set(draining_listeners_.size());
          }
        });
      });
    }
  });

  updateWarmingActiveGauges();
}

ListenerManagerImpl::ListenerList::iterator
ListenerManagerImpl::getListenerByName(ListenerList& listeners, const std::string& name) {
  auto ret = listeners.end();
  for (auto it = listeners.begin(); it != listeners.end(); ++it) {
    if ((*it)->name() == name) {
      // There should only ever be a single listener per name in the list. We could return faster
      // but take the opportunity to assert that fact.
      ASSERT(ret == listeners.end());
      ret = it;
    }
  }
  return ret;
}

std::vector<std::reference_wrapper<Network::ListenerConfig>> ListenerManagerImpl::listeners() {
  std::vector<std::reference_wrapper<Network::ListenerConfig>> ret;
  ret.reserve(active_listeners_.size());
  for (const auto& listener : active_listeners_) {
    ret.push_back(*listener);
  }
  return ret;
}

void ListenerManagerImpl::addListenerToWorker(Worker& worker, ListenerImpl& listener) {
  worker.addListener(listener, [this, &listener](bool success) -> void {
    // The add listener completion runs on the worker thread. Post back to the main thread to
    // avoid locking.
    server_.dispatcher().post([this, success, &listener]() -> void {
      // It is theoretically possible for a listener to get added on 1 worker but not the others.
      // The below check with onListenerCreateFailure() is there to ensure we execute the
      // removal/logging/stats at most once on failure. Note also that that drain/removal can race
      // with addition. It's guaranteed that workers process remove after add so this should be
      // fine.
      if (!success && !listener.onListenerCreateFailure()) {
        // TODO(mattklein123): In addition to a critical log and a stat, we should consider adding
        //                     a startup option here to cause the server to exit. I think we
        //                     probably want this at Lyft but I will do it in a follow up.
        ENVOY_LOG(critical, "listener '{}' failed to listen on address '{}' on worker",
                  listener.name(), listener.socket().localAddress()->asString());
        stats_.listener_create_failure_.inc();
        removeListener(listener.name());
      }
      if (success) {
        stats_.listener_create_success_.inc();
      }
    });
  });
}

void ListenerManagerImpl::onListenerWarmed(ListenerImpl& listener) {
  // The warmed listener should be added first so that the worker will accept new connections
  // when it stops listening on the old listener.
  for (const auto& worker : workers_) {
    addListenerToWorker(*worker, listener);
  }

  auto existing_active_listener = getListenerByName(active_listeners_, listener.name());
  auto existing_warming_listener = getListenerByName(warming_listeners_, listener.name());
  (*existing_warming_listener)->debugLog("warm complete. updating active listener");
  if (existing_active_listener != active_listeners_.end()) {
    drainListener(std::move(*existing_active_listener));
    *existing_active_listener = std::move(*existing_warming_listener);
  } else {
    active_listeners_.emplace_back(std::move(*existing_warming_listener));
  }

  warming_listeners_.erase(existing_warming_listener);
  updateWarmingActiveGauges();
}

uint64_t ListenerManagerImpl::numConnections() {
  uint64_t num_connections = 0;
  for (const auto& worker : workers_) {
    num_connections += worker->numConnections();
  }

  return num_connections;
}

bool ListenerManagerImpl::removeListener(const std::string& name) {
  ENVOY_LOG(debug, "begin remove listener: name={}", name);

  auto existing_active_listener = getListenerByName(active_listeners_, name);
  auto existing_warming_listener = getListenerByName(warming_listeners_, name);
  if ((existing_warming_listener == warming_listeners_.end() ||
       (*existing_warming_listener)->blockRemove()) &&
      (existing_active_listener == active_listeners_.end() ||
       (*existing_active_listener)->blockRemove())) {
    ENVOY_LOG(debug, "unknown/locked listener '{}'. no remove", name);
    return false;
  }

  // Destroy a warming listener directly.
  if (existing_warming_listener != warming_listeners_.end()) {
    (*existing_warming_listener)->debugLog("removing warming listener");
    warming_listeners_.erase(existing_warming_listener);
  }

  // If there is an active listener it needs to be moved to draining.
  if (existing_active_listener != active_listeners_.end()) {
    drainListener(std::move(*existing_active_listener));
    active_listeners_.erase(existing_active_listener);
  }

  stats_.listener_removed_.inc();
  updateWarmingActiveGauges();
  return true;
}

void ListenerManagerImpl::startWorkers(GuardDog& guard_dog) {
  ENVOY_LOG(info, "all dependencies initialized. starting workers");
  ASSERT(!workers_started_);
  workers_started_ = true;
  for (const auto& worker : workers_) {
    ASSERT(warming_listeners_.empty());
    for (const auto& listener : active_listeners_) {
      addListenerToWorker(*worker, *listener);
    }
    worker->start(guard_dog);
  }
}

void ListenerManagerImpl::stopListeners() {
  for (const auto& worker : workers_) {
    worker->stopListeners();
  }
}

void ListenerManagerImpl::stopWorkers() {
  if (!workers_started_) {
    return;
  }
  for (const auto& worker : workers_) {
    worker->stop();
  }
}

} // namespace Server
} // namespace Envoy<|MERGE_RESOLUTION|>--- conflicted
+++ resolved
@@ -110,15 +110,9 @@
   return DrainManagerPtr{new DrainManagerImpl(server_, drain_type)};
 }
 
-<<<<<<< HEAD
-ListenerImpl::ListenerImpl(const envoy::api::v2::Listener& config, ListenerManagerImpl& parent,
-                           const std::string& name, bool modifiable, bool workers_started,
-                           uint64_t hash, Secret::SecretManager& secret_manager)
-=======
 ListenerImpl::ListenerImpl(const envoy::api::v2::Listener& config, const std::string& version_info,
                            ListenerManagerImpl& parent, const std::string& name, bool modifiable,
-                           bool workers_started, uint64_t hash)
->>>>>>> 9f24f5eb
+                           bool workers_started, uint64_t hash, Secret::SecretManager& secret_manager)
     : parent_(parent), address_(Network::Address::resolveProtoAddress(config.address())),
       global_scope_(parent_.server_.stats().createScope("")),
       listener_scope_(
@@ -131,13 +125,7 @@
       listener_tag_(parent_.factory_.nextListenerTag()), name_(name), modifiable_(modifiable),
       workers_started_(workers_started), hash_(hash),
       local_drain_manager_(parent.factory_.createDrainManager(config.drain_type())),
-<<<<<<< HEAD
-      metadata_(config.has_metadata() ? config.metadata()
-                                      : envoy::api::v2::core::Metadata::default_instance()),
-      secret_manager_(secret_manager) {
-=======
-      config_(config), version_info_(version_info) {
->>>>>>> 9f24f5eb
+      config_(config), version_info_(version_info), secret_manager_(secret_manager) {
   // TODO(htuch): Support multiple filter chains #1280, add constraint to ensure we have at least on
   // filter chain #1308.
   ASSERT(config.filter_chains().size() >= 1);
@@ -392,12 +380,8 @@
   }
 
   ListenerImplPtr new_listener(
-<<<<<<< HEAD
-      new ListenerImpl(config, *this, name, modifiable, workers_started_, hash,
-                       server_.secretManager()));
-=======
-      new ListenerImpl(config, version_info, *this, name, modifiable, workers_started_, hash));
->>>>>>> 9f24f5eb
+      new ListenerImpl(config, version_info, *this, name, modifiable, workers_started_, hash,
+                      server_.secretManager()));
   ListenerImpl& new_listener_ref = *new_listener;
 
   // We mandate that a listener with the same name must have the same configured address. This

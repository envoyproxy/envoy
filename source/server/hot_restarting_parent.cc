--- conflicted
+++ resolved
@@ -16,7 +16,6 @@
 HotRestartingParent::HotRestartingParent(int base_id, int restart_epoch,
                                          const std::string& socket_path, mode_t socket_mode)
     : HotRestartingBase(base_id), restart_epoch_(restart_epoch) {
-<<<<<<< HEAD
   std::string socket_path_udp = socket_path + "_udp";
   child_address_ = main_rpc_stream_.createDomainSocketAddress(restart_epoch_ + 1, "child",
                                                               socket_path, socket_mode);
@@ -25,11 +24,6 @@
   main_rpc_stream_.bindDomainSocket(restart_epoch_, "parent", socket_path, socket_mode);
   udp_forwarding_rpc_stream_.bindDomainSocket(restart_epoch_, "parent", socket_path_udp,
                                               socket_mode);
-=======
-  child_address_ = main_rpc_stream_.createDomainSocketAddress(restart_epoch_ + 1, "child",
-                                                              socket_path, socket_mode);
-  main_rpc_stream_.bindDomainSocket(restart_epoch_, "parent", socket_path, socket_mode);
->>>>>>> 3596fd34
 }
 
 void HotRestartingParent::initialize(Event::Dispatcher& dispatcher, Server::Instance& server) {
@@ -45,11 +39,7 @@
 
 void HotRestartingParent::onSocketEvent() {
   std::unique_ptr<HotRestartMessage> wrapped_request;
-<<<<<<< HEAD
-  while ((wrapped_request = main_rpc_stream_.receiveHotRestartMessage(Blocking::No))) {
-=======
   while ((wrapped_request = main_rpc_stream_.receiveHotRestartMessage(RpcStream::Blocking::No))) {
->>>>>>> 3596fd34
     if (wrapped_request->requestreply_case() == HotRestartMessage::kReply) {
       ENVOY_LOG(error, "child sent us a HotRestartMessage reply (we want requests); ignoring.");
       HotRestartMessage wrapped_reply;

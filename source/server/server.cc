--- conflicted
+++ resolved
@@ -56,12 +56,8 @@
                            ThreadLocal::Instance& tls, Thread::ThreadFactory& thread_factory,
                            Filesystem::Instance& file_system,
                            std::unique_ptr<ProcessContext> process_context)
-<<<<<<< HEAD
-    : shutdown_(false), options_(options), time_source_(time_system), restarter_(restarter),
-=======
-    : secret_manager_(std::make_unique<Secret::SecretManagerImpl>()), workers_started_(false),
-      shutdown_(false), options_(options), time_source_(time_system), restarter_(restarter),
->>>>>>> 7e748658
+    : workers_started_(false), shutdown_(false), options_(options), 
+      time_source_(time_system), restarter_(restarter),
       start_time_(time(nullptr)), original_start_time_(start_time_), stats_store_(store),
       thread_local_(tls), api_(new Api::Impl(thread_factory, store, time_system, file_system)),
       dispatcher_(api_->allocateDispatcher()),

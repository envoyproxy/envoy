--- conflicted
+++ resolved
@@ -1010,11 +1010,7 @@
         "envoy.reloadable_features.listener_reuse_port_default_enabled");
   }
 
-<<<<<<< HEAD
   return false; // for gcc
-=======
-  return false;
->>>>>>> 84e97d75
 }
 
 } // namespace Server

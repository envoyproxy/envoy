--- conflicted
+++ resolved
@@ -388,46 +388,27 @@
 
 uint64_t InstanceImpl::numConnections() { return listener_manager_->numConnections(); }
 
-<<<<<<< HEAD
-RunHelper::RunHelper(Options& options, Event::Dispatcher& dispatcher, Upstream::ClusterManager& cm,
-                     HotRestart& hot_restart, AccessLog::AccessLogManager& access_log_manager,
-=======
-RunHelper::RunHelper(Instance& instance, Event::Dispatcher& dispatcher,
+RunHelper::RunHelper(Instance& instance, Options& options, Event::Dispatcher& dispatcher,
                      Upstream::ClusterManager& cm, AccessLog::AccessLogManager& access_log_manager,
->>>>>>> ac2af979
                      InitManagerImpl& init_manager, OverloadManager& overload_manager,
                      std::function<void()> workers_start_cb) {
 
   // Setup signals.
-<<<<<<< HEAD
   if (options.signalHandlingEnabled()) {
-    sigterm_ = dispatcher.listenForSignal(SIGTERM, [this, &hot_restart, &dispatcher]() {
+    sigterm_ = dispatcher.listenForSignal(SIGTERM, [&instance]() {
       ENVOY_LOG(warn, "caught SIGTERM");
-      shutdown(dispatcher, hot_restart);
+      instance.shutdown();
     });
+
     sig_usr_1_ = dispatcher.listenForSignal(SIGUSR1, [&access_log_manager]() {
       ENVOY_LOG(warn, "caught SIGUSR1");
       access_log_manager.reopen();
     });
+
     sig_hup_ = dispatcher.listenForSignal(SIGHUP, []() {
       ENVOY_LOG(warn, "caught and eating SIGHUP. See documentation for how to hot restart.");
     });
   }
-=======
-  sigterm_ = dispatcher.listenForSignal(SIGTERM, [&instance]() {
-    ENVOY_LOG(warn, "caught SIGTERM");
-    instance.shutdown();
-  });
-
-  sig_usr_1_ = dispatcher.listenForSignal(SIGUSR1, [&access_log_manager]() {
-    ENVOY_LOG(warn, "caught SIGUSR1");
-    access_log_manager.reopen();
-  });
-
-  sig_hup_ = dispatcher.listenForSignal(SIGHUP, []() {
-    ENVOY_LOG(warn, "caught and eating SIGHUP. See documentation for how to hot restart.");
-  });
->>>>>>> ac2af979
 
   // Register for cluster manager init notification. We don't start serving worker traffic until
   // upstream clusters are initialized which may involve running the event loop. Note however that
@@ -467,11 +448,7 @@
 void InstanceImpl::run() {
   // We need the RunHelper to be available to call from InstanceImpl::shutdown() below, so
   // we save it as a member variable.
-<<<<<<< HEAD
-  run_helper_ = std::make_unique<RunHelper>(options_, *dispatcher_, clusterManager(), restarter_,
-=======
-  run_helper_ = std::make_unique<RunHelper>(*this, *dispatcher_, clusterManager(),
->>>>>>> ac2af979
+  run_helper_ = std::make_unique<RunHelper>(*this, options_, *dispatcher_, clusterManager(),
                                             access_log_manager_, init_manager_, overloadManager(),
                                             [this]() -> void { startWorkers(); });
 

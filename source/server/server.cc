#include "server/server.h"

#include <signal.h>

#include <atomic>
#include <cstdint>
#include <functional>
#include <memory>
#include <string>
#include <unordered_set>

#include "envoy/admin/v2alpha/config_dump.pb.h"
#include "envoy/config/bootstrap/v2//bootstrap.pb.validate.h"
#include "envoy/config/bootstrap/v2/bootstrap.pb.h"
#include "envoy/event/dispatcher.h"
#include "envoy/event/signal.h"
#include "envoy/event/timer.h"
#include "envoy/network/dns.h"
#include "envoy/server/options.h"
#include "envoy/upstream/cluster_manager.h"

#include "common/api/api_impl.h"
#include "common/api/os_sys_calls_impl.h"
#include "common/buffer/buffer_impl.h"
#include "common/common/mutex_tracer_impl.h"
#include "common/common/utility.h"
#include "common/common/version.h"
#include "common/config/bootstrap_json.h"
#include "common/config/resources.h"
#include "common/config/utility.h"
#include "common/http/codes.h"
#include "common/local_info/local_info_impl.h"
#include "common/memory/stats.h"
#include "common/network/address_impl.h"
#include "common/protobuf/utility.h"
#include "common/router/rds_impl.h"
#include "common/runtime/runtime_impl.h"
#include "common/singleton/manager_impl.h"
#include "common/stats/thread_local_store.h"
#include "common/upstream/cluster_manager_impl.h"

#include "server/configuration_impl.h"
#include "server/connection_handler_impl.h"
#include "server/guarddog_impl.h"
#include "server/test_hooks.h"

namespace Envoy {
namespace Server {

InstanceImpl::InstanceImpl(const Options& options, Event::TimeSystem& time_system,
                           Network::Address::InstanceConstSharedPtr local_address, TestHooks& hooks,
                           HotRestart& restarter, Stats::StoreRoot& store,
                           Thread::BasicLockable& access_log_lock,
                           ComponentFactory& component_factory,
                           Runtime::RandomGeneratorPtr&& random_generator,
                           ThreadLocal::Instance& tls, Thread::ThreadFactory& thread_factory,
                           Filesystem::Instance& file_system)
    : secret_manager_(std::make_unique<Secret::SecretManagerImpl>()), shutdown_(false),
      options_(options), time_source_(time_system), restarter_(restarter),
      start_time_(time(nullptr)), original_start_time_(start_time_), stats_store_(store),
      thread_local_(tls), api_(new Api::Impl(thread_factory, store, time_system, file_system)),
      dispatcher_(api_->allocateDispatcher()),
      singleton_manager_(new Singleton::ManagerImpl(api_->threadFactory().currentThreadId())),
      handler_(new ConnectionHandlerImpl(ENVOY_LOGGER(), *dispatcher_)),
      random_generator_(std::move(random_generator)), listener_component_factory_(*this),
      worker_factory_(thread_local_, *api_, hooks),
      dns_resolver_(dispatcher_->createDnsResolver({})),
      access_log_manager_(options.fileFlushIntervalMsec(), *api_, *dispatcher_, access_log_lock,
                          store),
      terminated_(false),
      mutex_tracer_(options.mutexTracingEnabled() ? &Envoy::MutexTracerImpl::getOrCreateTracer()
                                                  : nullptr),
<<<<<<< HEAD
      http_context_(store.symbolTable()) {
=======
      main_thread_id_(std::this_thread::get_id()) {
>>>>>>> b84c1f9d
  try {
    if (!options.logPath().empty()) {
      try {
        file_logger_ = std::make_unique<Logger::FileSinkDelegate>(
            options.logPath(), access_log_manager_, Logger::Registry::getSink());
      } catch (const EnvoyException& e) {
        throw EnvoyException(
            fmt::format("Failed to open log-file '{}'. e.what(): {}", options.logPath(), e.what()));
      }
    }

    restarter_.initialize(*dispatcher_, *this);
    drain_manager_ = component_factory.createDrainManager(*this);
    initialize(options, std::move(local_address), component_factory, hooks);
  } catch (const EnvoyException& e) {
    ENVOY_LOG(critical, "error initializing configuration '{}': {}", options.configPath(),
              e.what());
    terminate();
    throw;
  } catch (const std::exception& e) {
    ENVOY_LOG(critical, "error initializing due to unexpected exception: {}", e.what());
    terminate();
    throw;
  } catch (...) {
    ENVOY_LOG(critical, "error initializing due to unknown exception");
    terminate();
    throw;
  }
}

InstanceImpl::~InstanceImpl() {
  terminate();

  // Stop logging to file before all the AccessLogManager and its dependencies are
  // destructed to avoid crashing at shutdown.
  file_logger_.reset();

  // Destruct the ListenerManager explicitly, before InstanceImpl's local init_manager_ is
  // destructed.
  //
  // The ListenerManager's DestinationPortsMap contains FilterChainSharedPtrs. There is a rare race
  // condition where one of these FilterChains contains an HttpConnectionManager, which contains an
  // RdsRouteConfigProvider, which contains an RdsRouteConfigSubscriptionSharedPtr. Since
  // RdsRouteConfigSubscription is an Init::Target, ~RdsRouteConfigSubscription triggers a callback
  // set at initialization, which goes to unregister it from the top-level InitManager, which has
  // already been destructed (use-after-free) causing a segfault.
  listener_manager_.reset();
}

Upstream::ClusterManager& InstanceImpl::clusterManager() { return *config_.clusterManager(); }

void InstanceImpl::drainListeners() {
  ENVOY_LOG(info, "closing and draining listeners");
  listener_manager_->stopListeners();
  drain_manager_->startDrainSequence(nullptr);
}

void InstanceImpl::failHealthcheck(bool fail) {
  // We keep liveness state in shared memory so the parent process sees the same state.
  server_stats_->live_.set(!fail);
}

void InstanceUtil::flushMetricsToSinks(const std::list<Stats::SinkPtr>& sinks,
                                       Stats::Source& source) {
  for (const auto& sink : sinks) {
    sink->flush(source);
  }
  // TODO(mrice32): this reset should be called by the StoreRoot on stat construction/destruction so
  // that it doesn't need to be reset when the set of stats isn't changing.
  source.clearCache();
}

void InstanceImpl::flushStats() {
  ENVOY_LOG(debug, "flushing stats");
  // A shutdown initiated before this callback may prevent this from being called as per
  // the semantics documented in ThreadLocal's runOnAllThreads method.
  stats_store_.mergeHistograms([this]() -> void {
    HotRestart::GetParentStatsInfo info;
    restarter_.getParentStats(info);
    server_stats_->uptime_.set(time(nullptr) - original_start_time_);
    server_stats_->memory_allocated_.set(Memory::Stats::totalCurrentlyAllocated() +
                                         info.memory_allocated_);
    server_stats_->memory_heap_size_.set(Memory::Stats::totalCurrentlyReserved());
    server_stats_->parent_connections_.set(info.num_connections_);
    server_stats_->total_connections_.set(numConnections() + info.num_connections_);
    server_stats_->days_until_first_cert_expiring_.set(
        sslContextManager().daysUntilFirstCertExpires());
    InstanceUtil::flushMetricsToSinks(config_.statsSinks(), stats_store_.source());
    // TODO(ramaraochavali): consider adding different flush interval for histograms.
    if (stat_flush_timer_ != nullptr) {
      stat_flush_timer_->enableTimer(config_.statsFlushInterval());
    }
  });
}

void InstanceImpl::getParentStats(HotRestart::GetParentStatsInfo& info) {
  info.memory_allocated_ = Memory::Stats::totalCurrentlyAllocated();
  info.num_connections_ = numConnections();
}

bool InstanceImpl::healthCheckFailed() { return server_stats_->live_.value() == 0; }

InstanceUtil::BootstrapVersion
InstanceUtil::loadBootstrapConfig(envoy::config::bootstrap::v2::Bootstrap& bootstrap,
                                  const Options& options, Api::Api& api) {
  const std::string& config_path = options.configPath();
  const std::string& config_yaml = options.configYaml();

  // Exactly one of config_path and config_yaml should be specified.
  if (config_path.empty() && config_yaml.empty()) {
    const std::string message =
        "At least one of --config-path and --config-yaml should be non-empty";
    throw EnvoyException(message);
  }

  if (!config_path.empty()) {
    MessageUtil::loadFromFile(config_path, bootstrap, api);
  }
  if (!config_yaml.empty()) {
    envoy::config::bootstrap::v2::Bootstrap bootstrap_override;
    MessageUtil::loadFromYaml(config_yaml, bootstrap_override);
    bootstrap.MergeFrom(bootstrap_override);
  }
  MessageUtil::validate(bootstrap);
  return BootstrapVersion::V2;
}

void InstanceImpl::initialize(const Options& options,
                              Network::Address::InstanceConstSharedPtr local_address,
                              ComponentFactory& component_factory, TestHooks& hooks) {
  ENVOY_LOG(info, "initializing epoch {} (hot restart version={})", options.restartEpoch(),
            restarter_.version());

  ENVOY_LOG(info, "statically linked extensions:");
  ENVOY_LOG(info, "  access_loggers: {}",
            Registry::FactoryRegistry<Configuration::AccessLogInstanceFactory>::allFactoryNames());
  ENVOY_LOG(
      info, "  filters.http: {}",
      Registry::FactoryRegistry<Configuration::NamedHttpFilterConfigFactory>::allFactoryNames());
  ENVOY_LOG(info, "  filters.listener: {}",
            Registry::FactoryRegistry<
                Configuration::NamedListenerFilterConfigFactory>::allFactoryNames());
  ENVOY_LOG(
      info, "  filters.network: {}",
      Registry::FactoryRegistry<Configuration::NamedNetworkFilterConfigFactory>::allFactoryNames());
  ENVOY_LOG(info, "  stat_sinks: {}",
            Registry::FactoryRegistry<Configuration::StatsSinkFactory>::allFactoryNames());
  ENVOY_LOG(info, "  tracers: {}",
            Registry::FactoryRegistry<Configuration::TracerFactory>::allFactoryNames());
  ENVOY_LOG(info, "  transport_sockets.downstream: {}",
            Registry::FactoryRegistry<
                Configuration::DownstreamTransportSocketConfigFactory>::allFactoryNames());
  ENVOY_LOG(info, "  transport_sockets.upstream: {}",
            Registry::FactoryRegistry<
                Configuration::UpstreamTransportSocketConfigFactory>::allFactoryNames());

  // Enable the selected buffer implementation (old libevent evbuffer version or new native
  // version) early in the initialization, before any buffers can be created.
  Buffer::OwnedImpl::useOldImpl(options.libeventBufferEnabled());
  ENVOY_LOG(info, "buffer implementation: {}",
            Buffer::OwnedImpl().usesOldImpl() ? "old (libevent)" : "new");

  // Handle configuration that needs to take place prior to the main configuration load.
  InstanceUtil::loadBootstrapConfig(bootstrap_, options, *api_);
  bootstrap_config_update_time_ = time_source_.systemTime();

  // Needs to happen as early as possible in the instantiation to preempt the objects that require
  // stats.
  stats_store_.setTagProducer(Config::Utility::createTagProducer(bootstrap_));
  stats_store_.setStatsMatcher(Config::Utility::createStatsMatcher(bootstrap_));

  const std::string server_stats_prefix = "server.";
  server_stats_ = std::make_unique<ServerStats>(
      ServerStats{ALL_SERVER_STATS(POOL_COUNTER_PREFIX(stats_store_, server_stats_prefix),
                                   POOL_GAUGE_PREFIX(stats_store_, server_stats_prefix))});

  server_stats_->concurrency_.set(options_.concurrency());
  server_stats_->hot_restart_epoch_.set(options_.restartEpoch());

  assert_action_registration_ = Assert::setDebugAssertionFailureRecordAction(
      [this]() { server_stats_->debug_assertion_failures_.inc(); });

  InstanceImpl::failHealthcheck(false);

  uint64_t version_int;
  if (!StringUtil::atoull(VersionInfo::revision().substr(0, 6).c_str(), version_int, 16)) {
    throw EnvoyException("compiled GIT SHA is invalid. Invalid build.");
  }

  server_stats_->version_.set(version_int);
  bootstrap_.mutable_node()->set_build_version(VersionInfo::version());

  local_info_ = std::make_unique<LocalInfo::LocalInfoImpl>(
      bootstrap_.node(), std::move(local_address), options.serviceZone(),
      options.serviceClusterName(), options.serviceNodeName());

  Configuration::InitialImpl initial_config(bootstrap_);

  HotRestart::ShutdownParentAdminInfo info;
  info.original_start_time_ = original_start_time_;
  restarter_.shutdownParentAdmin(info);
  original_start_time_ = info.original_start_time_;
  admin_ = std::make_unique<AdminImpl>(initial_config.admin().profilePath(), *this);
  if (initial_config.admin().address()) {
    if (initial_config.admin().accessLogPath().empty()) {
      throw EnvoyException("An admin access log path is required for a listening server.");
    }
    ENVOY_LOG(info, "admin address: {}", initial_config.admin().address()->asString());
    admin_->startHttpListener(initial_config.admin().accessLogPath(), options.adminAddressPath(),
                              initial_config.admin().address(),
                              stats_store_.createScope("listener.admin."));
  } else {
    ENVOY_LOG(warn, "No admin address given, so no admin HTTP server started.");
  }
  config_tracker_entry_ =
      admin_->getConfigTracker().add("bootstrap", [this] { return dumpBootstrapConfig(); });
  if (initial_config.admin().address()) {
    admin_->addListenerToHandler(handler_.get());
  }

  loadServerFlags(initial_config.flagsPath());

  // Initialize the overload manager early so other modules can register for actions.
  overload_manager_ = std::make_unique<OverloadManagerImpl>(
      *dispatcher_, stats_store_, thread_local_, bootstrap_.overload_manager(), *api_);

  heap_shrinker_ =
      std::make_unique<Memory::HeapShrinker>(*dispatcher_, *overload_manager_, stats_store_);

  // Workers get created first so they register for thread local updates.
  listener_manager_ =
      std::make_unique<ListenerManagerImpl>(*this, listener_component_factory_, worker_factory_);

  // The main thread is also registered for thread local updates so that code that does not care
  // whether it runs on the main thread or on workers can still use TLS.
  thread_local_.registerThread(*dispatcher_, true);

  // We can now initialize stats for threading.
  stats_store_.initializeThreading(*dispatcher_, thread_local_);

  // Runtime gets initialized before the main configuration since during main configuration
  // load things may grab a reference to the loader for later use.
  runtime_singleton_ = std::make_unique<Runtime::ScopedLoaderSingleton>(
      component_factory.createRuntime(*this, initial_config));
  hooks.onRuntimeCreated();

  // Once we have runtime we can initialize the SSL context manager.
  ssl_context_manager_ =
      std::make_unique<Extensions::TransportSockets::Tls::ContextManagerImpl>(time_source_);

  cluster_manager_factory_ = std::make_unique<Upstream::ProdClusterManagerFactory>(
      *admin_, Runtime::LoaderSingleton::get(), stats_store_, thread_local_, *random_generator_,
      dns_resolver_, *ssl_context_manager_, *dispatcher_, *local_info_, *secret_manager_, *api_,
      http_context_, access_log_manager_, *singleton_manager_);

  // Now the configuration gets parsed. The configuration may start setting
  // thread local data per above. See MainImpl::initialize() for why ConfigImpl
  // is constructed as part of the InstanceImpl and then populated once
  // cluster_manager_factory_ is available.
  config_.initialize(bootstrap_, *this, *cluster_manager_factory_);
  http_context_.setTracer(config_.httpTracer());

  // Instruct the listener manager to create the LDS provider if needed. This must be done later
  // because various items do not yet exist when the listener manager is created.
  if (bootstrap_.dynamic_resources().has_lds_config()) {
    listener_manager_->createLdsApi(bootstrap_.dynamic_resources().lds_config());
  }

  if (bootstrap_.has_hds_config()) {
    const auto& hds_config = bootstrap_.hds_config();
    async_client_manager_ = std::make_unique<Grpc::AsyncClientManagerImpl>(
        *config_.clusterManager(), thread_local_, time_source_, *api_);
    hds_delegate_ = std::make_unique<Upstream::HdsDelegate>(
        stats_store_,
        Config::Utility::factoryForGrpcApiConfigSource(*async_client_manager_, hds_config,
                                                       stats_store_)
            ->create(),
        *dispatcher_, Runtime::LoaderSingleton::get(), stats_store_, *ssl_context_manager_,
        *random_generator_, info_factory_, access_log_manager_, *config_.clusterManager(),
        *local_info_, *admin_, *singleton_manager_, thread_local_, *api_);
  }

  for (Stats::SinkPtr& sink : config_.statsSinks()) {
    stats_store_.addSink(*sink);
  }

  // Some of the stat sinks may need dispatcher support so don't flush until the main loop starts.
  // Just setup the timer.
  stat_flush_timer_ = dispatcher_->createTimer([this]() -> void { flushStats(); });
  stat_flush_timer_->enableTimer(config_.statsFlushInterval());

  // GuardDog (deadlock detection) object and thread setup before workers are
  // started and before our own run() loop runs.
  guard_dog_ = std::make_unique<Server::GuardDogImpl>(stats_store_, config_, *api_);
}

void InstanceImpl::startWorkers() {
  listener_manager_->startWorkers(*guard_dog_);

  // At this point we are ready to take traffic and all listening ports are up. Notify our parent
  // if applicable that they can stop listening and drain.
  restarter_.drainParentListeners();
  drain_manager_->startParentShutdownSequence();
}

Runtime::LoaderPtr InstanceUtil::createRuntime(Instance& server,
                                               Server::Configuration::Initial& config) {
  if (config.runtime()) {
    ENVOY_LOG(info, "runtime symlink: {}", config.runtime()->symlinkRoot());
    ENVOY_LOG(info, "runtime subdirectory: {}", config.runtime()->subdirectory());

    std::string override_subdirectory =
        config.runtime()->overrideSubdirectory() + "/" + server.localInfo().clusterName();
    ENVOY_LOG(info, "runtime override subdirectory: {}", override_subdirectory);

    return std::make_unique<Runtime::DiskBackedLoaderImpl>(
        server.dispatcher(), server.threadLocal(), config.runtime()->symlinkRoot(),
        config.runtime()->subdirectory(), override_subdirectory, server.stats(), server.random(),
        server.api());
  } else {
    return std::make_unique<Runtime::LoaderImpl>(server.random(), server.stats(),
                                                 server.threadLocal());
  }
}

void InstanceImpl::loadServerFlags(const absl::optional<std::string>& flags_path) {
  if (!flags_path) {
    return;
  }

  ENVOY_LOG(info, "server flags path: {}", flags_path.value());
  if (api_->fileSystem().fileExists(flags_path.value() + "/drain")) {
    ENVOY_LOG(info, "starting server in drain mode");
    InstanceImpl::failHealthcheck(true);
  }
}

uint64_t InstanceImpl::numConnections() { return listener_manager_->numConnections(); }

RunHelper::RunHelper(Instance& instance, const Options& options, Event::Dispatcher& dispatcher,
                     Upstream::ClusterManager& cm, AccessLog::AccessLogManager& access_log_manager,
                     Init::Manager& init_manager, OverloadManager& overload_manager,
                     std::function<void()> workers_start_cb)
    : init_watcher_("RunHelper", [&instance, workers_start_cb]() {
        if (!instance.isShutdown()) {
          workers_start_cb();
        }
      }) {
  // Setup signals.
  if (options.signalHandlingEnabled()) {
    sigterm_ = dispatcher.listenForSignal(SIGTERM, [&instance]() {
      ENVOY_LOG(warn, "caught SIGTERM");
      instance.shutdown();
    });

    sigint_ = dispatcher.listenForSignal(SIGINT, [&instance]() {
      ENVOY_LOG(warn, "caught SIGINT");
      instance.shutdown();
    });

    sig_usr_1_ = dispatcher.listenForSignal(SIGUSR1, [&access_log_manager]() {
      ENVOY_LOG(warn, "caught SIGUSR1");
      access_log_manager.reopen();
    });

    sig_hup_ = dispatcher.listenForSignal(SIGHUP, []() {
      ENVOY_LOG(warn, "caught and eating SIGHUP. See documentation for how to hot restart.");
    });
  }

  // Start overload manager before workers.
  overload_manager.start();

  // Register for cluster manager init notification. We don't start serving worker traffic until
  // upstream clusters are initialized which may involve running the event loop. Note however that
  // this can fire immediately if all clusters have already initialized. Also note that we need
  // to guard against shutdown at two different levels since SIGTERM can come in once the run loop
  // starts.
  cm.setInitializedCb([&instance, &init_manager, &cm, this]() {
    if (instance.isShutdown()) {
      return;
    }

    // Pause RDS to ensure that we don't send any requests until we've
    // subscribed to all the RDS resources. The subscriptions happen in the init callbacks,
    // so we pause RDS until we've completed all the callbacks.
    cm.adsMux().pause(Config::TypeUrl::get().RouteConfiguration);

    ENVOY_LOG(info, "all clusters initialized. initializing init manager");
    init_manager.initialize(init_watcher_);

    // Now that we're execute all the init callbacks we can resume RDS
    // as we've subscribed to all the statically defined RDS resources.
    cm.adsMux().resume(Config::TypeUrl::get().RouteConfiguration);
  });
}

void InstanceImpl::run() {
  // RunHelper exists primarily to facilitate testing of how we respond to early shutdown during
  // startup (see RunHelperTest in server_test.cc).
  auto run_helper = RunHelper(*this, options_, *dispatcher_, clusterManager(), access_log_manager_,
                              init_manager_, overloadManager(), [this] { startWorkers(); });

  // Run the main dispatch loop waiting to exit.
  ENVOY_LOG(info, "starting main dispatch loop");
  auto watchdog = guard_dog_->createWatchDog(api_->threadFactory().currentThreadId());
  watchdog->startWatchdog(*dispatcher_);
  dispatcher_->post([this] { notifyCallbacksForStage(Stage::Startup); });
  dispatcher_->run(Event::Dispatcher::RunType::Block);
  ENVOY_LOG(info, "main dispatch loop exited");
  guard_dog_->stopWatching(watchdog);
  watchdog.reset();

  terminate();
}

void InstanceImpl::terminate() {
  if (terminated_) {
    return;
  }
  terminated_ = true;

  // Before starting to shutdown anything else, stop slot destruction updates.
  thread_local_.shutdownGlobalThreading();

  // Before the workers start exiting we should disable stat threading.
  stats_store_.shutdownThreading();

  if (overload_manager_) {
    overload_manager_->stop();
  }

  // Shutdown all the workers now that the main dispatch loop is done.
  if (listener_manager_ != nullptr) {
    listener_manager_->stopWorkers();
  }

  // Only flush if we have not been hot restarted.
  if (stat_flush_timer_) {
    flushStats();
  }

  if (config_.clusterManager() != nullptr) {
    config_.clusterManager()->shutdown();
  }
  handler_.reset();
  thread_local_.shutdownThread();
  restarter_.shutdown();
  ENVOY_LOG(info, "exiting");
  ENVOY_FLUSH_LOG();
}

Runtime::Loader& InstanceImpl::runtime() { return Runtime::LoaderSingleton::get(); }

void InstanceImpl::shutdown() {
  ENVOY_LOG(info, "shutting down server instance");
  shutdown_ = true;
  restarter_.terminateParent();
  notifyCallbacksForStage(Stage::ShutdownExit, [this] { dispatcher_->exit(); });
}

void InstanceImpl::shutdownAdmin() {
  ENVOY_LOG(warn, "shutting down admin due to child startup");
  // TODO(mattklein123): Since histograms are not shared between processes, this will also stop
  //                     histogram flushing. In the future we can consider whether we want to
  //                     somehow keep flushing histograms from the old process.
  stat_flush_timer_.reset();
  handler_->stopListeners();
  admin_->closeSocket();

  ENVOY_LOG(warn, "terminating parent process");
  restarter_.terminateParent();
}

void InstanceImpl::registerCallback(Stage stage, StageCallback callback) {
  stage_callbacks_[stage].push_back(callback);
}

void InstanceImpl::registerCallback(Stage stage, StageCallbackWithCompletion callback) {
  ASSERT(stage == Stage::ShutdownExit);
  stage_completable_callbacks_[stage].push_back(callback);
}

void InstanceImpl::notifyCallbacksForStage(Stage stage, Event::PostCb completion_cb) {
  ASSERT(std::this_thread::get_id() == main_thread_id_);
  auto it = stage_callbacks_.find(stage);
  if (it != stage_callbacks_.end()) {
    for (const StageCallback& callback : it->second) {
      callback();
    }
  }

  auto it2 = stage_completable_callbacks_.find(stage);
  if (it2 != stage_completable_callbacks_.end()) {
    ASSERT(!it2->second.empty());
    // Wrap completion_cb so that it only gets invoked when all callbacks for this stage
    // have finished their work.
    auto completion_cb_count = std::make_shared<int>(it2->second.size());
    Event::PostCb wrapped_cb = [this, completion_cb, completion_cb_count] {
      ASSERT(std::this_thread::get_id() == main_thread_id_);
      if (--*completion_cb_count == 0) {
        completion_cb();
      }
    };
    for (const StageCallbackWithCompletion& callback : it2->second) {
      callback(wrapped_cb);
    }
  } else {
    completion_cb();
  }
}

ProtobufTypes::MessagePtr InstanceImpl::dumpBootstrapConfig() {
  auto config_dump = std::make_unique<envoy::admin::v2alpha::BootstrapConfigDump>();
  config_dump->mutable_bootstrap()->MergeFrom(bootstrap_);
  TimestampUtil::systemClockToTimestamp(bootstrap_config_update_time_,
                                        *(config_dump->mutable_last_updated()));
  return config_dump;
}

} // namespace Server
} // namespace Envoy<|MERGE_RESOLUTION|>--- conflicted
+++ resolved
@@ -70,11 +70,8 @@
       terminated_(false),
       mutex_tracer_(options.mutexTracingEnabled() ? &Envoy::MutexTracerImpl::getOrCreateTracer()
                                                   : nullptr),
-<<<<<<< HEAD
-      http_context_(store.symbolTable()) {
-=======
+      http_context_(store.symbolTable()),
       main_thread_id_(std::this_thread::get_id()) {
->>>>>>> b84c1f9d
   try {
     if (!options.logPath().empty()) {
       try {

#include "source/server/server.h"

#include <csignal>
#include <cstdint>
#include <ctime>
#include <functional>
#include <memory>
#include <string>

#include "envoy/admin/v3/config_dump.pb.h"
#include "envoy/common/exception.h"
#include "envoy/common/time.h"
#include "envoy/config/bootstrap/v3/bootstrap.pb.h"
#include "envoy/config/bootstrap/v3/bootstrap.pb.validate.h"
#include "envoy/event/dispatcher.h"
#include "envoy/event/signal.h"
#include "envoy/event/timer.h"
#include "envoy/network/dns.h"
#include "envoy/registry/registry.h"
#include "envoy/server/bootstrap_extension_config.h"
#include "envoy/server/instance.h"
#include "envoy/server/options.h"
#include "envoy/stats/histogram.h"
#include "envoy/stats/stats.h"
#include "envoy/upstream/cluster_manager.h"

#include "source/common/api/api_impl.h"
#include "source/common/api/os_sys_calls_impl.h"
#include "source/common/common/enum_to_int.h"
#include "source/common/common/mutex_tracer_impl.h"
#include "source/common/common/utility.h"
#include "source/common/config/utility.h"
#include "source/common/config/well_known_names.h"
#include "source/common/config/xds_resource.h"
#include "source/common/http/codes.h"
#include "source/common/http/headers.h"
#include "source/common/local_info/local_info_impl.h"
#include "source/common/network/address_impl.h"
#include "source/common/network/dns_resolver/dns_factory_util.h"
#include "source/common/network/socket_interface.h"
#include "source/common/network/socket_interface_impl.h"
#include "source/common/protobuf/utility.h"
#include "source/common/router/rds_impl.h"
#include "source/common/runtime/runtime_impl.h"
#include "source/common/runtime/runtime_keys.h"
#include "source/common/signal/fatal_error_handler.h"
#include "source/common/singleton/manager_impl.h"
#include "source/common/stats/thread_local_store.h"
#include "source/common/stats/timespan_impl.h"
#include "source/common/upstream/cluster_manager_impl.h"
#include "source/common/version/version.h"
#include "source/server/configuration_impl.h"
#include "source/server/listener_hooks.h"
#include "source/server/listener_manager_factory.h"
#include "source/server/regex_engine.h"
#include "source/server/ssl_context_manager.h"
#include "source/server/utils.h"

#if defined(TCMALLOC)
#include "tcmalloc/malloc_extension.h"
#endif

namespace Envoy {
namespace Server {

namespace {
std::unique_ptr<ConnectionHandler> getHandler(Event::Dispatcher& dispatcher) {

  auto* factory = Config::Utility::getFactoryByName<ConnectionHandlerFactory>(
      "envoy.connection_handler.default");
  if (factory) {
    return factory->createConnectionHandler(dispatcher, absl::nullopt);
  }
  ENVOY_LOG_MISC(debug, "Unable to find envoy.connection_handler.default factory");
  return nullptr;
}

} // namespace

InstanceBase::InstanceBase(Init::Manager& init_manager, const Options& options,
                           Event::TimeSystem& time_system, ListenerHooks& hooks,
                           HotRestart& restarter, Stats::StoreRoot& store,
                           Thread::BasicLockable& access_log_lock,
                           Random::RandomGeneratorPtr&& random_generator,
                           ThreadLocal::Instance& tls, Thread::ThreadFactory& thread_factory,
                           Filesystem::Instance& file_system,
                           std::unique_ptr<ProcessContext> process_context,
                           Buffer::WatermarkFactorySharedPtr watermark_factory)
    : init_manager_(init_manager), live_(false), options_(options),
      validation_context_(options_.allowUnknownStaticFields(),
                          !options.rejectUnknownDynamicFields(),
                          options.ignoreUnknownDynamicFields()),
      time_source_(time_system), restarter_(restarter), start_time_(time(nullptr)),
      original_start_time_(start_time_), stats_store_(store), thread_local_(tls),
      random_generator_(std::move(random_generator)),
      api_(new Api::Impl(
          thread_factory, store, time_system, file_system, *random_generator_, bootstrap_,
          process_context ? ProcessContextOptRef(std::ref(*process_context)) : absl::nullopt,
          watermark_factory)),
      dispatcher_(api_->allocateDispatcher("main_thread")),
      access_log_manager_(options.fileFlushIntervalMsec(), *api_, *dispatcher_, access_log_lock,
                          store),
      singleton_manager_(new Singleton::ManagerImpl(api_->threadFactory())),
      handler_(getHandler(*dispatcher_)), worker_factory_(thread_local_, *api_, hooks),
      mutex_tracer_(options.mutexTracingEnabled() ? &Envoy::MutexTracerImpl::getOrCreateTracer()
                                                  : nullptr),
      grpc_context_(store.symbolTable()), http_context_(store.symbolTable()),
      router_context_(store.symbolTable()), process_context_(std::move(process_context)),
      hooks_(hooks), quic_stat_names_(store.symbolTable()), server_contexts_(*this),
<<<<<<< HEAD
      enable_reuse_port_default_(true), stats_flush_in_progress_(false),
      memory_allocator_(api_->threadFactory()) {
  std::function set_up_logger = [&] {
    TRY_ASSERT_MAIN_THREAD {
      file_logger_ = std::make_unique<Logger::FileSinkDelegate>(
          options.logPath(), access_log_manager_, Logger::Registry::getSink());
    }
    END_TRY
    CATCH(const EnvoyException& e, {
      throw EnvoyException(
          fmt::format("Failed to open log-file '{}'. e.what(): {}", options.logPath(), e.what()));
    });
  };

  TRY_ASSERT_MAIN_THREAD {
    if (!options.logPath().empty()) {
      set_up_logger();
    }
    restarter_.initialize(*dispatcher_, *this);
    drain_manager_ = component_factory.createDrainManager(*this);
    initialize(std::move(local_address), component_factory);
  }
  END_TRY
  MULTI_CATCH(
      const EnvoyException& e,
      {
        ENVOY_LOG(critical, "error initializing config '{} {} {}': {}",
                  options.configProto().DebugString(), options.configYaml(), options.configPath(),
                  e.what());
        terminate();
        throw;
      },
      {
        ENVOY_LOG(critical, "error initializing due to unknown exception");
        terminate();
        throw;
      });
}
=======
      enable_reuse_port_default_(true), stats_flush_in_progress_(false) {}
>>>>>>> 4d154dd2

InstanceBase::~InstanceBase() {
  terminate();

  // Stop logging to file before all the AccessLogManager and its dependencies are
  // destructed to avoid crashing at shutdown.
  file_logger_.reset();

  // Destruct the ListenerManager explicitly, before InstanceBase's local init_manager_ is
  // destructed.
  //
  // The ListenerManager's DestinationPortsMap contains FilterChainSharedPtrs. There is a rare race
  // condition where one of these FilterChains contains an HttpConnectionManager, which contains an
  // RdsRouteConfigProvider, which contains an RdsRouteConfigSubscriptionSharedPtr. Since
  // RdsRouteConfigSubscription is an Init::Target, ~RdsRouteConfigSubscription triggers a callback
  // set at initialization, which goes to unregister it from the top-level InitManager, which has
  // already been destructed (use-after-free) causing a segfault.
  ENVOY_LOG(debug, "destroying listener manager");
  listener_manager_.reset();
  ENVOY_LOG(debug, "destroyed listener manager");
  dispatcher_->shutdown();

#ifdef ENVOY_PERFETTO
  if (tracing_session_ != nullptr) {
    // Flush the trace data.
    perfetto::TrackEvent::Flush();
    // Disable tracing and block until tracing has stopped.
    tracing_session_->StopBlocking();
    close(tracing_fd_);
  }
#endif
}

Upstream::ClusterManager& InstanceBase::clusterManager() {
  ASSERT(config_.clusterManager() != nullptr);
  return *config_.clusterManager();
}

const Upstream::ClusterManager& InstanceBase::clusterManager() const {
  ASSERT(config_.clusterManager() != nullptr);
  return *config_.clusterManager();
}

void InstanceBase::drainListeners(OptRef<const Network::ExtraShutdownListenerOptions> options) {
  ENVOY_LOG(info, "closing and draining listeners");
  listener_manager_->stopListeners(ListenerManager::StopListenersType::All,
                                   options.has_value() ? *options
                                                       : Network::ExtraShutdownListenerOptions{});
  drain_manager_->startDrainSequence([] {});
}

void InstanceBase::failHealthcheck(bool fail) {
  live_.store(!fail);
  server_stats_->live_.set(live_.load());
}

MetricSnapshotImpl::MetricSnapshotImpl(Stats::Store& store,
                                       Upstream::ClusterManager& cluster_manager,
                                       TimeSource& time_source) {
  store.forEachSinkedCounter(
      [this](std::size_t size) {
        snapped_counters_.reserve(size);
        counters_.reserve(size);
      },
      [this](Stats::Counter& counter) {
        snapped_counters_.push_back(Stats::CounterSharedPtr(&counter));
        counters_.push_back({counter.latch(), counter});
      });

  store.forEachSinkedGauge(
      [this](std::size_t size) {
        snapped_gauges_.reserve(size);
        gauges_.reserve(size);
      },
      [this](Stats::Gauge& gauge) {
        snapped_gauges_.push_back(Stats::GaugeSharedPtr(&gauge));
        gauges_.push_back(gauge);
      });

  store.forEachSinkedHistogram(
      [this](std::size_t size) {
        snapped_histograms_.reserve(size);
        histograms_.reserve(size);
      },
      [this](Stats::ParentHistogram& histogram) {
        snapped_histograms_.push_back(Stats::ParentHistogramSharedPtr(&histogram));
        histograms_.push_back(histogram);
      });

  store.forEachSinkedTextReadout(
      [this](std::size_t size) {
        snapped_text_readouts_.reserve(size);
        text_readouts_.reserve(size);
      },
      [this](Stats::TextReadout& text_readout) {
        snapped_text_readouts_.push_back(Stats::TextReadoutSharedPtr(&text_readout));
        text_readouts_.push_back(text_readout);
      });

  Upstream::HostUtility::forEachHostMetric(
      cluster_manager,
      [this](Stats::PrimitiveCounterSnapshot&& metric) {
        host_counters_.emplace_back(std::move(metric));
      },
      [this](Stats::PrimitiveGaugeSnapshot&& metric) {
        host_gauges_.emplace_back(std::move(metric));
      });

  snapshot_time_ = time_source.systemTime();
}

void InstanceUtil::flushMetricsToSinks(const std::list<Stats::SinkPtr>& sinks, Stats::Store& store,
                                       Upstream::ClusterManager& cm, TimeSource& time_source) {
  // Create a snapshot and flush to all sinks.
  // NOTE: Even if there are no sinks, creating the snapshot has the important property that it
  //       latches all counters on a periodic basis. The hot restart code assumes this is being
  //       done so this should not be removed.
  MetricSnapshotImpl snapshot(store, cm, time_source);
  for (const auto& sink : sinks) {
    sink->flush(snapshot);
  }
}

void InstanceBase::flushStats() {
  if (stats_flush_in_progress_) {
    ENVOY_LOG(debug, "skipping stats flush as flush is already in progress");
    server_stats_->dropped_stat_flushes_.inc();
    return;
  }

  stats_flush_in_progress_ = true;
  ENVOY_LOG(debug, "flushing stats");
  // If Envoy is not fully initialized, workers will not be started and mergeHistograms
  // completion callback is not called immediately. As a result of this server stats will
  // not be updated and flushed to stat sinks. So skip mergeHistograms call if workers are
  // not started yet.
  if (initManager().state() == Init::Manager::State::Initialized) {
    // A shutdown initiated before this callback may prevent this from being called as per
    // the semantics documented in ThreadLocal's runOnAllThreads method.
    stats_store_.mergeHistograms([this]() -> void { flushStatsInternal(); });
  } else {
    ENVOY_LOG(debug, "Envoy is not fully initialized, skipping histogram merge and flushing stats");
    flushStatsInternal();
  }
}

void InstanceBase::updateServerStats() {
  // mergeParentStatsIfAny() does nothing and returns a struct of 0s if there is no parent.
  HotRestart::ServerStatsFromParent parent_stats = restarter_.mergeParentStatsIfAny(stats_store_);

  server_stats_->uptime_.set(time(nullptr) - original_start_time_);
  server_stats_->memory_allocated_.set(Memory::Stats::totalCurrentlyAllocated() +
                                       parent_stats.parent_memory_allocated_);
  server_stats_->memory_heap_size_.set(Memory::Stats::totalCurrentlyReserved());
  server_stats_->memory_physical_size_.set(Memory::Stats::totalPhysicalBytes());
  server_stats_->parent_connections_.set(parent_stats.parent_connections_);
  server_stats_->total_connections_.set(listener_manager_->numConnections() +
                                        parent_stats.parent_connections_);
  server_stats_->days_until_first_cert_expiring_.set(
      sslContextManager().daysUntilFirstCertExpires().value_or(0));

  auto secs_until_ocsp_response_expires =
      sslContextManager().secondsUntilFirstOcspResponseExpires();
  if (secs_until_ocsp_response_expires) {
    server_stats_->seconds_until_first_ocsp_response_expiring_.set(
        secs_until_ocsp_response_expires.value());
  }
  server_stats_->state_.set(
      enumToInt(Utility::serverState(initManager().state(), healthCheckFailed())));
  server_stats_->stats_recent_lookups_.set(
      stats_store_.symbolTable().getRecentLookups([](absl::string_view, uint64_t) {}));
}

void InstanceBase::flushStatsInternal() {
  updateServerStats();
  auto& stats_config = config_.statsConfig();
  InstanceUtil::flushMetricsToSinks(stats_config.sinks(), stats_store_, clusterManager(),
                                    timeSource());
  // TODO(ramaraochavali): consider adding different flush interval for histograms.
  if (stat_flush_timer_ != nullptr) {
    stat_flush_timer_->enableTimer(stats_config.flushInterval());
  }

  stats_flush_in_progress_ = false;
}

bool InstanceBase::healthCheckFailed() { return !live_.load(); }

ProcessContextOptRef InstanceBase::processContext() {
  if (process_context_ == nullptr) {
    return absl::nullopt;
  }

  return *process_context_;
}

namespace {

bool canBeRegisteredAsInlineHeader(const Http::LowerCaseString& header_name) {
  // 'set-cookie' cannot currently be registered as an inline header.
  if (header_name == Http::Headers::get().SetCookie) {
    return false;
  }
  return true;
}

void registerCustomInlineHeadersFromBootstrap(
    const envoy::config::bootstrap::v3::Bootstrap& bootstrap) {
  for (const auto& inline_header : bootstrap.inline_headers()) {
    const Http::LowerCaseString lower_case_name(inline_header.inline_header_name());
    if (!canBeRegisteredAsInlineHeader(lower_case_name)) {
      throwEnvoyExceptionOrPanic(fmt::format("Header {} cannot be registered as an inline header.",
                                             inline_header.inline_header_name()));
    }
    switch (inline_header.inline_header_type()) {
    case envoy::config::bootstrap::v3::CustomInlineHeader::REQUEST_HEADER:
      Http::CustomInlineHeaderRegistry::registerInlineHeader<
          Http::RequestHeaderMap::header_map_type>(lower_case_name);
      break;
    case envoy::config::bootstrap::v3::CustomInlineHeader::REQUEST_TRAILER:
      Http::CustomInlineHeaderRegistry::registerInlineHeader<
          Http::RequestTrailerMap::header_map_type>(lower_case_name);
      break;
    case envoy::config::bootstrap::v3::CustomInlineHeader::RESPONSE_HEADER:
      Http::CustomInlineHeaderRegistry::registerInlineHeader<
          Http::ResponseHeaderMap::header_map_type>(lower_case_name);
      break;
    case envoy::config::bootstrap::v3::CustomInlineHeader::RESPONSE_TRAILER:
      Http::CustomInlineHeaderRegistry::registerInlineHeader<
          Http::ResponseTrailerMap::header_map_type>(lower_case_name);
      break;
    default:
      PANIC("not implemented");
    }
  }
}

} // namespace

void InstanceUtil::loadBootstrapConfig(envoy::config::bootstrap::v3::Bootstrap& bootstrap,
                                       const Options& options,
                                       ProtobufMessage::ValidationVisitor& validation_visitor,
                                       Api::Api& api) {
  const std::string& config_path = options.configPath();
  const std::string& config_yaml = options.configYaml();
  const envoy::config::bootstrap::v3::Bootstrap& config_proto = options.configProto();

  // One of config_path and config_yaml or bootstrap should be specified.
  if (config_path.empty() && config_yaml.empty() && config_proto.ByteSizeLong() == 0) {
    throwEnvoyExceptionOrPanic(
        "At least one of --config-path or --config-yaml or Options::configProto() "
        "should be non-empty");
  }

  if (!config_path.empty()) {
#ifdef ENVOY_ENABLE_YAML
    MessageUtil::loadFromFile(config_path, bootstrap, validation_visitor, api);
#else
    if (!config_path.empty()) {
      throwEnvoyExceptionOrPanic("Cannot load from file with YAML disabled\n");
    }
    UNREFERENCED_PARAMETER(api);
#endif
  }
  if (!config_yaml.empty()) {
#ifdef ENVOY_ENABLE_YAML
    envoy::config::bootstrap::v3::Bootstrap bootstrap_override;
    MessageUtil::loadFromYaml(config_yaml, bootstrap_override, validation_visitor);
    // TODO(snowp): The fact that we do a merge here doesn't seem to be covered under test.
    bootstrap.MergeFrom(bootstrap_override);
#else
    throwEnvoyExceptionOrPanic("Cannot load from YAML with YAML disabled\n");
#endif
  }
  if (config_proto.ByteSizeLong() != 0) {
    bootstrap.MergeFrom(config_proto);
  }
  MessageUtil::validate(bootstrap, validation_visitor);
}

void InstanceBase::initialize(Network::Address::InstanceConstSharedPtr local_address,
                              ComponentFactory& component_factory) {
  std::function set_up_logger = [&] {
    TRY_ASSERT_MAIN_THREAD {
      file_logger_ = std::make_unique<Logger::FileSinkDelegate>(
          options_.logPath(), access_log_manager_, Logger::Registry::getSink());
    }
    END_TRY
    CATCH(const EnvoyException& e, {
      throw EnvoyException(
          fmt::format("Failed to open log-file '{}'. e.what(): {}", options_.logPath(), e.what()));
    });
  };

  TRY_ASSERT_MAIN_THREAD {
    if (!options_.logPath().empty()) {
      set_up_logger();
    }
    restarter_.initialize(*dispatcher_, *this);
    drain_manager_ = component_factory.createDrainManager(*this);
    initializeOrThrow(std::move(local_address), component_factory);
  }
  END_TRY
  MULTI_CATCH(
      const EnvoyException& e,
      {
        ENVOY_LOG(critical, "error initializing config '{} {} {}': {}",
                  options_.configProto().DebugString(), options_.configYaml(),
                  options_.configPath(), e.what());
        terminate();
        throw;
      },
      {
        ENVOY_LOG(critical, "error initializing due to unknown exception");
        terminate();
        throw;
      });
}

void InstanceBase::initializeOrThrow(Network::Address::InstanceConstSharedPtr local_address,
                                     ComponentFactory& component_factory) {
  ENVOY_LOG(info, "initializing epoch {} (base id={}, hot restart version={})",
            options_.restartEpoch(), restarter_.baseId(), restarter_.version());

  ENVOY_LOG(info, "statically linked extensions:");
  for (const auto& ext : Envoy::Registry::FactoryCategoryRegistry::registeredFactories()) {
    ENVOY_LOG(info, "  {}: {}", ext.first, absl::StrJoin(ext.second->registeredNames(), ", "));
  }

  // Handle configuration that needs to take place prior to the main configuration load.
  InstanceUtil::loadBootstrapConfig(bootstrap_, options_,
                                    messageValidationContext().staticValidationVisitor(), *api_);
  bootstrap_config_update_time_ = time_source_.systemTime();

  if (bootstrap_.has_memory_allocator_manager()) {
    configureBackgroundMemoryRelease();
  }

  if (bootstrap_.has_application_log_config()) {
    THROW_IF_NOT_OK(
        Utility::assertExclusiveLogFormatMethod(options_, bootstrap_.application_log_config()));
    THROW_IF_NOT_OK(Utility::maybeSetApplicationLogFormat(bootstrap_.application_log_config()));
  }

#ifdef ENVOY_PERFETTO
  perfetto::TracingInitArgs args;
  // Include in-process events only.
  args.backends = perfetto::kInProcessBackend;
  perfetto::Tracing::Initialize(args);
  perfetto::TrackEvent::Register();

  // Prepare a configuration for a new "Perfetto" tracing session.
  perfetto::TraceConfig cfg;
  // TODO(rojkov): make the tracer configurable with either "Perfetto"'s native
  // message or custom one embedded into Bootstrap.
  cfg.add_buffers()->set_size_kb(1024);
  auto* ds_cfg = cfg.add_data_sources()->mutable_config();
  ds_cfg->set_name("track_event");

  const std::string pftrace_path =
      PROTOBUF_GET_STRING_OR_DEFAULT(bootstrap_, perf_tracing_file_path, "envoy.pftrace");
  // Instantiate a new tracing session.
  tracing_session_ = perfetto::Tracing::NewTrace();
  tracing_fd_ = open(pftrace_path.c_str(), O_RDWR | O_CREAT | O_TRUNC, 0600);
  if (tracing_fd_ == -1) {
    throwEnvoyExceptionOrPanic(
        fmt::format("unable to open tracing file {}: {}", pftrace_path, errorDetails(errno)));
  }
  // Configure the tracing session.
  tracing_session_->Setup(cfg, tracing_fd_);
  // Enable tracing and block until tracing has started.
  tracing_session_->StartBlocking();
#endif

  // Immediate after the bootstrap has been loaded, override the header prefix, if configured to
  // do so. This must be set before any other code block references the HeaderValues ConstSingleton.
  if (!bootstrap_.header_prefix().empty()) {
    // setPrefix has a release assert verifying that setPrefix() is not called after prefix()
    ThreadSafeSingleton<Http::PrefixValue>::get().setPrefix(bootstrap_.header_prefix().c_str());
  }

  // Register Custom O(1) headers from bootstrap.
  registerCustomInlineHeadersFromBootstrap(bootstrap_);

  ENVOY_LOG(info, "HTTP header map info:");
  for (const auto& info : Http::HeaderMapImplUtility::getAllHeaderMapImplInfo()) {
    ENVOY_LOG(info, "  {}: {} bytes: {}", info.name_, info.size_,
              absl::StrJoin(info.registered_headers_, ","));
  }

  // Initialize the regex engine and inject to singleton.
  // Needs to happen before stats store initialization because the stats
  // matcher config can include regexes.
  regex_engine_ = createRegexEngine(
      bootstrap_, messageValidationContext().staticValidationVisitor(), serverFactoryContext());

  // Needs to happen as early as possible in the instantiation to preempt the objects that require
  // stats.
  stats_store_.setTagProducer(Config::Utility::createTagProducer(bootstrap_, options_.statsTags()));
  stats_store_.setStatsMatcher(
      Config::Utility::createStatsMatcher(bootstrap_, stats_store_.symbolTable()));
  stats_store_.setHistogramSettings(Config::Utility::createHistogramSettings(bootstrap_));

  const std::string server_stats_prefix = "server.";
  const std::string server_compilation_settings_stats_prefix = "server.compilation_settings";
  server_stats_ = std::make_unique<ServerStats>(
      ServerStats{ALL_SERVER_STATS(POOL_COUNTER_PREFIX(stats_store_, server_stats_prefix),
                                   POOL_GAUGE_PREFIX(stats_store_, server_stats_prefix),
                                   POOL_HISTOGRAM_PREFIX(stats_store_, server_stats_prefix))});
  server_compilation_settings_stats_ =
      std::make_unique<CompilationSettings::ServerCompilationSettingsStats>(
          CompilationSettings::ServerCompilationSettingsStats{ALL_SERVER_COMPILATION_SETTINGS_STATS(
              POOL_COUNTER_PREFIX(stats_store_, server_compilation_settings_stats_prefix),
              POOL_GAUGE_PREFIX(stats_store_, server_compilation_settings_stats_prefix),
              POOL_HISTOGRAM_PREFIX(stats_store_, server_compilation_settings_stats_prefix))});
  validation_context_.setCounters(server_stats_->static_unknown_fields_,
                                  server_stats_->dynamic_unknown_fields_,
                                  server_stats_->wip_protos_);

  initialization_timer_ = std::make_unique<Stats::HistogramCompletableTimespanImpl>(
      server_stats_->initialization_time_ms_, timeSource());
  server_stats_->concurrency_.set(options_.concurrency());
  server_stats_->hot_restart_epoch_.set(options_.restartEpoch());
  InstanceBase::failHealthcheck(false);

  // Check if bootstrap has server version override set, if yes, we should use that as
  // 'server.version' stat.
  uint64_t version_int;
  if (bootstrap_.stats_server_version_override().value() > 0) {
    version_int = bootstrap_.stats_server_version_override().value();
  } else {
    if (!StringUtil::atoull(VersionInfo::revision().substr(0, 6).c_str(), version_int, 16)) {
      throwEnvoyExceptionOrPanic("compiled GIT SHA is invalid. Invalid build.");
    }
  }
  server_stats_->version_.set(version_int);
  if (VersionInfo::sslFipsCompliant()) {
    server_compilation_settings_stats_->fips_mode_.set(1);
  } else {
    // Set this explicitly so that "used" flag is set so that it can be pushed to stats sinks.
    server_compilation_settings_stats_->fips_mode_.set(0);
  }

  // If user has set user_agent_name in the bootstrap config, use it.
  // Default to "envoy" if unset.
  if (bootstrap_.node().user_agent_name().empty()) {
    bootstrap_.mutable_node()->set_user_agent_name("envoy");
  }

  // If user has set user_agent_build_version in the bootstrap config, use it.
  // Default to the internal server version.
  if (!bootstrap_.node().user_agent_build_version().has_version()) {
    *bootstrap_.mutable_node()->mutable_user_agent_build_version() = VersionInfo::buildVersion();
  }

  for (const auto& ext : Envoy::Registry::FactoryCategoryRegistry::registeredFactories()) {
    auto registered_types = ext.second->registeredTypes();
    for (const auto& name : ext.second->allRegisteredNames()) {
      auto* extension = bootstrap_.mutable_node()->add_extensions();
      extension->set_name(std::string(name));
      extension->set_category(ext.first);
      auto const version = ext.second->getFactoryVersion(name);
      if (version) {
        *extension->mutable_version() = version.value();
      }
      extension->set_disabled(ext.second->isFactoryDisabled(name));
      auto it = registered_types.find(name);
      if (it != registered_types.end()) {
        std::sort(it->second.begin(), it->second.end());
        for (const auto& type_url : it->second) {
          extension->add_type_urls(type_url);
        }
      }
    }
  }

  local_info_ = std::make_unique<LocalInfo::LocalInfoImpl>(
      stats().symbolTable(), bootstrap_.node(), bootstrap_.node_context_params(), local_address,
      options_.serviceZone(), options_.serviceClusterName(), options_.serviceNodeName());

  Configuration::InitialImpl initial_config(bootstrap_);

  // Learn original_start_time_ if our parent is still around to inform us of it.
  const auto parent_admin_shutdown_response = restarter_.sendParentAdminShutdownRequest();
  if (parent_admin_shutdown_response.has_value()) {
    original_start_time_ = parent_admin_shutdown_response.value().original_start_time_;
    // TODO(soulxu): This is added for switching the reuse port default value as true (#17259).
    // It ensures the same default value during the hot restart. This can be removed when
    // everyone switches to the new default value.
    enable_reuse_port_default_ =
        parent_admin_shutdown_response.value().enable_reuse_port_default_ ? true : false;
  }

  OptRef<Server::ConfigTracker> config_tracker;
#ifdef ENVOY_ADMIN_FUNCTIONALITY
  admin_ = std::make_unique<AdminImpl>(initial_config.admin().profilePath(), *this,
                                       initial_config.admin().ignoreGlobalConnLimit());

  config_tracker = admin_->getConfigTracker();
#endif
  secret_manager_ = std::make_unique<Secret::SecretManagerImpl>(config_tracker);

  loadServerFlags(initial_config.flagsPath());

  // Initialize the overload manager early so other modules can register for actions.
  overload_manager_ = createOverloadManager();

  maybeCreateHeapShrinker();

  for (const auto& bootstrap_extension : bootstrap_.bootstrap_extensions()) {
    auto& factory = Config::Utility::getAndCheckFactory<Configuration::BootstrapExtensionFactory>(
        bootstrap_extension);
    auto config = Config::Utility::translateAnyToFactoryConfig(
        bootstrap_extension.typed_config(), messageValidationContext().staticValidationVisitor(),
        factory);
    bootstrap_extensions_.push_back(
        factory.createBootstrapExtension(*config, serverFactoryContext()));
  }

  // Register the fatal actions.
  {
    FatalAction::FatalActionPtrList safe_actions;
    FatalAction::FatalActionPtrList unsafe_actions;
    for (const auto& action_config : bootstrap_.fatal_actions()) {
      auto& factory =
          Config::Utility::getAndCheckFactory<Server::Configuration::FatalActionFactory>(
              action_config.config());
      auto action = factory.createFatalActionFromProto(action_config, this);

      if (action->isAsyncSignalSafe()) {
        safe_actions.push_back(std::move(action));
      } else {
        unsafe_actions.push_back(std::move(action));
      }
    }
    Envoy::FatalErrorHandler::registerFatalActions(
        std::move(safe_actions), std::move(unsafe_actions), api_->threadFactory());
  }

  if (!bootstrap_.default_socket_interface().empty()) {
    auto& sock_name = bootstrap_.default_socket_interface();
    auto sock = const_cast<Network::SocketInterface*>(Network::socketInterface(sock_name));
    if (sock != nullptr) {
      Network::SocketInterfaceSingleton::clear();
      Network::SocketInterfaceSingleton::initialize(sock);
    }
  }

  ListenerManagerFactory* listener_manager_factory = nullptr;
  if (bootstrap_.has_listener_manager()) {
    listener_manager_factory = Config::Utility::getAndCheckFactory<ListenerManagerFactory>(
        bootstrap_.listener_manager(), false);
  } else {
    listener_manager_factory = &Config::Utility::getAndCheckFactoryByName<ListenerManagerFactory>(
        Config::ServerExtensionValues::get().DEFAULT_LISTENER);
  }

  // Workers get created first so they register for thread local updates.
  listener_manager_ = listener_manager_factory->createListenerManager(
      *this, nullptr, worker_factory_, bootstrap_.enable_dispatcher_stats(), quic_stat_names_);

  // The main thread is also registered for thread local updates so that code that does not care
  // whether it runs on the main thread or on workers can still use TLS.
  thread_local_.registerThread(*dispatcher_, true);

  // We can now initialize stats for threading.
  stats_store_.initializeThreading(*dispatcher_, thread_local_);

  // It's now safe to start writing stats from the main thread's dispatcher.
  if (bootstrap_.enable_dispatcher_stats()) {
    dispatcher_->initializeStats(*stats_store_.rootScope(), "server.");
  }

  // The broad order of initialization from this point on is the following:
  // 1. Statically provisioned configuration (bootstrap) are loaded.
  // 2. Cluster manager is created and all primary clusters (i.e. with endpoint assignments
  //    provisioned statically in bootstrap, discovered through DNS or file based CDS) are
  //    initialized.
  // 3. Various services are initialized and configured using the bootstrap config.
  // 4. RTDS is initialized using primary clusters. This  allows runtime overrides to be fully
  //    configured before the rest of xDS configuration is provisioned.
  // 5. Secondary clusters (with endpoint assignments provisioned by xDS servers) are initialized.
  // 6. The rest of the dynamic configuration is provisioned.
  //
  // Please note: this order requires that RTDS is provisioned using a primary cluster. If RTDS is
  // provisioned through ADS then ADS must use primary cluster as well. This invariant is enforced
  // during RTDS initialization and invalid configuration will be rejected.

  // Runtime gets initialized before the main configuration since during main configuration
  // load things may grab a reference to the loader for later use.
  runtime_ = component_factory.createRuntime(*this, initial_config);
  validation_context_.setRuntime(runtime());

  if (!runtime().snapshot().getBoolean("envoy.disallow_global_stats", false)) {
    assert_action_registration_ = Assert::addDebugAssertionFailureRecordAction(
        [this](const char*) { server_stats_->debug_assertion_failures_.inc(); });
    envoy_bug_action_registration_ = Assert::addEnvoyBugFailureRecordAction(
        [this](const char*) { server_stats_->envoy_bug_failures_.inc(); });
  }

  if (initial_config.admin().address()) {
#ifdef ENVOY_ADMIN_FUNCTIONALITY
    // Admin instance always be created if admin support is not compiled out.
    RELEASE_ASSERT(admin_ != nullptr, "Admin instance should be created but actually not.");
    auto typed_admin = dynamic_cast<AdminImpl*>(admin_.get());
    RELEASE_ASSERT(typed_admin != nullptr, "Admin implementation is not an AdminImpl.");
    initial_config.initAdminAccessLog(bootstrap_, typed_admin->factoryContext());
    admin_->startHttpListener(initial_config.admin().accessLogs(), initial_config.admin().address(),
                              initial_config.admin().socketOptions());
#else
    throwEnvoyExceptionOrPanic("Admin address configured but admin support compiled out");
#endif
  } else {
    ENVOY_LOG(warn, "No admin address given, so no admin HTTP server started.");
  }
  if (admin_) {
    config_tracker_entry_ = admin_->getConfigTracker().add(
        "bootstrap", [this](const Matchers::StringMatcher&) { return dumpBootstrapConfig(); });
  }
  if (initial_config.admin().address()) {
    admin_->addListenerToHandler(handler_.get());
  }

  // Once we have runtime we can initialize the SSL context manager.
  ssl_context_manager_ = createContextManager("ssl_context_manager", time_source_);

  cluster_manager_factory_ = std::make_unique<Upstream::ProdClusterManagerFactory>(
      serverFactoryContext(), stats_store_, thread_local_, http_context_,
      [this]() -> Network::DnsResolverSharedPtr { return this->getOrCreateDnsResolver(); },
      *ssl_context_manager_, *secret_manager_, quic_stat_names_, *this);

  // Now the configuration gets parsed. The configuration may start setting
  // thread local data per above. See MainImpl::initialize() for why ConfigImpl
  // is constructed as part of the InstanceBase and then populated once
  // cluster_manager_factory_ is available.
  config_.initialize(bootstrap_, *this, *cluster_manager_factory_);

  // Instruct the listener manager to create the LDS provider if needed. This must be done later
  // because various items do not yet exist when the listener manager is created.
  if (bootstrap_.dynamic_resources().has_lds_config() ||
      !bootstrap_.dynamic_resources().lds_resources_locator().empty()) {
    std::unique_ptr<xds::core::v3::ResourceLocator> lds_resources_locator;
    if (!bootstrap_.dynamic_resources().lds_resources_locator().empty()) {
      lds_resources_locator =
          std::make_unique<xds::core::v3::ResourceLocator>(Config::XdsResourceIdentifier::decodeUrl(
              bootstrap_.dynamic_resources().lds_resources_locator()));
    }
    listener_manager_->createLdsApi(bootstrap_.dynamic_resources().lds_config(),
                                    lds_resources_locator.get());
  }

  // We have to defer RTDS initialization until after the cluster manager is
  // instantiated (which in turn relies on runtime...).
  runtime().initialize(clusterManager());

  clusterManager().setPrimaryClustersInitializedCb(
      [this]() { onClusterManagerPrimaryInitializationComplete(); });

  auto& stats_config = config_.statsConfig();
  for (const Stats::SinkPtr& sink : stats_config.sinks()) {
    stats_store_.addSink(*sink);
  }
  if (!stats_config.flushOnAdmin()) {
    // Some of the stat sinks may need dispatcher support so don't flush until the main loop starts.
    // Just setup the timer.
    stat_flush_timer_ = dispatcher_->createTimer([this]() -> void { flushStats(); });
    stat_flush_timer_->enableTimer(stats_config.flushInterval());
  }

  // Now that we are initialized, notify the bootstrap extensions.
  for (auto&& bootstrap_extension : bootstrap_extensions_) {
    bootstrap_extension->onServerInitialized();
  }

  // GuardDog (deadlock detection) object and thread setup before workers are
  // started and before our own run() loop runs.
  main_thread_guard_dog_ = maybeCreateGuardDog("main_thread");
  worker_guard_dog_ = maybeCreateGuardDog("workers");
}

void InstanceBase::onClusterManagerPrimaryInitializationComplete() {
  // If RTDS was not configured the `onRuntimeReady` callback is immediately invoked.
  runtime().startRtdsSubscriptions([this]() { onRuntimeReady(); });
}

void InstanceBase::onRuntimeReady() {
  // Begin initializing secondary clusters after RTDS configuration has been applied.
  // Initializing can throw exceptions, so catch these.
  TRY_ASSERT_MAIN_THREAD { clusterManager().initializeSecondaryClusters(bootstrap_); }
  END_TRY
  CATCH(const EnvoyException& e, {
    ENVOY_LOG(warn, "Skipping initialization of secondary cluster: {}", e.what());
    shutdown();
  });

  if (bootstrap_.has_hds_config()) {
    const auto& hds_config = bootstrap_.hds_config();
    async_client_manager_ = std::make_unique<Grpc::AsyncClientManagerImpl>(
        *config_.clusterManager(), thread_local_, time_source_, *api_, grpc_context_.statNames(),
        bootstrap_.grpc_async_client_manager_config());
    TRY_ASSERT_MAIN_THREAD {
      THROW_IF_NOT_OK(Config::Utility::checkTransportVersion(hds_config));
      hds_delegate_ = std::make_unique<Upstream::HdsDelegate>(
          serverFactoryContext(), *stats_store_.rootScope(),
          Config::Utility::factoryForGrpcApiConfigSource(*async_client_manager_, hds_config,
                                                         *stats_store_.rootScope(), false)
              ->createUncachedRawAsyncClient(),
          stats_store_, *ssl_context_manager_, info_factory_);
    }
    END_TRY
    CATCH(const EnvoyException& e, {
      ENVOY_LOG(warn, "Skipping initialization of HDS cluster: {}", e.what());
      shutdown();
    });
  }
}

void InstanceBase::startWorkers() {
  // The callback will be called after workers are started.
  listener_manager_->startWorkers(makeOptRefFromPtr(worker_guard_dog_.get()), [this]() {
    if (isShutdown()) {
      return;
    }

    initialization_timer_->complete();
    // Update server stats as soon as initialization is done.
    updateServerStats();
    workers_started_ = true;
    hooks_.onWorkersStarted();
    // At this point we are ready to take traffic and all listening ports are up. Notify our
    // parent if applicable that they can stop listening and drain.
    restarter_.drainParentListeners();
    drain_manager_->startParentShutdownSequence();
  });
}

Runtime::LoaderPtr InstanceUtil::createRuntime(Instance& server,
                                               Server::Configuration::Initial& config) {
#ifdef ENVOY_ENABLE_YAML
  ENVOY_LOG(info, "runtime: {}", MessageUtil::getYamlStringFromMessage(config.runtime()));
#endif
  return std::make_unique<Runtime::LoaderImpl>(
      server.dispatcher(), server.threadLocal(), config.runtime(), server.localInfo(),
      server.stats(), server.api().randomGenerator(),
      server.messageValidationContext().dynamicValidationVisitor(), server.api());
}

void InstanceBase::loadServerFlags(const absl::optional<std::string>& flags_path) {
  if (!flags_path) {
    return;
  }

  ENVOY_LOG(info, "server flags path: {}", flags_path.value());
  if (api_->fileSystem().fileExists(flags_path.value() + "/drain")) {
    ENVOY_LOG(info, "starting server in drain mode");
    InstanceBase::failHealthcheck(true);
  }
}

void InstanceImpl::configureBackgroundMemoryRelease() {
  uint64_t background_release_rate_bytes_per_second =
      bootstrap_.memory_allocator_manager().background_release_rate_bytes_per_second();
  memory_allocator_.configureBackgroundMemoryRelease(background_release_rate_bytes_per_second);
}

RunHelper::RunHelper(Instance& instance, const Options& options, Event::Dispatcher& dispatcher,
                     Upstream::ClusterManager& cm, AccessLog::AccessLogManager& access_log_manager,
                     Init::Manager& init_manager, OverloadManager& overload_manager,
                     std::function<void()> post_init_cb)
    : init_watcher_("RunHelper", [&instance, post_init_cb]() {
        if (!instance.isShutdown()) {
          post_init_cb();
        }
      }) {
  // Setup signals.
  // Since signals are not supported on Windows we have an internal definition for `SIGTERM`
  // On POSIX it resolves as expected to SIGTERM
  // On Windows we use it internally for all the console events that indicate that we should
  // terminate the process.
  if (options.signalHandlingEnabled()) {
    sigterm_ = dispatcher.listenForSignal(ENVOY_SIGTERM, [&instance]() {
      ENVOY_LOG(warn, "caught ENVOY_SIGTERM");
      instance.shutdown();
    });
#ifndef WIN32
    sigint_ = dispatcher.listenForSignal(SIGINT, [&instance]() {
      ENVOY_LOG(warn, "caught SIGINT");
      instance.shutdown();
    });

    sig_usr_1_ = dispatcher.listenForSignal(SIGUSR1, [&access_log_manager]() {
      ENVOY_LOG(info, "caught SIGUSR1. Reopening access logs.");
      access_log_manager.reopen();
    });

    sig_hup_ = dispatcher.listenForSignal(SIGHUP, []() {
      ENVOY_LOG(warn, "caught and eating SIGHUP. See documentation for how to hot restart.");
    });
#endif
  }

  // Start overload manager before workers.
  overload_manager.start();

  // If there is no global limit to the number of active connections, warn on startup.
  if (!overload_manager.getThreadLocalOverloadState().isResourceMonitorEnabled(
          Server::OverloadProactiveResourceName::GlobalDownstreamMaxConnections) &&
      !instance.runtime().snapshot().get(Runtime::Keys::GlobalMaxCxRuntimeKey)) {
    ENVOY_LOG(warn, "There is no configured limit to the number of allowed active downstream "
                    "connections. Configure a "
                    "limit in `envoy.resource_monitors.downstream_connections` resource monitor.");
  }

  // Register for cluster manager init notification. We don't start serving worker traffic until
  // upstream clusters are initialized which may involve running the event loop. Note however that
  // this can fire immediately if all clusters have already initialized. Also note that we need
  // to guard against shutdown at two different levels since SIGTERM can come in once the run loop
  // starts.
  cm.setInitializedCb([&instance, &init_manager, &cm, this]() {
    if (instance.isShutdown()) {
      return;
    }

    const auto type_url = Config::getTypeUrl<envoy::config::route::v3::RouteConfiguration>();
    // Pause RDS to ensure that we don't send any requests until we've
    // subscribed to all the RDS resources. The subscriptions happen in the init callbacks,
    // so we pause RDS until we've completed all the callbacks.
    Config::ScopedResume maybe_resume_rds;
    if (cm.adsMux()) {
      maybe_resume_rds = cm.adsMux()->pause(type_url);
    }

    ENVOY_LOG(info, "all clusters initialized. initializing init manager");
    init_manager.initialize(init_watcher_);

    // Now that we're execute all the init callbacks we can resume RDS
    // as we've subscribed to all the statically defined RDS resources.
    // This is done by tearing down the maybe_resume_rds Cleanup object.
  });
}

void InstanceBase::run() {
  // RunHelper exists primarily to facilitate testing of how we respond to early shutdown during
  // startup (see RunHelperTest in server_test.cc).
  const auto run_helper = RunHelper(*this, options_, *dispatcher_, clusterManager(),
                                    access_log_manager_, init_manager_, overloadManager(), [this] {
                                      notifyCallbacksForStage(Stage::PostInit);
                                      startWorkers();
                                    });

  // Run the main dispatch loop waiting to exit.
  ENVOY_LOG(info, "starting main dispatch loop");
  WatchDogSharedPtr watchdog;
  if (main_thread_guard_dog_) {
    watchdog = main_thread_guard_dog_->createWatchDog(api_->threadFactory().currentThreadId(),
                                                      "main_thread", *dispatcher_);
  }
  dispatcher_->post([this] { notifyCallbacksForStage(Stage::Startup); });
  dispatcher_->run(Event::Dispatcher::RunType::Block);
  ENVOY_LOG(info, "main dispatch loop exited");
  if (main_thread_guard_dog_) {
    main_thread_guard_dog_->stopWatching(watchdog);
  }
  watchdog.reset();

  terminate();
}

void InstanceBase::terminate() {
  if (terminated_) {
    return;
  }
  terminated_ = true;

  // Before starting to shutdown anything else, stop slot destruction updates.
  thread_local_.shutdownGlobalThreading();

  // Before the workers start exiting we should disable stat threading.
  stats_store_.shutdownThreading();

  // TODO: figure out the correct fix: https://github.com/envoyproxy/envoy/issues/15072.
  std::vector<std::string> muxes = {
      "envoy.config_mux.new_grpc_mux_factory", "envoy.config_mux.grpc_mux_factory",
      "envoy.config_mux.delta_grpc_mux_factory", "envoy.config_mux.sotw_grpc_mux_factory"};
  for (const auto& name : muxes) {
    auto* factory = Config::Utility::getFactoryByName<Config::MuxFactory>(name);
    if (factory) {
      factory->shutdownAll();
    }
  }

  if (overload_manager_) {
    overload_manager_->stop();
  }

  // Shutdown all the workers now that the main dispatch loop is done.
  if (listener_manager_ != nullptr) {
    listener_manager_->stopWorkers();
  }

  // Only flush if we have not been hot restarted.
  if (stat_flush_timer_) {
    flushStats();
  }

  if (config_.clusterManager() != nullptr) {
    config_.clusterManager()->shutdown();
  }
  handler_.reset();
  thread_local_.shutdownThread();
  restarter_.shutdown();
  ENVOY_LOG(info, "exiting");
  ENVOY_FLUSH_LOG();
  FatalErrorHandler::clearFatalActionsOnTerminate();
}

Runtime::Loader& InstanceBase::runtime() { return *runtime_; }

void InstanceBase::shutdown() {
  ENVOY_LOG(info, "shutting down server instance");
  shutdown_ = true;
  restarter_.sendParentTerminateRequest();
  notifyCallbacksForStage(Stage::ShutdownExit, [this] { dispatcher_->exit(); });
}

void InstanceBase::shutdownAdmin() {
  ENVOY_LOG(warn, "shutting down admin due to child startup");
  stat_flush_timer_.reset();
  handler_->stopListeners();
  if (admin_) {
    admin_->closeSocket();
  }

  // If we still have a parent, it should be terminated now that we have a child.
  ENVOY_LOG(warn, "terminating parent process");
  restarter_.sendParentTerminateRequest();
}

ServerLifecycleNotifier::HandlePtr InstanceBase::registerCallback(Stage stage,
                                                                  StageCallback callback) {
  auto& callbacks = stage_callbacks_[stage];
  return std::make_unique<LifecycleCallbackHandle<StageCallback>>(callbacks, callback);
}

ServerLifecycleNotifier::HandlePtr
InstanceBase::registerCallback(Stage stage, StageCallbackWithCompletion callback) {
  ASSERT(stage == Stage::ShutdownExit);
  auto& callbacks = stage_completable_callbacks_[stage];
  return std::make_unique<LifecycleCallbackHandle<StageCallbackWithCompletion>>(callbacks,
                                                                                callback);
}

void InstanceBase::notifyCallbacksForStage(Stage stage, std::function<void()> completion_cb) {
  ASSERT_IS_MAIN_OR_TEST_THREAD();
  const auto it = stage_callbacks_.find(stage);
  if (it != stage_callbacks_.end()) {
    for (const StageCallback& callback : it->second) {
      callback();
    }
  }

  // Wrap completion_cb so that it only gets invoked when all callbacks for this stage
  // have finished their work.
  std::shared_ptr<void> cb_guard(
      new Cleanup([this, completion_cb]() { dispatcher_->post(completion_cb); }));

  // Registrations which take a completion callback are typically implemented by executing a
  // callback on all worker threads using Slot::runOnAllThreads which will hang indefinitely if
  // worker threads have not been started so we need to skip notifications if envoy is shutdown
  // early before workers have started.
  if (workers_started_) {
    const auto it2 = stage_completable_callbacks_.find(stage);
    if (it2 != stage_completable_callbacks_.end()) {
      ENVOY_LOG(info, "Notifying {} callback(s) with completion.", it2->second.size());
      for (const StageCallbackWithCompletion& callback : it2->second) {
        callback([cb_guard] {});
      }
    }
  }
}

ProtobufTypes::MessagePtr InstanceBase::dumpBootstrapConfig() {
  auto config_dump = std::make_unique<envoy::admin::v3::BootstrapConfigDump>();
  config_dump->mutable_bootstrap()->MergeFrom(bootstrap_);
  TimestampUtil::systemClockToTimestamp(bootstrap_config_update_time_,
                                        *(config_dump->mutable_last_updated()));
  return config_dump;
}

Network::DnsResolverSharedPtr InstanceBase::getOrCreateDnsResolver() {
  if (!dns_resolver_) {
    envoy::config::core::v3::TypedExtensionConfig typed_dns_resolver_config;
    Network::DnsResolverFactory& dns_resolver_factory =
        Network::createDnsResolverFactoryFromProto(bootstrap_, typed_dns_resolver_config);
    dns_resolver_ =
        dns_resolver_factory.createDnsResolver(dispatcher(), api(), typed_dns_resolver_config);
  }
  return dns_resolver_;
}

bool InstanceBase::enableReusePortDefault() { return enable_reuse_port_default_; }

} // namespace Server
} // namespace Envoy<|MERGE_RESOLUTION|>--- conflicted
+++ resolved
@@ -107,48 +107,8 @@
       grpc_context_(store.symbolTable()), http_context_(store.symbolTable()),
       router_context_(store.symbolTable()), process_context_(std::move(process_context)),
       hooks_(hooks), quic_stat_names_(store.symbolTable()), server_contexts_(*this),
-<<<<<<< HEAD
       enable_reuse_port_default_(true), stats_flush_in_progress_(false),
-      memory_allocator_(api_->threadFactory()) {
-  std::function set_up_logger = [&] {
-    TRY_ASSERT_MAIN_THREAD {
-      file_logger_ = std::make_unique<Logger::FileSinkDelegate>(
-          options.logPath(), access_log_manager_, Logger::Registry::getSink());
-    }
-    END_TRY
-    CATCH(const EnvoyException& e, {
-      throw EnvoyException(
-          fmt::format("Failed to open log-file '{}'. e.what(): {}", options.logPath(), e.what()));
-    });
-  };
-
-  TRY_ASSERT_MAIN_THREAD {
-    if (!options.logPath().empty()) {
-      set_up_logger();
-    }
-    restarter_.initialize(*dispatcher_, *this);
-    drain_manager_ = component_factory.createDrainManager(*this);
-    initialize(std::move(local_address), component_factory);
-  }
-  END_TRY
-  MULTI_CATCH(
-      const EnvoyException& e,
-      {
-        ENVOY_LOG(critical, "error initializing config '{} {} {}': {}",
-                  options.configProto().DebugString(), options.configYaml(), options.configPath(),
-                  e.what());
-        terminate();
-        throw;
-      },
-      {
-        ENVOY_LOG(critical, "error initializing due to unknown exception");
-        terminate();
-        throw;
-      });
-}
-=======
-      enable_reuse_port_default_(true), stats_flush_in_progress_(false) {}
->>>>>>> 4d154dd2
+      memory_allocator_(api_->threadFactory()) {}
 
 InstanceBase::~InstanceBase() {
   terminate();

#include "server/server.h"

#include <signal.h>

#include <atomic>
#include <cstdint>
#include <functional>
#include <memory>
#include <string>
#include <unordered_set>

#include "envoy/admin/v2alpha/config_dump.pb.h"
#include "envoy/config/bootstrap/v2//bootstrap.pb.validate.h"
#include "envoy/config/bootstrap/v2/bootstrap.pb.h"
#include "envoy/event/dispatcher.h"
#include "envoy/event/signal.h"
#include "envoy/event/timer.h"
#include "envoy/network/dns.h"
#include "envoy/server/options.h"
#include "envoy/upstream/cluster_manager.h"

#include "common/api/api_impl.h"
#include "common/api/os_sys_calls_impl.h"
#include "common/buffer/buffer_impl.h"
#include "common/common/mutex_tracer_impl.h"
#include "common/common/utility.h"
#include "common/common/version.h"
#include "common/config/bootstrap_json.h"
#include "common/config/resources.h"
#include "common/config/utility.h"
#include "common/http/codes.h"
#include "common/local_info/local_info_impl.h"
#include "common/memory/stats.h"
#include "common/network/address_impl.h"
#include "common/protobuf/utility.h"
#include "common/router/rds_impl.h"
#include "common/runtime/runtime_impl.h"
#include "common/singleton/manager_impl.h"
#include "common/stats/thread_local_store.h"
#include "common/upstream/cluster_manager_impl.h"

#include "server/configuration_impl.h"
#include "server/connection_handler_impl.h"
#include "server/guarddog_impl.h"
#include "server/listener_hooks.h"

namespace Envoy {
namespace Server {

InstanceImpl::InstanceImpl(const Options& options, Event::TimeSystem& time_system,
                           Network::Address::InstanceConstSharedPtr local_address,
                           ListenerHooks& hooks, HotRestart& restarter, Stats::StoreRoot& store,
                           Thread::BasicLockable& access_log_lock,
                           ComponentFactory& component_factory,
                           Runtime::RandomGeneratorPtr&& random_generator,
                           ThreadLocal::Instance& tls, Thread::ThreadFactory& thread_factory,
                           Filesystem::Instance& file_system,
                           std::unique_ptr<ProcessContext> process_context)
    : secret_manager_(std::make_unique<Secret::SecretManagerImpl>()), shutdown_(false),
      options_(options), time_source_(time_system), restarter_(restarter),
      start_time_(time(nullptr)), original_start_time_(start_time_), stats_store_(store),
      thread_local_(tls), api_(new Api::Impl(thread_factory, store, time_system, file_system)),
      dispatcher_(api_->allocateDispatcher()),
      singleton_manager_(new Singleton::ManagerImpl(api_->threadFactory().currentThreadId())),
      handler_(new ConnectionHandlerImpl(ENVOY_LOGGER(), *dispatcher_)),
      random_generator_(std::move(random_generator)), listener_component_factory_(*this),
      worker_factory_(thread_local_, *api_, hooks),
      dns_resolver_(dispatcher_->createDnsResolver({})),
      access_log_manager_(options.fileFlushIntervalMsec(), *api_, *dispatcher_, access_log_lock,
                          store),
      terminated_(false),
      mutex_tracer_(options.mutexTracingEnabled() ? &Envoy::MutexTracerImpl::getOrCreateTracer()
                                                  : nullptr),
<<<<<<< HEAD
      process_context_(std::move(process_context)), main_thread_id_(std::this_thread::get_id()) {
=======
      http_context_(store.symbolTable()), main_thread_id_(std::this_thread::get_id()) {
>>>>>>> bc054bf3
  try {
    if (!options.logPath().empty()) {
      try {
        file_logger_ = std::make_unique<Logger::FileSinkDelegate>(
            options.logPath(), access_log_manager_, Logger::Registry::getSink());
      } catch (const EnvoyException& e) {
        throw EnvoyException(
            fmt::format("Failed to open log-file '{}'. e.what(): {}", options.logPath(), e.what()));
      }
    }

    restarter_.initialize(*dispatcher_, *this);
    drain_manager_ = component_factory.createDrainManager(*this);
    initialize(options, std::move(local_address), component_factory, hooks);
  } catch (const EnvoyException& e) {
    ENVOY_LOG(critical, "error initializing configuration '{}': {}", options.configPath(),
              e.what());
    terminate();
    throw;
  } catch (const std::exception& e) {
    ENVOY_LOG(critical, "error initializing due to unexpected exception: {}", e.what());
    terminate();
    throw;
  } catch (...) {
    ENVOY_LOG(critical, "error initializing due to unknown exception");
    terminate();
    throw;
  }
}

InstanceImpl::~InstanceImpl() {
  terminate();

  // Stop logging to file before all the AccessLogManager and its dependencies are
  // destructed to avoid crashing at shutdown.
  file_logger_.reset();

  // Destruct the ListenerManager explicitly, before InstanceImpl's local init_manager_ is
  // destructed.
  //
  // The ListenerManager's DestinationPortsMap contains FilterChainSharedPtrs. There is a rare race
  // condition where one of these FilterChains contains an HttpConnectionManager, which contains an
  // RdsRouteConfigProvider, which contains an RdsRouteConfigSubscriptionSharedPtr. Since
  // RdsRouteConfigSubscription is an Init::Target, ~RdsRouteConfigSubscription triggers a callback
  // set at initialization, which goes to unregister it from the top-level InitManager, which has
  // already been destructed (use-after-free) causing a segfault.
  listener_manager_.reset();
}

Upstream::ClusterManager& InstanceImpl::clusterManager() { return *config_.clusterManager(); }

void InstanceImpl::drainListeners() {
  ENVOY_LOG(info, "closing and draining listeners");
  listener_manager_->stopListeners();
  drain_manager_->startDrainSequence(nullptr);
}

void InstanceImpl::failHealthcheck(bool fail) { server_stats_->live_.set(!fail); }

// Local implementation of Stats::MetricSnapshot used to flush metrics to sinks. We could
// potentially have a single class instance held in a static and have a clear() method to avoid some
// vector constructions and reservations, but I'm not sure it's worth the extra complexity until it
// shows up in perf traces.
// TODO(mattklein123): One thing we probably want to do is switch from returning vectors of metrics
//                     to a lambda based callback iteration API. This would require less vector
//                     copying and probably be a cleaner API in general.
class MetricSnapshotImpl : public Stats::MetricSnapshot {
public:
  MetricSnapshotImpl(Stats::Store& store) {
    snapped_counters_ = store.counters();
    counters_.reserve(snapped_counters_.size());
    for (const auto& counter : snapped_counters_) {
      counters_.push_back({counter->latch(), *counter});
    }

    snapped_gauges_ = store.gauges();
    gauges_.reserve(snapped_gauges_.size());
    for (const auto& gauge : snapped_gauges_) {
      gauges_.push_back(*gauge);
    }

    snapped_histograms_ = store.histograms();
    histograms_.reserve(snapped_histograms_.size());
    for (const auto& histogram : snapped_histograms_) {
      histograms_.push_back(*histogram);
    }
  }

  // Stats::MetricSnapshot
  const std::vector<CounterSnapshot>& counters() override { return counters_; }
  const std::vector<std::reference_wrapper<const Stats::Gauge>>& gauges() override {
    return gauges_;
  };
  const std::vector<std::reference_wrapper<const Stats::ParentHistogram>>& histograms() override {
    return histograms_;
  }

private:
  std::vector<Stats::CounterSharedPtr> snapped_counters_;
  std::vector<CounterSnapshot> counters_;
  std::vector<Stats::GaugeSharedPtr> snapped_gauges_;
  std::vector<std::reference_wrapper<const Stats::Gauge>> gauges_;
  std::vector<Stats::ParentHistogramSharedPtr> snapped_histograms_;
  std::vector<std::reference_wrapper<const Stats::ParentHistogram>> histograms_;
};

void InstanceUtil::flushMetricsToSinks(const std::list<Stats::SinkPtr>& sinks,
                                       Stats::Store& store) {
  // Create a snapshot and flush to all sinks.
  // NOTE: Even if there are no sinks, creating the snapshot has the important property that it
  //       latches all counters on a periodic basis. The hot restart code assumes this is being
  //       done so this should not be removed.
  MetricSnapshotImpl snapshot(store);
  for (const auto& sink : sinks) {
    sink->flush(snapshot);
  }
}

void InstanceImpl::flushStats() {
  ENVOY_LOG(debug, "flushing stats");
  // A shutdown initiated before this callback may prevent this from being called as per
  // the semantics documented in ThreadLocal's runOnAllThreads method.
  stats_store_.mergeHistograms([this]() -> void {
    // mergeParentStatsIfAny() does nothing and returns a struct of 0s if there is no parent.
    HotRestart::ServerStatsFromParent parent_stats = restarter_.mergeParentStatsIfAny(stats_store_);

    server_stats_->uptime_.set(time(nullptr) - original_start_time_);
    server_stats_->memory_allocated_.set(Memory::Stats::totalCurrentlyAllocated() +
                                         parent_stats.parent_memory_allocated_);
    server_stats_->memory_heap_size_.set(Memory::Stats::totalCurrentlyReserved());
    server_stats_->parent_connections_.set(parent_stats.parent_connections_);
    server_stats_->total_connections_.set(listener_manager_->numConnections() +
                                          parent_stats.parent_connections_);
    server_stats_->days_until_first_cert_expiring_.set(
        sslContextManager().daysUntilFirstCertExpires());
    InstanceUtil::flushMetricsToSinks(config_.statsSinks(), stats_store_);
    // TODO(ramaraochavali): consider adding different flush interval for histograms.
    if (stat_flush_timer_ != nullptr) {
      stat_flush_timer_->enableTimer(config_.statsFlushInterval());
    }
  });
}

bool InstanceImpl::healthCheckFailed() { return server_stats_->live_.value() == 0; }

InstanceUtil::BootstrapVersion
InstanceUtil::loadBootstrapConfig(envoy::config::bootstrap::v2::Bootstrap& bootstrap,
                                  const Options& options, Api::Api& api) {
  const std::string& config_path = options.configPath();
  const std::string& config_yaml = options.configYaml();

  // Exactly one of config_path and config_yaml should be specified.
  if (config_path.empty() && config_yaml.empty()) {
    const std::string message =
        "At least one of --config-path and --config-yaml should be non-empty";
    throw EnvoyException(message);
  }

  if (!config_path.empty()) {
    MessageUtil::loadFromFile(config_path, bootstrap, api);
  }
  if (!config_yaml.empty()) {
    envoy::config::bootstrap::v2::Bootstrap bootstrap_override;
    MessageUtil::loadFromYaml(config_yaml, bootstrap_override);
    bootstrap.MergeFrom(bootstrap_override);
  }
  MessageUtil::validate(bootstrap);
  return BootstrapVersion::V2;
}

void InstanceImpl::initialize(const Options& options,
                              Network::Address::InstanceConstSharedPtr local_address,
                              ComponentFactory& component_factory, ListenerHooks& hooks) {
  ENVOY_LOG(info, "initializing epoch {} (hot restart version={})", options.restartEpoch(),
            restarter_.version());

  ENVOY_LOG(info, "statically linked extensions:");
  ENVOY_LOG(info, "  access_loggers: {}",
            Registry::FactoryRegistry<Configuration::AccessLogInstanceFactory>::allFactoryNames());
  ENVOY_LOG(
      info, "  filters.http: {}",
      Registry::FactoryRegistry<Configuration::NamedHttpFilterConfigFactory>::allFactoryNames());
  ENVOY_LOG(info, "  filters.listener: {}",
            Registry::FactoryRegistry<
                Configuration::NamedListenerFilterConfigFactory>::allFactoryNames());
  ENVOY_LOG(
      info, "  filters.network: {}",
      Registry::FactoryRegistry<Configuration::NamedNetworkFilterConfigFactory>::allFactoryNames());
  ENVOY_LOG(info, "  stat_sinks: {}",
            Registry::FactoryRegistry<Configuration::StatsSinkFactory>::allFactoryNames());
  ENVOY_LOG(info, "  tracers: {}",
            Registry::FactoryRegistry<Configuration::TracerFactory>::allFactoryNames());
  ENVOY_LOG(info, "  transport_sockets.downstream: {}",
            Registry::FactoryRegistry<
                Configuration::DownstreamTransportSocketConfigFactory>::allFactoryNames());
  ENVOY_LOG(info, "  transport_sockets.upstream: {}",
            Registry::FactoryRegistry<
                Configuration::UpstreamTransportSocketConfigFactory>::allFactoryNames());

  // Enable the selected buffer implementation (old libevent evbuffer version or new native
  // version) early in the initialization, before any buffers can be created.
  Buffer::OwnedImpl::useOldImpl(options.libeventBufferEnabled());
  ENVOY_LOG(info, "buffer implementation: {}",
            Buffer::OwnedImpl().usesOldImpl() ? "old (libevent)" : "new");

  // Handle configuration that needs to take place prior to the main configuration load.
  InstanceUtil::loadBootstrapConfig(bootstrap_, options, *api_);
  bootstrap_config_update_time_ = time_source_.systemTime();

  // Needs to happen as early as possible in the instantiation to preempt the objects that require
  // stats.
  stats_store_.setTagProducer(Config::Utility::createTagProducer(bootstrap_));
  stats_store_.setStatsMatcher(Config::Utility::createStatsMatcher(bootstrap_));

  const std::string server_stats_prefix = "server.";
  server_stats_ = std::make_unique<ServerStats>(
      ServerStats{ALL_SERVER_STATS(POOL_COUNTER_PREFIX(stats_store_, server_stats_prefix),
                                   POOL_GAUGE_PREFIX(stats_store_, server_stats_prefix))});

  server_stats_->concurrency_.set(options_.concurrency());
  server_stats_->hot_restart_epoch_.set(options_.restartEpoch());

  assert_action_registration_ = Assert::setDebugAssertionFailureRecordAction(
      [this]() { server_stats_->debug_assertion_failures_.inc(); });

  InstanceImpl::failHealthcheck(false);

  uint64_t version_int;
  if (!StringUtil::atoull(VersionInfo::revision().substr(0, 6).c_str(), version_int, 16)) {
    throw EnvoyException("compiled GIT SHA is invalid. Invalid build.");
  }

  server_stats_->version_.set(version_int);
  bootstrap_.mutable_node()->set_build_version(VersionInfo::version());

  local_info_ = std::make_unique<LocalInfo::LocalInfoImpl>(
      bootstrap_.node(), std::move(local_address), options.serviceZone(),
      options.serviceClusterName(), options.serviceNodeName());

  Configuration::InitialImpl initial_config(bootstrap_);

  // Learn original_start_time_ if our parent is still around to inform us of it.
  restarter_.sendParentAdminShutdownRequest(original_start_time_);
  admin_ = std::make_unique<AdminImpl>(initial_config.admin().profilePath(), *this);
  if (initial_config.admin().address()) {
    if (initial_config.admin().accessLogPath().empty()) {
      throw EnvoyException("An admin access log path is required for a listening server.");
    }
    ENVOY_LOG(info, "admin address: {}", initial_config.admin().address()->asString());
    admin_->startHttpListener(initial_config.admin().accessLogPath(), options.adminAddressPath(),
                              initial_config.admin().address(),
                              stats_store_.createScope("listener.admin."));
  } else {
    ENVOY_LOG(warn, "No admin address given, so no admin HTTP server started.");
  }
  config_tracker_entry_ =
      admin_->getConfigTracker().add("bootstrap", [this] { return dumpBootstrapConfig(); });
  if (initial_config.admin().address()) {
    admin_->addListenerToHandler(handler_.get());
  }

  loadServerFlags(initial_config.flagsPath());

  // Initialize the overload manager early so other modules can register for actions.
  overload_manager_ = std::make_unique<OverloadManagerImpl>(
      *dispatcher_, stats_store_, thread_local_, bootstrap_.overload_manager(), *api_);

  heap_shrinker_ =
      std::make_unique<Memory::HeapShrinker>(*dispatcher_, *overload_manager_, stats_store_);

  // Workers get created first so they register for thread local updates.
  listener_manager_ = std::make_unique<ListenerManagerImpl>(
      *this, listener_component_factory_, worker_factory_, bootstrap_.enable_dispatcher_stats());

  // The main thread is also registered for thread local updates so that code that does not care
  // whether it runs on the main thread or on workers can still use TLS.
  thread_local_.registerThread(*dispatcher_, true);

  // We can now initialize stats for threading.
  stats_store_.initializeThreading(*dispatcher_, thread_local_);

  // It's now safe to start writing stats from the main thread's dispatcher.
  if (bootstrap_.enable_dispatcher_stats()) {
    dispatcher_->initializeStats(stats_store_, "server.");
  }

  // Runtime gets initialized before the main configuration since during main configuration
  // load things may grab a reference to the loader for later use.
  runtime_singleton_ = std::make_unique<Runtime::ScopedLoaderSingleton>(
      component_factory.createRuntime(*this, initial_config));
  hooks.onRuntimeCreated();

  // Once we have runtime we can initialize the SSL context manager.
  ssl_context_manager_ =
      std::make_unique<Extensions::TransportSockets::Tls::ContextManagerImpl>(time_source_);

  cluster_manager_factory_ = std::make_unique<Upstream::ProdClusterManagerFactory>(
      *admin_, Runtime::LoaderSingleton::get(), stats_store_, thread_local_, *random_generator_,
      dns_resolver_, *ssl_context_manager_, *dispatcher_, *local_info_, *secret_manager_, *api_,
      http_context_, access_log_manager_, *singleton_manager_);

  // Now the configuration gets parsed. The configuration may start setting
  // thread local data per above. See MainImpl::initialize() for why ConfigImpl
  // is constructed as part of the InstanceImpl and then populated once
  // cluster_manager_factory_ is available.
  config_.initialize(bootstrap_, *this, *cluster_manager_factory_);
  http_context_.setTracer(config_.httpTracer());

  // Instruct the listener manager to create the LDS provider if needed. This must be done later
  // because various items do not yet exist when the listener manager is created.
  if (bootstrap_.dynamic_resources().has_lds_config()) {
    listener_manager_->createLdsApi(bootstrap_.dynamic_resources().lds_config());
  }

  if (bootstrap_.has_hds_config()) {
    const auto& hds_config = bootstrap_.hds_config();
    async_client_manager_ = std::make_unique<Grpc::AsyncClientManagerImpl>(
        *config_.clusterManager(), thread_local_, time_source_, *api_);
    hds_delegate_ = std::make_unique<Upstream::HdsDelegate>(
        stats_store_,
        Config::Utility::factoryForGrpcApiConfigSource(*async_client_manager_, hds_config,
                                                       stats_store_)
            ->create(),
        *dispatcher_, Runtime::LoaderSingleton::get(), stats_store_, *ssl_context_manager_,
        *random_generator_, info_factory_, access_log_manager_, *config_.clusterManager(),
        *local_info_, *admin_, *singleton_manager_, thread_local_, *api_);
  }

  for (Stats::SinkPtr& sink : config_.statsSinks()) {
    stats_store_.addSink(*sink);
  }

  // Some of the stat sinks may need dispatcher support so don't flush until the main loop starts.
  // Just setup the timer.
  stat_flush_timer_ = dispatcher_->createTimer([this]() -> void { flushStats(); });
  stat_flush_timer_->enableTimer(config_.statsFlushInterval());

  // GuardDog (deadlock detection) object and thread setup before workers are
  // started and before our own run() loop runs.
  guard_dog_ = std::make_unique<Server::GuardDogImpl>(stats_store_, config_, *api_);
}

void InstanceImpl::startWorkers() {
  listener_manager_->startWorkers(*guard_dog_);

  // At this point we are ready to take traffic and all listening ports are up. Notify our parent
  // if applicable that they can stop listening and drain.
  restarter_.drainParentListeners();
  drain_manager_->startParentShutdownSequence();
}

Runtime::LoaderPtr InstanceUtil::createRuntime(Instance& server,
                                               Server::Configuration::Initial& config) {
  if (!config.baseRuntime().fields().empty()) {
    ENVOY_LOG(info, "non-empty base runtime layer specified in bootstrap");
  }
  if (config.diskRuntime()) {
    ENVOY_LOG(info, "disk runtime symlink: {}", config.diskRuntime()->symlinkRoot());
    ENVOY_LOG(info, "disk runtime subdirectory: {}", config.diskRuntime()->subdirectory());

    std::string override_subdirectory =
        config.diskRuntime()->overrideSubdirectory() + "/" + server.localInfo().clusterName();
    ENVOY_LOG(info, "disk runtime override subdirectory: {}", override_subdirectory);

    return std::make_unique<Runtime::DiskBackedLoaderImpl>(
        server.dispatcher(), server.threadLocal(), config.baseRuntime(),
        config.diskRuntime()->symlinkRoot(), config.diskRuntime()->subdirectory(),
        override_subdirectory, server.stats(), server.random(), server.api());
  } else {
    return std::make_unique<Runtime::LoaderImpl>(config.baseRuntime(), server.random(),
                                                 server.stats(), server.threadLocal());
  }
}

void InstanceImpl::loadServerFlags(const absl::optional<std::string>& flags_path) {
  if (!flags_path) {
    return;
  }

  ENVOY_LOG(info, "server flags path: {}", flags_path.value());
  if (api_->fileSystem().fileExists(flags_path.value() + "/drain")) {
    ENVOY_LOG(info, "starting server in drain mode");
    InstanceImpl::failHealthcheck(true);
  }
}

RunHelper::RunHelper(Instance& instance, const Options& options, Event::Dispatcher& dispatcher,
                     Upstream::ClusterManager& cm, AccessLog::AccessLogManager& access_log_manager,
                     Init::Manager& init_manager, OverloadManager& overload_manager,
                     std::function<void()> workers_start_cb)
    : init_watcher_("RunHelper", [&instance, workers_start_cb]() {
        if (!instance.isShutdown()) {
          workers_start_cb();
        }
      }) {
  // Setup signals.
  if (options.signalHandlingEnabled()) {
    sigterm_ = dispatcher.listenForSignal(SIGTERM, [&instance]() {
      ENVOY_LOG(warn, "caught SIGTERM");
      instance.shutdown();
    });

    sigint_ = dispatcher.listenForSignal(SIGINT, [&instance]() {
      ENVOY_LOG(warn, "caught SIGINT");
      instance.shutdown();
    });

    sig_usr_1_ = dispatcher.listenForSignal(SIGUSR1, [&access_log_manager]() {
      ENVOY_LOG(warn, "caught SIGUSR1");
      access_log_manager.reopen();
    });

    sig_hup_ = dispatcher.listenForSignal(SIGHUP, []() {
      ENVOY_LOG(warn, "caught and eating SIGHUP. See documentation for how to hot restart.");
    });
  }

  // Start overload manager before workers.
  overload_manager.start();

  // Register for cluster manager init notification. We don't start serving worker traffic until
  // upstream clusters are initialized which may involve running the event loop. Note however that
  // this can fire immediately if all clusters have already initialized. Also note that we need
  // to guard against shutdown at two different levels since SIGTERM can come in once the run loop
  // starts.
  cm.setInitializedCb([&instance, &init_manager, &cm, this]() {
    if (instance.isShutdown()) {
      return;
    }

    // Pause RDS to ensure that we don't send any requests until we've
    // subscribed to all the RDS resources. The subscriptions happen in the init callbacks,
    // so we pause RDS until we've completed all the callbacks.
    cm.adsMux().pause(Config::TypeUrl::get().RouteConfiguration);

    ENVOY_LOG(info, "all clusters initialized. initializing init manager");
    init_manager.initialize(init_watcher_);

    // Now that we're execute all the init callbacks we can resume RDS
    // as we've subscribed to all the statically defined RDS resources.
    cm.adsMux().resume(Config::TypeUrl::get().RouteConfiguration);
  });
}

void InstanceImpl::run() {
  // RunHelper exists primarily to facilitate testing of how we respond to early shutdown during
  // startup (see RunHelperTest in server_test.cc).
  auto run_helper = RunHelper(*this, options_, *dispatcher_, clusterManager(), access_log_manager_,
                              init_manager_, overloadManager(), [this] { startWorkers(); });

  // Run the main dispatch loop waiting to exit.
  ENVOY_LOG(info, "starting main dispatch loop");
  auto watchdog = guard_dog_->createWatchDog(api_->threadFactory().currentThreadId());
  watchdog->startWatchdog(*dispatcher_);
  dispatcher_->post([this] { notifyCallbacksForStage(Stage::Startup); });
  dispatcher_->run(Event::Dispatcher::RunType::Block);
  ENVOY_LOG(info, "main dispatch loop exited");
  guard_dog_->stopWatching(watchdog);
  watchdog.reset();

  terminate();
}

void InstanceImpl::terminate() {
  if (terminated_) {
    return;
  }
  terminated_ = true;

  // Before starting to shutdown anything else, stop slot destruction updates.
  thread_local_.shutdownGlobalThreading();

  // Before the workers start exiting we should disable stat threading.
  stats_store_.shutdownThreading();

  if (overload_manager_) {
    overload_manager_->stop();
  }

  // Shutdown all the workers now that the main dispatch loop is done.
  if (listener_manager_ != nullptr) {
    listener_manager_->stopWorkers();
  }

  // Only flush if we have not been hot restarted.
  if (stat_flush_timer_) {
    flushStats();
  }

  if (config_.clusterManager() != nullptr) {
    config_.clusterManager()->shutdown();
  }
  handler_.reset();
  thread_local_.shutdownThread();
  restarter_.shutdown();
  ENVOY_LOG(info, "exiting");
  ENVOY_FLUSH_LOG();
}

Runtime::Loader& InstanceImpl::runtime() { return Runtime::LoaderSingleton::get(); }

void InstanceImpl::shutdown() {
  ENVOY_LOG(info, "shutting down server instance");
  shutdown_ = true;
  restarter_.sendParentTerminateRequest();
  notifyCallbacksForStage(Stage::ShutdownExit, [this] { dispatcher_->exit(); });
}

void InstanceImpl::shutdownAdmin() {
  ENVOY_LOG(warn, "shutting down admin due to child startup");
  stat_flush_timer_.reset();
  handler_->stopListeners();
  admin_->closeSocket();

  // If we still have a parent, it should be terminated now that we have a child.
  ENVOY_LOG(warn, "terminating parent process");
  restarter_.sendParentTerminateRequest();
}

ServerLifecycleNotifier::HandlePtr InstanceImpl::registerCallback(Stage stage,
                                                                  StageCallback callback) {
  auto& callbacks = stage_callbacks_[stage];
  return absl::make_unique<LifecycleCallbackHandle<LifecycleNotifierCallbacks>>(
      callbacks, callbacks.insert(callbacks.end(), callback));
}

ServerLifecycleNotifier::HandlePtr
InstanceImpl::registerCallback(Stage stage, StageCallbackWithCompletion callback) {
  ASSERT(stage == Stage::ShutdownExit);
  auto& callbacks = stage_completable_callbacks_[stage];
  return absl::make_unique<LifecycleCallbackHandle<LifecycleNotifierCompletionCallbacks>>(
      callbacks, callbacks.insert(callbacks.end(), callback));
}

void InstanceImpl::notifyCallbacksForStage(Stage stage, Event::PostCb completion_cb) {
  ASSERT(std::this_thread::get_id() == main_thread_id_);
  auto it = stage_callbacks_.find(stage);
  if (it != stage_callbacks_.end()) {
    for (const StageCallback& callback : it->second) {
      callback();
    }
  }

  auto it2 = stage_completable_callbacks_.find(stage);
  if (it2 != stage_completable_callbacks_.end()) {
    ASSERT(!it2->second.empty());
    // Wrap completion_cb so that it only gets invoked when all callbacks for this stage
    // have finished their work.
    auto completion_cb_count = std::make_shared<int>(it2->second.size());
    Event::PostCb wrapped_cb = [this, completion_cb, completion_cb_count] {
      ASSERT(std::this_thread::get_id() == main_thread_id_);
      if (--*completion_cb_count == 0) {
        completion_cb();
      }
    };
    for (const StageCallbackWithCompletion& callback : it2->second) {
      callback(wrapped_cb);
    }
  } else {
    completion_cb();
  }
}

ProtobufTypes::MessagePtr InstanceImpl::dumpBootstrapConfig() {
  auto config_dump = std::make_unique<envoy::admin::v2alpha::BootstrapConfigDump>();
  config_dump->mutable_bootstrap()->MergeFrom(bootstrap_);
  TimestampUtil::systemClockToTimestamp(bootstrap_config_update_time_,
                                        *(config_dump->mutable_last_updated()));
  return config_dump;
}

} // namespace Server
} // namespace Envoy<|MERGE_RESOLUTION|>--- conflicted
+++ resolved
@@ -71,11 +71,8 @@
       terminated_(false),
       mutex_tracer_(options.mutexTracingEnabled() ? &Envoy::MutexTracerImpl::getOrCreateTracer()
                                                   : nullptr),
-<<<<<<< HEAD
-      process_context_(std::move(process_context)), main_thread_id_(std::this_thread::get_id()) {
-=======
-      http_context_(store.symbolTable()), main_thread_id_(std::this_thread::get_id()) {
->>>>>>> bc054bf3
+      http_context_(store.symbolTable()), process_context_(std::move(process_context)),
+      main_thread_id_(std::this_thread::get_id()) {
   try {
     if (!options.logPath().empty()) {
       try {

#include "source/server/server.h"

#include <csignal>
#include <cstdint>
#include <ctime>
#include <functional>
#include <memory>
#include <string>

#include "envoy/admin/v3/config_dump.pb.h"
#include "envoy/common/exception.h"
#include "envoy/common/time.h"
#include "envoy/config/bootstrap/v2/bootstrap.pb.h"
#include "envoy/config/bootstrap/v2/bootstrap.pb.validate.h"
#include "envoy/config/bootstrap/v3/bootstrap.pb.h"
#include "envoy/config/bootstrap/v3/bootstrap.pb.validate.h"
#include "envoy/event/dispatcher.h"
#include "envoy/event/signal.h"
#include "envoy/event/timer.h"
#include "envoy/network/dns.h"
#include "envoy/registry/registry.h"
#include "envoy/server/bootstrap_extension_config.h"
#include "envoy/server/instance.h"
#include "envoy/server/options.h"
#include "envoy/upstream/cluster_manager.h"

#include "source/common/api/api_impl.h"
#include "source/common/api/os_sys_calls_impl.h"
#include "source/common/common/enum_to_int.h"
#include "source/common/common/mutex_tracer_impl.h"
#include "source/common/common/utility.h"
#include "source/common/config/grpc_mux_impl.h"
#include "source/common/config/new_grpc_mux_impl.h"
#include "source/common/config/utility.h"
#include "source/common/config/version_converter.h"
#include "source/common/config/xds_resource.h"
#include "source/common/http/codes.h"
#include "source/common/local_info/local_info_impl.h"
#include "source/common/memory/stats.h"
#include "source/common/network/address_impl.h"
#include "source/common/network/socket_interface.h"
#include "source/common/network/socket_interface_impl.h"
#include "source/common/network/tcp_listener_impl.h"
#include "source/common/protobuf/utility.h"
#include "source/common/router/rds_impl.h"
#include "source/common/runtime/runtime_impl.h"
#include "source/common/signal/fatal_error_handler.h"
#include "source/common/singleton/manager_impl.h"
#include "source/common/stats/thread_local_store.h"
#include "source/common/stats/timespan_impl.h"
#include "source/common/upstream/cluster_manager_impl.h"
#include "source/common/version/version.h"
#include "source/server/admin/utils.h"
#include "source/server/configuration_impl.h"
#include "source/server/connection_handler_impl.h"
#include "source/server/guarddog_impl.h"
#include "source/server/listener_hooks.h"
#include "source/server/ssl_context_manager.h"

namespace Envoy {
namespace Server {

InstanceImpl::InstanceImpl(
    Init::Manager& init_manager, const Options& options, Event::TimeSystem& time_system,
    Network::Address::InstanceConstSharedPtr local_address, ListenerHooks& hooks,
    HotRestart& restarter, Stats::StoreRoot& store, Thread::BasicLockable& access_log_lock,
    ComponentFactory& component_factory, Random::RandomGeneratorPtr&& random_generator,
    ThreadLocal::Instance& tls, Thread::ThreadFactory& thread_factory,
    Filesystem::Instance& file_system, std::unique_ptr<ProcessContext> process_context,
    Buffer::WatermarkFactorySharedPtr watermark_factory)
    : init_manager_(init_manager), workers_started_(false), live_(false), shutdown_(false),
      options_(options), validation_context_(options_.allowUnknownStaticFields(),
                                             !options.rejectUnknownDynamicFields(),
                                             options.ignoreUnknownDynamicFields()),
      time_source_(time_system), restarter_(restarter), start_time_(time(nullptr)),
      original_start_time_(start_time_), stats_store_(store), thread_local_(tls),
      random_generator_(std::move(random_generator)),
      api_(new Api::Impl(thread_factory, store, time_system, file_system, *random_generator_,
                         process_context ? ProcessContextOptRef(std::ref(*process_context))
                                         : absl::nullopt,
                         watermark_factory)),
      dispatcher_(api_->allocateDispatcher("main_thread")),
      singleton_manager_(new Singleton::ManagerImpl(api_->threadFactory())),
      handler_(new ConnectionHandlerImpl(*dispatcher_, absl::nullopt)),
      listener_component_factory_(*this), worker_factory_(thread_local_, *api_, hooks),
      access_log_manager_(options.fileFlushIntervalMsec(), *api_, *dispatcher_, access_log_lock,
                          store),
      terminated_(false),
      mutex_tracer_(options.mutexTracingEnabled() ? &Envoy::MutexTracerImpl::getOrCreateTracer()
                                                  : nullptr),
      grpc_context_(store.symbolTable()), http_context_(store.symbolTable()),
      router_context_(store.symbolTable()), process_context_(std::move(process_context)),
      hooks_(hooks), server_contexts_(*this), stats_flush_in_progress_(false) {
  TRY_ASSERT_MAIN_THREAD {
    if (!options.logPath().empty()) {
      TRY_ASSERT_MAIN_THREAD {
        file_logger_ = std::make_unique<Logger::FileSinkDelegate>(
            options.logPath(), access_log_manager_, Logger::Registry::getSink());
      }
      END_TRY
      catch (const EnvoyException& e) {
        throw EnvoyException(
            fmt::format("Failed to open log-file '{}'. e.what(): {}", options.logPath(), e.what()));
      }
    }

    restarter_.initialize(*dispatcher_, *this);
    drain_manager_ = component_factory.createDrainManager(*this);
    initialize(options, std::move(local_address), component_factory);
  }
  END_TRY
  catch (const EnvoyException& e) {
    ENVOY_LOG(critical, "error initializing configuration '{}': {}", options.configPath(),
              e.what());
    terminate();
    throw;
  }
  catch (const std::exception& e) {
    ENVOY_LOG(critical, "error initializing due to unexpected exception: {}", e.what());
    terminate();
    throw;
  }
  catch (...) {
    ENVOY_LOG(critical, "error initializing due to unknown exception");
    terminate();
    throw;
  }
}

InstanceImpl::~InstanceImpl() {
  terminate();

  // Stop logging to file before all the AccessLogManager and its dependencies are
  // destructed to avoid crashing at shutdown.
  file_logger_.reset();

  // Destruct the ListenerManager explicitly, before InstanceImpl's local init_manager_ is
  // destructed.
  //
  // The ListenerManager's DestinationPortsMap contains FilterChainSharedPtrs. There is a rare race
  // condition where one of these FilterChains contains an HttpConnectionManager, which contains an
  // RdsRouteConfigProvider, which contains an RdsRouteConfigSubscriptionSharedPtr. Since
  // RdsRouteConfigSubscription is an Init::Target, ~RdsRouteConfigSubscription triggers a callback
  // set at initialization, which goes to unregister it from the top-level InitManager, which has
  // already been destructed (use-after-free) causing a segfault.
  ENVOY_LOG(debug, "destroying listener manager");
  listener_manager_.reset();
  ENVOY_LOG(debug, "destroyed listener manager");
  dispatcher_->shutdown();
}

Upstream::ClusterManager& InstanceImpl::clusterManager() {
  ASSERT(config_.clusterManager() != nullptr);
  return *config_.clusterManager();
}

void InstanceImpl::drainListeners() {
  ENVOY_LOG(info, "closing and draining listeners");
  listener_manager_->stopListeners(ListenerManager::StopListenersType::All);
  drain_manager_->startDrainSequence([] {});
}

void InstanceImpl::failHealthcheck(bool fail) {
  live_.store(!fail);
  server_stats_->live_.set(live_.load());
}

MetricSnapshotImpl::MetricSnapshotImpl(Stats::Store& store, TimeSource& time_source) {
  snapped_counters_ = store.counters();
  counters_.reserve(snapped_counters_.size());
  for (const auto& counter : snapped_counters_) {
    counters_.push_back({counter->latch(), *counter});
  }

  snapped_gauges_ = store.gauges();
  gauges_.reserve(snapped_gauges_.size());
  for (const auto& gauge : snapped_gauges_) {
    ASSERT(gauge->importMode() != Stats::Gauge::ImportMode::Uninitialized);
    gauges_.push_back(*gauge);
  }

  snapped_histograms_ = store.histograms();
  histograms_.reserve(snapped_histograms_.size());
  for (const auto& histogram : snapped_histograms_) {
    histograms_.push_back(*histogram);
  }

  snapped_text_readouts_ = store.textReadouts();
  text_readouts_.reserve(snapped_text_readouts_.size());
  for (const auto& text_readout : snapped_text_readouts_) {
    text_readouts_.push_back(*text_readout);
  }

  snapshot_time_ = time_source.systemTime();
}

void InstanceUtil::flushMetricsToSinks(const std::list<Stats::SinkPtr>& sinks, Stats::Store& store,
                                       TimeSource& time_source) {
  // Create a snapshot and flush to all sinks.
  // NOTE: Even if there are no sinks, creating the snapshot has the important property that it
  //       latches all counters on a periodic basis. The hot restart code assumes this is being
  //       done so this should not be removed.
  MetricSnapshotImpl snapshot(store, time_source);
  for (const auto& sink : sinks) {
    sink->flush(snapshot);
  }
}

void InstanceImpl::flushStats() {
  if (stats_flush_in_progress_) {
    ENVOY_LOG(debug, "skipping stats flush as flush is already in progress");
    server_stats_->dropped_stat_flushes_.inc();
    return;
  }

  stats_flush_in_progress_ = true;
  ENVOY_LOG(debug, "flushing stats");
  // If Envoy is not fully initialized, workers will not be started and mergeHistograms
  // completion callback is not called immediately. As a result of this server stats will
  // not be updated and flushed to stat sinks. So skip mergeHistograms call if workers are
  // not started yet.
  if (initManager().state() == Init::Manager::State::Initialized) {
    // A shutdown initiated before this callback may prevent this from being called as per
    // the semantics documented in ThreadLocal's runOnAllThreads method.
    stats_store_.mergeHistograms([this]() -> void { flushStatsInternal(); });
  } else {
    ENVOY_LOG(debug, "Envoy is not fully initialized, skipping histogram merge and flushing stats");
    flushStatsInternal();
  }
}

void InstanceImpl::updateServerStats() {
  // mergeParentStatsIfAny() does nothing and returns a struct of 0s if there is no parent.
  HotRestart::ServerStatsFromParent parent_stats = restarter_.mergeParentStatsIfAny(stats_store_);

  server_stats_->uptime_.set(time(nullptr) - original_start_time_);
  server_stats_->memory_allocated_.set(Memory::Stats::totalCurrentlyAllocated() +
                                       parent_stats.parent_memory_allocated_);
  server_stats_->memory_heap_size_.set(Memory::Stats::totalCurrentlyReserved());
  server_stats_->memory_physical_size_.set(Memory::Stats::totalPhysicalBytes());
  server_stats_->parent_connections_.set(parent_stats.parent_connections_);
  server_stats_->total_connections_.set(listener_manager_->numConnections() +
                                        parent_stats.parent_connections_);
  server_stats_->days_until_first_cert_expiring_.set(
      sslContextManager().daysUntilFirstCertExpires());

  auto secs_until_ocsp_response_expires =
      sslContextManager().secondsUntilFirstOcspResponseExpires();
  if (secs_until_ocsp_response_expires) {
    server_stats_->seconds_until_first_ocsp_response_expiring_.set(
        secs_until_ocsp_response_expires.value());
  }
  server_stats_->state_.set(
      enumToInt(Utility::serverState(initManager().state(), healthCheckFailed())));
  server_stats_->stats_recent_lookups_.set(
      stats_store_.symbolTable().getRecentLookups([](absl::string_view, uint64_t) {}));
}

void InstanceImpl::flushStatsInternal() {
  updateServerStats();
  auto& stats_config = config_.statsConfig();
  InstanceUtil::flushMetricsToSinks(stats_config.sinks(), stats_store_, timeSource());
  // TODO(ramaraochavali): consider adding different flush interval for histograms.
  if (stat_flush_timer_ != nullptr) {
    stat_flush_timer_->enableTimer(stats_config.flushInterval());
  }

  stats_flush_in_progress_ = false;
}

bool InstanceImpl::healthCheckFailed() { return !live_.load(); }

ProcessContextOptRef InstanceImpl::processContext() {
  if (process_context_ == nullptr) {
    return absl::nullopt;
  }

  return *process_context_;
}

namespace {
// Loads a bootstrap object, potentially at a specific version (upgrading if necessary).
void loadBootstrap(absl::optional<uint32_t> bootstrap_version,
                   envoy::config::bootstrap::v3::Bootstrap& bootstrap,
                   std::function<void(Protobuf::Message&, bool)> load_function) {

  if (!bootstrap_version.has_value()) {
    load_function(bootstrap, true);
  } else if (*bootstrap_version == 3) {
    load_function(bootstrap, false);
  } else if (*bootstrap_version == 2) {
    throw EnvoyException("v2 bootstrap is deprecated and no longer supported.");
  } else {
    throw EnvoyException(fmt::format("Unknown bootstrap version {}.", *bootstrap_version));
  }
}
} // namespace

void InstanceUtil::loadBootstrapConfig(envoy::config::bootstrap::v3::Bootstrap& bootstrap,
                                       const Options& options,
                                       ProtobufMessage::ValidationVisitor& validation_visitor,
                                       Api::Api& api) {
  const std::string& config_path = options.configPath();
  const std::string& config_yaml = options.configYaml();
  const envoy::config::bootstrap::v3::Bootstrap& config_proto = options.configProto();

  // Exactly one of config_path and config_yaml should be specified.
  if (config_path.empty() && config_yaml.empty() && config_proto.ByteSize() == 0) {
    throw EnvoyException("At least one of --config-path or --config-yaml or Options::configProto() "
                         "should be non-empty");
  }

  if (!config_path.empty()) {
    loadBootstrap(
        options.bootstrapVersion(), bootstrap,
        [&config_path, &validation_visitor, &api](Protobuf::Message& message, bool do_boosting) {
          MessageUtil::loadFromFile(config_path, message, validation_visitor, api, do_boosting);
        });
  }
  if (!config_yaml.empty()) {
    envoy::config::bootstrap::v3::Bootstrap bootstrap_override;
    loadBootstrap(
        options.bootstrapVersion(), bootstrap_override,
        [&config_yaml, &validation_visitor](Protobuf::Message& message, bool do_boosting) {
          MessageUtil::loadFromYaml(config_yaml, message, validation_visitor, do_boosting);
        });
    // TODO(snowp): The fact that we do a merge here doesn't seem to be covered under test.
    bootstrap.MergeFrom(bootstrap_override);
  }
  if (config_proto.ByteSize() != 0) {
    bootstrap.MergeFrom(config_proto);
  }
  MessageUtil::validate(bootstrap, validation_visitor);
}

void InstanceImpl::initialize(const Options& options,
                              Network::Address::InstanceConstSharedPtr local_address,
                              ComponentFactory& component_factory) {
  ENVOY_LOG(info, "initializing epoch {} (base id={}, hot restart version={})",
            options.restartEpoch(), restarter_.baseId(), restarter_.version());

  ENVOY_LOG(info, "statically linked extensions:");
  for (const auto& ext : Envoy::Registry::FactoryCategoryRegistry::registeredFactories()) {
    ENVOY_LOG(info, "  {}: {}", ext.first, absl::StrJoin(ext.second->registeredNames(), ", "));
  }

  // Handle configuration that needs to take place prior to the main configuration load.
  InstanceUtil::loadBootstrapConfig(bootstrap_, options,
                                    messageValidationContext().staticValidationVisitor(), *api_);
  bootstrap_config_update_time_ = time_source_.systemTime();

  // Immediate after the bootstrap has been loaded, override the header prefix, if configured to
  // do so. This must be set before any other code block references the HeaderValues ConstSingleton.
  if (!bootstrap_.header_prefix().empty()) {
    // setPrefix has a release assert verifying that setPrefix() is not called after prefix()
    ThreadSafeSingleton<Http::PrefixValue>::get().setPrefix(bootstrap_.header_prefix().c_str());
  }
  // TODO(mattklein123): Custom O(1) headers can be registered at this point for creating/finalizing
  // any header maps.
  ENVOY_LOG(info, "HTTP header map info:");
  for (const auto& info : Http::HeaderMapImplUtility::getAllHeaderMapImplInfo()) {
    ENVOY_LOG(info, "  {}: {} bytes: {}", info.name_, info.size_,
              absl::StrJoin(info.registered_headers_, ","));
  }

  // Needs to happen as early as possible in the instantiation to preempt the objects that require
  // stats.
  stats_store_.setTagProducer(Config::Utility::createTagProducer(bootstrap_));
  stats_store_.setStatsMatcher(
      Config::Utility::createStatsMatcher(bootstrap_, stats_store_.symbolTable()));
  stats_store_.setHistogramSettings(Config::Utility::createHistogramSettings(bootstrap_));

  const std::string server_stats_prefix = "server.";
  const std::string server_compilation_settings_stats_prefix = "server.compilation_settings";
  server_stats_ = std::make_unique<ServerStats>(
      ServerStats{ALL_SERVER_STATS(POOL_COUNTER_PREFIX(stats_store_, server_stats_prefix),
                                   POOL_GAUGE_PREFIX(stats_store_, server_stats_prefix),
                                   POOL_HISTOGRAM_PREFIX(stats_store_, server_stats_prefix))});
  server_compilation_settings_stats_ =
      std::make_unique<CompilationSettings::ServerCompilationSettingsStats>(
          CompilationSettings::ServerCompilationSettingsStats{ALL_SERVER_COMPILATION_SETTINGS_STATS(
              POOL_COUNTER_PREFIX(stats_store_, server_compilation_settings_stats_prefix),
              POOL_GAUGE_PREFIX(stats_store_, server_compilation_settings_stats_prefix),
              POOL_HISTOGRAM_PREFIX(stats_store_, server_compilation_settings_stats_prefix))});
  validation_context_.staticWarningValidationVisitor().setUnknownCounter(
      server_stats_->static_unknown_fields_);
  validation_context_.dynamicWarningValidationVisitor().setUnknownCounter(
      server_stats_->dynamic_unknown_fields_);

  initialization_timer_ = std::make_unique<Stats::HistogramCompletableTimespanImpl>(
      server_stats_->initialization_time_ms_, timeSource());
  server_stats_->concurrency_.set(options_.concurrency());
  server_stats_->hot_restart_epoch_.set(options_.restartEpoch());

  assert_action_registration_ = Assert::addDebugAssertionFailureRecordAction(
      [this](const char*) { server_stats_->debug_assertion_failures_.inc(); });
  envoy_bug_action_registration_ = Assert::addEnvoyBugFailureRecordAction(
      [this](const char*) { server_stats_->envoy_bug_failures_.inc(); });

  InstanceImpl::failHealthcheck(false);

  // Check if bootstrap has server version override set, if yes, we should use that as
  // 'server.version' stat.
  uint64_t version_int;
  if (bootstrap_.stats_server_version_override().value() > 0) {
    version_int = bootstrap_.stats_server_version_override().value();
  } else {
    if (!StringUtil::atoull(VersionInfo::revision().substr(0, 6).c_str(), version_int, 16)) {
      throw EnvoyException("compiled GIT SHA is invalid. Invalid build.");
    }
  }
  server_stats_->version_.set(version_int);
  if (VersionInfo::sslFipsCompliant()) {
    server_compilation_settings_stats_->fips_mode_.set(1);
  }

  // If user has set user_agent_name in the bootstrap config, use it.
  // Default to "envoy" if unset.
  if (bootstrap_.node().user_agent_name().empty()) {
    bootstrap_.mutable_node()->set_user_agent_name("envoy");
  }

  // If user has set user_agent_version in the bootstrap config, use it.
  // Default to the internal server version.
  if (!bootstrap_.node().user_agent_version().empty()) {
    std::string user_agent_version = bootstrap_.node().user_agent_version();
    bootstrap_.mutable_node()->set_hidden_envoy_deprecated_build_version(user_agent_version);
  } else {
    bootstrap_.mutable_node()->set_hidden_envoy_deprecated_build_version(VersionInfo::version());
  }

  // If user has set user_agent_build_version in the bootstrap config, use it.
  // Default to the internal server version.
  if (!bootstrap_.node().user_agent_build_version().has_version()) {
    *bootstrap_.mutable_node()->mutable_user_agent_build_version() = VersionInfo::buildVersion();
  }

  for (const auto& ext : Envoy::Registry::FactoryCategoryRegistry::registeredFactories()) {
    for (const auto& name : ext.second->allRegisteredNames()) {
      auto* extension = bootstrap_.mutable_node()->add_extensions();
      extension->set_name(std::string(name));
      extension->set_category(ext.first);
      auto const version = ext.second->getFactoryVersion(name);
      if (version) {
        *extension->mutable_version() = version.value();
      }
      extension->set_disabled(ext.second->isFactoryDisabled(name));
    }
  }

  local_info_ = std::make_unique<LocalInfo::LocalInfoImpl>(
      stats().symbolTable(), bootstrap_.node(), bootstrap_.node_context_params(), local_address,
      options.serviceZone(), options.serviceClusterName(), options.serviceNodeName());

  Configuration::InitialImpl initial_config(bootstrap_, options);

  // Learn original_start_time_ if our parent is still around to inform us of it.
  restarter_.sendParentAdminShutdownRequest(original_start_time_);
  admin_ = std::make_unique<AdminImpl>(initial_config.admin().profilePath(), *this);

  loadServerFlags(initial_config.flagsPath());

  secret_manager_ = std::make_unique<Secret::SecretManagerImpl>(admin_->getConfigTracker());

  // Initialize the overload manager early so other modules can register for actions.
  overload_manager_ = std::make_unique<OverloadManagerImpl>(
      *dispatcher_, stats_store_, thread_local_, bootstrap_.overload_manager(),
      messageValidationContext().staticValidationVisitor(), *api_, options);

  heap_shrinker_ =
      std::make_unique<Memory::HeapShrinker>(*dispatcher_, *overload_manager_, stats_store_);

  for (const auto& bootstrap_extension : bootstrap_.bootstrap_extensions()) {
    auto& factory = Config::Utility::getAndCheckFactory<Configuration::BootstrapExtensionFactory>(
        bootstrap_extension);
    auto config = Config::Utility::translateAnyToFactoryConfig(
        bootstrap_extension.typed_config(), messageValidationContext().staticValidationVisitor(),
        factory);
    bootstrap_extensions_.push_back(
        factory.createBootstrapExtension(*config, serverFactoryContext()));
  }

  // Register the fatal actions.
  {
    FatalAction::FatalActionPtrList safe_actions;
    FatalAction::FatalActionPtrList unsafe_actions;
    for (const auto& action_config : bootstrap_.fatal_actions()) {
      auto& factory =
          Config::Utility::getAndCheckFactory<Server::Configuration::FatalActionFactory>(
              action_config.config());
      auto action = factory.createFatalActionFromProto(action_config, this);

      if (action->isAsyncSignalSafe()) {
        safe_actions.push_back(std::move(action));
      } else {
        unsafe_actions.push_back(std::move(action));
      }
    }
    Envoy::FatalErrorHandler::registerFatalActions(
        std::move(safe_actions), std::move(unsafe_actions), api_->threadFactory());
  }

  if (!bootstrap_.default_socket_interface().empty()) {
    auto& sock_name = bootstrap_.default_socket_interface();
    auto sock = const_cast<Network::SocketInterface*>(Network::socketInterface(sock_name));
    if (sock != nullptr) {
      Network::SocketInterfaceSingleton::clear();
      Network::SocketInterfaceSingleton::initialize(sock);
    }
  }

  // Workers get created first so they register for thread local updates.
  listener_manager_ = std::make_unique<ListenerManagerImpl>(
      *this, listener_component_factory_, worker_factory_, bootstrap_.enable_dispatcher_stats());

  // The main thread is also registered for thread local updates so that code that does not care
  // whether it runs on the main thread or on workers can still use TLS.
  thread_local_.registerThread(*dispatcher_, true);

  // We can now initialize stats for threading.
  stats_store_.initializeThreading(*dispatcher_, thread_local_);

  // It's now safe to start writing stats from the main thread's dispatcher.
  if (bootstrap_.enable_dispatcher_stats()) {
    dispatcher_->initializeStats(stats_store_, "server.");
  }

  runtime_singleton_ = std::make_unique<Runtime::ScopedLoaderSingleton>(
      component_factory.createRuntime(*this, initial_config));
  initial_config.initAccessLog(bootstrap_, *this);

  if (initial_config.admin().address()) {
    admin_->startHttpListener(initial_config.admin().accessLogs(), options.adminAddressPath(),
                              initial_config.admin().address(),
                              initial_config.admin().socketOptions(),
                              stats_store_.createScope("listener.admin."));
  } else {
    ENVOY_LOG(warn, "No admin address given, so no admin HTTP server started.");
  }
  config_tracker_entry_ = admin_->getConfigTracker().add(
      "bootstrap", [this](const Matchers::StringMatcher&) { return dumpBootstrapConfig(); });
  if (initial_config.admin().address()) {
    admin_->addListenerToHandler(handler_.get());
  }

  // The broad order of initialization from this point on is the following:
  // 1. Statically provisioned configuration (bootstrap) are loaded.
  // 2. Cluster manager is created and all primary clusters (i.e. with endpoint assignments
  //    provisioned statically in bootstrap, discovered through DNS or file based CDS) are
  //    initialized.
  // 3. Various services are initialized and configured using the bootstrap config.
  // 4. RTDS is initialized using primary clusters. This  allows runtime overrides to be fully
  //    configured before the rest of xDS configuration is provisioned.
  // 5. Secondary clusters (with endpoint assignments provisioned by xDS servers) are initialized.
  // 6. The rest of the dynamic configuration is provisioned.
  //
  // Please note: this order requires that RTDS is provisioned using a primary cluster. If RTDS is
  // provisioned through ADS then ADS must use primary cluster as well. This invariant is enforced
  // during RTDS initialization and invalid configuration will be rejected.

  // Runtime gets initialized before the main configuration since during main configuration
  // load things may grab a reference to the loader for later use.
<<<<<<< HEAD
  hooks.onRuntimeCreated();
=======
  runtime_singleton_ = std::make_unique<Runtime::ScopedLoaderSingleton>(
      component_factory.createRuntime(*this, initial_config));
>>>>>>> 5ab509b5

  // Once we have runtime we can initialize the SSL context manager.
  ssl_context_manager_ = createContextManager("ssl_context_manager", time_source_);

  envoy::config::core::v3::DnsResolverOptions dns_resolver_options;
  std::vector<Network::Address::InstanceConstSharedPtr> resolvers;
  if (bootstrap_.has_dns_resolution_config()) {
    dns_resolver_options.CopyFrom(bootstrap_.dns_resolution_config().dns_resolver_options());
    if (!bootstrap_.dns_resolution_config().resolvers().empty()) {
      const auto& resolver_addrs = bootstrap_.dns_resolution_config().resolvers();
      resolvers.reserve(resolver_addrs.size());
      for (const auto& resolver_addr : resolver_addrs) {
        resolvers.push_back(Network::Address::resolveProtoAddress(resolver_addr));
      }
    }
  } else {
    // Field bool `use_tcp_for_dns_lookups` will be deprecated in future. To be backward compatible
    // utilize bootstrap_.use_tcp_for_dns_lookups() if `bootstrap_.dns_resolver_options` is not set.
    dns_resolver_options.set_use_tcp_for_dns_lookups(bootstrap_.use_tcp_for_dns_lookups());
  }
  dns_resolver_ = dispatcher_->createDnsResolver(resolvers, dns_resolver_options);

  cluster_manager_factory_ = std::make_unique<Upstream::ProdClusterManagerFactory>(
      *admin_, Runtime::LoaderSingleton::get(), stats_store_, thread_local_, dns_resolver_,
      *ssl_context_manager_, *dispatcher_, *local_info_, *secret_manager_,
      messageValidationContext(), *api_, http_context_, grpc_context_, router_context_,
      access_log_manager_, *singleton_manager_, options_);

  // Now the configuration gets parsed. The configuration may start setting
  // thread local data per above. See MainImpl::initialize() for why ConfigImpl
  // is constructed as part of the InstanceImpl and then populated once
  // cluster_manager_factory_ is available.
  config_.initialize(bootstrap_, *this, *cluster_manager_factory_);

  // Instruct the listener manager to create the LDS provider if needed. This must be done later
  // because various items do not yet exist when the listener manager is created.
  if (bootstrap_.dynamic_resources().has_lds_config() ||
      !bootstrap_.dynamic_resources().lds_resources_locator().empty()) {
    std::unique_ptr<xds::core::v3::ResourceLocator> lds_resources_locator;
    if (!bootstrap_.dynamic_resources().lds_resources_locator().empty()) {
      lds_resources_locator =
          std::make_unique<xds::core::v3::ResourceLocator>(Config::XdsResourceIdentifier::decodeUrl(
              bootstrap_.dynamic_resources().lds_resources_locator()));
    }
    listener_manager_->createLdsApi(bootstrap_.dynamic_resources().lds_config(),
                                    lds_resources_locator.get());
  }

  // We have to defer RTDS initialization until after the cluster manager is
  // instantiated (which in turn relies on runtime...).
  Runtime::LoaderSingleton::get().initialize(clusterManager());

  clusterManager().setPrimaryClustersInitializedCb(
      [this]() { onClusterManagerPrimaryInitializationComplete(); });

  auto& stats_config = config_.statsConfig();
  for (const Stats::SinkPtr& sink : stats_config.sinks()) {
    stats_store_.addSink(*sink);
  }
  if (!stats_config.flushOnAdmin()) {
    // Some of the stat sinks may need dispatcher support so don't flush until the main loop starts.
    // Just setup the timer.
    stat_flush_timer_ = dispatcher_->createTimer([this]() -> void { flushStats(); });
    stat_flush_timer_->enableTimer(stats_config.flushInterval());
  }

  // Now that we are initialized, notify the bootstrap extensions.
  for (auto&& bootstrap_extension : bootstrap_extensions_) {
    bootstrap_extension->onServerInitialized();
  }

  // GuardDog (deadlock detection) object and thread setup before workers are
  // started and before our own run() loop runs.
  main_thread_guard_dog_ = std::make_unique<Server::GuardDogImpl>(
      stats_store_, config_.mainThreadWatchdogConfig(), *api_, "main_thread");
  worker_guard_dog_ = std::make_unique<Server::GuardDogImpl>(
      stats_store_, config_.workerWatchdogConfig(), *api_, "workers");
}

void InstanceImpl::onClusterManagerPrimaryInitializationComplete() {
  // If RTDS was not configured the `onRuntimeReady` callback is immediately invoked.
  Runtime::LoaderSingleton::get().startRtdsSubscriptions([this]() { onRuntimeReady(); });
}

void InstanceImpl::onRuntimeReady() {
  // Begin initializing secondary clusters after RTDS configuration has been applied.
  // Initializing can throw exceptions, so catch these.
  TRY_ASSERT_MAIN_THREAD { clusterManager().initializeSecondaryClusters(bootstrap_); }
  END_TRY
  catch (const EnvoyException& e) {
    ENVOY_LOG(warn, "Skipping initialization of secondary cluster: {}", e.what());
    shutdown();
  }

  if (bootstrap_.has_hds_config()) {
    const auto& hds_config = bootstrap_.hds_config();
    async_client_manager_ = std::make_unique<Grpc::AsyncClientManagerImpl>(
        *config_.clusterManager(), thread_local_, time_source_, *api_, grpc_context_.statNames());
    TRY_ASSERT_MAIN_THREAD {
      hds_delegate_ = std::make_unique<Upstream::HdsDelegate>(
          stats_store_,
          Config::Utility::factoryForGrpcApiConfigSource(*async_client_manager_, hds_config,
                                                         stats_store_, false)
              ->create(),
          Config::Utility::getAndCheckTransportVersion(hds_config), *dispatcher_,
          Runtime::LoaderSingleton::get(), stats_store_, *ssl_context_manager_, info_factory_,
          access_log_manager_, *config_.clusterManager(), *local_info_, *admin_,
          *singleton_manager_, thread_local_, messageValidationContext().dynamicValidationVisitor(),
          *api_, options_);
    }
    END_TRY
    catch (const EnvoyException& e) {
      ENVOY_LOG(warn, "Skipping initialization of HDS cluster: {}", e.what());
      shutdown();
    }
  }

  // If there is no global limit to the number of active connections, warn on startup.
  // TODO (tonya11en): Move this functionality into the overload manager.
  if (!runtime().snapshot().get(Network::TcpListenerImpl::GlobalMaxCxRuntimeKey)) {
    ENVOY_LOG(warn,
              "there is no configured limit to the number of allowed active connections. Set a "
              "limit via the runtime key {}",
              Network::TcpListenerImpl::GlobalMaxCxRuntimeKey);
  }
}

void InstanceImpl::startWorkers() {
  // The callback will be called after workers are started.
  listener_manager_->startWorkers(*worker_guard_dog_, [this]() {
    if (isShutdown()) {
      return;
    }

    initialization_timer_->complete();
    // Update server stats as soon as initialization is done.
    updateServerStats();
    workers_started_ = true;
    hooks_.onWorkersStarted();
    // At this point we are ready to take traffic and all listening ports are up. Notify our
    // parent if applicable that they can stop listening and drain.
    restarter_.drainParentListeners();
    drain_manager_->startParentShutdownSequence();
  });
}

Runtime::LoaderPtr InstanceUtil::createRuntime(Instance& server,
                                               Server::Configuration::Initial& config) {
  ENVOY_LOG(info, "runtime: {}", MessageUtil::getYamlStringFromMessage(config.runtime()));
  return std::make_unique<Runtime::LoaderImpl>(
      server.dispatcher(), server.threadLocal(), config.runtime(), server.localInfo(),
      server.stats(), server.api().randomGenerator(),
      server.messageValidationContext().dynamicValidationVisitor(), server.api());
}

void InstanceImpl::loadServerFlags(const absl::optional<std::string>& flags_path) {
  if (!flags_path) {
    return;
  }

  ENVOY_LOG(info, "server flags path: {}", flags_path.value());
  if (api_->fileSystem().fileExists(flags_path.value() + "/drain")) {
    ENVOY_LOG(info, "starting server in drain mode");
    InstanceImpl::failHealthcheck(true);
  }
}

RunHelper::RunHelper(Instance& instance, const Options& options, Event::Dispatcher& dispatcher,
                     Upstream::ClusterManager& cm, AccessLog::AccessLogManager& access_log_manager,
                     Init::Manager& init_manager, OverloadManager& overload_manager,
                     std::function<void()> post_init_cb)
    : init_watcher_("RunHelper", [&instance, post_init_cb]() {
        if (!instance.isShutdown()) {
          post_init_cb();
        }
      }) {
  // Setup signals.
  // Since signals are not supported on Windows we have an internal definition for `SIGTERM`
  // On POSIX it resolves as expected to SIGTERM
  // On Windows we use it internally for all the console events that indicate that we should
  // terminate the process.
  if (options.signalHandlingEnabled()) {
    sigterm_ = dispatcher.listenForSignal(ENVOY_SIGTERM, [&instance]() {
      ENVOY_LOG(warn, "caught ENVOY_SIGTERM");
      instance.shutdown();
    });
#ifndef WIN32
    sigint_ = dispatcher.listenForSignal(SIGINT, [&instance]() {
      ENVOY_LOG(warn, "caught SIGINT");
      instance.shutdown();
    });

    sig_usr_1_ = dispatcher.listenForSignal(SIGUSR1, [&access_log_manager]() {
      ENVOY_LOG(info, "caught SIGUSR1. Reopening access logs.");
      access_log_manager.reopen();
    });

    sig_hup_ = dispatcher.listenForSignal(SIGHUP, []() {
      ENVOY_LOG(warn, "caught and eating SIGHUP. See documentation for how to hot restart.");
    });
#endif
  }

  // Start overload manager before workers.
  overload_manager.start();

  // Register for cluster manager init notification. We don't start serving worker traffic until
  // upstream clusters are initialized which may involve running the event loop. Note however that
  // this can fire immediately if all clusters have already initialized. Also note that we need
  // to guard against shutdown at two different levels since SIGTERM can come in once the run loop
  // starts.
  cm.setInitializedCb([&instance, &init_manager, &cm, this]() {
    if (instance.isShutdown()) {
      return;
    }

    const auto type_urls =
        Config::getAllVersionTypeUrls<envoy::config::route::v3::RouteConfiguration>();
    // Pause RDS to ensure that we don't send any requests until we've
    // subscribed to all the RDS resources. The subscriptions happen in the init callbacks,
    // so we pause RDS until we've completed all the callbacks.
    Config::ScopedResume maybe_resume_rds;
    if (cm.adsMux()) {
      maybe_resume_rds = cm.adsMux()->pause(type_urls);
    }

    ENVOY_LOG(info, "all clusters initialized. initializing init manager");
    init_manager.initialize(init_watcher_);

    // Now that we're execute all the init callbacks we can resume RDS
    // as we've subscribed to all the statically defined RDS resources.
    // This is done by tearing down the maybe_resume_rds Cleanup object.
  });
}

void InstanceImpl::run() {
  // RunHelper exists primarily to facilitate testing of how we respond to early shutdown during
  // startup (see RunHelperTest in server_test.cc).
  const auto run_helper = RunHelper(*this, options_, *dispatcher_, clusterManager(),
                                    access_log_manager_, init_manager_, overloadManager(), [this] {
                                      notifyCallbacksForStage(Stage::PostInit);
                                      startWorkers();
                                    });

  // Run the main dispatch loop waiting to exit.
  ENVOY_LOG(info, "starting main dispatch loop");
  auto watchdog = main_thread_guard_dog_->createWatchDog(api_->threadFactory().currentThreadId(),
                                                         "main_thread", *dispatcher_);
  dispatcher_->post([this] { notifyCallbacksForStage(Stage::Startup); });
  dispatcher_->run(Event::Dispatcher::RunType::Block);
  ENVOY_LOG(info, "main dispatch loop exited");
  main_thread_guard_dog_->stopWatching(watchdog);
  watchdog.reset();

  terminate();
}

void InstanceImpl::terminate() {
  if (terminated_) {
    return;
  }
  terminated_ = true;

  // Before starting to shutdown anything else, stop slot destruction updates.
  thread_local_.shutdownGlobalThreading();

  // Before the workers start exiting we should disable stat threading.
  stats_store_.shutdownThreading();

  // TODO: figure out the correct fix: https://github.com/envoyproxy/envoy/issues/15072.
  Config::GrpcMuxImpl::shutdownAll();
  Config::NewGrpcMuxImpl::shutdownAll();

  if (overload_manager_) {
    overload_manager_->stop();
  }

  // Shutdown all the workers now that the main dispatch loop is done.
  if (listener_manager_ != nullptr) {
    // Also shutdown the listener manager's ApiListener, if there is one, which runs on the main
    // thread. This needs to happen ahead of calling thread_local_.shutdown() below to prevent any
    // objects in the ApiListener destructor to reference any objects in thread local storage.
    if (listener_manager_->apiListener().has_value()) {
      listener_manager_->apiListener()->get().shutdown();
    }

    listener_manager_->stopWorkers();
  }

  // Only flush if we have not been hot restarted.
  if (stat_flush_timer_) {
    flushStats();
  }

  if (config_.clusterManager() != nullptr) {
    config_.clusterManager()->shutdown();
  }
  handler_.reset();
  thread_local_.shutdownThread();
  restarter_.shutdown();
  ENVOY_LOG(info, "exiting");
  ENVOY_FLUSH_LOG();
  FatalErrorHandler::clearFatalActionsOnTerminate();
}

Runtime::Loader& InstanceImpl::runtime() { return Runtime::LoaderSingleton::get(); }

void InstanceImpl::shutdown() {
  ENVOY_LOG(info, "shutting down server instance");
  shutdown_ = true;
  restarter_.sendParentTerminateRequest();
  notifyCallbacksForStage(Stage::ShutdownExit, [this] { dispatcher_->exit(); });
}

void InstanceImpl::shutdownAdmin() {
  ENVOY_LOG(warn, "shutting down admin due to child startup");
  stat_flush_timer_.reset();
  handler_->stopListeners();
  admin_->closeSocket();

  // If we still have a parent, it should be terminated now that we have a child.
  ENVOY_LOG(warn, "terminating parent process");
  restarter_.sendParentTerminateRequest();
}

ServerLifecycleNotifier::HandlePtr InstanceImpl::registerCallback(Stage stage,
                                                                  StageCallback callback) {
  auto& callbacks = stage_callbacks_[stage];
  return std::make_unique<LifecycleCallbackHandle<StageCallback>>(callbacks, callback);
}

ServerLifecycleNotifier::HandlePtr
InstanceImpl::registerCallback(Stage stage, StageCallbackWithCompletion callback) {
  ASSERT(stage == Stage::ShutdownExit);
  auto& callbacks = stage_completable_callbacks_[stage];
  return std::make_unique<LifecycleCallbackHandle<StageCallbackWithCompletion>>(callbacks,
                                                                                callback);
}

void InstanceImpl::notifyCallbacksForStage(Stage stage, Event::PostCb completion_cb) {
  ASSERT(Thread::MainThread::isMainThread());
  const auto it = stage_callbacks_.find(stage);
  if (it != stage_callbacks_.end()) {
    for (const StageCallback& callback : it->second) {
      callback();
    }
  }

  // Wrap completion_cb so that it only gets invoked when all callbacks for this stage
  // have finished their work.
  std::shared_ptr<void> cb_guard(
      new Cleanup([this, completion_cb]() { dispatcher_->post(completion_cb); }));

  // Registrations which take a completion callback are typically implemented by executing a
  // callback on all worker threads using Slot::runOnAllThreads which will hang indefinitely if
  // worker threads have not been started so we need to skip notifications if envoy is shutdown
  // early before workers have started.
  if (workers_started_) {
    const auto it2 = stage_completable_callbacks_.find(stage);
    if (it2 != stage_completable_callbacks_.end()) {
      ENVOY_LOG(info, "Notifying {} callback(s) with completion.", it2->second.size());
      for (const StageCallbackWithCompletion& callback : it2->second) {
        callback([cb_guard] {});
      }
    }
  }
}

ProtobufTypes::MessagePtr InstanceImpl::dumpBootstrapConfig() {
  auto config_dump = std::make_unique<envoy::admin::v3::BootstrapConfigDump>();
  config_dump->mutable_bootstrap()->MergeFrom(bootstrap_);
  TimestampUtil::systemClockToTimestamp(bootstrap_config_update_time_,
                                        *(config_dump->mutable_last_updated()));
  return config_dump;
}

} // namespace Server
} // namespace Envoy<|MERGE_RESOLUTION|>--- conflicted
+++ resolved
@@ -525,25 +525,7 @@
     dispatcher_->initializeStats(stats_store_, "server.");
   }
 
-  runtime_singleton_ = std::make_unique<Runtime::ScopedLoaderSingleton>(
-      component_factory.createRuntime(*this, initial_config));
-  initial_config.initAccessLog(bootstrap_, *this);
-
-  if (initial_config.admin().address()) {
-    admin_->startHttpListener(initial_config.admin().accessLogs(), options.adminAddressPath(),
-                              initial_config.admin().address(),
-                              initial_config.admin().socketOptions(),
-                              stats_store_.createScope("listener.admin."));
-  } else {
-    ENVOY_LOG(warn, "No admin address given, so no admin HTTP server started.");
-  }
-  config_tracker_entry_ = admin_->getConfigTracker().add(
-      "bootstrap", [this](const Matchers::StringMatcher&) { return dumpBootstrapConfig(); });
-  if (initial_config.admin().address()) {
-    admin_->addListenerToHandler(handler_.get());
-  }
-
-  // The broad order of initialization from this point on is the following:
+   // The broad order of initialization from this point on is the following:
   // 1. Statically provisioned configuration (bootstrap) are loaded.
   // 2. Cluster manager is created and all primary clusters (i.e. with endpoint assignments
   //    provisioned statically in bootstrap, discovered through DNS or file based CDS) are
@@ -560,12 +542,24 @@
 
   // Runtime gets initialized before the main configuration since during main configuration
   // load things may grab a reference to the loader for later use.
-<<<<<<< HEAD
-  hooks.onRuntimeCreated();
-=======
   runtime_singleton_ = std::make_unique<Runtime::ScopedLoaderSingleton>(
       component_factory.createRuntime(*this, initial_config));
->>>>>>> 5ab509b5
+  hooks.onRuntimeCreated();
+  initial_config.initAccessLog(bootstrap_, *this);
+
+  if (initial_config.admin().address()) {
+    admin_->startHttpListener(initial_config.admin().accessLogs(), options.adminAddressPath(),
+                              initial_config.admin().address(),
+                              initial_config.admin().socketOptions(),
+                              stats_store_.createScope("listener.admin."));
+  } else {
+    ENVOY_LOG(warn, "No admin address given, so no admin HTTP server started.");
+  }
+  config_tracker_entry_ = admin_->getConfigTracker().add(
+      "bootstrap", [this](const Matchers::StringMatcher&) { return dumpBootstrapConfig(); });
+  if (initial_config.admin().address()) {
+    admin_->addListenerToHandler(handler_.get());
+  }
 
   // Once we have runtime we can initialize the SSL context manager.
   ssl_context_manager_ = createContextManager("ssl_context_manager", time_source_);

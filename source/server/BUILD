load(
    "//bazel:envoy_build_system.bzl",
    "envoy_cc_library",
    "envoy_package",
    "envoy_proto_library",
    "envoy_select_hot_restart",
)

licenses(["notice"])  # Apache 2

envoy_package()

envoy_cc_library(
    name = "backtrace_lib",
    srcs = ["backtrace.cc"],
    hdrs = ["backtrace.h"],
    external_deps = [
        "abseil_stacktrace",
        "abseil_symbolize",
    ],
    tags = ["backtrace"],
    deps = [
        "//source/common/common:minimal_logger_lib",
        "//source/common/version:version_lib",
    ],
)

envoy_cc_library(
    name = "configuration_lib",
    srcs = ["configuration_impl.cc"],
    hdrs = ["configuration_impl.h"],
    deps = [
        "//envoy/config:typed_config_interface",
        "//envoy/filter:config_provider_manager_interface",
        "//envoy/http:filter_interface",
        "//envoy/network:connection_interface",
        "//envoy/network:filter_interface",
        "//envoy/runtime:runtime_interface",
        "//envoy/server:configuration_interface",
        "//envoy/server:filter_config_interface",
        "//envoy/server:instance_interface",
        "//envoy/server:tracer_config_interface",
        "//envoy/ssl:context_manager_interface",
        "//source/common/access_log:access_log_lib",
        "//source/common/common:assert_lib",
        "//source/common/common:minimal_logger_lib",
        "//source/common/common:utility_lib",
        "//source/common/config:runtime_utility_lib",
        "//source/common/config:utility_lib",
        "//source/common/network:default_socket_interface_lib",
        "//source/common/network:resolver_lib",
        "//source/common/network:socket_interface_lib",
        "//source/common/network:socket_option_factory_lib",
        "//source/common/network:socket_option_lib",
        "//source/common/network:utility_lib",
        "//source/common/protobuf:utility_lib",
        "//source/extensions/access_loggers/common:file_access_log_lib",
        "@envoy_api//envoy/config/bootstrap/v3:pkg_cc_proto",
        "@envoy_api//envoy/config/metrics/v3:pkg_cc_proto",
        "@envoy_api//envoy/config/trace/v3:pkg_cc_proto",
    ],
)

envoy_cc_library(
    name = "connection_handler_lib",
    deps = [
        ":active_tcp_listener",
        ":active_udp_listener",
        ":connection_handler_impl",
        "//envoy/network:client_connection_factory",
        "//source/common/network:address_lib",
    ],
)

envoy_cc_library(
    name = "connection_handler_impl",
    srcs = ["connection_handler_impl.cc"],
    hdrs = [
        "connection_handler_impl.h",
    ],
    deps = [
        ":active_tcp_listener",
        "//envoy/common:time_interface",
        "//envoy/event:deferred_deletable",
        "//envoy/event:dispatcher_interface",
        "//envoy/network:connection_handler_interface",
        "//envoy/network:connection_interface",
        "//envoy/network:filter_interface",
        "//envoy/network:listen_socket_interface",
        "//envoy/network:listener_interface",
        "//envoy/runtime:runtime_interface",
        "//envoy/server:listener_manager_interface",
        "//envoy/stats:timespan_interface",
        "//source/common/common:linked_object",
        "//source/common/common:non_copyable",
        "//source/common/event:deferred_task",
        "//source/common/network:connection_lib",
        "//source/common/stream_info:stream_info_lib",
    ],
)

envoy_cc_library(
    name = "listener_stats",
    hdrs = [
        "listener_stats.h",
    ],
    deps = [
        "//source/common/stats:timespan_lib",
    ],
)

envoy_cc_library(
    name = "active_listener_base",
    hdrs = [
        "active_listener_base.h",
    ],
    deps = [
        ":listener_stats",
        "//envoy/network:connection_handler_interface",
        "//envoy/network:listener_interface",
        "//envoy/stats:timespan_interface",
        "//source/common/stats:timespan_lib",
    ],
)

envoy_cc_library(
    name = "active_tcp_listener",
    srcs = ["active_tcp_listener.cc"],
    hdrs = [
        "active_tcp_listener.h",
    ],
    deps = [
        ":active_stream_listener_base",
        ":active_tcp_socket",
        "//envoy/common:time_interface",
        "//envoy/event:deferred_deletable",
        "//envoy/event:dispatcher_interface",
        "//envoy/network:connection_handler_interface",
        "//envoy/network:connection_interface",
        "//envoy/network:listen_socket_interface",
        "//envoy/network:listener_interface",
        "//envoy/server:listener_manager_interface",
        "//source/common/common:assert_lib",
        "//source/common/common:linked_object",
        "//source/common/network:connection_lib",
        "//source/common/stats:timespan_lib",
        "//source/server:active_listener_base",
    ],
)

envoy_cc_library(
    name = "active_udp_listener",
    srcs = ["active_udp_listener.cc"],
    hdrs = [
        "active_udp_listener.h",
    ],
    deps = [
        "//envoy/event:dispatcher_interface",
        "//envoy/network:connection_handler_interface",
        "//envoy/network:exception_interface",
        "//envoy/network:filter_interface",
        "//envoy/network:listen_socket_interface",
        "//envoy/network:listener_interface",
        "//envoy/server:listener_manager_interface",
        "//source/server:connection_handler_impl",
    ],
)

envoy_cc_library(
    name = "active_tcp_listener_headers",
    hdrs = [
        "active_stream_listener_base.h",
        "active_tcp_listener.h",
        "active_tcp_socket.h",
    ],
    deps = [
        ":active_listener_base",
        "//envoy/common:time_interface",
        "//envoy/event:deferred_deletable",
        "//envoy/event:dispatcher_interface",
        "//envoy/event:timer_interface",
        "//envoy/network:connection_handler_interface",
        "//envoy/network:connection_interface",
        "//envoy/network:filter_interface",
        "//envoy/network:listen_socket_interface",
        "//envoy/network:listener_interface",
        "//envoy/server:listener_manager_interface",
        "//source/common/common:assert_lib",
        "//source/common/common:linked_object",
        "//source/common/network:connection_lib",
        "//source/common/stats:timespan_lib",
    ],
)

envoy_cc_library(
    name = "active_tcp_socket",
    srcs = ["active_tcp_socket.cc"],
    hdrs = [
        "active_tcp_socket.h",
    ],
    deps = [
        ":active_listener_base",
        ":active_tcp_listener_headers",
        "//envoy/common:time_interface",
        "//envoy/event:deferred_deletable",
        "//envoy/event:dispatcher_interface",
        "//envoy/event:timer_interface",
        "//envoy/network:connection_handler_interface",
        "//envoy/network:connection_interface",
        "//envoy/network:filter_interface",
        "//envoy/network:listen_socket_interface",
        "//envoy/network:listener_interface",
        "//source/common/common:linked_object",
        "//source/common/network:connection_lib",
        "//source/common/network:listener_filter_buffer_lib",
        "//source/common/stream_info:stream_info_lib",
    ],
)

envoy_cc_library(
    name = "active_stream_listener_base",
    srcs = ["active_stream_listener_base.cc"],
    hdrs = [
        "active_stream_listener_base.h",
    ],
    deps = [
        ":active_listener_base",
        ":active_tcp_listener_headers",
        "//envoy/common:time_interface",
        "//envoy/event:deferred_deletable",
        "//envoy/event:dispatcher_interface",
        "//envoy/event:timer_interface",
        "//envoy/network:connection_handler_interface",
        "//envoy/network:connection_interface",
        "//envoy/network:filter_interface",
        "//envoy/network:listen_socket_interface",
        "//envoy/network:listener_interface",
        "//envoy/stream_info:stream_info_interface",
        "//source/common/common:linked_object",
        "//source/common/network:connection_lib",
        "//source/common/network:listener_filter_buffer_lib",
    ],
)

envoy_cc_library(
    name = "drain_manager_lib",
    srcs = ["drain_manager_impl.cc"],
    hdrs = [
        "drain_manager_impl.h",
    ],
    deps = [
        "//envoy/event:dispatcher_interface",
        "//envoy/event:timer_interface",
        "//envoy/runtime:runtime_interface",
        "//envoy/server:drain_manager_interface",
        "//envoy/server:instance_interface",
        "//source/common/common:assert_lib",
        "//source/common/common:callback_impl_lib",
        "//source/common/common:minimal_logger_lib",
        "@envoy_api//envoy/config/listener/v3:pkg_cc_proto",
    ],
)

envoy_cc_library(
    name = "guarddog_lib",
    srcs = ["guarddog_impl.cc"],
    hdrs = ["guarddog_impl.h"],
    external_deps = ["abseil_optional"],
    deps = [
        ":watchdog_lib",
        "//envoy/api:api_interface",
        "//envoy/common:time_interface",
        "//envoy/event:dispatcher_interface",
        "//envoy/event:timer_interface",
        "//envoy/server:configuration_interface",
        "//envoy/server:guarddog_config_interface",
        "//envoy/server:guarddog_interface",
        "//envoy/server:watchdog_interface",
        "//envoy/stats:stats_interface",
        "//envoy/thread:thread_interface",
        "//source/common/common:assert_lib",
        "//source/common/common:minimal_logger_lib",
        "//source/common/common:thread_lib",
        "//source/common/config:utility_lib",
        "//source/common/event:libevent_lib",
        "//source/common/protobuf:utility_lib",
        "//source/common/stats:symbol_table_lib",
        "//source/common/watchdog:abort_action_config",
        "@envoy_api//envoy/config/bootstrap/v3:pkg_cc_proto",
        "@envoy_api//envoy/watchdog/v3:pkg_cc_proto",
    ],
)

envoy_proto_library(
    name = "hot_restart",
    srcs = ["hot_restart.proto"],
)

envoy_cc_library(
    name = "hot_restarting_base",
    srcs = envoy_select_hot_restart(["hot_restarting_base.cc"]),
    hdrs = envoy_select_hot_restart(["hot_restarting_base.h"]),
    deps = [
        "//envoy/api:os_sys_calls_interface",
        "//envoy/event:dispatcher_interface",
        "//envoy/event:file_event_interface",
        "//envoy/server:hot_restart_interface",
        "//envoy/server:instance_interface",
        "//envoy/server:options_interface",
        "//envoy/stats:stats_interface",
        "//source/common/api:os_sys_calls_lib",
        "//source/common/common:assert_lib",
        "//source/common/common:mem_block_builder_lib",
        "//source/common/common:safe_memcpy_lib",
        "//source/common/common:utility_lib",
        "//source/common/network:utility_lib",
        "//source/common/stats:utility_lib",
    ] + envoy_select_hot_restart([":hot_restart_cc_proto"]),
)

envoy_cc_library(
    name = "hot_restarting_child",
    srcs = envoy_select_hot_restart(["hot_restarting_child.cc"]),
    hdrs = envoy_select_hot_restart(["hot_restarting_child.h"]),
    deps = [
        ":hot_restarting_base",
        "//source/common/stats:stat_merger_lib",
    ],
)

envoy_cc_library(
    name = "hot_restarting_parent",
    srcs = envoy_select_hot_restart(["hot_restarting_parent.cc"]),
    hdrs = envoy_select_hot_restart(["hot_restarting_parent.h"]),
    deps = [
        ":hot_restarting_base",
        "//source/common/memory:stats_lib",
        "//source/common/stats:stat_merger_lib",
        "//source/common/stats:symbol_table_lib",
        "//source/common/stats:utility_lib",
    ],
)

envoy_cc_library(
    name = "hot_restart_lib",
    srcs = envoy_select_hot_restart(["hot_restart_impl.cc"]),
    hdrs = envoy_select_hot_restart(["hot_restart_impl.h"]),
    deps = [
        ":hot_restarting_child",
        ":hot_restarting_parent",
        "//envoy/api:os_sys_calls_interface",
        "//envoy/event:dispatcher_interface",
        "//envoy/event:file_event_interface",
        "//envoy/server:hot_restart_interface",
        "//envoy/server:instance_interface",
        "//envoy/server:options_interface",
        "//source/common/api:os_sys_calls_lib",
        "//source/common/common:assert_lib",
        "//source/common/stats:allocator_lib",
    ],
)

envoy_cc_library(
    name = "hot_restart_nop_lib",
    hdrs = ["hot_restart_nop_impl.h"],
    deps = [
        "//envoy/server:hot_restart_interface",
        "//source/common/stats:allocator_lib",
    ],
)

envoy_cc_library(
    name = "options_lib",
    srcs = ["options_impl.cc"] + select({
        "//bazel:linux_x86_64": ["options_impl_platform_linux.cc"],
        "//bazel:linux_aarch64": ["options_impl_platform_linux.cc"],
        "//bazel:linux_ppc": ["options_impl_platform_linux.cc"],
        "//bazel:linux_mips64": ["options_impl_platform_linux.cc"],
        "//conditions:default": ["options_impl_platform_default.cc"],
    }),
    hdrs = [
        "options_impl.h",
        "options_impl_platform.h",
    ] + select({
        "//bazel:linux_x86_64": ["options_impl_platform_linux.h"],
        "//bazel:linux_aarch64": ["options_impl_platform_linux.h"],
        "//bazel:linux_ppc": ["options_impl_platform_linux.h"],
        "//bazel:linux_mips64": ["options_impl_platform_linux.h"],
        "//conditions:default": [],
    }),
    # TCLAP command line parser needs this to support int64_t/uint64_t in several build environments.
    copts = ["-DHAVE_LONG_LONG"],
    external_deps = ["tclap"],
    deps = [
        "//envoy/network:address_interface",
        "//envoy/registry",
        "//envoy/server:options_interface",
        "//envoy/stats:stats_interface",
        "//source/common/api:os_sys_calls_lib",
        "//source/common/common:logger_lib",
        "//source/common/common:macros",
        "//source/common/protobuf:utility_lib",
        "//source/common/stats:stats_lib",
        "//source/common/stats:tag_utility_lib",
        "//source/common/version:version_lib",
    ],
)

envoy_cc_library(
    name = "overload_manager_lib",
    srcs = ["overload_manager_impl.cc"],
    hdrs = ["overload_manager_impl.h"],
    deps = [
        "//envoy/server/overload:overload_manager_interface",
        "//envoy/stats:stats_interface",
        "//envoy/thread_local:thread_local_interface",
        "//source/common/common:logger_lib",
        "//source/common/config:utility_lib",
        "//source/common/event:scaled_range_timer_manager_lib",
        "//source/common/stats:symbol_table_lib",
        "//source/server:resource_monitor_config_lib",
        "@envoy_api//envoy/config/overload/v3:pkg_cc_proto",
    ],
)

envoy_cc_library(
<<<<<<< HEAD
    name = "lds_api_lib",
    srcs = ["lds_api.cc"],
    hdrs = ["lds_api.h"],
    deps = [
        "//envoy/config:subscription_factory_interface",
        "//envoy/config:subscription_interface",
        "//envoy/init:manager_interface",
        "//envoy/server:listener_manager_interface",
        "//source/common/common:cleanup_lib",
        "//source/common/config:api_version_lib",
        "//source/common/config:subscription_base_interface",
        "//source/common/config:utility_lib",
        "//source/common/init:target_lib",
        "//source/common/protobuf:utility_lib",
        "@envoy_api//envoy/admin/v3:pkg_cc_proto",
        "@envoy_api//envoy/config/core/v3:pkg_cc_proto",
        "@envoy_api//envoy/config/listener/v3:pkg_cc_proto",
        "@envoy_api//envoy/config/route/v3:pkg_cc_proto",
        "@envoy_api//envoy/service/discovery/v3:pkg_cc_proto",
    ],
)

envoy_cc_library(
    name = "api_listener_lib",
    srcs = [
        "api_listener_impl.cc",
    ],
    hdrs = [
        "api_listener_impl.h",
    ],
    deps = [
        ":configuration_lib",
        ":filter_chain_manager_lib",
        ":lds_api_lib",
        ":transport_socket_config_lib",
        "//envoy/network:connection_interface",
        "//envoy/network:listener_interface",
        "//envoy/server:filter_config_interface",
        "//envoy/server:instance_interface",
        "//envoy/server:listener_manager_interface",
        "//envoy/server:transport_socket_config_interface",
        "//source/common/common:basic_resource_lib",
        "//source/common/common:empty_string",
        "//source/common/config:metadata_lib",
        "//source/common/config:utility_lib",
        "//source/common/init:manager_lib",
        "//source/common/init:target_lib",
        "//source/common/network:utility_lib",
        "//source/common/stream_info:stream_info_lib",
        "//source/extensions/filters/network/http_connection_manager:config",
        "//source/extensions/udp_packet_writer/default:config",
        "//source/extensions/upstreams/http/generic:config",
        "@envoy_api//envoy/config/core/v3:pkg_cc_proto",
        "@envoy_api//envoy/config/listener/v3:pkg_cc_proto",
    ],
    alwayslink = True,
)

# TODO(junr03): actually separate this lib from the listener and api listener lib.
# this can be done if the parent_ in the listener and the api listener becomes the ListenerManager interface.
# the issue right now is that the listener's reach into the listener manager's server_ instance variable.
envoy_cc_library(
    name = "listener_manager_lib",
    srcs = [
        "listener_impl.cc",
        "listener_manager_impl.cc",
    ],
    hdrs = [
        "listener_impl.h",
        "listener_manager_impl.h",
    ],
    deps = [
        ":api_listener_lib",
        ":listener_manager_factory_lib",
        "active_raw_udp_listener_config",
=======
    name = "api_listener_lib",
    srcs = [
        "api_listener_impl.cc",
    ],
    hdrs = [
        "api_listener_impl.h",
    ],
    deps = [
>>>>>>> 6040d0b1
        ":configuration_lib",
        ":factory_context_lib",
        ":transport_socket_config_lib",
        "//envoy/network:connection_interface",
        "//envoy/network:listener_interface",
        "//envoy/server:filter_config_interface",
        "//envoy/server:instance_interface",
        "//envoy/server:listener_manager_interface",
        "//envoy/server:transport_socket_config_interface",
        "//source/common/common:basic_resource_lib",
        "//source/common/common:empty_string",
        "//source/common/config:metadata_lib",
        "//source/common/config:utility_lib",
        "//source/common/init:manager_lib",
        "//source/common/init:target_lib",
        "//source/common/network:utility_lib",
        "//source/common/stream_info:stream_info_lib",
        "//source/extensions/filters/network/http_connection_manager:config",
        "//source/extensions/udp_packet_writer/default:config",
        "//source/extensions/upstreams/http/generic:config",
        "@envoy_api//envoy/config/core/v3:pkg_cc_proto",
        "@envoy_api//envoy/config/listener/v3:pkg_cc_proto",
    ],
    alwayslink = True,
)

envoy_cc_library(
    name = "factory_context_lib",
    srcs = ["factory_context_impl.cc"],
    hdrs = ["factory_context_impl.h"],
    deps = [
        "//envoy/server:factory_context_interface",
        "//envoy/server:instance_interface",
    ],
)

envoy_cc_library(
    name = "process_context_lib",
    hdrs = ["process_context_impl.h"],
    deps = ["//envoy/server:process_context_interface"],
)

envoy_cc_library(
    name = "proto_descriptors_lib",
    srcs = ["proto_descriptors.cc"],
    hdrs = ["proto_descriptors.h"],
    deps = [
        "//source/common/common:assert_lib",
        "//source/common/config:protobuf_link_hacks",
        "//source/common/protobuf",
    ],
)

envoy_cc_library(
    name = "resource_monitor_config_lib",
    hdrs = ["resource_monitor_config_impl.h"],
    deps = [
        "//envoy/server:resource_monitor_config_interface",
    ],
)

envoy_cc_library(
    name = "factory_context_base_impl_lib",
    hdrs = ["factory_context_base_impl.h"],
    deps = [
        "//envoy/server:factory_context_interface",
    ],
)

envoy_cc_library(
    name = "listener_manager_factory_lib",
    hdrs = ["listener_manager_factory.h"],
    deps = [
        "//envoy/server:factory_context_interface",
        "//envoy/server:listener_manager_interface",
        "//envoy/server:worker_interface",
        "//source/common/quic:quic_stat_names_lib",
    ],
)

envoy_cc_library(
    name = "server_lib",
    srcs = ["server.cc"],
    hdrs = ["server.h"],
    external_deps = [
        "abseil_node_hash_map",
        "abseil_optional",
    ],
    deps = [
        ":api_listener_lib",
        ":configuration_lib",
        ":connection_handler_lib",
        ":guarddog_lib",
        ":listener_hooks_lib",
        ":listener_manager_factory_lib",
        ":regex_engine_lib",
        ":ssl_context_manager_lib",
        ":worker_lib",
        "//envoy/event:dispatcher_interface",
        "//envoy/event:signal_interface",
        "//envoy/event:timer_interface",
        "//envoy/network:dns_interface",
        "//envoy/server:bootstrap_extension_config_interface",
        "//envoy/server:configuration_interface",
        "//envoy/server:drain_manager_interface",
        "//envoy/server:fatal_action_interface",
        "//envoy/server:instance_interface",
        "//envoy/server:listener_manager_interface",
        "//envoy/server:options_interface",
        "//envoy/server:process_context_interface",
        "//envoy/stats:stats_macros",
        "//envoy/tracing:http_tracer_interface",
        "//envoy/upstream:cluster_manager_interface",
        "//source/common/access_log:access_log_manager_lib",
        "//source/common/api:api_lib",
        "//source/common/common:cleanup_lib",
        "//source/common/common:logger_lib",
        "//source/common/common:mutex_tracer_lib",
        "//source/common/common:perf_tracing_lib",
        "//source/common/common:utility_lib",
        "//source/common/config:grpc_mux_lib",
        "//source/common/config:new_grpc_mux_lib",
        "//source/common/config:utility_lib",
        "//source/common/config:xds_resource_lib",
        "//source/common/config/xds_mux:grpc_mux_lib",
        "//source/common/grpc:async_client_manager_lib",
        "//source/common/grpc:context_lib",
        "//source/common/http:codes_lib",
        "//source/common/http:context_lib",
        "//source/common/http:headers_lib",
        "//source/common/init:manager_lib",
        "//source/common/local_info:local_info_lib",
        "//source/common/memory:heap_shrinker_lib",
        "//source/common/memory:stats_lib",
        "//source/common/protobuf:utility_lib",
        "//source/common/quic:quic_stat_names_lib",
        "//source/common/router:rds_lib",
        "//source/common/runtime:runtime_lib",
        "//source/common/secret:secret_manager_impl_lib",
        "//source/common/signal:fatal_error_handler_lib",
        "//source/common/singleton:manager_impl_lib",
        "//source/common/stats:thread_local_store_lib",
        "//source/common/upstream:cluster_manager_lib",
        "//source/common/upstream:health_discovery_service_lib",
        "//source/common/version:version_lib",
        "//source/server:overload_manager_lib",
        "//source/server/admin:admin_lib",
        "@envoy_api//envoy/admin/v3:pkg_cc_proto",
        "@envoy_api//envoy/config/bootstrap/v3:pkg_cc_proto",
    ],
)

envoy_cc_library(
    name = "ssl_context_manager_lib",
    srcs = ["ssl_context_manager.cc"],
    hdrs = ["ssl_context_manager.h"],
    deps = [
        "//envoy/registry",
        "//envoy/ssl:context_manager_interface",
    ],
)

envoy_cc_library(
    name = "listener_hooks_lib",
    hdrs = ["listener_hooks.h"],
)

envoy_cc_library(
    name = "watchdog_lib",
    hdrs = ["watchdog_impl.h"],
    deps = [
        "//envoy/common:time_interface",
        "//envoy/server:watchdog_interface",
        "//source/common/common:assert_lib",
    ],
)

envoy_cc_library(
    name = "worker_lib",
    srcs = ["worker_impl.cc"],
    hdrs = ["worker_impl.h"],
    deps = [
        ":connection_handler_lib",
        ":listener_hooks_lib",
        "//envoy/api:api_interface",
        "//envoy/event:dispatcher_interface",
        "//envoy/event:timer_interface",
        "//envoy/network:exception_interface",
        "//envoy/server:configuration_interface",
        "//envoy/server:guarddog_interface",
        "//envoy/server:listener_manager_interface",
        "//envoy/server:worker_interface",
        "//envoy/thread:thread_interface",
        "//envoy/thread_local:thread_local_interface",
    ],
)

envoy_cc_library(
    name = "transport_socket_config_lib",
    hdrs = ["transport_socket_config_impl.h"],
    deps = [
        "//envoy/server:transport_socket_config_interface",
    ],
)

envoy_cc_library(
    name = "regex_engine_lib",
    srcs = ["regex_engine.cc"],
    hdrs = ["regex_engine.h"],
    deps = [
        "//source/common/common:regex_lib",
        "//source/common/config:utility_lib",
    ],
)<|MERGE_RESOLUTION|>--- conflicted
+++ resolved
@@ -424,30 +424,6 @@
 )
 
 envoy_cc_library(
-<<<<<<< HEAD
-    name = "lds_api_lib",
-    srcs = ["lds_api.cc"],
-    hdrs = ["lds_api.h"],
-    deps = [
-        "//envoy/config:subscription_factory_interface",
-        "//envoy/config:subscription_interface",
-        "//envoy/init:manager_interface",
-        "//envoy/server:listener_manager_interface",
-        "//source/common/common:cleanup_lib",
-        "//source/common/config:api_version_lib",
-        "//source/common/config:subscription_base_interface",
-        "//source/common/config:utility_lib",
-        "//source/common/init:target_lib",
-        "//source/common/protobuf:utility_lib",
-        "@envoy_api//envoy/admin/v3:pkg_cc_proto",
-        "@envoy_api//envoy/config/core/v3:pkg_cc_proto",
-        "@envoy_api//envoy/config/listener/v3:pkg_cc_proto",
-        "@envoy_api//envoy/config/route/v3:pkg_cc_proto",
-        "@envoy_api//envoy/service/discovery/v3:pkg_cc_proto",
-    ],
-)
-
-envoy_cc_library(
     name = "api_listener_lib",
     srcs = [
         "api_listener_impl.cc",
@@ -457,8 +433,7 @@
     ],
     deps = [
         ":configuration_lib",
-        ":filter_chain_manager_lib",
-        ":lds_api_lib",
+        ":factory_context_lib",
         ":transport_socket_config_lib",
         "//envoy/network:connection_interface",
         "//envoy/network:listener_interface",
@@ -483,59 +458,6 @@
     alwayslink = True,
 )
 
-# TODO(junr03): actually separate this lib from the listener and api listener lib.
-# this can be done if the parent_ in the listener and the api listener becomes the ListenerManager interface.
-# the issue right now is that the listener's reach into the listener manager's server_ instance variable.
-envoy_cc_library(
-    name = "listener_manager_lib",
-    srcs = [
-        "listener_impl.cc",
-        "listener_manager_impl.cc",
-    ],
-    hdrs = [
-        "listener_impl.h",
-        "listener_manager_impl.h",
-    ],
-    deps = [
-        ":api_listener_lib",
-        ":listener_manager_factory_lib",
-        "active_raw_udp_listener_config",
-=======
-    name = "api_listener_lib",
-    srcs = [
-        "api_listener_impl.cc",
-    ],
-    hdrs = [
-        "api_listener_impl.h",
-    ],
-    deps = [
->>>>>>> 6040d0b1
-        ":configuration_lib",
-        ":factory_context_lib",
-        ":transport_socket_config_lib",
-        "//envoy/network:connection_interface",
-        "//envoy/network:listener_interface",
-        "//envoy/server:filter_config_interface",
-        "//envoy/server:instance_interface",
-        "//envoy/server:listener_manager_interface",
-        "//envoy/server:transport_socket_config_interface",
-        "//source/common/common:basic_resource_lib",
-        "//source/common/common:empty_string",
-        "//source/common/config:metadata_lib",
-        "//source/common/config:utility_lib",
-        "//source/common/init:manager_lib",
-        "//source/common/init:target_lib",
-        "//source/common/network:utility_lib",
-        "//source/common/stream_info:stream_info_lib",
-        "//source/extensions/filters/network/http_connection_manager:config",
-        "//source/extensions/udp_packet_writer/default:config",
-        "//source/extensions/upstreams/http/generic:config",
-        "@envoy_api//envoy/config/core/v3:pkg_cc_proto",
-        "@envoy_api//envoy/config/listener/v3:pkg_cc_proto",
-    ],
-    alwayslink = True,
-)
-
 envoy_cc_library(
     name = "factory_context_lib",
     srcs = ["factory_context_impl.cc"],
@@ -585,7 +507,6 @@
     deps = [
         "//envoy/server:factory_context_interface",
         "//envoy/server:listener_manager_interface",
-        "//envoy/server:worker_interface",
         "//source/common/quic:quic_stat_names_lib",
     ],
 )

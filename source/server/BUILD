licenses(["notice"])  # Apache 2

load(
    "//bazel:envoy_build_system.bzl",
    "envoy_cc_library",
    "envoy_package",
    "envoy_proto_library",
    "envoy_select_hot_restart",
)

envoy_package()

envoy_cc_library(
    name = "backtrace_lib",
    hdrs = ["backtrace.h"],
    external_deps = [
        "abseil_stacktrace",
        "abseil_symbolize",
    ],
    tags = ["backtrace"],
    deps = ["//source/common/common:minimal_logger_lib"],
)

envoy_cc_library(
    name = "configuration_lib",
    srcs = ["configuration_impl.cc"],
    hdrs = ["configuration_impl.h"],
    deps = [
        "//include/envoy/http:filter_interface",
        "//include/envoy/network:connection_interface",
        "//include/envoy/network:filter_interface",
        "//include/envoy/runtime:runtime_interface",
        "//include/envoy/server:configuration_interface",
        "//include/envoy/server:filter_config_interface",
        "//include/envoy/server:instance_interface",
        "//include/envoy/server:tracer_config_interface",
        "//include/envoy/ssl:context_manager_interface",
        "//source/common/common:assert_lib",
        "//source/common/common:minimal_logger_lib",
        "//source/common/common:utility_lib",
<<<<<<< HEAD
        "//source/common/config:lds_json_lib",
        "//source/common/config:runtime_utility_lib",
=======
>>>>>>> 47a39f2a
        "//source/common/config:utility_lib",
        "//source/common/network:resolver_lib",
        "//source/common/network:utility_lib",
        "//source/common/protobuf:utility_lib",
        "//source/common/tracing:http_tracer_lib",
        "@envoy_api//envoy/api/v2:lds_cc",
        "@envoy_api//envoy/config/bootstrap/v2:bootstrap_cc",
    ],
)

envoy_cc_library(
    name = "connection_handler_lib",
    srcs = ["connection_handler_impl.cc"],
    hdrs = ["connection_handler_impl.h"],
    deps = [
        "//include/envoy/common:time_interface",
        "//include/envoy/event:deferred_deletable",
        "//include/envoy/event:dispatcher_interface",
        "//include/envoy/event:timer_interface",
        "//include/envoy/network:connection_handler_interface",
        "//include/envoy/network:connection_interface",
        "//include/envoy/network:filter_interface",
        "//include/envoy/network:listen_socket_interface",
        "//include/envoy/network:listener_interface",
        "//include/envoy/server:listener_manager_interface",
        "//include/envoy/stats:timespan",
        "//source/common/common:linked_object",
        "//source/common/common:non_copyable",
        "//source/common/network:connection_lib",
        "//source/extensions/transport_sockets:well_known_names",
    ],
)

envoy_cc_library(
    name = "drain_manager_lib",
    srcs = ["drain_manager_impl.cc"],
    hdrs = ["drain_manager_impl.h"],
    deps = [
        "//include/envoy/event:dispatcher_interface",
        "//include/envoy/event:timer_interface",
        "//include/envoy/runtime:runtime_interface",
        "//include/envoy/server:drain_manager_interface",
        "//include/envoy/server:instance_interface",
        "//source/common/common:assert_lib",
        "//source/common/common:minimal_logger_lib",
    ],
)

envoy_cc_library(
    name = "guarddog_lib",
    srcs = ["guarddog_impl.cc"],
    hdrs = ["guarddog_impl.h"],
    external_deps = ["abseil_optional"],
    deps = [
        ":watchdog_lib",
        "//include/envoy/api:api_interface",
        "//include/envoy/event:timer_interface",
        "//include/envoy/server:configuration_interface",
        "//include/envoy/server:guarddog_interface",
        "//include/envoy/server:watchdog_interface",
        "//include/envoy/stats:stats_interface",
        "//include/envoy/thread:thread_interface",
        "//source/common/common:assert_lib",
        "//source/common/common:minimal_logger_lib",
        "//source/common/common:thread_lib",
        "//source/common/event:libevent_lib",
    ],
)

envoy_proto_library(
    name = "hot_restart",
    srcs = ["hot_restart.proto"],
)

envoy_cc_library(
    name = "hot_restarting_base",
    srcs = envoy_select_hot_restart(["hot_restarting_base.cc"]),
    hdrs = envoy_select_hot_restart(["hot_restarting_base.h"]),
    deps = [
        ":hot_restart_cc",
        "//include/envoy/api:os_sys_calls_interface",
        "//include/envoy/event:dispatcher_interface",
        "//include/envoy/event:file_event_interface",
        "//include/envoy/server:hot_restart_interface",
        "//include/envoy/server:instance_interface",
        "//include/envoy/server:options_interface",
        "//source/common/api:os_sys_calls_lib",
        "//source/common/common:assert_lib",
        "//source/common/common:utility_lib",
        "//source/common/network:utility_lib",
    ],
)

envoy_cc_library(
    name = "hot_restarting_child",
    srcs = envoy_select_hot_restart(["hot_restarting_child.cc"]),
    hdrs = envoy_select_hot_restart(["hot_restarting_child.h"]),
    deps = [
        ":hot_restarting_base",
        "//source/common/stats:stat_merger_lib",
    ],
)

envoy_cc_library(
    name = "hot_restarting_parent",
    srcs = envoy_select_hot_restart(["hot_restarting_parent.cc"]),
    hdrs = envoy_select_hot_restart(["hot_restarting_parent.h"]),
    deps = [
        ":hot_restarting_base",
        "//source/common/memory:stats_lib",
    ],
)

envoy_cc_library(
    name = "hot_restart_lib",
    srcs = envoy_select_hot_restart(["hot_restart_impl.cc"]),
    hdrs = envoy_select_hot_restart(["hot_restart_impl.h"]),
    deps = [
        ":hot_restarting_child",
        ":hot_restarting_parent",
        "//include/envoy/api:os_sys_calls_interface",
        "//include/envoy/event:dispatcher_interface",
        "//include/envoy/event:file_event_interface",
        "//include/envoy/server:hot_restart_interface",
        "//include/envoy/server:instance_interface",
        "//include/envoy/server:options_interface",
        "//source/common/api:os_sys_calls_lib",
        "//source/common/common:assert_lib",
        "//source/common/stats:heap_stat_data_lib",
    ],
)

envoy_cc_library(
    name = "hot_restart_nop_lib",
    hdrs = ["hot_restart_nop_impl.h"],
    deps = [
        "//include/envoy/server:hot_restart_interface",
        "//source/common/stats:heap_stat_data_lib",
    ],
)

envoy_cc_library(
    name = "options_lib",
    srcs = ["options_impl.cc"] + select({
        "//bazel:linux_x86_64": ["options_impl_platform_linux.cc"],
        "//bazel:linux_aarch64": ["options_impl_platform_linux.cc"],
        "//bazel:linux_ppc": ["options_impl_platform_linux.cc"],
        "//conditions:default": ["options_impl_platform_default.cc"],
    }),
    hdrs = [
        "options_impl.h",
        "options_impl_platform.h",
    ] + select({
        "//bazel:linux_x86_64": ["options_impl_platform_linux.h"],
        "//bazel:linux_aarch64": ["options_impl_platform_linux.h"],
        "//bazel:linux_ppc": ["options_impl_platform_linux.h"],
        "//conditions:default": [],
    }),
    # TCLAP command line parser needs this to support int64_t/uint64_t in several build environments.
    copts = ["-DHAVE_LONG_LONG"],
    external_deps = ["tclap"],
    deps = [
        "//include/envoy/network:address_interface",
        "//include/envoy/server:options_interface",
        "//include/envoy/stats:stats_interface",
        "//source/common/api:os_sys_calls_lib",
        "//source/common/common:logger_lib",
        "//source/common/common:macros",
        "//source/common/common:version_lib",
        "//source/common/protobuf:utility_lib",
        "//source/common/stats:stats_lib",
    ],
)

envoy_cc_library(
    name = "overload_manager_lib",
    srcs = ["overload_manager_impl.cc"],
    hdrs = ["overload_manager_impl.h"],
    deps = [
        "//include/envoy/server:overload_manager_interface",
        "//include/envoy/stats:stats_interface",
        "//include/envoy/thread_local:thread_local_interface",
        "//source/common/common:logger_lib",
        "//source/common/config:utility_lib",
        "//source/server:resource_monitor_config_lib",
        "@envoy_api//envoy/config/overload/v2alpha:overload_cc",
    ],
)

envoy_cc_library(
    name = "lds_api_lib",
    srcs = ["lds_api.cc"],
    hdrs = ["lds_api.h"],
    deps = [
        "//include/envoy/config:subscription_interface",
        "//include/envoy/init:manager_interface",
        "//include/envoy/server:listener_manager_interface",
        "//source/common/common:cleanup_lib",
        "//source/common/config:resources_lib",
        "//source/common/config:subscription_factory_lib",
        "//source/common/config:utility_lib",
        "//source/common/init:target_lib",
        "//source/common/protobuf:utility_lib",
        "@envoy_api//envoy/api/v2:lds_cc",
    ],
)

envoy_cc_library(
    name = "listener_manager_lib",
    srcs = ["listener_manager_impl.cc"],
    hdrs = ["listener_manager_impl.h"],
    deps = [
        ":configuration_lib",
        ":drain_manager_lib",
        ":lds_api_lib",
        ":transport_socket_config_lib",
        "//include/envoy/server:filter_config_interface",
        "//include/envoy/server:listener_manager_interface",
        "//include/envoy/server:transport_socket_config_interface",
        "//include/envoy/server:worker_interface",
        "//source/common/api:os_sys_calls_lib",
        "//source/common/common:empty_string",
        "//source/common/config:utility_lib",
        "//source/common/init:manager_lib",
        "//source/common/network:cidr_range_lib",
        "//source/common/network:lc_trie_lib",
        "//source/common/network:listen_socket_lib",
        "//source/common/network:resolver_lib",
        "//source/common/network:socket_option_factory_lib",
        "//source/common/network:utility_lib",
        "//source/common/protobuf:utility_lib",
        "//source/extensions/filters/listener:well_known_names",
        "//source/extensions/filters/network:well_known_names",
        "//source/extensions/transport_sockets:well_known_names",
        "//source/extensions/transport_sockets/tls:context_config_lib",
        "//source/extensions/transport_sockets/tls:context_lib",
        "@envoy_api//envoy/admin/v2alpha:config_dump_cc",
        "@envoy_api//envoy/api/v2:lds_cc",
    ],
)

envoy_cc_library(
    name = "process_context_lib",
    hdrs = ["process_context_impl.h"],
    deps = ["//include/envoy/server:process_context_interface"],
)

envoy_cc_library(
    name = "proto_descriptors_lib",
    srcs = ["proto_descriptors.cc"],
    hdrs = ["proto_descriptors.h"],
    deps = [
        "//source/common/common:assert_lib",
        "//source/common/config:protobuf_link_hacks",
        "//source/common/protobuf",
        "@envoy_api//envoy/api/v2:cds_cc",
        "@envoy_api//envoy/api/v2:eds_cc",
        "@envoy_api//envoy/api/v2:lds_cc",
        "@envoy_api//envoy/api/v2:rds_cc",
        "@envoy_api//envoy/service/discovery/v2:ads_cc",
        "@envoy_api//envoy/service/discovery/v2:hds_cc",
        "@envoy_api//envoy/service/ratelimit/v2:rls_cc",
    ],
)

envoy_cc_library(
    name = "resource_monitor_config_lib",
    hdrs = ["resource_monitor_config_impl.h"],
    deps = [
        "//include/envoy/server:resource_monitor_config_interface",
    ],
)

envoy_cc_library(
    name = "server_lib",
    srcs = ["server.cc"],
    hdrs = ["server.h"],
    external_deps = ["abseil_optional"],
    deps = [
        ":configuration_lib",
        ":connection_handler_lib",
        ":guarddog_lib",
        ":listener_hooks_lib",
        ":listener_manager_lib",
        ":worker_lib",
        "//include/envoy/event:dispatcher_interface",
        "//include/envoy/event:signal_interface",
        "//include/envoy/event:timer_interface",
        "//include/envoy/network:dns_interface",
        "//include/envoy/server:drain_manager_interface",
        "//include/envoy/server:instance_interface",
        "//include/envoy/server:listener_manager_interface",
        "//include/envoy/server:options_interface",
        "//include/envoy/server:process_context_interface",
        "//include/envoy/stats:stats_macros",
        "//include/envoy/tracing:http_tracer_interface",
        "//include/envoy/upstream:cluster_manager_interface",
        "//source/common/access_log:access_log_manager_lib",
        "//source/common/api:api_lib",
        "//source/common/buffer:buffer_lib",
        "//source/common/common:logger_lib",
        "//source/common/common:mutex_tracer_lib",
        "//source/common/common:utility_lib",
        "//source/common/common:version_lib",
        "//source/common/config:utility_lib",
        "//source/common/grpc:async_client_manager_lib",
        "//source/common/http:codes_lib",
        "//source/common/http:context_lib",
        "//source/common/init:manager_lib",
        "//source/common/local_info:local_info_lib",
        "//source/common/memory:heap_shrinker_lib",
        "//source/common/memory:stats_lib",
        "//source/common/protobuf:utility_lib",
        "//source/common/router:rds_lib",
        "//source/common/runtime:runtime_lib",
        "//source/common/secret:secret_manager_impl_lib",
        "//source/common/singleton:manager_impl_lib",
        "//source/common/stats:thread_local_store_lib",
        "//source/common/upstream:cluster_manager_lib",
        "//source/common/upstream:health_discovery_service_lib",
        "//source/server:overload_manager_lib",
        "//source/server/http:admin_lib",
        "@envoy_api//envoy/config/bootstrap/v2:bootstrap_cc",
    ],
)

envoy_cc_library(
    name = "listener_hooks_lib",
    hdrs = ["listener_hooks.h"],
)

envoy_cc_library(
    name = "watchdog_lib",
    srcs = ["watchdog_impl.cc"],
    hdrs = ["watchdog_impl.h"],
    deps = [
        "//include/envoy/common:time_interface",
        "//include/envoy/event:dispatcher_interface",
        "//include/envoy/server:watchdog_interface",
        "//source/common/common:assert_lib",
    ],
)

envoy_cc_library(
    name = "worker_lib",
    srcs = ["worker_impl.cc"],
    hdrs = ["worker_impl.h"],
    deps = [
        ":connection_handler_lib",
        ":listener_hooks_lib",
        "//include/envoy/api:api_interface",
        "//include/envoy/event:dispatcher_interface",
        "//include/envoy/event:timer_interface",
        "//include/envoy/server:configuration_interface",
        "//include/envoy/server:guarddog_interface",
        "//include/envoy/server:listener_manager_interface",
        "//include/envoy/server:worker_interface",
        "//include/envoy/thread:thread_interface",
        "//include/envoy/thread_local:thread_local_interface",
    ],
)

envoy_cc_library(
    name = "transport_socket_config_lib",
    hdrs = ["transport_socket_config_impl.h"],
    deps = [
        "//include/envoy/server:transport_socket_config_interface",
    ],
)<|MERGE_RESOLUTION|>--- conflicted
+++ resolved
@@ -38,11 +38,7 @@
         "//source/common/common:assert_lib",
         "//source/common/common:minimal_logger_lib",
         "//source/common/common:utility_lib",
-<<<<<<< HEAD
-        "//source/common/config:lds_json_lib",
         "//source/common/config:runtime_utility_lib",
-=======
->>>>>>> 47a39f2a
         "//source/common/config:utility_lib",
         "//source/common/network:resolver_lib",
         "//source/common/network:utility_lib",

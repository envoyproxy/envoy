--- conflicted
+++ resolved
@@ -183,41 +183,6 @@
 )
 
 envoy_cc_library(
-<<<<<<< HEAD
-    name = "active_internal_listener",
-    srcs = ["active_internal_listener.cc"],
-    hdrs = [
-        "active_internal_listener.h",
-    ],
-    deps = [
-        ":active_listener_base",
-        ":active_tcp_listener_headers",
-        "//envoy/common:time_interface",
-        "//envoy/event:deferred_deletable",
-        "//envoy/event:dispatcher_interface",
-        "//envoy/event:timer_interface",
-        "//envoy/network:connection_handler_interface",
-        "//envoy/network:connection_interface",
-        "//envoy/network:exception_interface",
-        "//envoy/network:filter_interface",
-        "//envoy/network:listen_socket_interface",
-        "//envoy/network:listener_interface",
-        "//envoy/server:listener_manager_interface",
-        "//envoy/stats:timespan_interface",
-        "//source/common/common:linked_object",
-        "//source/common/common:non_copyable",
-        "//source/common/event:deferred_task",
-        "//source/common/network:connection_lib",
-        "//source/common/network:listener_filter_buffer_lib",
-        "//source/common/stats:timespan_lib",
-        "//source/common/stream_info:stream_info_lib",
-        "//source/extensions/io_socket/user_space:io_handle_lib",
-    ],
-)
-
-envoy_cc_library(
-=======
->>>>>>> dbfdab2f
     name = "active_tcp_socket",
     srcs = ["active_tcp_socket.cc"],
     hdrs = [

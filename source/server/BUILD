licenses(["notice"])  # Apache 2

load(
    "//bazel:envoy_build_system.bzl",
    "envoy_cc_library",
    "envoy_package",
    "envoy_proto_library",
    "envoy_select_hot_restart",
)

envoy_package()

envoy_cc_library(
    name = "backtrace_lib",
    hdrs = ["backtrace.h"],
    external_deps = [
        "abseil_stacktrace",
        "abseil_symbolize",
    ],
    tags = ["backtrace"],
    deps = [
        "//source/common/common:minimal_logger_lib",
        "//source/common/common:version_lib",
    ],
)

envoy_cc_library(
    name = "configuration_lib",
    srcs = ["configuration_impl.cc"],
    hdrs = ["configuration_impl.h"],
    deps = [
        "//include/envoy/config:typed_config_interface",
        "//include/envoy/http:filter_interface",
        "//include/envoy/network:connection_interface",
        "//include/envoy/network:filter_interface",
        "//include/envoy/runtime:runtime_interface",
        "//include/envoy/server:configuration_interface",
        "//include/envoy/server:filter_config_interface",
        "//include/envoy/server:instance_interface",
        "//include/envoy/server:tracer_config_interface",
        "//include/envoy/ssl:context_manager_interface",
        "//source/common/common:assert_lib",
        "//source/common/common:minimal_logger_lib",
        "//source/common/common:utility_lib",
        "//source/common/config:runtime_utility_lib",
        "//source/common/config:utility_lib",
        "//source/common/network:resolver_lib",
        "//source/common/network:socket_option_factory_lib",
        "//source/common/network:utility_lib",
        "//source/common/protobuf:utility_lib",
        "//source/common/tracing:http_tracer_lib",
        "@envoy_api//envoy/config/bootstrap/v3alpha:pkg_cc_proto",
        "@envoy_api//envoy/config/metrics/v3alpha:pkg_cc_proto",
        "@envoy_api//envoy/config/trace/v3alpha:pkg_cc_proto",
    ],
)

envoy_cc_library(
    name = "connection_handler_lib",
    srcs = ["connection_handler_impl.cc"],
    hdrs = ["connection_handler_impl.h"],
    deps = [
        "//include/envoy/common:time_interface",
        "//include/envoy/event:deferred_deletable",
        "//include/envoy/event:dispatcher_interface",
        "//include/envoy/event:timer_interface",
        "//include/envoy/network:connection_handler_interface",
        "//include/envoy/network:connection_interface",
        "//include/envoy/network:filter_interface",
        "//include/envoy/network:listen_socket_interface",
        "//include/envoy/network:listener_interface",
        "//include/envoy/server:active_udp_listener_config_interface",
        "//include/envoy/server:listener_manager_interface",
        "//include/envoy/stats:timespan_interface",
        "//source/common/common:linked_object",
        "//source/common/common:non_copyable",
        "//source/common/network:connection_lib",
        "//source/common/stats:timespan_lib",
        "//source/extensions/transport_sockets:well_known_names",
    ],
)

envoy_cc_library(
    name = "drain_manager_lib",
    srcs = ["drain_manager_impl.cc"],
    hdrs = [
        "drain_manager_impl.h",
    ],
    deps = [
        "//include/envoy/event:dispatcher_interface",
        "//include/envoy/event:timer_interface",
        "//include/envoy/runtime:runtime_interface",
        "//include/envoy/server:drain_manager_interface",
        "//include/envoy/server:instance_interface",
        "//source/common/common:assert_lib",
        "//source/common/common:minimal_logger_lib",
        "@envoy_api//envoy/config/listener/v3alpha:pkg_cc_proto",
    ],
)

envoy_cc_library(
    name = "guarddog_lib",
    srcs = ["guarddog_impl.cc"],
    hdrs = ["guarddog_impl.h"],
    external_deps = ["abseil_optional"],
    deps = [
        ":watchdog_lib",
        "//include/envoy/api:api_interface",
        "//include/envoy/event:timer_interface",
        "//include/envoy/server:configuration_interface",
        "//include/envoy/server:guarddog_interface",
        "//include/envoy/server:watchdog_interface",
        "//include/envoy/stats:stats_interface",
        "//include/envoy/thread:thread_interface",
        "//source/common/common:assert_lib",
        "//source/common/common:minimal_logger_lib",
        "//source/common/common:thread_lib",
        "//source/common/event:libevent_lib",
        "//source/common/stats:symbol_table_lib",
    ],
)

envoy_proto_library(
    name = "hot_restart",
    srcs = ["hot_restart.proto"],
)

envoy_cc_library(
    name = "hot_restarting_base",
    srcs = envoy_select_hot_restart(["hot_restarting_base.cc"]),
    hdrs = envoy_select_hot_restart(["hot_restarting_base.h"]),
    deps = [
        ":hot_restart_cc_proto",
        "//include/envoy/api:os_sys_calls_interface",
        "//include/envoy/event:dispatcher_interface",
        "//include/envoy/event:file_event_interface",
        "//include/envoy/server:hot_restart_interface",
        "//include/envoy/server:instance_interface",
        "//include/envoy/server:options_interface",
        "//source/common/api:os_sys_calls_lib",
        "//source/common/common:assert_lib",
        "//source/common/common:utility_lib",
        "//source/common/network:utility_lib",
    ],
)

envoy_cc_library(
    name = "hot_restarting_child",
    srcs = envoy_select_hot_restart(["hot_restarting_child.cc"]),
    hdrs = envoy_select_hot_restart(["hot_restarting_child.h"]),
    deps = [
        ":hot_restarting_base",
        "//source/common/stats:stat_merger_lib",
    ],
)

envoy_cc_library(
    name = "hot_restarting_parent",
    srcs = envoy_select_hot_restart(["hot_restarting_parent.cc"]),
    hdrs = envoy_select_hot_restart(["hot_restarting_parent.h"]),
    deps = [
        ":api_listener_lib",
        ":hot_restarting_base",
        ":listener_lib",
        "//source/common/memory:stats_lib",
    ],
)

envoy_cc_library(
    name = "hot_restart_lib",
    srcs = envoy_select_hot_restart(["hot_restart_impl.cc"]),
    hdrs = envoy_select_hot_restart(["hot_restart_impl.h"]),
    deps = [
        ":hot_restarting_child",
        ":hot_restarting_parent",
        "//include/envoy/api:os_sys_calls_interface",
        "//include/envoy/event:dispatcher_interface",
        "//include/envoy/event:file_event_interface",
        "//include/envoy/server:hot_restart_interface",
        "//include/envoy/server:instance_interface",
        "//include/envoy/server:options_interface",
        "//source/common/api:os_sys_calls_lib",
        "//source/common/common:assert_lib",
        "//source/common/stats:allocator_lib",
    ],
)

envoy_cc_library(
    name = "hot_restart_nop_lib",
    hdrs = ["hot_restart_nop_impl.h"],
    deps = [
        "//include/envoy/server:hot_restart_interface",
        "//source/common/stats:allocator_lib",
    ],
)

envoy_cc_library(
    name = "options_lib",
    srcs = ["options_impl.cc"] + select({
        "//bazel:linux_x86_64": ["options_impl_platform_linux.cc"],
        "//bazel:linux_aarch64": ["options_impl_platform_linux.cc"],
        "//bazel:linux_ppc": ["options_impl_platform_linux.cc"],
        "//bazel:linux_mips64": ["options_impl_platform_linux.cc"],
        "//conditions:default": ["options_impl_platform_default.cc"],
    }),
    hdrs = [
        "options_impl.h",
        "options_impl_platform.h",
    ] + select({
        "//bazel:linux_x86_64": ["options_impl_platform_linux.h"],
        "//bazel:linux_aarch64": ["options_impl_platform_linux.h"],
        "//bazel:linux_ppc": ["options_impl_platform_linux.h"],
        "//bazel:linux_mips64": ["options_impl_platform_linux.h"],
        "//conditions:default": [],
    }),
    # TCLAP command line parser needs this to support int64_t/uint64_t in several build environments.
    copts = ["-DHAVE_LONG_LONG"],
    external_deps = ["tclap"],
    deps = [
        "//include/envoy/network:address_interface",
        "//include/envoy/registry",
        "//include/envoy/server:options_interface",
        "//include/envoy/stats:stats_interface",
        "//source/common/api:os_sys_calls_lib",
        "//source/common/common:logger_lib",
        "//source/common/common:macros",
        "//source/common/common:version_lib",
        "//source/common/protobuf:utility_lib",
        "//source/common/stats:stats_lib",
        "@envoy_api//envoy/config/bootstrap/v2:pkg_cc_proto",
    ],
)

envoy_cc_library(
    name = "overload_manager_lib",
    srcs = ["overload_manager_impl.cc"],
    hdrs = ["overload_manager_impl.h"],
    deps = [
        "//include/envoy/server:overload_manager_interface",
        "//include/envoy/stats:stats_interface",
        "//include/envoy/thread_local:thread_local_interface",
        "//source/common/common:logger_lib",
        "//source/common/config:utility_lib",
        "//source/common/stats:symbol_table_lib",
        "//source/server:resource_monitor_config_lib",
        "@envoy_api//envoy/config/overload/v3alpha:pkg_cc_proto",
    ],
)

envoy_cc_library(
    name = "lds_api_lib",
    srcs = ["lds_api.cc"],
    hdrs = ["lds_api.h"],
    deps = [
        "//include/envoy/config:subscription_factory_interface",
        "//include/envoy/config:subscription_interface",
        "//include/envoy/init:manager_interface",
        "//include/envoy/server:listener_manager_interface",
        "//source/common/common:cleanup_lib",
        "//source/common/config:api_version_lib",
        "//source/common/config:resources_lib",
        "//source/common/config:utility_lib",
        "//source/common/init:target_lib",
        "//source/common/protobuf:utility_lib",
        "@envoy_api//envoy/admin/v3alpha:pkg_cc_proto",
        "@envoy_api//envoy/api/v2:pkg_cc_proto",
        "@envoy_api//envoy/config/core/v3alpha:pkg_cc_proto",
        "@envoy_api//envoy/config/listener/v3alpha:pkg_cc_proto",
        "@envoy_api//envoy/service/discovery/v3alpha:pkg_cc_proto",
    ],
)

envoy_cc_library(
    name = "api_listener_lib",
    srcs = [
        "api_listener_impl.cc",
    ],
    hdrs = [
        "api_listener_impl.h",
    ],
    deps = [
        ":drain_manager_lib",
        ":filter_chain_manager_lib",
        ":listener_manager_impl",
        "//include/envoy/network:connection_interface",
        "//include/envoy/server:api_listener_interface",
        "//include/envoy/server:filter_config_interface",
        "//include/envoy/server:listener_manager_interface",
        "//source/common/common:empty_string",
        "//source/common/http:conn_manager_lib",
        "//source/common/init:manager_lib",
        "//source/common/network:resolver_lib",
        "//source/common/stream_info:stream_info_lib",
        "//source/extensions/filters/network/http_connection_manager:config",
        "@envoy_api//envoy/api/v2:pkg_cc_proto",
        "@envoy_api//envoy/api/v2/listener:pkg_cc_proto",
        "@envoy_api//envoy/config/core/v3alpha:pkg_cc_proto",
        "@envoy_api//envoy/config/listener/v3alpha:pkg_cc_proto",
    ],
)

envoy_cc_library(
    name = "listener_lib",
    srcs = [
        "listener_impl.cc",
    ],
    hdrs = [
        "listener_impl.h",
    ],
    deps = [
        ":configuration_lib",
        ":drain_manager_lib",
        ":filter_chain_manager_lib",
        ":listener_manager_impl",
        ":transport_socket_config_lib",
        ":well_known_names_lib",
        "//include/envoy/server:active_udp_listener_config_interface",
        "//include/envoy/server:filter_config_interface",
        "//include/envoy/server:listener_manager_interface",
        "//include/envoy/server:transport_socket_config_interface",
        "//source/common/config:utility_lib",
        "//source/common/init:manager_lib",
        "//source/common/network:connection_balancer_lib",
        "//source/common/network:listen_socket_lib",
        "//source/common/network:socket_option_factory_lib",
        "//source/common/network:utility_lib",
        "//source/common/protobuf:utility_lib",
        "//source/extensions/filters/listener:well_known_names",
        "//source/extensions/transport_sockets:well_known_names",
        "@envoy_api//envoy/config/core/v3alpha:pkg_cc_proto",
        "@envoy_api//envoy/config/listener/v3alpha:pkg_cc_proto",
    ],
)

# TODO(junr03): actually separate this lib from the listener and api listener lib.
# this can be done if the parent_ in the listener and the api listener becomes the ListenerManager interface.
# the issue right now is that the listener's reach into the listener manager's server_ instance variable.
envoy_cc_library(
    name = "listener_manager_impl",
    srcs = [
        "listener_manager_impl.cc",
    ],
    hdrs = [
        "api_listener_impl.h",
        "listener_impl.h",
        "listener_manager_impl.h",
    ],
    deps = [
        ":configuration_lib",
        ":drain_manager_lib",
        ":filter_chain_manager_lib",
        ":lds_api_lib",
        ":transport_socket_config_lib",
        ":well_known_names_lib",
        "//include/envoy/server:active_udp_listener_config_interface",
        "//include/envoy/server:filter_config_interface",
        "//include/envoy/server:listener_manager_interface",
        "//include/envoy/server:transport_socket_config_interface",
        "//include/envoy/server:worker_interface",
        "//source/common/config:utility_lib",
<<<<<<< HEAD
        "//source/common/http:conn_manager_lib",
=======
        "//source/common/config:version_converter_lib",
>>>>>>> 33100e8b
        "//source/common/init:manager_lib",
        "//source/common/network:listen_socket_lib",
        "//source/common/network:socket_option_factory_lib",
        "//source/common/network:utility_lib",
        "//source/common/protobuf:utility_lib",
        "//source/extensions/filters/listener:well_known_names",
        "//source/extensions/filters/network/http_connection_manager:config",
        "//source/extensions/transport_sockets:well_known_names",
        "@envoy_api//envoy/admin/v3alpha:pkg_cc_proto",
        "@envoy_api//envoy/config/core/v3alpha:pkg_cc_proto",
        "@envoy_api//envoy/config/listener/v3alpha:pkg_cc_proto",
    ],
)

envoy_cc_library(
    name = "filter_chain_manager_lib",
    srcs = ["filter_chain_manager_impl.cc"],
    hdrs = ["filter_chain_manager_impl.h"],
    deps = [
        ":filter_chain_factory_context_callback",
        "//include/envoy/server:instance_interface",
        "//include/envoy/server:listener_manager_interface",
        "//include/envoy/server:transport_socket_config_interface",
        "//source/common/common:empty_string",
        "//source/common/config:utility_lib",
        "//source/common/init:manager_lib",
        "//source/common/network:cidr_range_lib",
        "//source/common/network:lc_trie_lib",
        "//source/server:configuration_lib",
        "@envoy_api//envoy/config/listener/v3alpha:pkg_cc_proto",
    ],
)

envoy_cc_library(
    name = "process_context_lib",
    hdrs = ["process_context_impl.h"],
    deps = ["//include/envoy/server:process_context_interface"],
)

envoy_cc_library(
    name = "proto_descriptors_lib",
    srcs = ["proto_descriptors.cc"],
    hdrs = ["proto_descriptors.h"],
    deps = [
        "//source/common/common:assert_lib",
        "//source/common/config:protobuf_link_hacks",
        "//source/common/protobuf",
    ],
)

envoy_cc_library(
    name = "resource_monitor_config_lib",
    hdrs = ["resource_monitor_config_impl.h"],
    deps = [
        "//include/envoy/server:resource_monitor_config_interface",
    ],
)

envoy_cc_library(
    name = "server_lib",
    srcs = ["server.cc"],
    hdrs = ["server.h"],
    external_deps = [
        "abseil_node_hash_map",
        "abseil_optional",
    ],
    deps = [
        ":active_raw_udp_listener_config",
        ":api_listener_lib",
        ":configuration_lib",
        ":connection_handler_lib",
        ":guarddog_lib",
        ":listener_hooks_lib",
        ":listener_lib",
        ":ssl_context_manager_lib",
        ":worker_lib",
        "//include/envoy/event:dispatcher_interface",
        "//include/envoy/event:signal_interface",
        "//include/envoy/event:timer_interface",
        "//include/envoy/network:dns_interface",
        "//include/envoy/server:drain_manager_interface",
        "//include/envoy/server:instance_interface",
        "//include/envoy/server:listener_manager_interface",
        "//include/envoy/server:options_interface",
        "//include/envoy/server:process_context_interface",
        "//include/envoy/stats:stats_macros",
        "//include/envoy/tracing:http_tracer_interface",
        "//include/envoy/upstream:cluster_manager_interface",
        "//source/common/access_log:access_log_manager_lib",
        "//source/common/api:api_lib",
        "//source/common/common:cleanup_lib",
        "//source/common/common:logger_lib",
        "//source/common/common:mutex_tracer_lib",
        "//source/common/common:utility_lib",
        "//source/common/common:version_lib",
        "//source/common/config:utility_lib",
        "//source/common/grpc:async_client_manager_lib",
        "//source/common/grpc:context_lib",
        "//source/common/http:codes_lib",
        "//source/common/http:context_lib",
        "//source/common/init:manager_lib",
        "//source/common/local_info:local_info_lib",
        "//source/common/memory:heap_shrinker_lib",
        "//source/common/memory:stats_lib",
        "//source/common/protobuf:utility_lib",
        "//source/common/router:rds_lib",
        "//source/common/runtime:runtime_lib",
        "//source/common/secret:secret_manager_impl_lib",
        "//source/common/singleton:manager_impl_lib",
        "//source/common/stats:symbol_table_creator_lib",
        "//source/common/stats:thread_local_store_lib",
        "//source/common/upstream:cluster_manager_lib",
        "//source/common/upstream:health_discovery_service_lib",
        "//source/server:overload_manager_lib",
        "//source/server/http:admin_lib",
        "@envoy_api//envoy/admin/v3alpha:pkg_cc_proto",
        "@envoy_api//envoy/config/bootstrap/v3alpha:pkg_cc_proto",
    ],
)

envoy_cc_library(
    name = "ssl_context_manager_lib",
    srcs = ["ssl_context_manager.cc"],
    hdrs = ["ssl_context_manager.h"],
    deps = [
        "//include/envoy/registry",
        "//include/envoy/ssl:context_manager_interface",
    ],
)

envoy_cc_library(
    name = "listener_hooks_lib",
    hdrs = ["listener_hooks.h"],
)

envoy_cc_library(
    name = "watchdog_lib",
    srcs = ["watchdog_impl.cc"],
    hdrs = ["watchdog_impl.h"],
    deps = [
        "//include/envoy/common:time_interface",
        "//include/envoy/event:dispatcher_interface",
        "//include/envoy/server:watchdog_interface",
        "//source/common/common:assert_lib",
    ],
)

envoy_cc_library(
    name = "worker_lib",
    srcs = ["worker_impl.cc"],
    hdrs = ["worker_impl.h"],
    deps = [
        ":connection_handler_lib",
        ":listener_hooks_lib",
        "//include/envoy/api:api_interface",
        "//include/envoy/event:dispatcher_interface",
        "//include/envoy/event:timer_interface",
        "//include/envoy/server:configuration_interface",
        "//include/envoy/server:guarddog_interface",
        "//include/envoy/server:listener_manager_interface",
        "//include/envoy/server:worker_interface",
        "//include/envoy/thread:thread_interface",
        "//include/envoy/thread_local:thread_local_interface",
    ],
)

envoy_cc_library(
    name = "transport_socket_config_lib",
    hdrs = ["transport_socket_config_impl.h"],
    deps = [
        "//include/envoy/server:transport_socket_config_interface",
    ],
)

envoy_cc_library(
    name = "well_known_names_lib",
    hdrs = ["well_known_names.h"],
    deps = ["//source/common/singleton:const_singleton"],
)

envoy_cc_library(
    name = "active_raw_udp_listener_config",
    srcs = ["active_raw_udp_listener_config.cc"],
    hdrs = ["active_raw_udp_listener_config.h"],
    deps = [
        ":connection_handler_lib",
        ":well_known_names_lib",
        "//include/envoy/registry",
        "//include/envoy/server:active_udp_listener_config_interface",
        "@envoy_api//envoy/api/v2/listener:pkg_cc_proto",
    ],
)

envoy_cc_library(
    name = "filter_chain_factory_context_callback",
    hdrs = ["filter_chain_factory_context_callback.h"],
    deps = [
        "//include/envoy/server:filter_config_interface",
        "@envoy_api//envoy/api/v2/listener:pkg_cc_proto",
    ],
)<|MERGE_RESOLUTION|>--- conflicted
+++ resolved
@@ -358,11 +358,8 @@
         "//include/envoy/server:transport_socket_config_interface",
         "//include/envoy/server:worker_interface",
         "//source/common/config:utility_lib",
-<<<<<<< HEAD
+        "//source/common/config:version_converter_lib",
         "//source/common/http:conn_manager_lib",
-=======
-        "//source/common/config:version_converter_lib",
->>>>>>> 33100e8b
         "//source/common/init:manager_lib",
         "//source/common/network:listen_socket_lib",
         "//source/common/network:socket_option_factory_lib",

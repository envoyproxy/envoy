#include "exe/main_common.h"

#include <iostream>
#include <memory>
#include <new>

#include "common/common/compiler_requirements.h"
#include "common/common/perf_annotation.h"
#include "common/event/libevent.h"
#include "common/network/utility.h"
#include "common/stats/thread_local_store.h"

#include "server/config_validation/server.h"
#include "server/drain_manager_impl.h"
#include "server/hot_restart_nop_impl.h"
#include "server/options_impl.h"
#include "server/proto_descriptors.h"
#include "server/server.h"
#include "server/test_hooks.h"

#include "absl/strings/str_split.h"

#ifdef ENVOY_HOT_RESTART
#include "server/hot_restart_impl.h"
#endif

#include "ares.h"

namespace Envoy {

Server::DrainManagerPtr ProdComponentFactory::createDrainManager(Server::Instance& server) {
  // The global drain manager only triggers on listener modification, which effectively is
  // hot restart at the global level. The per-listener drain managers decide whether to
  // to include /healthcheck/fail status.
  return std::make_unique<Server::DrainManagerImpl>(server,
                                                    envoy::api::v2::Listener_DrainType_MODIFY_ONLY);
}

Runtime::LoaderPtr ProdComponentFactory::createRuntime(Server::Instance& server,
                                                       Server::Configuration::Initial& config) {
  return Server::InstanceUtil::createRuntime(server, config);
}

MainCommonBase::MainCommonBase(OptionsImpl& options, Event::TimeSystem& time_system,
                               TestHooks& test_hooks, Server::ComponentFactory& component_factory,
                               std::unique_ptr<Runtime::RandomGenerator>&& random_generator,
                               Thread::ThreadFactory& thread_factory)
    : options_(options), component_factory_(component_factory), thread_factory_(thread_factory) {
<<<<<<< HEAD

=======
  Thread::ThreadFactorySingleton::set(&thread_factory_);
>>>>>>> 6b005ea5
  ares_library_init(ARES_LIB_INIT_ALL);
  Event::Libevent::Global::initialize();
  RELEASE_ASSERT(Envoy::Server::validateProtoDescriptors(), "");

  switch (options_.mode()) {
  case Server::Mode::InitOnly:
  case Server::Mode::Serve: {
#ifdef ENVOY_HOT_RESTART
    if (!options.hotRestartDisabled()) {
      restarter_ = std::make_unique<Server::HotRestartImpl>(options_);
    }
#endif
    if (restarter_ == nullptr) {
      restarter_ = std::make_unique<Server::HotRestartNopImpl>();
    }

    tls_ = std::make_unique<ThreadLocal::InstanceImpl>();
    Thread::BasicLockable& log_lock = restarter_->logLock();
    Thread::BasicLockable& access_log_lock = restarter_->accessLogLock();
    auto local_address = Network::Utility::getLocalAddress(options_.localAddressIpVersion());
    logging_context_ =
        std::make_unique<Logger::Context>(options_.logLevel(), options_.logFormat(), log_lock);

    configureComponentLogLevels();

    // Provide consistent behavior for out-of-memory, regardless of whether it occurs in a try/catch
    // block or not.
    std::set_new_handler([]() { PANIC("out of memory"); });

    stats_store_ = std::make_unique<Stats::ThreadLocalStoreImpl>(options_.statsOptions(),
                                                                 restarter_->statsAllocator());

    server_ = std::make_unique<Server::InstanceImpl>(
        options_, time_system, local_address, test_hooks, *restarter_, *stats_store_,
        access_log_lock, component_factory, std::move(random_generator), *tls_, thread_factory);

    break;
  }
  case Server::Mode::Validate:
    restarter_ = std::make_unique<Server::HotRestartNopImpl>();
    logging_context_ = std::make_unique<Logger::Context>(options_.logLevel(), options_.logFormat(),
                                                         restarter_->logLock());
    break;
  }
}

MainCommonBase::~MainCommonBase() {
  Thread::ThreadFactorySingleton::set(nullptr);
  ares_library_cleanup();
}

void MainCommonBase::configureComponentLogLevels() {
  for (auto& component_log_level : options_.componentLogLevels()) {
    Logger::Logger* logger_to_change = Logger::Registry::logger(component_log_level.first);
    ASSERT(logger_to_change);
    logger_to_change->setLevel(component_log_level.second);
  }
}

bool MainCommonBase::run() {
  switch (options_.mode()) {
  case Server::Mode::Serve:
    server_->run();
    return true;
  case Server::Mode::Validate: {
    auto local_address = Network::Utility::getLocalAddress(options_.localAddressIpVersion());
    return Server::validateConfig(options_, local_address, component_factory_, thread_factory_);
  }
  case Server::Mode::InitOnly:
    PERF_DUMP();
    return true;
  }
  NOT_REACHED_GCOVR_EXCL_LINE;
}

void MainCommonBase::adminRequest(absl::string_view path_and_query, absl::string_view method,
                                  const AdminRequestFn& handler) {
  std::string path_and_query_buf = std::string(path_and_query);
  std::string method_buf = std::string(method);
  server_->dispatcher().post([this, path_and_query_buf, method_buf, handler]() {
    Http::HeaderMapImpl response_headers;
    std::string body;
    server_->admin().request(path_and_query_buf, method_buf, response_headers, body);
    handler(response_headers, body);
  });
}

MainCommon::MainCommon(int argc, const char* const* argv)
    : options_(argc, argv, &MainCommon::hotRestartVersion, spdlog::level::info),
      base_(options_, real_time_system_, default_test_hooks_, prod_component_factory_,
            std::make_unique<Runtime::RandomGeneratorImpl>(), platform_impl_.threadFactory()) {}

std::string MainCommon::hotRestartVersion(uint64_t max_num_stats, uint64_t max_stat_name_len,
                                          bool hot_restart_enabled) {
#ifdef ENVOY_HOT_RESTART
  if (hot_restart_enabled) {
    return Server::HotRestartImpl::hotRestartVersion(max_num_stats, max_stat_name_len);
  }
#else
  UNREFERENCED_PARAMETER(hot_restart_enabled);
  UNREFERENCED_PARAMETER(max_num_stats);
  UNREFERENCED_PARAMETER(max_stat_name_len);
#endif
  return "disabled";
}

} // namespace Envoy<|MERGE_RESOLUTION|>--- conflicted
+++ resolved
@@ -46,11 +46,7 @@
                                std::unique_ptr<Runtime::RandomGenerator>&& random_generator,
                                Thread::ThreadFactory& thread_factory)
     : options_(options), component_factory_(component_factory), thread_factory_(thread_factory) {
-<<<<<<< HEAD
-
-=======
   Thread::ThreadFactorySingleton::set(&thread_factory_);
->>>>>>> 6b005ea5
   ares_library_init(ARES_LIB_INIT_ALL);
   Event::Libevent::Global::initialize();
   RELEASE_ASSERT(Envoy::Server::validateProtoDescriptors(), "");

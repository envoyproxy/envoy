--- conflicted
+++ resolved
@@ -58,15 +58,12 @@
     }
 
     tls_.reset(new ThreadLocal::InstanceImpl);
+    Thread::BasicLockable& log_lock = restarter_->logLock();
     Thread::BasicLockable& access_log_lock = restarter_->accessLogLock();
-    auto local_address = Network::Utility::getLocalAddress(options_.localAddressIpVersion());
-<<<<<<< HEAD
-
-    configureLogging();
-=======
+    auto local_address = Network::Utility::getLocalAddress(options_.localAddressIpVersion());   
     logging_context_ =
         std::make_unique<Logger::Context>(options_.logLevel(), options_.logFormat(), log_lock);
->>>>>>> 34170932
+    configureComponentLogLevels();
 
     stats_store_ = std::make_unique<Stats::ThreadLocalStoreImpl>(options_.statsOptions(),
                                                                  restarter_->statsAllocator());
@@ -87,9 +84,7 @@
 
 MainCommonBase::~MainCommonBase() { ares_library_cleanup(); }
 
-void MainCommonBase::configureLogging() {
-  Thread::BasicLockable& log_lock = restarter_->logLock();
-  Logger::Registry::initialize(options_.logLevel(), options_.logFormat(), log_lock);
+void MainCommonBase::configureComponentLogLevels() {
   std::vector<std::string> log_levels = absl::StrSplit(options_.subComponentLogLevel(), ',');
   for (auto& level : log_levels) {
     std::vector<std::string> log_name_level = absl::StrSplit(level, ':');

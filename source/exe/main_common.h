--- conflicted
+++ resolved
@@ -67,10 +67,6 @@
 protected:
   ProcessWide process_wide_; // Process-wide state setup/teardown.
   const Envoy::OptionsImpl& options_;
-<<<<<<< HEAD
-  Stats::SymbolTableImpl symbol_table_;
-=======
->>>>>>> f9c4f82b
   Server::ComponentFactory& component_factory_;
   Thread::ThreadFactory& thread_factory_;
   Filesystem::Instance& file_system_;

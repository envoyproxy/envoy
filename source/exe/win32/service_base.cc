#include <codecvt>
#include <locale>

#include "common/buffer/buffer_impl.h"
#include "common/common/assert.h"
#include "common/common/thread.h"
#include "common/event/signal_impl.h"

#include "exe/main_common.h"
#include "exe/service_base.h"

#include "absl/debugging/symbolize.h"

namespace Envoy {

namespace {
DWORD Win32FromHResult(HRESULT value) { return value & ~0x80070000; }

} // namespace

ServiceBase* ServiceBase::service_static = nullptr;

ServiceBase::ServiceBase(DWORD controlsAccepted) : handle_(0) {
  status_.dwServiceType = SERVICE_WIN32_OWN_PROCESS;
  status_.dwCurrentState = SERVICE_START_PENDING;
  status_.dwControlsAccepted = controlsAccepted;
}

bool ServiceBase::TryRunAsService(ServiceBase& service) {
  // We need to be extremely defensive when programming between the start of the program until
  // `main_common` starts because the loggers have not been initialized
  //  so we do not have a good way to know what is happening if the program fails.
  service_static = &service;

  // The `SERVICE_TABLE_ENTRY` struct requires a volatile `LPSTR`
  char nullstr[1] = "";
  SERVICE_TABLE_ENTRYA service_table[] = {// Even though the service name is ignored for own process
                                          // services, it must be a valid string and cannot be 0.
                                          {nullstr, (LPSERVICE_MAIN_FUNCTIONA)ServiceMain},
                                          // Designates the end of table.
                                          {0, 0}};

  if (!::StartServiceCtrlDispatcherA(service_table)) {
    auto last_error = ::GetLastError();
    // There are two cases:
    // 1. The user is trying to run Envoy as a console app. In that the last error is
    // `ERROR_FAILED_SERVICE_CONTROLLER_CONNECT`. In that case we return false and let Envoy start
    // as normal.
    // 2. Other programmatic errors.
    if (last_error == ERROR_FAILED_SERVICE_CONTROLLER_CONNECT) {
      return false;
    } else {
      std::string error_msg{
          fmt::format("Could not dispatch Envoy to start as a service with error {}", last_error)};
      service_static->windows_event_logger_.log(::spdlog::source_loc{__FILE__, __LINE__, __func__},
                                                spdlog::level::err, error_msg);
      PANIC(error_msg);
    }
  }
  return true;
}

DWORD ServiceBase::Start(std::vector<std::string> args) {
  // Run the server listener loop outside try/catch blocks, so that unexpected exceptions
  // show up as a core-dumps for easier diagnostics.
  absl::InitializeSymbolizer(args[0].c_str());
  std::shared_ptr<Envoy::MainCommon> main_common;

  // Initialize the server's main context under a try/catch loop and simply return `EXIT_FAILURE`
  // as needed. Whatever code in the initialization path that fails is expected to log an error
  // message so the user can diagnose.
  TRY_ASSERT_MAIN_THREAD {
    main_common = std::make_shared<Envoy::MainCommon>(args);
    Envoy::Server::Instance* server = main_common->server();
    if (!server->options().signalHandlingEnabled()) {
      // This means that the Envoy has not registered `ENVOY_SIGTERM`.
      // we need to manually enable it as we are going to use it to
      // handle close requests from `SCM`.
      sigterm_ = server->dispatcher().listenForSignal(ENVOY_SIGTERM, [server]() {
        ENVOY_LOG_MISC(warn, "caught ENVOY_SIGTERM");
        server->shutdown();
      });
    }
  }
  END_TRY
  catch (const Envoy::NoServingException& e) {
    return S_OK;
<<<<<<< HEAD
  } catch (const Envoy::MalformedArgvException& e) {
    service_static->windows_event_logger_.log(::spdlog::source_loc{__FILE__, __LINE__, __func__},
                                              spdlog::level::err, e.what());
    return E_INVALIDARG;
  } catch (const Envoy::EnvoyException& e) {
    service_static->windows_event_logger_.log(::spdlog::source_loc{__FILE__, __LINE__, __func__},
                                              spdlog::level::err, e.what());
=======
  }
  catch (const Envoy::MalformedArgvException& e) {
    return E_INVALIDARG;
  }
  catch (const Envoy::EnvoyException& e) {
    ENVOY_LOG_MISC(warn, "Envoy failed to start with {}", e.what());
>>>>>>> a48bfb67
    return E_FAIL;
  }

  return main_common->run() ? S_OK : E_FAIL;
}

void ServiceBase::Stop(DWORD control) {
  auto handler = Event::eventBridgeHandlersSingleton::get()[ENVOY_SIGTERM];
  if (!handler) {
    PANIC("No handler is registered to stop gracefully, aborting the program.");
  }

  char data[] = {'a'};
  Buffer::RawSlice buffer{data, 1};
  auto result = handler->writev(&buffer, 1);
  RELEASE_ASSERT(result.rc_ == 1,
                 fmt::format("failed to write 1 byte: {}", result.err_->getErrorDetails()));
}

void ServiceBase::UpdateState(DWORD state, HRESULT errorCode, bool serviceError) {
  status_.dwCurrentState = state;
  if (FAILED(errorCode)) {
    if (!serviceError) {
      status_.dwWin32ExitCode = Win32FromHResult(errorCode);
    } else {
      status_.dwWin32ExitCode = ERROR_SERVICE_SPECIFIC_ERROR;
      status_.dwServiceSpecificExitCode = errorCode;
    }
  }
  SetServiceStatus();
}

void ServiceBase::SetServiceStatus() {
  RELEASE_ASSERT(service_static != nullptr, "Global pointer to service should not be null");
  if (!::SetServiceStatus(handle_, &status_)) {
    PANIC(
        fmt::format("Could not start StartServiceCtrlDispatcher with error {}", ::GetLastError()));
  }
}

void WINAPI ServiceBase::ServiceMain(DWORD argc, LPSTR* argv) {
  RELEASE_ASSERT(service_static != nullptr, "Global pointer to service should not be null");
  if (argc < 1 || argv == 0 || argv[0] == 0) {
    service_static->UpdateState(SERVICE_STOPPED, E_INVALIDARG, true);
    std::string error_msg{fmt::format("insufficient arguments provided")};
    service_static->windows_event_logger_.log(::spdlog::source_loc{__FILE__, __LINE__, __func__},
                                              spdlog::level::err, error_msg);
    PANIC(error_msg);
  }

  service_static->handle_ = ::RegisterServiceCtrlHandlerA("ENVOY\0", Handler);
  if (service_static->handle_ == 0) {
    auto last_error = ::GetLastError();
    service_static->UpdateState(SERVICE_STOPPED, last_error, false);
    std::string error_msg{
        fmt::format("Could not register service control handler with error {}", last_error)};
    service_static->windows_event_logger_.log(::spdlog::source_loc{__FILE__, __LINE__, __func__},
                                              spdlog::level::err, error_msg);
    PANIC(error_msg);
  }

  // Windows Services can get their arguments in two different ways
  // 1. With command line arguments that have been registered when the service gets created.
  // 2. With arguments coming from StartServiceA.
  // We merge the two cases into one vector of arguments that we provide to main common.
  auto cli = std::wstring(::GetCommandLineW());
  int envoyArgCount = 0;
  LPWSTR* argvEnvoy = CommandLineToArgvW(cli.c_str(), &envoyArgCount);
  std::wstring_convert<std::codecvt_utf8<wchar_t>, wchar_t> converter;
  std::vector<std::string> args;
  args.reserve(envoyArgCount + argc - 1);
  for (int i = 0; i < envoyArgCount; ++i) {
    args.emplace_back(converter.to_bytes(std::wstring(argvEnvoy[i])));
  }

  for (int i = 1; i < argc; i++) {
    args.emplace_back(std::string(argv[i]));
  }

  service_static->SetServiceStatus();
  service_static->UpdateState(SERVICE_RUNNING);
  DWORD rc = service_static->Start(args);
  service_static->UpdateState(SERVICE_STOPPED, rc, true);
}

void WINAPI ServiceBase::Handler(DWORD control) {
  // When the service control manager sends a control code to a service, it waits for the handler
  // function to return before sending additional control codes to other services.
  // The control handler should return as quickly as possible; if it does not return within 30
  // seconds, the SCM returns an error. If a service must do lengthy processing when the service is
  // executing the control handler, it should create a secondary thread to perform the lengthy
  // processing, and then return from the control handler.
  switch (control) {
  case SERVICE_CONTROL_SHUTDOWN:
  case SERVICE_CONTROL_PRESHUTDOWN:
  case SERVICE_CONTROL_STOP: {
    ENVOY_BUG(service_static->status_.dwCurrentState == SERVICE_RUNNING,
              "Attempting to stop Envoy service when it is not running");
    service_static->UpdateState(SERVICE_STOP_PENDING);
    service_static->Stop(control);
    break;
  }
  }
}
} // namespace Envoy<|MERGE_RESOLUTION|>--- conflicted
+++ resolved
@@ -85,22 +85,16 @@
   END_TRY
   catch (const Envoy::NoServingException& e) {
     return S_OK;
-<<<<<<< HEAD
-  } catch (const Envoy::MalformedArgvException& e) {
+  }
+  catch (const Envoy::MalformedArgvException& e) {
     service_static->windows_event_logger_.log(::spdlog::source_loc{__FILE__, __LINE__, __func__},
                                               spdlog::level::err, e.what());
     return E_INVALIDARG;
-  } catch (const Envoy::EnvoyException& e) {
-    service_static->windows_event_logger_.log(::spdlog::source_loc{__FILE__, __LINE__, __func__},
-                                              spdlog::level::err, e.what());
-=======
-  }
-  catch (const Envoy::MalformedArgvException& e) {
-    return E_INVALIDARG;
   }
   catch (const Envoy::EnvoyException& e) {
     ENVOY_LOG_MISC(warn, "Envoy failed to start with {}", e.what());
->>>>>>> a48bfb67
+    service_static->windows_event_logger_.log(::spdlog::source_loc{__FILE__, __LINE__, __func__},
+                                              spdlog::level::err, e.what());
     return E_FAIL;
   }
 

licenses(["notice"])  # Apache 2

load(
    "//bazel:envoy_build_system.bzl",
    "envoy_cc_binary",
    "envoy_cc_library",
    "envoy_cc_platform_dep",
    "envoy_cc_posix_library",
    "envoy_cc_win32_library",
    "envoy_package",
)
load(
    "//source/extensions:all_extensions.bzl",
    "envoy_all_extensions",
    "envoy_windows_extensions",
)
load("//bazel:repositories.bzl", "PPC_SKIP_TARGETS")

envoy_package()

alias(
    name = "envoy",
    actual = ":envoy-static",
)

envoy_cc_binary(
    name = "envoy-static",
    stamped = True,
    deps = ["envoy_main_entry_lib"],
)

envoy_cc_library(
    name = "envoy_common_lib",
    deps = [
        "//source/common/event:libevent_lib",
        "//source/common/network:utility_lib",
        "//source/common/stats:stats_lib",
        "//source/common/stats:thread_local_store_lib",
        "//source/server:drain_manager_lib",
        "//source/server:options_lib",
        "//source/server:server_lib",
        "//source/server:listener_hooks_lib",
    ] + select({
        "//bazel:windows_x86_64": envoy_windows_extensions(),
        "//bazel:linux_ppc": envoy_all_extensions(PPC_SKIP_TARGETS),
        "//conditions:default": envoy_all_extensions(),
    }),
)

envoy_cc_library(
    name = "envoy_main_entry_lib",
    srcs = ["main.cc"],
    external_deps = [
        "abseil_symbolize",
    ],
    deps = [
<<<<<<< HEAD
               ":envoy_main_common_lib",
           ] + envoy_cc_platform_dep("platform_impl_lib") +
           envoy_cc_platform_dep("platform_checks_lib"),
=======
        ":envoy_main_common_lib",
        ":platform_impl_lib",
    ],
>>>>>>> 84263ad0
)

envoy_cc_library(
    name = "envoy_main_common_lib",
    srcs = ["main_common.cc"],
    hdrs = ["main_common.h"],
    deps = [
<<<<<<< HEAD
               ":envoy_common_lib",
               ":process_wide_lib",
               "//source/common/api:os_sys_calls_lib",
               "//source/common/common:compiler_requirements_lib",
               "//source/common/common:perf_annotation_lib",
               "//source/common/stats:fake_symbol_table_lib",
               "//source/server:hot_restart_lib",
               "//source/server:hot_restart_nop_lib",
               "//source/server/config_validation:server_lib",
           ] + select({
               "//bazel:disable_signal_trace": [],
               "//conditions:default": [
                   "//source/common/signal:sigaction_lib",
                   ":terminate_handler_lib",
               ],
           }) + envoy_cc_platform_dep("platform_checks_lib") +
           envoy_cc_platform_dep("platform_impl_lib"),
=======
        ":envoy_common_lib",
        ":platform_impl_lib",
        ":process_wide_lib",
        "//source/common/api:os_sys_calls_lib",
        "//source/common/common:compiler_requirements_lib",
        "//source/common/common:perf_annotation_lib",
        "//source/common/grpc:google_grpc_context_lib",
        "//source/common/stats:symbol_table_creator_lib",
        "//source/server:hot_restart_lib",
        "//source/server:hot_restart_nop_lib",
        "//source/server/config_validation:server_lib",
    ] + select({
        "//bazel:disable_signal_trace": [],
        "//conditions:default": [
            "//source/common/signal:sigaction_lib",
            ":terminate_handler_lib",
        ],
    }),
>>>>>>> 84263ad0
)

envoy_cc_library(
    name = "process_wide_lib",
    srcs = ["process_wide.cc"],
    hdrs = ["process_wide.h"],
    external_deps = ["ares"],
    deps = [
        "//source/common/common:assert_lib",
        "//source/common/event:libevent_lib",
        "//source/common/http/http2:nghttp2_lib",
        "//source/server:proto_descriptors_lib",
    ],
)

envoy_cc_library(
    name = "platform_impl_lib",
    deps = [":platform_header_lib"] +
           envoy_cc_platform_dep("platform_impl_lib"),
)

envoy_cc_library(
    name = "platform_header_lib",
    hdrs = ["platform_impl.h"],
    deps = [
        "//include/envoy/filesystem:filesystem_interface",
        "//include/envoy/thread:thread_interface",
    ],
)

envoy_cc_posix_library(
    name = "platform_checks_lib",
    srcs = ["posix/platform_checks.cc"],
    hdrs = ["posix/platform_checks.h"],
    external_deps = ["abseil_optional"],
    strip_include_prefix = "posix",
    deps = [
        "//source/common/common:assert_lib",
        "//source/common/common:logger_lib",
        "//source/common/filesystem:filesystem_lib",
    ],
)

envoy_cc_posix_library(
    name = "platform_impl_lib",
    srcs = ["posix/platform_impl.cc"],
    deps = [
        ":platform_header_lib",
        "//source/common/common:thread_lib",
        "//source/common/filesystem:filesystem_lib",
    ],
)

envoy_cc_win32_library(
    name = "platform_impl_lib",
    srcs = ["win32/platform_impl.cc"],
    deps = [
        ":platform_header_lib",
        "//source/common/common:assert_lib",
        "//source/common/common:thread_lib",
        "//source/common/filesystem:filesystem_lib",
    ],
)

envoy_cc_win32_library(
    name = "platform_checks_lib",
    hdrs = ["win32/platform_checks.h"],
    strip_include_prefix = "win32",
    deps = [
        "//source/common/filesystem:filesystem_lib",
    ],
)

envoy_cc_library(
    name = "terminate_handler_lib",
    srcs = ["terminate_handler.cc"],
    hdrs = ["terminate_handler.h"],
    tags = ["backtrace"],
    deps = [
        "//source/common/common:minimal_logger_lib",
        "//source/common/common:non_copyable",
        "//source/server:backtrace_lib",
    ],
)<|MERGE_RESOLUTION|>--- conflicted
+++ resolved
@@ -54,15 +54,10 @@
         "abseil_symbolize",
     ],
     deps = [
-<<<<<<< HEAD
-               ":envoy_main_common_lib",
-           ] + envoy_cc_platform_dep("platform_impl_lib") +
-           envoy_cc_platform_dep("platform_checks_lib"),
-=======
         ":envoy_main_common_lib",
         ":platform_impl_lib",
+	":platform_checks_lib"
     ],
->>>>>>> 84263ad0
 )
 
 envoy_cc_library(
@@ -70,27 +65,9 @@
     srcs = ["main_common.cc"],
     hdrs = ["main_common.h"],
     deps = [
-<<<<<<< HEAD
-               ":envoy_common_lib",
-               ":process_wide_lib",
-               "//source/common/api:os_sys_calls_lib",
-               "//source/common/common:compiler_requirements_lib",
-               "//source/common/common:perf_annotation_lib",
-               "//source/common/stats:fake_symbol_table_lib",
-               "//source/server:hot_restart_lib",
-               "//source/server:hot_restart_nop_lib",
-               "//source/server/config_validation:server_lib",
-           ] + select({
-               "//bazel:disable_signal_trace": [],
-               "//conditions:default": [
-                   "//source/common/signal:sigaction_lib",
-                   ":terminate_handler_lib",
-               ],
-           }) + envoy_cc_platform_dep("platform_checks_lib") +
-           envoy_cc_platform_dep("platform_impl_lib"),
-=======
         ":envoy_common_lib",
         ":platform_impl_lib",
+	":platform_checks_lib",
         ":process_wide_lib",
         "//source/common/api:os_sys_calls_lib",
         "//source/common/common:compiler_requirements_lib",
@@ -107,7 +84,6 @@
             ":terminate_handler_lib",
         ],
     }),
->>>>>>> 84263ad0
 )
 
 envoy_cc_library(

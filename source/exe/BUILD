load(
    "//bazel:envoy_build_system.bzl",
    "envoy_cc_binary",
    "envoy_cc_library",
    "envoy_cc_linux_library",
    "envoy_cc_platform_specific_dep",
    "envoy_cc_posix_without_linux_library",
    "envoy_cc_win32_library",
    "envoy_package",
    "envoy_select_admin_functionality",
    "envoy_select_enable_http3",
    "envoy_select_signal_trace",
)
load("//bazel:repositories.bzl", "NO_HTTP3_SKIP_TARGETS", "PPC_SKIP_TARGETS", "WINDOWS_SKIP_TARGETS")
load("//source/extensions:all_extensions.bzl", "envoy_all_core_extensions", "envoy_all_extensions")

licenses(["notice"])  # Apache 2

envoy_package()

alias(
    name = "envoy",
    actual = ":envoy-static",
)

envoy_cc_binary(
    name = "envoy-static",
    features = select({
        "//bazel:windows_opt_build": ["generate_pdb_file"],
        "//conditions:default": [],
    }),
    stamped = True,
    deps = [":envoy_main_entry_lib"],
)

envoy_cc_library(
    name = "all_extensions_lib",
    deps = [
        "//source/common/event:libevent_lib",
        "//source/common/network:utility_lib",
        "//source/common/stats:stats_lib",
        "//source/common/stats:thread_local_store_lib",
        "//source/server:drain_manager_lib",
        "//source/server:listener_hooks_lib",
        "//source/server:options_base",
        "//source/server:server_base_lib",
    ] + select({
        "//bazel:windows_x86_64": envoy_all_extensions(WINDOWS_SKIP_TARGETS),
        "//bazel:linux_ppc": envoy_all_extensions(PPC_SKIP_TARGETS),
        "//bazel:disable_http3": envoy_all_extensions(NO_HTTP3_SKIP_TARGETS),
        "//conditions:default": envoy_all_extensions(),
    }),
)

envoy_cc_library(
    name = "envoy_main_entry_lib",
    srcs = ["main.cc"],
    external_deps = [
        "abseil_symbolize",
    ],
    deps = [
        ":envoy_main_common_lib",
        ":platform_impl_lib",
        ":scm_impl_lib",
        "//source/server:options_lib",
    ],
)

envoy_cc_library(
    name = "stripped_main_base_lib",
    srcs = ["stripped_main_base.cc"],
    hdrs = ["stripped_main_base.h"],
    deps = [
        ":platform_impl_lib",
        ":process_wide_lib",
        "//source/common/api:os_sys_calls_lib",
        "//source/common/common:compiler_requirements_lib",
        "//source/common/common:perf_annotation_lib",
        "//source/common/event:libevent_lib",
        "//source/common/event:real_time_system_lib",
        "//source/common/grpc:google_grpc_context_lib",
        "//source/common/network:utility_lib",
        "//source/common/stats:stats_lib",
        "//source/common/stats:thread_local_store_lib",
        "//source/common/thread_local:thread_local_lib",
        "//source/server:drain_manager_lib",
        "//source/server:hot_restart_lib",
        "//source/server:hot_restart_nop_lib",
        "//source/server:listener_hooks_lib",
        "//source/server:options_base",
        "//source/server:server_base_lib",
    ] + envoy_select_signal_trace([
        "//source/common/signal:sigaction_lib",
        ":terminate_handler_lib",
    ]),
)

envoy_cc_library(
    name = "main_common_lib",
    srcs = [
        "main_common.cc",
    ],
    hdrs = [
        "main_common.h",
    ],
    deps = envoy_select_admin_functionality([":admin_response_lib"]) + [
        ":platform_impl_lib",
        ":process_wide_lib",
        ":stripped_main_base_lib",
        "//source/common/api:os_sys_calls_lib",
        "//source/common/common:compiler_requirements_lib",
        "//source/common/common:perf_annotation_lib",
        "//source/common/grpc:google_grpc_context_lib",
        "//source/server:hot_restart_lib",
        "//source/server:hot_restart_nop_lib",
        "//source/server:options_lib",
        "//source/server/config_validation:server_lib",
        "@envoy_api//envoy/config/listener/v3:pkg_cc_proto",
    ],
)

envoy_cc_library(
    name = "admin_response_lib",
    srcs = ["admin_response.cc"],
    hdrs = ["admin_response.h"],
    deps = [
        "//source/common/buffer:buffer_lib",
        "//source/common/http:header_map_lib",
        "//source/server:server_lib",
        "//source/server/admin:admin_lib",
        "//source/server/admin:utils_lib",
    ],
)

envoy_cc_library(
    name = "main_common_with_all_extensions_lib",
    deps = [
        ":all_extensions_lib",
        ":main_common_lib",
        ":platform_impl_lib",
        ":process_wide_lib",
        ":stripped_main_base_lib",
        "//source/common/api:os_sys_calls_lib",
        "//source/common/common:compiler_requirements_lib",
        "//source/common/common:perf_annotation_lib",
        "//source/common/grpc:google_grpc_context_lib",
        "//source/server:hot_restart_lib",
        "//source/server:hot_restart_nop_lib",
        "//source/server:options_lib",
        "//source/server/config_validation:server_lib",
    ],
)

# provides a library target for Envoy server builds with the versioning information set up correctly.
envoy_cc_library(
    name = "envoy_main_common_lib",
    deps = [
        ":main_common_with_all_extensions_lib",
        # These are compiled as extensions so Envoy Mobile doesn't have to link them in.
        # Envoy requires them.
        "//source/common/listener_manager:listener_manager_lib",
        "//source/extensions/listener_managers/validation_listener_manager:validation_listener_manager_lib",
        "//source/common/version:version_linkstamp",
        "//source/server:options_lib",
<<<<<<< HEAD
        # TODO(wbpcode) make this a proper extension
        "//source/extensions/filters/http/match_delegate:config",
=======
        "//source/common/http:rds_lib",
>>>>>>> 58bd2ef3
    ] + envoy_select_enable_http3(["//source/common/quic:server_codec_lib"]),
)

# provides a library target for Envoy Mobile builds with the versioning information set up correctly.
envoy_cc_library(
    name = "envoy_stripped_main_base_lib",
    deps = [
        ":stripped_main_base_lib",
        "//source/common/version:version_linkstamp",
    ],
)

envoy_cc_library(
    name = "envoy_main_common_with_core_extensions_lib",
    deps = [
               ":main_common_lib",
               ":platform_impl_lib",
               ":process_wide_lib",
               ":stripped_main_base_lib",
               "//envoy/server:platform_interface",
               "//source/common/api:os_sys_calls_lib",
               "//source/common/common:compiler_requirements_lib",
               "//source/common/common:perf_annotation_lib",
               "//source/common/grpc:google_grpc_context_lib",
               "//source/extensions/listener_managers/validation_listener_manager:validation_listener_manager_lib",
               "//source/server:hot_restart_lib",
               "//source/server:hot_restart_nop_lib",
               "//source/server:options_lib",
               "//source/server:server_lib",
               "//source/server/config_validation:server_lib",
           ] + envoy_all_core_extensions() +
           # TODO(rojkov): drop io_uring dependency when it's fully integrated.
           select({
               "//bazel:linux": ["//source/common/io:io_uring_impl_lib"],
               "//conditions:default": [],
           }),
)

envoy_cc_library(
    name = "process_wide_lib",
    srcs = ["process_wide.cc"],
    hdrs = ["process_wide.h"],
    deps = [
        "//source/common/common:assert_lib",
        "//source/common/event:libevent_lib",
        "//source/common/http/http2:nghttp2_lib",
        "//source/common/network/dns_resolver:dns_factory_util_lib",
        "//source/server:proto_descriptors_lib",
    ],
)

envoy_cc_library(
    name = "platform_impl_lib",
    deps = [":platform_header_lib"] +
           envoy_cc_platform_specific_dep("platform_impl_lib"),
)

envoy_cc_library(
    name = "platform_header_lib",
    hdrs = ["platform_impl.h"],
    deps = [
        "//envoy/server:platform_interface",
    ],
)

envoy_cc_posix_without_linux_library(
    name = "platform_impl_lib",
    srcs = ["posix/platform_impl.cc"],
    deps = [
        ":platform_header_lib",
        "//source/common/common:thread_lib",
        "//source/common/filesystem:filesystem_lib",
    ],
)

envoy_cc_linux_library(
    name = "platform_impl_lib",
    srcs = ["linux/platform_impl.cc"],
    deps = [
        ":platform_header_lib",
        "//source/common/common:thread_lib",
        "//source/common/filesystem:filesystem_lib",
    ],
)

envoy_cc_win32_library(
    name = "platform_impl_lib",
    srcs = ["win32/platform_impl.cc"],
    deps = [
        ":platform_header_lib",
        "//source/common/buffer:buffer_lib",
        "//source/common/common:assert_lib",
        "//source/common/common:thread_lib",
        "//source/common/event:signal_lib",
        "//source/common/filesystem:filesystem_lib",
    ],
)

envoy_cc_library(
    name = "scm_impl_lib",
    srcs = select({
        "//bazel:windows_x86_64": [
            "win32/service_base.cc",
        ],
        "//conditions:default": [],
    }),
    hdrs = select({
        "//bazel:windows_x86_64": [
            "win32/service_base.h",
            "win32/service_status.h",
        ],
        "//conditions:default": [],
    }),
    include_prefix = "source/exe",
    strip_include_prefix = select({
        "//bazel:windows_x86_64": "win32",
        "//conditions:default": "",
    }),
    deps = select({
        "//bazel:windows_x86_64": [
            ":main_common_with_all_extensions_lib",
            "//source/common/buffer:buffer_lib",
            "//source/common/common:assert_lib",
            "//source/common/common:thread_lib",
            "//source/common/common:win32_event_logger_impl_lib",
            "//source/common/event:signal_lib",
            "//source/server:options_lib",
        ],
        "//conditions:default": [],
    }),
)

envoy_cc_library(
    name = "terminate_handler_lib",
    srcs = ["terminate_handler.cc"],
    hdrs = ["terminate_handler.h"],
    tags = ["backtrace"],
    deps = [
        "//source/common/common:minimal_logger_lib",
        "//source/common/common:non_copyable",
        "//source/server:backtrace_lib",
    ],
)<|MERGE_RESOLUTION|>--- conflicted
+++ resolved
@@ -162,12 +162,9 @@
         "//source/extensions/listener_managers/validation_listener_manager:validation_listener_manager_lib",
         "//source/common/version:version_linkstamp",
         "//source/server:options_lib",
-<<<<<<< HEAD
         # TODO(wbpcode) make this a proper extension
         "//source/extensions/filters/http/match_delegate:config",
-=======
         "//source/common/http:rds_lib",
->>>>>>> 58bd2ef3
     ] + envoy_select_enable_http3(["//source/common/quic:server_codec_lib"]),
 )
 

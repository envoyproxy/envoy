--- conflicted
+++ resolved
@@ -8,16 +8,13 @@
   * Either the filter does not sendLocalReply, or you test and document how
     sendLocalReply code paths will play with hedging / retries (cut off the
     hedge attempt, and local-reply failures won't trigger retries)
-<<<<<<< HEAD
-  * Any code accessing the downstream connection checks to make sure it is
-    present. The downstream connection will not be available for mirrored/shadowed requests.
-=======
   * Either the filter does not access streamInfo in a non-cost way, or you test
     and document how the filter interacts with hedging and retries. Note that
     for hedging, a single downstream StreamInfo is accessible in parallel to
     both instances of the upstream filter instance, so it must be resiliant to
     parallel access.
->>>>>>> 0202852e
+  * Any code accessing the downstream connection checks to make sure it is
+    present. The downstream connection will not be available for mirrored/shadowed requests.
 
 Once you've done this, you're ready to convert. An example converted filter is the Envoy
 [Buffer](https://github.com/envoyproxy/envoy/blob/main/source/extensions/filters/http/buffer/config.cc)

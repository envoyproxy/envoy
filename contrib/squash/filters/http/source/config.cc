#include "contrib/squash/filters/http/source/config.h"

#include "envoy/registry/registry.h"

#include "source/common/protobuf/protobuf.h"
#include "source/common/protobuf/utility.h"

#include "contrib/envoy/extensions/filters/http/squash/v3/squash.pb.h"
#include "contrib/envoy/extensions/filters/http/squash/v3/squash.pb.validate.h"
#include "contrib/squash/filters/http/source/squash_filter.h"

namespace Envoy {
namespace Extensions {
namespace HttpFilters {
namespace Squash {

Http::FilterFactoryCb SquashFilterConfigFactory::createFilterFactoryFromProtoTyped(
    const envoy::extensions::filters::http::squash::v3::Squash& proto_config, const std::string&,
    Server::Configuration::FactoryContext& context) {

  SquashFilterConfigSharedPtr config = std::make_shared<SquashFilterConfig>(
      SquashFilterConfig(proto_config, context.clusterManager()));

  return [&context, config](Http::FilterChainFactoryCallbacks& callbacks) -> void {
    callbacks.addStreamDecoderFilter(
        std::make_shared<SquashFilter>(config, context.clusterManager()));
  };
}

/**
 * Static registration for the squash filter. @see RegisterFactory.
 */
<<<<<<< HEAD
REGISTER_FACTORY_D(SquashFilterConfigFactory, Server::Configuration::NamedHttpFilterConfigFactory,
                   "envoy.squash");
=======
LEGACY_REGISTER_FACTORY(SquashFilterConfigFactory,
                        Server::Configuration::NamedHttpFilterConfigFactory, "envoy.squash");
>>>>>>> 2ce0bf39

} // namespace Squash
} // namespace HttpFilters
} // namespace Extensions
} // namespace Envoy<|MERGE_RESOLUTION|>--- conflicted
+++ resolved
@@ -30,13 +30,8 @@
 /**
  * Static registration for the squash filter. @see RegisterFactory.
  */
-<<<<<<< HEAD
-REGISTER_FACTORY_D(SquashFilterConfigFactory, Server::Configuration::NamedHttpFilterConfigFactory,
-                   "envoy.squash");
-=======
 LEGACY_REGISTER_FACTORY(SquashFilterConfigFactory,
                         Server::Configuration::NamedHttpFilterConfigFactory, "envoy.squash");
->>>>>>> 2ce0bf39
 
 } // namespace Squash
 } // namespace HttpFilters

#include "contrib/hyperscan/matching/input_matchers/source/matcher.h"

namespace Envoy {
namespace Extensions {
namespace Matching {
namespace InputMatchers {
namespace Hyperscan {

ScratchThreadLocal::ScratchThreadLocal(const hs_database_t* database,
                                       const hs_database_t* start_of_match_database) {
  hs_error_t err = hs_alloc_scratch(database, &scratch_);
  if (err != HS_SUCCESS) {
    IS_ENVOY_BUG(fmt::format("unable to allocate scratch space, error code {}.", err));
  }
  if (start_of_match_database) {
    err = hs_alloc_scratch(start_of_match_database, &scratch_);
    if (err != HS_SUCCESS) {
      IS_ENVOY_BUG(
          fmt::format("unable to allocate start of match scratch space, error code {}.", err));
    }
  }
}

ScratchThreadLocal::~ScratchThreadLocal() { hs_free_scratch(scratch_); }

Bound::Bound(uint64_t begin, uint64_t end) : begin_(begin), end_(end) {}

bool Bound::operator<(const Bound& other) const {
  if (begin_ == other.begin_) {
    return end_ > other.end_;
  }
  return begin_ < other.begin_;
}

Matcher::Matcher(const std::vector<const char*>& expressions,
                 const std::vector<unsigned int>& flags, const std::vector<unsigned int>& ids,
                 ThreadLocal::SlotAllocator& tls, bool report_start_of_matching)
    : tls_(ThreadLocal::TypedSlot<ScratchThreadLocal>::makeUnique(tls)) {
  ASSERT(expressions.size() == flags.size());
  ASSERT(expressions.size() == ids.size());

  // Compile database.
  compile(expressions, flags, ids, &database_);

  // Compile start of match database which will report start of matching, works for replaceAll.
  if (report_start_of_matching) {
    std::vector<unsigned int> start_of_match_flags = flags;
    for (unsigned int& start_of_match_flag : start_of_match_flags) {
      start_of_match_flag = start_of_match_flag | HS_FLAG_SOM_LEFTMOST;
    }
    compile(expressions, start_of_match_flags, ids, &start_of_match_database_);
  }

  tls_->set([this](Event::Dispatcher&) {
    return std::make_shared<ScratchThreadLocal>(database_, start_of_match_database_);
  });
}

<<<<<<< HEAD
bool Matcher::match(const Envoy::Matcher::InputValue& input) {
  if (input.isNull()) {
    return false;
  }
  const input_value = input.stringOrInt();
  if (!input_value) {
    return false;
  }
=======
Matcher::~Matcher() {
  hs_free_database(database_);
  hs_free_database(start_of_match_database_);
}
>>>>>>> bb43e9cd

bool Matcher::match(absl::string_view value) const {
  bool matched = false;
<<<<<<< HEAD
  const absl::string_view input_str = input_value.value();
=======
>>>>>>> bb43e9cd
  hs_scratch_t* scratch = tls_->get()->scratch_;
  hs_error_t err = hs_scan(
      database_, value.data(), value.size(), 0, scratch,
      [](unsigned int, unsigned long long, unsigned long long, unsigned int, void* context) -> int {
        bool* matched = static_cast<bool*>(context);
        *matched = true;

        // Non-zero if the matching should cease. Always terminate on the first match.
        return 1;
      },
      &matched);
  if (err != HS_SUCCESS && err != HS_SCAN_TERMINATED) {
    IS_ENVOY_BUG(fmt::format("unable to scan, error code {}", err));
  }

  return matched;
}

std::string Matcher::replaceAll(absl::string_view value, absl::string_view substitution) const {
  // Find matched bounds.
  std::vector<Bound> bounds;
  hs_scratch_t* scratch_ = tls_->get()->scratch_;
  hs_error_t err = hs_scan(
      start_of_match_database_, value.data(), value.size(), 0, scratch_,
      [](unsigned int, unsigned long long from, unsigned long long to, unsigned int,
         void* context) -> int {
        std::vector<Bound>* bounds = static_cast<std::vector<Bound>*>(context);
        bounds->push_back({from, to});

        // Continue searching.
        return 0;
      },
      &bounds);
  if (err != HS_SUCCESS && err != HS_SCAN_TERMINATED) {
    IS_ENVOY_BUG(fmt::format("unable to scan, error code {}", err));
    return std::string(value);
  }

  // Sort bounds. Make sure the longest length bound in the front will appear first.
  std::sort(bounds.begin(), bounds.end());

  // Concatenate string and replace matched pair with substitution.
  std::vector<absl::string_view> parts;
  parts.reserve(bounds.size() * 2);
  uint64_t pos = 0;
  for (Bound& bound : bounds) {
    if (bound.begin_ < pos) {
      continue;
    }

    parts.emplace_back(value.substr(pos, bound.begin_ - pos));
    parts.emplace_back(substitution);
    pos = bound.end_;
  }
  parts.emplace_back(value.substr(pos));
  return absl::StrJoin(parts, "");
}

bool Matcher::match(absl::optional<absl::string_view> input) {
  if (!input) {
    return false;
  }

  return static_cast<Envoy::Regex::CompiledMatcher*>(this)->match(*input);
}

void Matcher::compile(const std::vector<const char*>& expressions,
                      const std::vector<unsigned int>& flags, const std::vector<unsigned int>& ids,
                      hs_database_t** database) {
  hs_compile_error_t* compile_err;
  hs_error_t err =
      hs_compile_multi(expressions.data(), flags.data(), ids.data(), expressions.size(),
                       HS_MODE_BLOCK, nullptr, database, &compile_err);
  if (err != HS_SUCCESS) {
    std::string compile_err_message(compile_err->message);
    int compile_err_expression = compile_err->expression;
    hs_free_compile_error(compile_err);

    if (compile_err_expression < 0) {
      IS_ENVOY_BUG(fmt::format("unable to compile database: {}", compile_err_message));
    } else {
      throw EnvoyException(fmt::format("unable to compile pattern '{}': {}",
                                       expressions.at(compile_err_expression),
                                       compile_err_message));
    }
  }
  hs_free_compile_error(compile_err);
}

} // namespace Hyperscan
} // namespace InputMatchers
} // namespace Matching
} // namespace Extensions
} // namespace Envoy<|MERGE_RESOLUTION|>--- conflicted
+++ resolved
@@ -56,8 +56,12 @@
   });
 }
 
-<<<<<<< HEAD
-bool Matcher::match(const Envoy::Matcher::InputValue& input) {
+Matcher::~Matcher() {
+  hs_free_database(database_);
+  hs_free_database(start_of_match_database_);
+}
+
+bool Matcher::match(const Envoy::Matcher::InputValue& input) const {
   if (input.isNull()) {
     return false;
   }
@@ -65,19 +69,8 @@
   if (!input_value) {
     return false;
   }
-=======
-Matcher::~Matcher() {
-  hs_free_database(database_);
-  hs_free_database(start_of_match_database_);
-}
->>>>>>> bb43e9cd
-
-bool Matcher::match(absl::string_view value) const {
   bool matched = false;
-<<<<<<< HEAD
   const absl::string_view input_str = input_value.value();
-=======
->>>>>>> bb43e9cd
   hs_scratch_t* scratch = tls_->get()->scratch_;
   hs_error_t err = hs_scan(
       database_, value.data(), value.size(), 0, scratch,

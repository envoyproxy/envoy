#pragma once

#include <dlfcn.h>

#include <memory>
#include <string>

#include "source/common/common/logger.h"

#include "absl/synchronization/mutex.h"
#include "contrib/golang/common/dso/libgolang.h"

namespace Envoy {
namespace Dso {

class Dso {
public:
  Dso() = default;
  Dso(const std::string dso_name);
  ~Dso();
  bool loaded() { return loaded_; }

protected:
  const std::string dso_name_;
  void* handler_{nullptr};
  bool loaded_{false};
};

class HttpFilterDso : public Dso {
public:
  HttpFilterDso(const std::string dso_name) : Dso(dso_name){};
  virtual ~HttpFilterDso() = default;

  virtual GoUint64 envoyGoFilterNewHttpPluginConfig(GoUint64 p0, GoUint64 p1, GoUint64 p2,
                                                    GoUint64 p3) PURE;
  virtual GoUint64 envoyGoFilterMergeHttpPluginConfig(GoUint64 p0, GoUint64 p1, GoUint64 p2,
                                                      GoUint64 p3) PURE;
  virtual GoUint64 envoyGoFilterOnHttpHeader(httpRequest* p0, GoUint64 p1, GoUint64 p2,
                                             GoUint64 p3) PURE;
  virtual GoUint64 envoyGoFilterOnHttpData(httpRequest* p0, GoUint64 p1, GoUint64 p2,
                                           GoUint64 p3) PURE;
  virtual void envoyGoFilterOnHttpDestroy(httpRequest* p0, int p1) PURE;
};

class HttpFilterDsoImpl : public HttpFilterDso {
public:
  HttpFilterDsoImpl(const std::string dso_name);
  ~HttpFilterDsoImpl() override = default;

  GoUint64 envoyGoFilterNewHttpPluginConfig(GoUint64 p0, GoUint64 p1, GoUint64 p2,
                                            GoUint64 p3) override;
  GoUint64 envoyGoFilterMergeHttpPluginConfig(GoUint64 p0, GoUint64 p1, GoUint64 p2,
                                              GoUint64 p3) override;
  GoUint64 envoyGoFilterOnHttpHeader(httpRequest* p0, GoUint64 p1, GoUint64 p2,
                                     GoUint64 p3) override;
  GoUint64 envoyGoFilterOnHttpData(httpRequest* p0, GoUint64 p1, GoUint64 p2, GoUint64 p3) override;
  void envoyGoFilterOnHttpDestroy(httpRequest* p0, int p1) override;

private:
  GoUint64 (*envoy_go_filter_new_http_plugin_config_)(GoUint64 p0, GoUint64 p1, GoUint64 p2,
                                                      GoUint64 p3) = {nullptr};
  GoUint64 (*envoy_go_filter_merge_http_plugin_config_)(GoUint64 p0, GoUint64 p1, GoUint64 p2,
                                                        GoUint64 p3) = {nullptr};
  GoUint64 (*envoy_go_filter_on_http_header_)(httpRequest* p0, GoUint64 p1, GoUint64 p2,
                                              GoUint64 p3) = {nullptr};
  GoUint64 (*envoy_go_filter_on_http_data_)(httpRequest* p0, GoUint64 p1, GoUint64 p2,
                                            GoUint64 p3) = {nullptr};
  void (*envoy_go_filter_on_http_destroy_)(httpRequest* p0, GoUint64 p1) = {nullptr};
};

class ClusterSpecifierDso : public Dso {
public:
  ClusterSpecifierDso(const std::string dso_name) : Dso(dso_name){};
  virtual ~ClusterSpecifierDso() = default;

  virtual GoInt64 envoyGoOnClusterSpecify(GoUint64 plugin_ptr, GoUint64 header_ptr,
                                          GoUint64 plugin_id, GoUint64 buffer_ptr,
                                          GoUint64 buffer_len) PURE;
  virtual GoUint64 envoyGoClusterSpecifierNewPlugin(GoUint64 config_ptr, GoUint64 config_len) PURE;
};

class ClusterSpecifierDsoImpl : public ClusterSpecifierDso {
public:
  ClusterSpecifierDsoImpl(const std::string dso_name);
  ~ClusterSpecifierDsoImpl() override = default;

  GoInt64 envoyGoOnClusterSpecify(GoUint64 plugin_ptr, GoUint64 header_ptr, GoUint64 plugin_id,
                                  GoUint64 buffer_ptr, GoUint64 buffer_len) override;
  GoUint64 envoyGoClusterSpecifierNewPlugin(GoUint64 config_ptr, GoUint64 config_len) override;

private:
  GoUint64 (*envoy_go_cluster_specifier_new_plugin_)(GoUint64 config_ptr,
                                                     GoUint64 config_len) = {nullptr};
  GoUint64 (*envoy_go_on_cluster_specify_)(GoUint64 plugin_ptr, GoUint64 header_ptr,
                                           GoUint64 plugin_id, GoUint64 buffer_ptr,
                                           GoUint64 buffer_len) = {nullptr};
};

using HttpFilterDsoPtr = std::shared_ptr<HttpFilterDso>;
using ClusterSpecifierDsoPtr = std::shared_ptr<ClusterSpecifierDso>;

<<<<<<< HEAD
class NetworkFilterDso : public Dso {
public:
  NetworkFilterDso() = default;
  NetworkFilterDso(const std::string dso_name) : Dso(dso_name){};
  virtual ~NetworkFilterDso() = default;

  virtual GoUint64 envoyGoFilterOnNetworkFilterConfig(GoUint64 library_id_ptr,
                                                      GoUint64 library_id_len, GoUint64 config_ptr,
                                                      GoUint64 config_len) PURE;
  virtual GoUint64 envoyGoFilterOnDownstreamConnection(void* w, GoUint64 plugin_name_ptr,
                                                       GoUint64 plugin_name_len,
                                                       GoUint64 config_id) PURE;
  virtual GoUint64 envoyGoFilterOnDownstreamData(void* w, GoUint64 data_size, GoUint64 data_ptr,
                                                 GoInt slice_num, GoInt end_of_stream) PURE;
  virtual void envoyGoFilterOnDownstreamEvent(void* w, GoInt event) PURE;
  virtual GoUint64 envoyGoFilterOnDownstreamWrite(void* w, GoUint64 data_size, GoUint64 data_ptr,
                                                  GoInt slice_num, GoInt end_of_stream) PURE;

  virtual void envoyGoFilterOnUpstreamConnectionReady(void* w) PURE;
  virtual void envoyGoFilterOnUpstreamConnectionFailure(void* w, GoInt reason) PURE;
  virtual void envoyGoFilterOnUpstreamData(void* w, GoUint64 data_size, GoUint64 data_ptr,
                                           GoInt slice_num, GoInt end_of_stream) PURE;
  virtual void envoyGoFilterOnUpstreamEvent(void* w, GoInt event) PURE;
};

class NetworkFilterDsoImpl : public NetworkFilterDso {
public:
  NetworkFilterDsoImpl(const std::string dso_name);
  ~NetworkFilterDsoImpl() override = default;

  GoUint64 envoyGoFilterOnNetworkFilterConfig(GoUint64 library_id_ptr, GoUint64 library_id_len,
                                              GoUint64 config_ptr, GoUint64 config_len) override;
  GoUint64 envoyGoFilterOnDownstreamConnection(void* w, GoUint64 plugin_name_ptr,
                                               GoUint64 plugin_name_len,
                                               GoUint64 config_id) override;
  GoUint64 envoyGoFilterOnDownstreamData(void* w, GoUint64 data_size, GoUint64 data_ptr,
                                         GoInt slice_num, GoInt end_of_stream) override;
  void envoyGoFilterOnDownstreamEvent(void* w, GoInt event) override;
  GoUint64 envoyGoFilterOnDownstreamWrite(void* w, GoUint64 data_size, GoUint64 data_ptr,
                                          GoInt slice_num, GoInt end_of_stream) override;

  void envoyGoFilterOnUpstreamConnectionReady(void* w) override;
  void envoyGoFilterOnUpstreamConnectionFailure(void* w, GoInt reason) override;
  void envoyGoFilterOnUpstreamData(void* w, GoUint64 data_size, GoUint64 data_ptr, GoInt slice_num,
                                   GoInt end_of_stream) override;
  void envoyGoFilterOnUpstreamEvent(void* w, GoInt event) override;

private:
  GoUint64 (*envoy_go_filter_on_network_filter_config_)(GoUint64 library_id_ptr,
                                                        GoUint64 library_id_len,
                                                        GoUint64 config_ptr,
                                                        GoUint64 config_len) = {nullptr};
  GoUint64 (*envoy_go_filter_on_downstream_connection_)(void* w, GoUint64 plugin_name_ptr,
                                                        GoUint64 plugin_name_len,
                                                        GoUint64 config_id) = {nullptr};
  GoUint64 (*envoy_go_filter_on_downstream_data_)(void* w, GoUint64 data_size, GoUint64 data_ptr,
                                                  GoInt slice_num, GoInt end_of_stream) = {nullptr};
  void (*envoy_go_filter_on_downstream_event_)(void* w, GoInt event) = {nullptr};
  GoUint64 (*envoy_go_filter_on_downstream_write_)(void* w, GoUint64 data_size, GoUint64 data_ptr,
                                                   GoInt slice_num,
                                                   GoInt end_of_stream) = {nullptr};

  void (*envoy_go_filter_on_upstream_connection_ready_)(void* w) = {nullptr};
  void (*envoy_go_filter_on_upstream_connection_failure_)(void* w, GoInt reason) = {nullptr};
  void (*envoy_go_filter_on_upstream_data_)(void* w, GoUint64 data_size, GoUint64 data_ptr,
                                            GoInt slice_num, GoInt end_of_stream) = {nullptr};
  void (*envoy_go_filter_on_upstream_event_)(void* w, GoInt event) = {nullptr};
};

using NetworkFilterDsoPtr = std::shared_ptr<NetworkFilterDso>;

=======
/*
 * We do not unload a dynamic library once it is loaded. This is because
 * Go shared library could not be unload by dlclose yet, see:
 * https://github.com/golang/go/issues/11100
 */
>>>>>>> b8e11219
template <class T> class DsoManager {

public:
  /**
   * Load the go plugin dynamic library.
   * @param dso_id is unique ID for dynamic library.
   * @param dso_name used to specify the absolute path of the dynamic library.
   * @param plugin_name used to specify the unique plugin name.
   * @return nullptr if load are invalid.
   */
  static std::shared_ptr<T> load(std::string dso_id, std::string dso_name,
                                 std::string plugin_name) {
    auto dso = load(dso_id, dso_name);
    if (dso != nullptr) {
      DsoStoreType& dsoStore = getDsoStore();
      absl::WriterMutexLock lock(&dsoStore.mutex_);
      dsoStore.plugin_name_to_dso_[plugin_name] = dso;
    }
    return dso;
  };

  /**
   * Load the go plugin dynamic library.
   * @param dso_id is unique ID for dynamic library.
   * @param dso_name used to specify the absolute path of the dynamic library.
   * @return nullptr if load are invalid.
   */
  static std::shared_ptr<T> load(std::string dso_id, std::string dso_name) {
    ENVOY_LOG_MISC(debug, "load {} {} dso instance.", dso_id, dso_name);

    DsoStoreType& dsoStore = getDsoStore();
    absl::WriterMutexLock lock(&dsoStore.mutex_);
    auto it = dsoStore.id_to_dso_.find(dso_id);
    if (it != dsoStore.id_to_dso_.end()) {
      return it->second;
    }

    auto dso = std::make_shared<T>(dso_name);
    if (!dso->loaded()) {
      return nullptr;
    }
    dsoStore.id_to_dso_[dso_id] = dso;
    return dso;
  };

  /**
   * Get the go plugin dynamic library by plugin name.
   * @param plugin_name is unique ID for a plugin, one DSO may contains multiple plugins.
   * @return nullptr if get failed. Otherwise, return the DSO instance.
   */
  static std::shared_ptr<T> getDsoByPluginName(std::string plugin_name) {
    DsoStoreType& dsoStore = getDsoStore();
    absl::ReaderMutexLock lock(&dsoStore.mutex_);
    auto it = dsoStore.plugin_name_to_dso_.find(plugin_name);
    if (it != dsoStore.plugin_name_to_dso_.end()) {
      return it->second;
    }
    return nullptr;
  };

private:
  using DsoMapType = absl::flat_hash_map<std::string, std::shared_ptr<T>>;
  struct DsoStoreType {
    DsoMapType id_to_dso_ ABSL_GUARDED_BY(mutex_){{
        {"", nullptr},
    }};
    DsoMapType plugin_name_to_dso_ ABSL_GUARDED_BY(mutex_){{
        {"", nullptr},
    }};
    absl::Mutex mutex_;
  };

  static DsoStoreType& getDsoStore() { MUTABLE_CONSTRUCT_ON_FIRST_USE(DsoStoreType); }
};

} // namespace Dso
} // namespace Envoy<|MERGE_RESOLUTION|>--- conflicted
+++ resolved
@@ -99,7 +99,6 @@
 using HttpFilterDsoPtr = std::shared_ptr<HttpFilterDso>;
 using ClusterSpecifierDsoPtr = std::shared_ptr<ClusterSpecifierDso>;
 
-<<<<<<< HEAD
 class NetworkFilterDso : public Dso {
 public:
   NetworkFilterDso() = default;
@@ -171,13 +170,11 @@
 
 using NetworkFilterDsoPtr = std::shared_ptr<NetworkFilterDso>;
 
-=======
 /*
  * We do not unload a dynamic library once it is loaded. This is because
  * Go shared library could not be unload by dlclose yet, see:
  * https://github.com/golang/go/issues/11100
  */
->>>>>>> b8e11219
 template <class T> class DsoManager {
 
 public:
@@ -221,6 +218,21 @@
     }
     dsoStore.id_to_dso_[dso_id] = dso;
     return dso;
+  };
+
+  /**
+   * Get the go plugin dynamic library.
+   * @param dso_id is unique ID for dynamic library.
+   * @return nullptr if get failed. Otherwise, return the DSO instance.
+   */
+  static std::shared_ptr<T> getDsoByID(std::string dso_id) {
+    DsoStoreType& dsoStore = getDsoStore();
+    absl::ReaderMutexLock lock(&dsoStore.mutex_);
+    auto it = dsoStore.id_to_dso_.find(dso_id);
+    if (it != dsoStore.id_to_dso_.end()) {
+      return it->second;
+    }
+    return nullptr;
   };
 
   /**

--- conflicted
+++ resolved
@@ -328,9 +328,6 @@
     // check response code details in encode phase
     EXPECT_EQ("via_upstream", getHeader(response->headers(), "rsp-response-code-details"));
 
-<<<<<<< HEAD
-    // check response code details in encode phase
-=======
     // check upstream host in encode phase
     EXPECT_TRUE(
         absl::StrContains(getHeader(response->headers(), "rsp-upstream-host"),
@@ -340,7 +337,6 @@
     EXPECT_EQ("cluster_0", getHeader(response->headers(), "rsp-upstream-cluster"));
 
     // check response attempt count in encode phase
->>>>>>> fda6d626
     EXPECT_EQ("1", getHeader(response->headers(), "rsp-attempt-count"));
 
     // verify response status

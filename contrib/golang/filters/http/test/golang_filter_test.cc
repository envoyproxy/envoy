--- conflicted
+++ resolved
@@ -108,13 +108,10 @@
         "{{ test_rundir }}/contrib/golang/filters/http/test/test_data/" + name + "/filter.so");
   }
 
-<<<<<<< HEAD
   void setupDso() {
-    Dso::DsoInstanceManager<Dso::HttpFilterDsoInstance>::load(PASSTHROUGH, genSoPath(PASSTHROUGH));
+    Dso::DsoManager<Dso::HttpFilterDso>::load(PASSTHROUGH, genSoPath(PASSTHROUGH));
   }
-=======
   void setupDso() { Dso::DsoManager::load(PASSTHROUGH, genSoPath(PASSTHROUGH)); }
->>>>>>> 57ab5b21
 
   void setupConfig(
       envoy::extensions::filters::http::golang::v3alpha::Config& proto_config,
@@ -131,12 +128,8 @@
     Event::SimulatedTimeSystem test_time;
     test_time.setSystemTime(std::chrono::microseconds(1583879145572237));
 
-<<<<<<< HEAD
-    filter_ = std::make_unique<TestFilter>(
-        config_, Dso::DsoInstanceManager<Dso::HttpFilterDsoInstance>::getDsoInstanceByID(so_id));
-=======
-    filter_ = std::make_unique<TestFilter>(config_, Dso::DsoManager::getDsoByID(so_id));
->>>>>>> 57ab5b21
+    filter_ = std::make_unique<TestFilter>(config_,
+                                           Dso::DsoManager<Dso::HttpFilterDso>::getDsoByID(so_id));
     filter_->setDecoderFilterCallbacks(decoder_callbacks_);
     filter_->setEncoderFilterCallbacks(encoder_callbacks_);
   }

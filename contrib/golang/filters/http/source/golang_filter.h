--- conflicted
+++ resolved
@@ -308,23 +308,12 @@
   std::weak_ptr<Filter> weakFilter() { return filter_; }
 };
 
-<<<<<<< HEAD
 struct httpConfigInternal : httpConfig {
   std::weak_ptr<FilterConfig> config_;
   httpConfigInternal(std::weak_ptr<FilterConfig> c) { config_ = c; }
   std::weak_ptr<FilterConfig> weakFilterConfig() { return config_; }
 };
 
-class FilterLogger : Logger::Loggable<Logger::Id::http> {
-public:
-  FilterLogger() = default;
-
-  void log(uint32_t level, absl::string_view message) const;
-  uint32_t level() const;
-};
-
-=======
->>>>>>> 0e7a4f7d
 class GoStringFilterState : public StreamInfo::FilterState::Object {
 public:
   GoStringFilterState(absl::string_view value) : value_(value) {}

--- conflicted
+++ resolved
@@ -106,11 +106,7 @@
                Logger::Loggable<Logger::Id::http>,
                public AccessLog::Instance {
 public:
-<<<<<<< HEAD
-  explicit Filter(FilterConfigSharedPtr config, Dso::HttpFilterDsoInstancePtr dynamic_lib)
-=======
-  explicit Filter(FilterConfigSharedPtr config, Dso::DsoPtr dynamic_lib)
->>>>>>> 57ab5b21
+  explicit Filter(FilterConfigSharedPtr config, Dso::HttpFilterDsoPtr dynamic_lib)
       : config_(config), dynamic_lib_(dynamic_lib), decoding_state_(*this), encoding_state_(*this) {
   }
 
@@ -193,11 +189,7 @@
                               Grpc::Status::GrpcStatus grpc_status, absl::string_view details);
 
   const FilterConfigSharedPtr config_;
-<<<<<<< HEAD
-  Dso::HttpFilterDsoInstancePtr dynamic_lib_;
-=======
-  Dso::DsoPtr dynamic_lib_;
->>>>>>> 57ab5b21
+  Dso::HttpFilterDsoPtr dynamic_lib_;
 
   Http::RequestOrResponseHeaderMap* headers_ ABSL_GUARDED_BY(mutex_){nullptr};
   Http::HeaderMap* trailers_ ABSL_GUARDED_BY(mutex_){nullptr};

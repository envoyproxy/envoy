/*
 * Licensed to the Apache Software Foundation (ASF) under one or more
 * contributor license agreements.  See the NOTICE file distributed with
 * this work for additional information regarding copyright ownership.
 * The ASF licenses this file to You under the Apache License, Version 2.0
 * (the "License"); you may not use this file except in compliance with
 * the License.  You may obtain a copy of the License at
 *
 *     http://www.apache.org/licenses/LICENSE-2.0
 *
 * Unless required by applicable law or agreed to in writing, software
 * distributed under the License is distributed on an "AS IS" BASIS,
 * WITHOUT WARRANTIES OR CONDITIONS OF ANY KIND, either express or implied.
 * See the License for the specific language governing permissions and
 * limitations under the License.
 */

package http

/*
// ref https://github.com/golang/go/issues/25832

#cgo CFLAGS: -I../api
#cgo linux LDFLAGS: -Wl,-unresolved-symbols=ignore-all
#cgo darwin LDFLAGS: -Wl,-undefined,dynamic_lookup

#include <stdlib.h>
#include <string.h>

#include "api.h"

*/
import "C"
import (
	"fmt"
	"sync"
	"unsafe"

	"github.com/envoyproxy/envoy/contrib/golang/filters/http/source/go/pkg/api"
)

const (
	HTTP10 = "HTTP/1.0"
	HTTP11 = "HTTP/1.1"
	HTTP20 = "HTTP/2.0"
	HTTP30 = "HTTP/3.0"
)

var protocolsIdToName = map[uint64]string{
	0: HTTP10,
	1: HTTP11,
	2: HTTP20,
	3: HTTP30,
}

type panicInfo struct {
	paniced bool
	details string
}
type httpRequest struct {
	req            *C.httpRequest
	httpFilter     api.StreamFilter
	pInfo          panicInfo
	sema           sync.WaitGroup
	waitingOnEnvoy int32
<<<<<<< HEAD
=======
	mutex          sync.Mutex
>>>>>>> b1514466
}

func (r *httpRequest) pluginName() string {
	return C.GoStringN(r.req.plugin_name.data, C.int(r.req.plugin_name.len))
}

func (r *httpRequest) sendPanicReply(details string) {
	defer r.RecoverPanic()
	cAPI.HttpSendPanicReply(unsafe.Pointer(r.req), details)
}

func (r *httpRequest) RecoverPanic() {
	if e := recover(); e != nil {
		// TODO: print an error message to Envoy error log.
		switch e {
		case errRequestFinished, errFilterDestroyed:
			// do nothing

		case errNotInGo:
			// We can not send local reply now, since not in go now,
			// will delay to the next time entering Go.
			r.pInfo = panicInfo{
				paniced: true,
				details: fmt.Sprint(e),
			}

		default:
			// The following safeReplyPanic should only may get errRequestFinished,
			// errFilterDestroyed or errNotInGo, won't hit this branch, so, won't dead loop here.

			// errInvalidPhase, or other panic, not from not-ok C return status.
			// It's safe to try send a local reply with 500 status.
			r.sendPanicReply(fmt.Sprint(e))
		}
	}
}

func (r *httpRequest) Continue(status api.StatusType) {
	if status == api.LocalReply {
		fmt.Printf("warning: LocalReply status is useless after sendLocalReply, ignoring")
		return
	}
	cAPI.HttpContinue(unsafe.Pointer(r.req), uint64(status))
}

func (r *httpRequest) SendLocalReply(responseCode int, bodyText string, headers map[string]string, grpcStatus int64, details string) {
	cAPI.HttpSendLocalReply(unsafe.Pointer(r.req), responseCode, bodyText, headers, grpcStatus, details)
}

func (r *httpRequest) Log(level api.LogType, message string) {
	// TODO performance optimization points:
	// Add a new goroutine to write logs asynchronously and avoid frequent cgo calls
	cAPI.HttpLog(level, fmt.Sprintf("[go_plugin_http][%v] %v", r.pluginName(), message))
}

func (r *httpRequest) LogLevel() api.LogType {
	return cAPI.HttpLogLevel()
}

func (r *httpRequest) StreamInfo() api.StreamInfo {
	return &streamInfo{
		request: r,
	}
}

func (r *httpRequest) Finalize(reason int) {
	cAPI.HttpFinalize(unsafe.Pointer(r.req), reason)
}

type streamInfo struct {
	request *httpRequest
}

func (s *streamInfo) GetRouteName() string {
	name, _ := cAPI.HttpGetStringValue(s.request, ValueRouteName)
	return name
}

func (s *streamInfo) FilterChainName() string {
	name, _ := cAPI.HttpGetStringValue(s.request, ValueFilterChainName)
	return name
}

func (s *streamInfo) Protocol() (string, bool) {
	if protocol, ok := cAPI.HttpGetIntegerValue(unsafe.Pointer(s.request.req), ValueProtocol); ok {
		if name, ok := protocolsIdToName[protocol]; ok {
			return name, true
		}
		panic(fmt.Sprintf("invalid protocol id: %d", protocol))
	}
	return "", false
}

func (s *streamInfo) ResponseCode() (uint32, bool) {
	if code, ok := cAPI.HttpGetIntegerValue(unsafe.Pointer(s.request.req), ValueResponseCode); ok {
		return uint32(code), true
	}
	return 0, false
}

func (s *streamInfo) ResponseCodeDetails() (string, bool) {
	return cAPI.HttpGetStringValue(s.request, ValueResponseCodeDetails)
}

func (s *streamInfo) AttemptCount() uint32 {
	count, _ := cAPI.HttpGetIntegerValue(unsafe.Pointer(s.request.req), ValueAttemptCount)
	return uint32(count)
}

type dynamicMetadata struct {
	request *httpRequest
}

func (s *streamInfo) DynamicMetadata() api.DynamicMetadata {
	return &dynamicMetadata{
		request: s.request,
	}
}

func (d *dynamicMetadata) Get(filterName string) map[string]interface{} {
	return cAPI.HttpGetDynamicMetadata(d.request, filterName)
}

func (d *dynamicMetadata) Set(filterName string, key string, value interface{}) {
	cAPI.HttpSetDynamicMetadata(unsafe.Pointer(d.request.req), filterName, key, value)
}

func (s *streamInfo) DownstreamLocalAddress() string {
	address, _ := cAPI.HttpGetStringValue(s.request, ValueDownstreamLocalAddress)
	return address
}

func (s *streamInfo) DownstreamRemoteAddress() string {
	address, _ := cAPI.HttpGetStringValue(s.request, ValueDownstreamRemoteAddress)
	return address
}

func (s *streamInfo) UpstreamHostAddress() (string, bool) {
	return cAPI.HttpGetStringValue(s.request, ValueUpstreamHostAddress)
}

func (s *streamInfo) UpstreamClusterName() (string, bool) {
	return cAPI.HttpGetStringValue(s.request, ValueUpstreamClusterName)
}

type filterState struct {
	request *httpRequest
}

func (s *streamInfo) FilterState() api.FilterState {
	return &filterState{
		request: s.request,
	}
}

func (f *filterState) SetString(key, value string, stateType api.StateType, lifeSpan api.LifeSpan, streamSharing api.StreamSharing) {
	cAPI.HttpSetStringFilterState(unsafe.Pointer(f.request.req), key, value, stateType, lifeSpan, streamSharing)
}

func (f *filterState) GetString(key string) string {
	return cAPI.HttpGetStringFilterState(f.request, key)
}<|MERGE_RESOLUTION|>--- conflicted
+++ resolved
@@ -63,10 +63,7 @@
 	pInfo          panicInfo
 	sema           sync.WaitGroup
 	waitingOnEnvoy int32
-<<<<<<< HEAD
-=======
 	mutex          sync.Mutex
->>>>>>> b1514466
 }
 
 func (r *httpRequest) pluginName() string {

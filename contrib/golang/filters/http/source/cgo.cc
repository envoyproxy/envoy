#include "contrib/golang/filters/http/source/golang_filter.h"

namespace Envoy {
namespace Extensions {
namespace HttpFilters {
namespace Golang {

//
// These functions may be invoked in another go thread,
// which means may introduce race between go thread and envoy thread.
// So we use the envoy's dispatcher in the filter to post it, and make it only executes in the envoy
// thread.
//

// Deep copy GoString into std::string, including the string content,
// it's safe to use it after the current cgo call returns.
std::string copyGoString(void* str) {
  if (str == nullptr) {
    return "";
  }
  auto go_str = reinterpret_cast<GoString*>(str);
  return {go_str->p, static_cast<size_t>(go_str->n)};
}

// The returned absl::string_view only refer to the GoString, won't copy the string content into
// C++, should not use it after the current cgo call returns.
absl::string_view referGoString(void* str) {
  if (str == nullptr) {
    return "";
  }
  auto go_str = reinterpret_cast<GoString*>(str);
  return {go_str->p, static_cast<size_t>(go_str->n)};
}

absl::string_view stringViewFromGoSlice(void* slice) {
  if (slice == nullptr) {
    return "";
  }
  auto go_slice = reinterpret_cast<GoSlice*>(slice);
  return {static_cast<const char*>(go_slice->data), static_cast<size_t>(go_slice->len)};
}

const FilterLogger& getFilterLogger() { CONSTRUCT_ON_FIRST_USE(FilterLogger); }

#ifdef __cplusplus
extern "C" {
#endif

CAPIStatus envoyGoFilterHandlerWrapper(void* r,
                                       std::function<CAPIStatus(std::shared_ptr<Filter>&)> f) {
  auto req = reinterpret_cast<httpRequestInternal*>(r);
  auto weak_filter = req->weakFilter();
  if (auto filter = weak_filter.lock()) {
    return f(filter);
  }
  return CAPIStatus::CAPIFilterIsGone;
}

CAPIStatus envoyGoFilterHttpContinue(void* r, int status) {
  return envoyGoFilterHandlerWrapper(r, [status](std::shared_ptr<Filter>& filter) -> CAPIStatus {
    return filter->continueStatus(static_cast<GolangStatus>(status));
  });
}

CAPIStatus envoyGoFilterHttpSendLocalReply(void* r, int response_code, void* body_text,
                                           void* headers, long long int grpc_status,
                                           void* details) {
  return envoyGoFilterHandlerWrapper(
      r,
      [response_code, body_text, headers, grpc_status,
       details](std::shared_ptr<Filter>& filter) -> CAPIStatus {
        UNREFERENCED_PARAMETER(headers);
        auto status = static_cast<Grpc::Status::GrpcStatus>(grpc_status);

        // Deep clone the GoString into C++, since the GoString may be freed after the function
        // returns, while they may still be used in the callback.
        return filter->sendLocalReply(static_cast<Http::Code>(response_code),
                                      copyGoString(body_text), nullptr, status,
                                      copyGoString(details));
      });
}

// unsafe API, without copy memory from c to go.
CAPIStatus envoyGoFilterHttpGetHeader(void* r, void* key, void* value) {
  return envoyGoFilterHandlerWrapper(r,
                                     [key, value](std::shared_ptr<Filter>& filter) -> CAPIStatus {
                                       auto key_str = referGoString(key);
                                       auto go_value = reinterpret_cast<GoString*>(value);
                                       return filter->getHeader(key_str, go_value);
                                     });
}

CAPIStatus envoyGoFilterHttpCopyHeaders(void* r, void* strs, void* buf) {
  return envoyGoFilterHandlerWrapper(r, [strs, buf](std::shared_ptr<Filter>& filter) -> CAPIStatus {
    auto go_strs = reinterpret_cast<GoString*>(strs);
    auto go_buf = reinterpret_cast<char*>(buf);
    return filter->copyHeaders(go_strs, go_buf);
  });
}

CAPIStatus envoyGoFilterHttpSetHeaderHelper(void* r, void* key, void* value, headerAction act) {
  return envoyGoFilterHandlerWrapper(
      r, [key, value, act](std::shared_ptr<Filter>& filter) -> CAPIStatus {
        auto key_str = referGoString(key);
        auto value_str = referGoString(value);
        return filter->setHeader(key_str, value_str, act);
      });
}

CAPIStatus envoyGoFilterHttpRemoveHeader(void* r, void* key) {
  return envoyGoFilterHandlerWrapper(r, [key](std::shared_ptr<Filter>& filter) -> CAPIStatus {
    auto key_str = referGoString(key);
    return filter->removeHeader(key_str);
  });
}

CAPIStatus envoyGoFilterHttpGetBuffer(void* r, unsigned long long int buffer_ptr, void* data) {
  return envoyGoFilterHandlerWrapper(
      r, [buffer_ptr, data](std::shared_ptr<Filter>& filter) -> CAPIStatus {
        auto buffer = reinterpret_cast<Buffer::Instance*>(buffer_ptr);
        return filter->copyBuffer(buffer, reinterpret_cast<char*>(data));
      });
}

CAPIStatus envoyGoFilterHttpSetBufferHelper(void* r, unsigned long long int buffer_ptr, void* data,
                                            int length, bufferAction action) {
  return envoyGoFilterHandlerWrapper(
      r, [buffer_ptr, data, length, action](std::shared_ptr<Filter>& filter) -> CAPIStatus {
        auto buffer = reinterpret_cast<Buffer::Instance*>(buffer_ptr);
        auto value = absl::string_view(reinterpret_cast<const char*>(data), length);
        return filter->setBufferHelper(buffer, value, action);
      });
}

CAPIStatus envoyGoFilterHttpCopyTrailers(void* r, void* strs, void* buf) {
  return envoyGoFilterHandlerWrapper(r, [strs, buf](std::shared_ptr<Filter>& filter) -> CAPIStatus {
    auto go_strs = reinterpret_cast<GoString*>(strs);
    auto go_buf = reinterpret_cast<char*>(buf);
    return filter->copyTrailers(go_strs, go_buf);
  });
}

CAPIStatus envoyGoFilterHttpSetTrailer(void* r, void* key, void* value, headerAction act) {
  return envoyGoFilterHandlerWrapper(
      r, [key, value, act](std::shared_ptr<Filter>& filter) -> CAPIStatus {
        auto key_str = referGoString(key);
        auto value_str = referGoString(value);
        return filter->setTrailer(key_str, value_str, act);
      });
}

CAPIStatus envoyGoFilterHttpRemoveTrailer(void* r, void* key) {
  return envoyGoFilterHandlerWrapper(r, [key](std::shared_ptr<Filter>& filter) -> CAPIStatus {
    auto key_str = referGoString(key);
    return filter->removeTrailer(key_str);
  });
}

CAPIStatus envoyGoFilterHttpGetStringValue(void* r, int id, void* value) {
  return envoyGoFilterHandlerWrapper(r, [id, value](std::shared_ptr<Filter>& filter) -> CAPIStatus {
    auto value_str = reinterpret_cast<GoString*>(value);
    return filter->getStringValue(id, value_str);
  });
}

CAPIStatus envoyGoFilterHttpGetIntegerValue(void* r, int id, void* value) {
  return envoyGoFilterHandlerWrapper(r, [id, value](std::shared_ptr<Filter>& filter) -> CAPIStatus {
    auto value_int = reinterpret_cast<uint64_t*>(value);
    return filter->getIntegerValue(id, value_int);
  });
}

void envoyGoFilterHttpLog(uint32_t level, void* message) {
  auto mesg = referGoString(message);
  getFilterLogger().log(level, mesg);
}

<<<<<<< HEAD
CAPIStatus envoyGoFilterHttpGetDynamicMetadata(void* r, void* name, void* buf) {
  return envoyGoFilterHandlerWrapper(r, [name, buf](std::shared_ptr<Filter>& filter) -> CAPIStatus {
    auto name_str = copyGoString(name);
    auto buf_slice = reinterpret_cast<GoSlice*>(buf);
    return filter->getDynamicMetadata(name_str, buf_slice);
  });
}
=======
uint32_t envoyGoFilterHttpLogLevel() { return getFilterLogger().level(); }
>>>>>>> b1514466

CAPIStatus envoyGoFilterHttpSetDynamicMetadata(void* r, void* name, void* key, void* buf) {
  return envoyGoFilterHandlerWrapper(
      r, [name, key, buf](std::shared_ptr<Filter>& filter) -> CAPIStatus {
        auto name_str = copyGoString(name);
        auto key_str = copyGoString(key);
        auto buf_str = stringViewFromGoSlice(buf);
        return filter->setDynamicMetadata(name_str, key_str, buf_str);
      });
}

void envoyGoFilterHttpFinalize(void* r, int reason) {
  UNREFERENCED_PARAMETER(reason);
  // req is used by go, so need to use raw memory and then it is safe to release at the gc finalize
  // phase of the go object.
  auto req = reinterpret_cast<httpRequestInternal*>(r);
  delete req;
}

CAPIStatus envoyGoFilterHttpSendPanicReply(void* r, void* details) {
  return envoyGoFilterHandlerWrapper(r, [details](std::shared_ptr<Filter>& filter) -> CAPIStatus {
    // Since this is only used for logs we don't need to deep copy.
    return filter->sendPanicReply(referGoString(details));
  });
}

CAPIStatus envoyGoFilterHttpSetStringFilterState(void* r, void* key, void* value, int state_type,
                                                 int life_span, int stream_sharing) {
  return envoyGoFilterHandlerWrapper(r,
                                     [key, value, state_type, life_span, stream_sharing](
                                         std::shared_ptr<Filter>& filter) -> CAPIStatus {
                                       auto key_str = referGoString(key);
                                       auto value_str = referGoString(value);
                                       return filter->setStringFilterState(key_str, value_str,
                                                                           state_type, life_span,
                                                                           stream_sharing);
                                     });
}

CAPIStatus envoyGoFilterHttpGetStringFilterState(void* r, void* key, void* value) {
  return envoyGoFilterHandlerWrapper(r,
                                     [key, value](std::shared_ptr<Filter>& filter) -> CAPIStatus {
                                       auto key_str = referGoString(key);
                                       auto value_str = reinterpret_cast<GoString*>(value);
                                       return filter->getStringFilterState(key_str, value_str);
                                     });
}

#ifdef __cplusplus
}
#endif

} // namespace Golang
} // namespace HttpFilters
} // namespace Extensions
} // namespace Envoy<|MERGE_RESOLUTION|>--- conflicted
+++ resolved
@@ -175,7 +175,6 @@
   getFilterLogger().log(level, mesg);
 }
 
-<<<<<<< HEAD
 CAPIStatus envoyGoFilterHttpGetDynamicMetadata(void* r, void* name, void* buf) {
   return envoyGoFilterHandlerWrapper(r, [name, buf](std::shared_ptr<Filter>& filter) -> CAPIStatus {
     auto name_str = copyGoString(name);
@@ -183,9 +182,7 @@
     return filter->getDynamicMetadata(name_str, buf_slice);
   });
 }
-=======
 uint32_t envoyGoFilterHttpLogLevel() { return getFilterLogger().level(); }
->>>>>>> b1514466
 
 CAPIStatus envoyGoFilterHttpSetDynamicMetadata(void* r, void* name, void* key, void* buf) {
   return envoyGoFilterHandlerWrapper(

--- conflicted
+++ resolved
@@ -136,16 +136,10 @@
   const FilterConfigSharedPtr config = std::make_shared<FilterConfigImpl>(
       stat_prefix, std::move(factories.first),
       routeConfigProviderFromProto(proto_config, context, *route_config_provider_manager),
-<<<<<<< HEAD
-      filtersFactoryFromProto(proto_config.filters(), proto_config.codec_config(),
-                              proto_config.stat_prefix(), context),
+      filtersFactoryFromProto(proto_config.filters(), proto_config.codec_config(), stat_prefix,
+                              context),
       std::move(tracer), std::move(tracing_config), std::move(access_logs), *code_or_flags,
       context);
-=======
-      filtersFactoryFromProto(proto_config.filters(), proto_config.codec_config(), stat_prefix,
-                              context),
-      std::move(tracer), std::move(tracing_config), std::move(access_logs), context);
->>>>>>> 3d67a3f9
 
   return [route_config_provider_manager, tracer_manager, config, &context,
           custom_proxy_factory](Envoy::Network::FilterManager& filter_manager) -> void {

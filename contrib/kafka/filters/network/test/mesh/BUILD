load(
    "//bazel:envoy_build_system.bzl",
    "envoy_cc_test",
    "envoy_cc_test_library",
    "envoy_contrib_package",
)
load(
    "//bazel:envoy_internal.bzl",
    "envoy_external_dep_path",
)

licenses(["notice"])  # Apache 2

envoy_contrib_package()

envoy_cc_test(
    name = "config_unit_test",
    srcs = ["config_unit_test.cc"],
    tags = ["skip_on_windows"],
    deps = [
        "//contrib/kafka/filters/network/source/mesh:config_lib",
        "//test/mocks/server:factory_context_mocks",
    ],
)

envoy_cc_test(
    name = "filter_unit_test",
    srcs = ["filter_unit_test.cc"],
    tags = ["skip_on_windows"],
    deps = [
        "//contrib/kafka/filters/network/source/mesh:filter_lib",
        "//test/mocks/network:network_mocks",
    ],
)

envoy_cc_test(
    name = "request_processor_unit_test",
    srcs = ["request_processor_unit_test.cc"],
    tags = ["skip_on_windows"],
    deps = [
        "//contrib/kafka/filters/network/source/mesh:request_processor_lib",
    ],
)

envoy_cc_test(
    name = "upstream_kafka_facade_unit_test",
    srcs = ["upstream_kafka_facade_unit_test.cc"],
    tags = ["skip_on_windows"],
    deps = [
        "//contrib/kafka/filters/network/source/mesh:upstream_kafka_facade_lib",
        "//test/mocks/thread_local:thread_local_mocks",
        "//test/test_common:thread_factory_for_test_lib",
    ],
)

envoy_cc_test(
<<<<<<< HEAD
    name = "upstream_kafka_client_unit_test",
    srcs = ["upstream_kafka_client_unit_test.cc"],
    tags = ["skip_on_windows"],
    deps = [
        ":kafka_mocks_lib",
        "//contrib/kafka/filters/network/source/mesh:upstream_kafka_client_lib",
        "//test/mocks/event:event_mocks",
        "//test/test_common:thread_factory_for_test_lib",
    ],
)

envoy_cc_test(
    name = "upstream_config_unit_test",
    srcs = ["upstream_config_unit_test.cc"],
    tags = ["skip_on_windows"],
    deps = [
        "//contrib/kafka/filters/network/source/mesh:upstream_config_lib",
    ],
)

envoy_cc_test(
=======
>>>>>>> a63b899a
    name = "abstract_command_unit_test",
    srcs = ["abstract_command_unit_test.cc"],
    tags = ["skip_on_windows"],
    deps = [
        "//contrib/kafka/filters/network/source/mesh:abstract_command_lib",
    ],
)

envoy_cc_test_library(
    name = "kafka_mocks_lib",
    srcs = [],
    hdrs = ["kafka_mocks.h"],
    tags = ["skip_on_windows"],
    deps = [
        envoy_external_dep_path("librdkafka"),
    ],
)<|MERGE_RESOLUTION|>--- conflicted
+++ resolved
@@ -43,6 +43,15 @@
 )
 
 envoy_cc_test(
+    name = "abstract_command_unit_test",
+    srcs = ["abstract_command_unit_test.cc"],
+    tags = ["skip_on_windows"],
+    deps = [
+        "//contrib/kafka/filters/network/source/mesh:abstract_command_lib",
+    ],
+)
+
+envoy_cc_test(
     name = "upstream_kafka_facade_unit_test",
     srcs = ["upstream_kafka_facade_unit_test.cc"],
     tags = ["skip_on_windows"],
@@ -54,7 +63,6 @@
 )
 
 envoy_cc_test(
-<<<<<<< HEAD
     name = "upstream_kafka_client_unit_test",
     srcs = ["upstream_kafka_client_unit_test.cc"],
     tags = ["skip_on_windows"],
@@ -63,6 +71,15 @@
         "//contrib/kafka/filters/network/source/mesh:upstream_kafka_client_lib",
         "//test/mocks/event:event_mocks",
         "//test/test_common:thread_factory_for_test_lib",
+    ],
+)
+envoy_cc_test_library(
+    name = "kafka_mocks_lib",
+    srcs = [],
+    hdrs = ["kafka_mocks.h"],
+    tags = ["skip_on_windows"],
+    deps = [
+        envoy_external_dep_path("librdkafka"),
     ],
 )
 
@@ -74,24 +91,3 @@
         "//contrib/kafka/filters/network/source/mesh:upstream_config_lib",
     ],
 )
-
-envoy_cc_test(
-=======
->>>>>>> a63b899a
-    name = "abstract_command_unit_test",
-    srcs = ["abstract_command_unit_test.cc"],
-    tags = ["skip_on_windows"],
-    deps = [
-        "//contrib/kafka/filters/network/source/mesh:abstract_command_lib",
-    ],
-)
-
-envoy_cc_test_library(
-    name = "kafka_mocks_lib",
-    srcs = [],
-    hdrs = ["kafka_mocks.h"],
-    tags = ["skip_on_windows"],
-    deps = [
-        envoy_external_dep_path("librdkafka"),
-    ],
-)
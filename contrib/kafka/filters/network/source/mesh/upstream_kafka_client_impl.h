--- conflicted
+++ resolved
@@ -19,10 +19,7 @@
 class LibRdKafkaUtils {
 public:
   virtual ~LibRdKafkaUtils() = default;
-<<<<<<< HEAD
-=======
 
->>>>>>> 74d5ef8b
   virtual RdKafka::Conf::ConfResult setConfProperty(RdKafka::Conf& conf, const std::string& name,
                                                     const std::string& value,
                                                     std::string& errstr) const PURE;
@@ -38,11 +35,7 @@
 using RawKafkaProducerConfig = std::map<std::string, std::string>;
 
 /**
-<<<<<<< HEAD
- * Combines the librdkafka producer and its monitoring thread.
-=======
  * Combines the librdkafka producer and its dedicated monitoring thread.
->>>>>>> 74d5ef8b
  * Producer is used to schedule messages to be sent to Kafka.
  * Independently running monitoring thread picks up delivery confirmations from producer and uses
  * Dispatcher to notify itself about delivery in worker thread.
@@ -51,11 +44,7 @@
                           public RdKafka::DeliveryReportCb,
                           private Logger::Loggable<Logger::Id::kafka> {
 public:
-<<<<<<< HEAD
-  // Usual constructor.
-=======
   // Main constructor.
->>>>>>> 74d5ef8b
   RichKafkaProducer(Event::Dispatcher& dispatcher, Thread::ThreadFactory& thread_factory,
                     const RawKafkaProducerConfig& configuration);
 
@@ -63,71 +52,33 @@
   RichKafkaProducer(Event::Dispatcher& dispatcher, Thread::ThreadFactory& thread_factory,
                     const RawKafkaProducerConfig& configuration, const LibRdKafkaUtils& utils);
 
-<<<<<<< HEAD
-  /**
-   * More complex than usual.
-   * Marks that monitoring thread should finish and waits for it to join.
-   */
-  ~RichKafkaProducer() override;
-=======
   // More complex than usual.
   // Marks that monitoring thread should finish and waits for it to join.
   ~RichKafkaProducer() override;
 
   // KafkaProducer
   void markFinished() override;
->>>>>>> 74d5ef8b
 
-  /**
-   * Submits given payload to be sent to given topic:partition.
-   * If successful, after successful delivery callback method will be invoked sometime in future by
-   * monitoring thread. If there's a produce failure, we are going to notify the callback
-   * immediately with failure data.
-   *
-   * @param origin origin of payload to be notified when delivery finishes.
-   * @param topic Kafka topic.
-   * @param partition Kafka partition (as clients do partitioning, we just reuse what downstream
-   * gave us).
-   * @param key Kafka message key.
-   * @param value Kafka message value.
-   */
+  // KafkaProducer
   void send(const ProduceFinishCbSharedPtr origin, const std::string& topic,
             const int32_t partition, const absl::string_view key,
             const absl::string_view value) override;
 
-<<<<<<< HEAD
-  void processDelivery(const DeliveryMemento& memento);
-
-  // Method executed by monitoring thread.
-=======
   // This method gets executed by monitoring thread.
   // Does not finish until this object gets 'markFinished' invoked or gets destroyed.
   // Executed in dedicated monitoring thread.
->>>>>>> 74d5ef8b
   void checkDeliveryReports();
 
   // RdKafka::DeliveryReportCb
   void dr_cb(RdKafka::Message& message) override;
 
-<<<<<<< HEAD
-  // Notifies this instance that it is going to be destroyed soon.
-  // Impl note: it allows us to prepare all rich producers for shutdown instead of waiting for each
-  // one by one.
-  void markFinished() override;
-=======
   // Processes the delivery confirmation.
   // Executed in Envoy worker thread.
   void processDelivery(const DeliveryMemento& memento);
->>>>>>> 74d5ef8b
 
   std::list<ProduceFinishCbSharedPtr>& getUnfinishedRequestsForTest();
 
 private:
-<<<<<<< HEAD
-  ProduceFinishCbSharedPtr getMatching(const RdKafka::Message& message);
-
-=======
->>>>>>> 74d5ef8b
   Event::Dispatcher& dispatcher_;
 
   std::list<ProduceFinishCbSharedPtr> unfinished_produce_requests_;

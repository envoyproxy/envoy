envoy.filters.http.checksum:
  categories:
  - envoy.filters.http
  security_posture: requires_trusted_downstream_and_upstream
  status: alpha
envoy.filters.http.dynamo:
  categories:
  - envoy.filters.http
  security_posture: requires_trusted_downstream_and_upstream
  status: stable
envoy.filters.http.golang:
  categories:
  - envoy.filters.http
  security_posture: requires_trusted_downstream_and_upstream
  status: alpha
envoy.compression.qatzip.compressor:
  categories:
  - envoy.compression.compressor
  security_posture: robust_to_untrusted_downstream_and_upstream
  status: alpha
envoy.compression.qatzstd.compressor:
  categories:
  - envoy.compression.compressor
  security_posture: robust_to_untrusted_downstream_and_upstream
  status: alpha
envoy.filters.http.squash:
  categories:
  - envoy.filters.http
  security_posture: requires_trusted_downstream_and_upstream
  status: stable
envoy.filters.http.sxg:
  categories:
  - envoy.filters.http
  security_posture: robust_to_untrusted_downstream
  status: alpha
envoy.filters.network.client_ssl_auth:
  categories:
  - envoy.filters.network
  security_posture: robust_to_untrusted_downstream
  status: stable
envoy.filters.network.kafka_broker:
  categories:
  - envoy.filters.network
  security_posture: requires_trusted_downstream_and_upstream
  status: wip
envoy.filters.network.kafka_mesh:
  categories:
  - envoy.filters.network
  security_posture: requires_trusted_downstream_and_upstream
  status: wip
envoy.filters.network.golang:
  categories:
  - envoy.filters.network
  security_posture: requires_trusted_downstream_and_upstream
  status: alpha
envoy.filters.network.rocketmq_proxy:
  categories:
  - envoy.filters.network
  security_posture: requires_trusted_downstream_and_upstream
  status: alpha
envoy.filters.network.mysql_proxy:
  categories:
  - envoy.filters.network
  security_posture: requires_trusted_downstream_and_upstream
  status: alpha
envoy.filters.network.postgres_proxy:
  categories:
  - envoy.filters.network
  security_posture: requires_trusted_downstream_and_upstream
  status: stable
envoy.filters.network.sip_proxy:
  categories:
  - envoy.filters.network
  security_posture: requires_trusted_downstream_and_upstream
  status: alpha
envoy.filters.sip.router:
  categories:
  - envoy.sip_proxy.filters
  security_posture: requires_trusted_downstream_and_upstream
  status: alpha
envoy.tls.key_providers.cryptomb:
  categories:
  - envoy.tls.key_providers
  security_posture: robust_to_untrusted_downstream
  status: alpha
envoy.tls.key_providers.qat:
  categories:
  - envoy.tls.key_providers
  security_posture: robust_to_untrusted_downstream
  status: alpha
envoy.bootstrap.vcl:
  categories:
  - envoy.bootstrap
  security_posture: requires_trusted_downstream_and_upstream
  status: alpha
envoy.matching.input_matchers.hyperscan:
  categories:
  - envoy.matching.input_matchers
  security_posture: requires_trusted_downstream_and_upstream
  status: alpha
envoy.filters.http.language:
  categories:
  - envoy.filters.http
  security_posture: requires_trusted_downstream_and_upstream
  status: alpha
envoy.network.connection_balance.dlb:
  categories:
  - envoy.network.connection_balance
  security_posture: requires_trusted_downstream_and_upstream
  status: alpha
envoy.regex_engines.hyperscan:
  categories:
  - envoy.regex_engines
  security_posture: requires_trusted_downstream_and_upstream
  status: alpha
envoy.tap_sinks.udp_sink:
  categories:
  - envoy.filters.http
  - envoy.transport_sockets.downstream
  - envoy.transport_sockets.upstream
  security_posture: requires_trusted_downstream_and_upstream
  status: alpha
  type_urls:
  - envoy.extensions.tap_sinks.udp_sink.v3alpha.UdpSink
envoy.xds_delegates.kv_store:
  categories:
  - envoy.xds_delegates
  security_posture: data_plane_agnostic
  status: wip
envoy.generic_proxy.codecs.kafka:
  categories:
  - envoy.generic_proxy.codecs
  security_posture: requires_trusted_downstream_and_upstream
  status: wip
  type_urls:
  - envoy.extensions.filters.network.generic_proxy.codecs.kafka.v3.KafkaCodecConfig
envoy.router.cluster_specifier_plugin.golang:
  categories:
  - envoy.router.cluster_specifier_plugin
  security_posture: requires_trusted_downstream_and_upstream
  status: alpha
<<<<<<< HEAD
envoy.tracers.fluentd:
  categories:
  - envoy.tracers
  security_posture: unknown
  status: wip
  type_urls:
  - envoy.extensions.tracers.fluentd.v3alpha.FluentdConfig
=======
envoy.upstreams.http.tcp.golang:
  categories:
  - envoy.upstreams
  security_posture: requires_trusted_downstream_and_upstream
  status: alpha
>>>>>>> 6dde5284
<|MERGE_RESOLUTION|>--- conflicted
+++ resolved
@@ -139,7 +139,6 @@
   - envoy.router.cluster_specifier_plugin
   security_posture: requires_trusted_downstream_and_upstream
   status: alpha
-<<<<<<< HEAD
 envoy.tracers.fluentd:
   categories:
   - envoy.tracers
@@ -147,10 +146,8 @@
   status: wip
   type_urls:
   - envoy.extensions.tracers.fluentd.v3alpha.FluentdConfig
-=======
 envoy.upstreams.http.tcp.golang:
   categories:
   - envoy.upstreams
   security_posture: requires_trusted_downstream_and_upstream
-  status: alpha
->>>>>>> 6dde5284
+  status: alpha
--- conflicted
+++ resolved
@@ -28,11 +28,8 @@
   - envoy.filters.network
   security_posture: requires_trusted_downstream_and_upstream
   status: stable
-<<<<<<< HEAD
 envoy.tls.key_providers.cryptomb:
   categories:
   - envoy.tls.key_providers
   security_posture: robust_to_untrusted_downstream
-  status: alpha
-=======
->>>>>>> cc1d41e7
+  status: alpha
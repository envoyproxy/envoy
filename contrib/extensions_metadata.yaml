envoy.filters.http.squash:
  categories:
  - envoy.filters.http
  security_posture: requires_trusted_downstream_and_upstream
  status: stable
envoy.filters.network.kafka_broker:
  categories:
  - envoy.filters.network
  security_posture: requires_trusted_downstream_and_upstream
  status: wip
<<<<<<< HEAD
envoy.filters.network.kafka_mesh:
  categories:
  - envoy.filters.network
  security_posture: requires_trusted_downstream_and_upstream
  status: wip
=======
envoy.filters.network.rocketmq_proxy:
  categories:
  - envoy.filters.network
  security_posture: requires_trusted_downstream_and_upstream
  status: alpha
>>>>>>> b315a0bb
<|MERGE_RESOLUTION|>--- conflicted
+++ resolved
@@ -8,16 +8,13 @@
   - envoy.filters.network
   security_posture: requires_trusted_downstream_and_upstream
   status: wip
-<<<<<<< HEAD
 envoy.filters.network.kafka_mesh:
   categories:
   - envoy.filters.network
   security_posture: requires_trusted_downstream_and_upstream
   status: wip
-=======
 envoy.filters.network.rocketmq_proxy:
   categories:
   - envoy.filters.network
   security_posture: requires_trusted_downstream_and_upstream
-  status: alpha
->>>>>>> b315a0bb
+  status: alpha
envoy.filters.http.squash:
  categories:
  - envoy.filters.http
  security_posture: requires_trusted_downstream_and_upstream
  status: stable
envoy.filters.http.sxg:
  categories:
  - envoy.filters.http
  security_posture: robust_to_untrusted_downstream
  status: alpha
envoy.filters.network.kafka_broker:
  categories:
  - envoy.filters.network
  security_posture: requires_trusted_downstream_and_upstream
  status: wip
envoy.filters.network.kafka_mesh:
  categories:
  - envoy.filters.network
  security_posture: requires_trusted_downstream_and_upstream
  status: wip
envoy.filters.network.rocketmq_proxy:
  categories:
  - envoy.filters.network
  security_posture: requires_trusted_downstream_and_upstream
  status: alpha
envoy.filters.network.mysql_proxy:
  categories:
  - envoy.filters.network
  security_posture: requires_trusted_downstream_and_upstream
  status: alpha
envoy.filters.network.postgres_proxy:
  categories:
  - envoy.filters.network
  security_posture: requires_trusted_downstream_and_upstream
  status: stable
<<<<<<< HEAD
envoy.bootstrap.vcl:
  categories:
  - envoy.bootstrap
  security_posture: unknown
=======
envoy.tls.key_providers.cryptomb:
  categories:
  - envoy.tls.key_providers
  security_posture: robust_to_untrusted_downstream
>>>>>>> 2144166c
  status: alpha<|MERGE_RESOLUTION|>--- conflicted
+++ resolved
@@ -33,15 +33,12 @@
   - envoy.filters.network
   security_posture: requires_trusted_downstream_and_upstream
   status: stable
-<<<<<<< HEAD
-envoy.bootstrap.vcl:
-  categories:
-  - envoy.bootstrap
-  security_posture: unknown
-=======
 envoy.tls.key_providers.cryptomb:
   categories:
   - envoy.tls.key_providers
   security_posture: robust_to_untrusted_downstream
->>>>>>> 2144166c
-  status: alpha+  status: alpha
+envoy.bootstrap.vcl:
+  categories:
+  - envoy.bootstrap
+  security_posture: unknown
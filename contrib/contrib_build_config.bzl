# See bazel/README.md for details on how this system works.
CONTRIB_EXTENSIONS = {
    #
    # Compression
    #

    "envoy.compression.qatzip.compressor":                      "//contrib/qat/compression/qatzip/compressor/source:config",
    "envoy.compression.qatzstd.compressor":                      "//contrib/qat/compression/qatzstd/compressor/source:config",

    #
    # HTTP filters
    #
    "envoy.filters.http.checksum":                              "//contrib/checksum/filters/http/source:config",
    "envoy.filters.http.dynamo":                                "//contrib/dynamo/filters/http/source:config",
    "envoy.filters.http.golang":                                "//contrib/golang/filters/http/source:config",
    "envoy.filters.http.language":                              "//contrib/language/filters/http/source:config_lib",
    "envoy.filters.http.squash":                                "//contrib/squash/filters/http/source:config",
    "envoy.filters.http.sxg":                                   "//contrib/sxg/filters/http/source:config",

    #
    # Network filters
    #

    "envoy.filters.network.client_ssl_auth":                    "//contrib/client_ssl_auth/filters/network/source:config",
    "envoy.filters.network.kafka_broker":                       "//contrib/kafka/filters/network/source/broker:config_lib",
    "envoy.filters.network.kafka_mesh":                         "//contrib/kafka/filters/network/source/mesh:config_lib",
    "envoy.filters.network.mysql_proxy":                        "//contrib/mysql_proxy/filters/network/source:config",
    "envoy.filters.network.postgres_proxy":                     "//contrib/postgres_proxy/filters/network/source:config",
    "envoy.filters.network.rocketmq_proxy":                     "//contrib/rocketmq_proxy/filters/network/source:config",
    "envoy.filters.network.golang":                             "//contrib/golang/filters/network/source:config",

    #
<<<<<<< HEAD
    # Reverse Connection
    #
    "envoy.bootstrap.reverse_connection":                          "//contrib/reverse_connection/bootstrap/source:reverse_conn_global_registry",
    "envoy.clusters.reverse_connection":                           "//contrib/reverse_connection/clusters/source:reverse_connection_lib",
=======
    #
    # Reverse Connection
    #
    "envoy.reverse_connection.conn_pool":                           "//contrib/reverse_connection/conn_pool/source:conn_pool_lib",
>>>>>>> 5bb1b8d4

    #
    # Sip proxy
    #

    "envoy.filters.network.sip_proxy":                          "//contrib/sip_proxy/filters/network/source:config",
    "envoy.filters.sip.router":                                 "//contrib/sip_proxy/filters/network/source/router:config",

    #
    # Tap sinks
    #

    "envoy.tap_sinks.udp_sink":                          "//contrib/tap_sinks/udp_sink/source:config",

    #
    # Private key providers
    #

    "envoy.tls.key_providers.cryptomb":                         "//contrib/cryptomb/private_key_providers/source:config",
    "envoy.tls.key_providers.qat":                              "//contrib/qat/private_key_providers/source:config",

    #
    # Socket interface extensions
    #

    "envoy.bootstrap.vcl":                                      "//contrib/vcl/source:config",

    #
    # Input matchers
    #

    "envoy.matching.input_matchers.hyperscan":                  "//contrib/hyperscan/matching/input_matchers/source:config",

    #
    # Connection Balance extensions
    #

    "envoy.network.connection_balance.dlb":                     "//contrib/dlb/source:connection_balancer",

    #
    # Regex engines
    #

    "envoy.regex_engines.hyperscan":                            "//contrib/hyperscan/regex_engines/source:config",

    #
    # Extensions for generic proxy
    #
    "envoy.generic_proxy.codecs.kafka":                         "//contrib/generic_proxy/filters/network/source/codecs/kafka:config",

    #
    # xDS delegates
    #

    "envoy.xds_delegates.kv_store":                            "//contrib/config/source:kv_store_xds_delegate",

    #
    # cluster specifier plugin
    #

    "envoy.router.cluster_specifier_plugin.golang":             "//contrib/golang/router/cluster_specifier/source:config",

    #
    # http tcp bridge plugin
    #

    "envoy.upstreams.http.tcp.golang":                          "//contrib/golang/upstreams/http/tcp/source:config",
}<|MERGE_RESOLUTION|>--- conflicted
+++ resolved
@@ -30,17 +30,11 @@
     "envoy.filters.network.golang":                             "//contrib/golang/filters/network/source:config",
 
     #
-<<<<<<< HEAD
     # Reverse Connection
     #
     "envoy.bootstrap.reverse_connection":                          "//contrib/reverse_connection/bootstrap/source:reverse_conn_global_registry",
     "envoy.clusters.reverse_connection":                           "//contrib/reverse_connection/clusters/source:reverse_connection_lib",
-=======
-    #
-    # Reverse Connection
-    #
     "envoy.reverse_connection.conn_pool":                           "//contrib/reverse_connection/conn_pool/source:conn_pool_lib",
->>>>>>> 5bb1b8d4
 
     #
     # Sip proxy

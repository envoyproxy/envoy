# Windows/Envoy specific Bazel build/test options.

build --action_env=PATH
build --action_env=TMPDIR

<<<<<<< HEAD
# see top-level .bazelrc for explanation
# Smaller on windows (512k vs 2g) due to fewer parallel built tasks
startup --host_jvm_args=-Xmx512m
=======
build --experimental_local_memory_estimate
>>>>>>> 4b6e81c1

build --define signal_trace=disabled
build --define hot_restart=disabled
build --define tcmalloc=disabled
build --define manual_stamp=manual_stamp

build --workspace_status_command="bash bazel/get_workspace_status"
build --host_javabase=@bazel_tools//tools/jdk:remote_jdk11
build --javabase=@bazel_tools//tools/jdk:remote_jdk11
build --enable_platform_specific_config

# Experimental: We already have absl in the build, define absl=1
# to tell googletest to use absl for backtrace (this appears to be
# broken on msvc-cl dbg builds)
build --define absl=1

# Should not be required after upstream fix, see issue;
# https://github.com/bazelbuild/rules_foreign_cc/issues/301
build --copt="-DCARES_STATICLIB"
build --copt="-DNGHTTP2_STATICLIB"
build --copt="-DCURL_STATICLIB"

# Required to work around quiche build defect
# Unguarded gcc pragmas are not recognized by MSVC
build:msvc-cl --copt="/wd4068"
# Allows 'nodiscard' function return values to be discarded
build:msvc-cl --copt="/wd4834"
# Allows inline functions to be undefined
build:msvc-cl --copt="/wd4506"
build:msvc-cl --copt="-D_SILENCE_EXPERIMENTAL_FILESYSTEM_DEPRECATION_WARNING"

# Required to work around clang build defects
# Conflicting definitions of _WIN32_WINNT
# Overriding __TIME__ etc is problematic
build:clang-cl --copt="-Wno-macro-redefined"
build:clang-cl --copt="-Wno-builtin-macro-redefined"
build:clang-cl --action_env=USE_CLANG_CL=1

build --enable_runfiles=yes
build --features=compiler_param_file
build --features=fully_static_link
build --features=static_link_msvcrt
build --dynamic_mode=off
<|MERGE_RESOLUTION|>--- conflicted
+++ resolved
@@ -3,13 +3,7 @@
 build --action_env=PATH
 build --action_env=TMPDIR
 
-<<<<<<< HEAD
-# see top-level .bazelrc for explanation
-# Smaller on windows (512k vs 2g) due to fewer parallel built tasks
-startup --host_jvm_args=-Xmx512m
-=======
 build --experimental_local_memory_estimate
->>>>>>> 4b6e81c1
 
 build --define signal_trace=disabled
 build --define hot_restart=disabled

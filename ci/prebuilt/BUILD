--- conflicted
+++ resolved
@@ -24,8 +24,6 @@
     srcs = ["thirdparty_build/lib/libtcmalloc_and_profiler.a"],
     hdrs = glob(["thirdparty_build/include/gperftools/**/*.h"]),
     strip_include_prefix = "thirdparty_build/include",
-<<<<<<< HEAD
-=======
 )
 
 cc_library(
@@ -33,28 +31,4 @@
     srcs = ["thirdparty_build/lib/libtcmalloc_debug.a"],
     hdrs = glob(["thirdparty_build/include/gperftools/**/*.h"]),
     strip_include_prefix = "thirdparty_build/include",
-)
-
-cc_library(
-    name = "yaml_cpp",
-    srcs = select({
-        ":windows_x86_64": glob(["thirdparty_build/lib/libyaml-cpp*.lib"]),
-        "//conditions:default": ["thirdparty_build/lib/libyaml-cpp.a"],
-    }),
-    hdrs = glob(["thirdparty_build/include/yaml-cpp/**/*.h"]),
-    includes = ["thirdparty_build/include"],
-)
-
-cc_library(
-    name = "zlib",
-    srcs = select({
-        ":windows_x86_64": glob(["thirdparty_build/lib/zlibstaticd.lib"]),
-        "//conditions:default": ["thirdparty_build/lib/libz.a"],
-    }),
-    hdrs = [
-        "thirdparty_build/include/zconf.h",
-        "thirdparty_build/include/zlib.h",
-    ],
-    includes = ["thirdparty_build/include"],
->>>>>>> 58185a42
 )
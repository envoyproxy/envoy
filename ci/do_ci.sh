#!/bin/bash

<<<<<<< HEAD
# Run a CI build/test target, e.g. docs, asan.
=======
set -e

export CC=gcc-4.9
export CXX=g++-4.9
export HEAPCHECK=normal
export PPROF_PATH=/thirdparty_build/bin/pprof

NUM_CPUS=`grep -c ^processor /proc/cpuinfo`
echo "building using $NUM_CPUS CPUs"
>>>>>>> c12bbac9

if [[ "$1" == "docs" ]]; then
  echo "docs build..."
  make docs
  exit 0
fi

. "$(dirname "$0")"/build_setup.sh

if [[ "$1" == "fix_format" ]]; then
  echo "fix_format..."
  make fix_format
  exit 0
elif [[ "$1" == "coverage" ]]; then
  echo "coverage build with tests..."
  TEST_TARGET="envoy.check-coverage"
elif [[ "$1" == "asan" ]]; then
  echo "asan build with tests..."
  TEST_TARGET="envoy.check"
elif [[ "$1" == "debug" ]]; then
  echo "debug build with tests..."
  TEST_TARGET="envoy.check"
elif [[ "$1" == "server_only" ]]; then
  echo "normal build server only..."
  TEST_TARGET="envoy"
else
  echo "normal build with tests..."
  TEST_TARGET="envoy.check"
fi

shift
export EXTRA_TEST_ARGS="$@"

make check_format
make -j$NUM_CPUS $TEST_TARGET<|MERGE_RESOLUTION|>--- conflicted
+++ resolved
@@ -1,18 +1,10 @@
 #!/bin/bash
 
-<<<<<<< HEAD
 # Run a CI build/test target, e.g. docs, asan.
-=======
+
 set -e
 
-export CC=gcc-4.9
-export CXX=g++-4.9
-export HEAPCHECK=normal
-export PPROF_PATH=/thirdparty_build/bin/pprof
-
-NUM_CPUS=`grep -c ^processor /proc/cpuinfo`
 echo "building using $NUM_CPUS CPUs"
->>>>>>> c12bbac9
 
 if [[ "$1" == "docs" ]]; then
   echo "docs build..."

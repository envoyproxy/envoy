--- conflicted
+++ resolved
@@ -55,19 +55,10 @@
   strip "${ENVOY_DELIVERY_DIR}"/envoy -o "${ENVOY_SRCDIR}"/build_"$1"_stripped/envoy
 }
 
-# When testing memory consumption, we want to test against exact byte-counts
-# where possible. As these differ between platforms and compile options, we
-# define the 'release' builds as canonical and test them only in CI, so the
-# toolchain is kept consistent. This ifdef is checked in
-# test/common/stats/stat_test_utility.cc when computing
-# Stats::TestUtil::MemoryTest::mode().
-MEMORY_TEST_EXACT_ARGS="--cxxopt=-DMEMORY_TEST_EXACT=1"
-
 function bazel_binary_build() {
   BINARY_TYPE="$1"
   if [[ "${BINARY_TYPE}" == "release" ]]; then
     COMPILE_TYPE="opt"
-    CONFIG_ARGS="$MEMORY_TEST_EXACT_ARGS"
   elif [[ "${BINARY_TYPE}" == "debug" ]]; then
     COMPILE_TYPE="dbg"
   elif [[ "${BINARY_TYPE}" == "sizeopt" ]]; then
@@ -91,34 +82,32 @@
 }
 
 if [[ "$1" == "bazel.release" ]]; then
+  # When testing memory consumption, we want to test against exact byte-counts
+  # where possible. As these differ between platforms and compile options, we
+  # define the 'release' builds as canonical and test them only in CI, so the
+  # toolchain is kept consistent. This ifdef is checked in
+  # test/common/stats/stat_test_utility.cc when computing
+  # Stats::TestUtil::MemoryTest::mode().
+  BAZEL_BUILD_OPTIONS="${BAZEL_BUILD_OPTIONS} --cxxopt=-DMEMORY_TEST_EXACT=1"
+
   setup_clang_toolchain
   echo "bazel release build with tests..."
   bazel_binary_build release
-  RELEASE_OPTIONS="-c opt ${MEMORY_TEST_EXACT_ARGS}"
-  BAZEL_TEST_RELEASE_OPTIONS="test ${BAZEL_TEST_OPTIONS} ${RELEASE_OPTIONS}"
 
   if [[ $# -gt 1 ]]; then
     shift
     echo "Testing $* ..."
     # Run only specified tests. Argument can be a single test
     # (e.g. '//test/common/common:assert_test') or a test group (e.g. '//test/common/...')
-<<<<<<< HEAD
     bazel_with_collection test ${BAZEL_BUILD_OPTIONS} -c opt $*
-=======
-    bazel_with_collection $BAZEL_TEST_RELEASE_OPTIONS $*
->>>>>>> 07da3346
   else
     echo "Testing..."
     # We have various test binaries in the test directory such as tools, benchmarks, etc. We
     # run a build pass to make sure they compile.
 
-    bazel build ${BAZEL_BUILD_OPTIONS} ${RELEASE_OPTIONS} //include/... //source/... //test/...
+    bazel build ${BAZEL_BUILD_OPTIONS} -c opt //include/... //source/... //test/...
     # Now run all of the tests which should already be compiled.
-<<<<<<< HEAD
     bazel_with_collection test ${BAZEL_BUILD_OPTIONS} -c opt //test/...
-=======
-    bazel_with_collection $BAZEL_TEST_RELEASE_OPTIONS //test/...
->>>>>>> 07da3346
   fi
   exit 0
 elif [[ "$1" == "bazel.release.server_only" ]]; then

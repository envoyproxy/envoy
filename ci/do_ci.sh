#!/bin/bash

# Run a CI build/test target, e.g. docs, asan.

set -e


build_setup_args=""
if [[ "$1" == "format_pre" || "$1" == "fix_format" || "$1" == "check_format" || "$1" == "check_repositories" || \
          "$1" == "check_spelling" || "$1" == "fix_spelling" || "$1" == "bazel.clang_tidy" || "$1" == "tooling" || \
          "$1" == "check_spelling_pedantic" || "$1" == "fix_spelling_pedantic" ]]; then
    build_setup_args="-nofetch"
fi

# TODO(phlax): Clarify and/or integrate SRCDIR and ENVOY_SRCDIR
export SRCDIR="${SRCDIR:-$PWD}"
export ENVOY_SRCDIR="${ENVOY_SRCDIR:-$PWD}"
NO_BUILD_SETUP="${NO_BUILD_SETUP:-}"

if [[ -z "$NO_BUILD_SETUP" ]]; then
    # shellcheck source=ci/setup_cache.sh
    . "$(dirname "$0")"/setup_cache.sh
    # shellcheck source=ci/build_setup.sh
    . "$(dirname "$0")"/build_setup.sh $build_setup_args
fi
cd "${SRCDIR}"

if [[ "${ENVOY_BUILD_ARCH}" == "x86_64" ]]; then
  BUILD_ARCH_DIR="/linux/amd64"
elif [[ "${ENVOY_BUILD_ARCH}" == "aarch64" ]]; then
  BUILD_ARCH_DIR="/linux/arm64"
else
  # Fall back to use the ENVOY_BUILD_ARCH itself.
  BUILD_ARCH_DIR="/linux/${ENVOY_BUILD_ARCH}"
fi

echo "building using ${NUM_CPUS} CPUs"
echo "building for ${ENVOY_BUILD_ARCH}"

function collect_build_profile() {
  declare -g build_profile_count=${build_profile_count:-1}
  mv -f "$(bazel info output_base)/command.profile.gz" "${ENVOY_BUILD_PROFILE}/${build_profile_count}-$1.profile.gz" || true
  ((build_profile_count++))
}

function bazel_with_collection() {
  local failed_logs
  declare -r BAZEL_OUTPUT="${ENVOY_SRCDIR}"/bazel.output.txt
  bazel "$@" | tee "${BAZEL_OUTPUT}"
  declare BAZEL_STATUS="${PIPESTATUS[0]}"
  if [ "${BAZEL_STATUS}" != "0" ]
  then
    pushd bazel-testlogs
    failed_logs=$(grep "  /build.*test.log" "${BAZEL_OUTPUT}" | sed -e 's/  \/build.*\/testlogs\/\(.*\)/\1/')
    while read -r f; do
      cp --parents -f "$f" "${ENVOY_FAILED_TEST_LOGS}"
    done <<< "$failed_logs"
    popd
    exit "${BAZEL_STATUS}"
  fi
  collect_build_profile "$1"
  run_process_test_result
}

function cp_binary_for_outside_access() {
  DELIVERY_LOCATION="$1"
  cp -f \
    bazel-bin/"${ENVOY_BIN}" \
    "${ENVOY_DELIVERY_DIR}"/"${DELIVERY_LOCATION}"
}

function cp_debug_info_for_outside_access() {
  DELIVERY_LOCATION="$1"
  cp -f \
    bazel-bin/"${ENVOY_BIN}".dwp \
    "${ENVOY_DELIVERY_DIR}"/"${DELIVERY_LOCATION}".dwp
}


function cp_binary_for_image_build() {
  # TODO(mattklein123): Replace this with caching and a different job which creates images.
  local BASE_TARGET_DIR="${ENVOY_SRCDIR}${BUILD_ARCH_DIR}"
  echo "Copying binary for image build..."
  COMPILE_TYPE="$2"
  mkdir -p "${BASE_TARGET_DIR}"/build_"$1"
  cp -f "${ENVOY_DELIVERY_DIR}"/envoy "${BASE_TARGET_DIR}"/build_"$1"
  # Copy the su-exec utility binary into the image
  cp -f bazel-bin/external/com_github_ncopa_suexec/su-exec "${BASE_TARGET_DIR}"/build_"$1"
  if [[ "${COMPILE_TYPE}" == "dbg" || "${COMPILE_TYPE}" == "opt" ]]; then
    cp -f "${ENVOY_DELIVERY_DIR}"/envoy.dwp "${BASE_TARGET_DIR}"/build_"$1"
  fi
  mkdir -p "${BASE_TARGET_DIR}"/build_"$1"_stripped
  strip "${ENVOY_DELIVERY_DIR}"/envoy -o "${BASE_TARGET_DIR}"/build_"$1"_stripped/envoy

  # Copy for azp which doesn't preserve permissions, creating a tar archive
  tar czf "${ENVOY_BUILD_DIR}"/envoy_binary.tar.gz -C "${BASE_TARGET_DIR}" build_"$1" build_"$1"_stripped

  # Remove binaries to save space, only if BUILD_REASON exists (running in AZP)
  [[ -z "${BUILD_REASON}" ]] || \
    rm -rf "${BASE_TARGET_DIR}"/build_"$1" "${BASE_TARGET_DIR}"/build_"$1"_stripped "${ENVOY_DELIVERY_DIR}"/envoy{,.dwp} \
      bazel-bin/"${ENVOY_BIN}"{,.dwp}
}

function bazel_binary_build() {
  BINARY_TYPE="$1"
  if [[ "${BINARY_TYPE}" == "release" ]]; then
    COMPILE_TYPE="opt"
  elif [[ "${BINARY_TYPE}" == "debug" ]]; then
    COMPILE_TYPE="dbg"
  elif [[ "${BINARY_TYPE}" == "sizeopt" ]]; then
    # The COMPILE_TYPE variable is redundant in this case and is only here for
    # readability. It is already set in the .bazelrc config for sizeopt.
    COMPILE_TYPE="opt"
    CONFIG_ARGS="--config=sizeopt"
  elif [[ "${BINARY_TYPE}" == "fastbuild" ]]; then
    COMPILE_TYPE="fastbuild"
  fi

  echo "Building..."
  ENVOY_BIN=$(echo "${ENVOY_BUILD_TARGET}" | sed -e 's#^@\([^/]*\)/#external/\1#;s#^//##;s#:#/#')

  # This is a workaround for https://github.com/bazelbuild/bazel/issues/11834
  [[ -n "${ENVOY_RBE}" ]] && rm -rf bazel-bin/"${ENVOY_BIN}"*

  bazel build "${BAZEL_BUILD_OPTIONS[@]}" -c "${COMPILE_TYPE}" "${ENVOY_BUILD_TARGET}" ${CONFIG_ARGS}
  collect_build_profile "${BINARY_TYPE}"_build

  # Copy the built envoy binary somewhere that we can access outside of the
  # container.
  cp_binary_for_outside_access envoy

  if [[ "${COMPILE_TYPE}" == "dbg" || "${COMPILE_TYPE}" == "opt" ]]; then
    # Generate dwp file for debugging since we used split DWARF to reduce binary
    # size
    bazel build "${BAZEL_BUILD_OPTIONS[@]}" -c "${COMPILE_TYPE}" "${ENVOY_BUILD_DEBUG_INFORMATION}" ${CONFIG_ARGS}
    # Copy the debug information
    cp_debug_info_for_outside_access envoy
  fi

  # Build su-exec utility
  bazel build external:su-exec
  cp_binary_for_image_build "${BINARY_TYPE}" "${COMPILE_TYPE}"

}

function run_process_test_result() {
  echo "running flaky test reporting script"
  "${ENVOY_SRCDIR}"/ci/flaky_test/run_process_xml.sh "$CI_TARGET"
}

function run_ci_verify () {
  echo "verify examples..."
  docker load < "$ENVOY_DOCKER_BUILD_DIR/docker/envoy-docker-images.tar.xz"
  _images=$(docker image list --format "{{.Repository}}")
  while read -r line; do images+=("$line"); done \
      <<< "$_images"
  _tags=$(docker image list --format "{{.Tag}}")
  while read -r line; do tags+=("$line"); done \
      <<< "$_tags"
  for i in "${!images[@]}"; do
      if [[ "${images[i]}" =~ "envoy" ]]; then
          docker tag "${images[$i]}:${tags[$i]}" "${images[$i]}:latest"
      fi
  done
  docker images
  sudo apt-get update -y
  sudo apt-get install -y -qq --no-install-recommends expect redis-tools
  export DOCKER_NO_PULL=1
  umask 027
  chmod -R o-rwx examples/
  "${ENVOY_SRCDIR}"/ci/verify_examples.sh "${@}" || exit
}

CI_TARGET=$1
shift

if [[ $# -ge 1 ]]; then
  COVERAGE_TEST_TARGETS=("$@")
  TEST_TARGETS=("$@")
else
  # Coverage test will add QUICHE tests by itself.
  COVERAGE_TEST_TARGETS=("//test/...")
  TEST_TARGETS=("${COVERAGE_TEST_TARGETS[@]}" "@com_googlesource_quiche//:ci_tests")
fi

if [[ "$CI_TARGET" == "bazel.release" ]]; then
  # When testing memory consumption, we want to test against exact byte-counts
  # where possible. As these differ between platforms and compile options, we
  # define the 'release' builds as canonical and test them only in CI, so the
  # toolchain is kept consistent. This ifdef is checked in
  # test/common/stats/stat_test_utility.cc when computing
  # Stats::TestUtil::MemoryTest::mode().
  [[ "${ENVOY_BUILD_ARCH}" == "x86_64" ]] && BAZEL_BUILD_OPTIONS+=("--test_env=ENVOY_MEMORY_TEST_EXACT=true")

  setup_clang_toolchain
  echo "Testing ${TEST_TARGETS[*]} with options: ${BAZEL_BUILD_OPTIONS[*]}"
  bazel_with_collection test "${BAZEL_BUILD_OPTIONS[@]}" -c opt "${TEST_TARGETS[@]}"

  echo "bazel release build with tests..."
  bazel_binary_build release
  exit 0
elif [[ "$CI_TARGET" == "bazel.release.server_only" ]]; then
  setup_clang_toolchain
  echo "bazel release build..."
  bazel_binary_build release
  exit 0
elif [[ "$CI_TARGET" == "bazel.sizeopt.server_only" ]]; then
  setup_clang_toolchain
  echo "bazel size optimized build..."
  bazel_binary_build sizeopt
  exit 0
elif [[ "$CI_TARGET" == "bazel.sizeopt" ]]; then
  setup_clang_toolchain
  echo "Testing ${TEST_TARGETS[*]}"
  bazel_with_collection test "${BAZEL_BUILD_OPTIONS[@]}" --config=sizeopt "${TEST_TARGETS[@]}"

  echo "bazel size optimized build with tests..."
  bazel_binary_build sizeopt
  exit 0
elif [[ "$CI_TARGET" == "bazel.gcc" ]]; then
  # Temporariliy exclude some extensions from the envoy binary to address build failures
  # due to long command line. Tests will still run.
  BAZEL_BUILD_OPTIONS+=(
    "--test_env=HEAPCHECK="
    "--//source/extensions/filters/network/rocketmq_proxy:enabled=False"
    "--//source/extensions/filters/http/admission_control:enabled=False"
    "--//source/extensions/filters/http/dynamo:enabled=False"
    "--//source/extensions/filters/http/header_to_metadata:enabled=False"
    "--//source/extensions/filters/http/on_demand:enabled=False")
  setup_gcc_toolchain

<<<<<<< HEAD
  echo "Testing ${TEST_TARGETS[*]}"
  bazel_with_collection test "${BAZEL_BUILD_OPTIONS[@]}" -c dbg "${TEST_TARGETS[@]}"
=======
  # Disable //test/config_test:example_configs_test so it does not fail because of excluded extensions above
  echo "Testing ${TEST_TARGETS[*]} -//test/config_test:example_configs_test"
  bazel_with_collection test "${BAZEL_BUILD_OPTIONS[@]}" -c fastbuild -- "${TEST_TARGETS[@]}" -//test/config_test:example_configs_test
>>>>>>> 8c59b6a2

  echo "bazel debug binary with gcc..."
  bazel_binary_build debug
  exit 0
elif [[ "$CI_TARGET" == "bazel.debug" ]]; then
  setup_clang_toolchain
  echo "Testing ${TEST_TARGETS[*]}"
  bazel test "${BAZEL_BUILD_OPTIONS[@]}" -c dbg "${TEST_TARGETS[@]}"

  echo "bazel debug build with tests..."
  bazel_binary_build debug
  exit 0
elif [[ "$CI_TARGET" == "bazel.debug.server_only" ]]; then
  setup_clang_toolchain
  echo "bazel debug build..."
  bazel_binary_build debug
  exit 0
elif [[ "$CI_TARGET" == "bazel.asan" ]]; then
  setup_clang_toolchain
  BAZEL_BUILD_OPTIONS+=(-c dbg "--config=clang-asan" "--build_tests_only")
  echo "bazel ASAN/UBSAN debug build with tests"
  echo "Building and testing envoy tests ${TEST_TARGETS[*]}"
  bazel_with_collection test "${BAZEL_BUILD_OPTIONS[@]}" "${TEST_TARGETS[@]}"
  if [ "${ENVOY_BUILD_FILTER_EXAMPLE}" == "1" ]; then
    echo "Building and testing envoy-filter-example tests..."
    pushd "${ENVOY_FILTER_EXAMPLE_SRCDIR}"
    bazel_with_collection test "${BAZEL_BUILD_OPTIONS[@]}" "${ENVOY_FILTER_EXAMPLE_TESTS[@]}"
    popd
  fi

  # TODO(mattklein123): This part of the test is now flaky in CI and it's unclear why, possibly
  # due to sandboxing issue. Debug and enable it again.
  # if [ "${CI_SKIP_INTEGRATION_TEST_TRAFFIC_TAPPING}" != "1" ] ; then
    # Also validate that integration test traffic tapping (useful when debugging etc.)
    # works. This requires that we set TAP_PATH. We do this under bazel.asan to
    # ensure a debug build in CI.
    # echo "Validating integration test traffic tapping..."
    # bazel_with_collection test "${BAZEL_BUILD_OPTIONS[@]}" \
    #   --run_under=@envoy//bazel/test:verify_tap_test.sh \
    #   //test/extensions/transport_sockets/tls/integration:ssl_integration_test
  # fi
  exit 0
elif [[ "$CI_TARGET" == "bazel.tsan" ]]; then
  setup_clang_toolchain
  echo "bazel TSAN debug build with tests"
  echo "Building and testing envoy tests ${TEST_TARGETS[*]}"
  bazel_with_collection test --config=rbe-toolchain-tsan "${BAZEL_BUILD_OPTIONS[@]}" -c dbg --build_tests_only "${TEST_TARGETS[@]}"
  if [ "${ENVOY_BUILD_FILTER_EXAMPLE}" == "1" ]; then
    echo "Building and testing envoy-filter-example tests..."
    pushd "${ENVOY_FILTER_EXAMPLE_SRCDIR}"
    bazel_with_collection test "${BAZEL_BUILD_OPTIONS[@]}" -c dbg --config=clang-tsan "${ENVOY_FILTER_EXAMPLE_TESTS[@]}"
    popd
  fi
  exit 0
elif [[ "$CI_TARGET" == "bazel.msan" ]]; then
  ENVOY_STDLIB=libc++
  setup_clang_toolchain
  # rbe-toolchain-msan must comes as first to win library link order.
  BAZEL_BUILD_OPTIONS=("--config=rbe-toolchain-msan" "${BAZEL_BUILD_OPTIONS[@]}" "-c dbg" "--build_tests_only")
  echo "bazel MSAN debug build with tests"
  echo "Building and testing envoy tests ${TEST_TARGETS[*]}"
  bazel_with_collection test "${BAZEL_BUILD_OPTIONS[@]}" "${TEST_TARGETS[@]}"
  exit 0
elif [[ "$CI_TARGET" == "bazel.dev" ]]; then
  setup_clang_toolchain
  # This doesn't go into CI but is available for developer convenience.
  echo "bazel fastbuild build with tests..."
  echo "Building..."
  bazel_binary_build fastbuild

  echo "Building and testing ${TEST_TARGETS[*]}"
  bazel_with_collection test "${BAZEL_BUILD_OPTIONS[@]}" -c fastbuild "${TEST_TARGETS[@]}"
  # TODO(foreseeable): consolidate this and the API tool tests in a dedicated target.
  bazel_with_collection //tools/envoy_headersplit:headersplit_test --spawn_strategy=local
  bazel_with_collection //tools/envoy_headersplit:replace_includes_test --spawn_strategy=local
  exit 0
elif [[ "$CI_TARGET" == "bazel.compile_time_options" ]]; then
  # Right now, none of the available compile-time options conflict with each other. If this
  # changes, this build type may need to be broken up.
  COMPILE_TIME_OPTIONS=(
    "--define" "signal_trace=disabled"
    "--define" "hot_restart=disabled"
    "--define" "google_grpc=disabled"
    "--define" "boringssl=fips"
    "--define" "log_debug_assert_in_release=enabled"
    "--define" "path_normalization_by_default=true"
    "--define" "deprecated_features=disabled"
    "--define" "tcmalloc=gperftools"
    "--define" "zlib=ng"
    "--@envoy//bazel:http3=False"
    "--@envoy//source/extensions/filters/http/kill_request:enabled"
    "--test_env=ENVOY_HAS_EXTRA_EXTENSIONS=true")

  ENVOY_STDLIB="${ENVOY_STDLIB:-libstdc++}"
  setup_clang_toolchain
  # This doesn't go into CI but is available for developer convenience.
  echo "bazel with different compiletime options build with tests..."

  cd "${ENVOY_FILTER_EXAMPLE_SRCDIR}"
  TEST_TARGETS=("${TEST_TARGETS[@]/#\/\//@envoy\/\/}")

  # Building all the dependencies from scratch to link them against libc++.
  echo "Building and testing with wasm=wasmtime: ${TEST_TARGETS[*]}"
  bazel_with_collection test "${BAZEL_BUILD_OPTIONS[@]}" --define wasm=wasmtime "${COMPILE_TIME_OPTIONS[@]}" -c dbg "${TEST_TARGETS[@]}" --test_tag_filters=-nofips --build_tests_only

  echo "Building and testing with wasm=wavm: ${TEST_TARGETS[*]}"
  bazel_with_collection test "${BAZEL_BUILD_OPTIONS[@]}" --define wasm=wavm "${COMPILE_TIME_OPTIONS[@]}" -c dbg "${TEST_TARGETS[@]}" --test_tag_filters=-nofips --build_tests_only

  # "--define log_debug_assert_in_release=enabled" must be tested with a release build, so run only
  # these tests under "-c opt" to save time in CI.
  bazel_with_collection test "${BAZEL_BUILD_OPTIONS[@]}" --define wasm=wavm "${COMPILE_TIME_OPTIONS[@]}" -c opt @envoy//test/common/common:assert_test @envoy//test/server:server_test

  # "--define log_fast_debug_assert_in_release=enabled" must be tested with a release build, so run only these tests under "-c opt" to save time in CI. This option will test only ASSERT()s without SLOW_ASSERT()s, so additionally disable "--define log_debug_assert_in_release" which compiles in both.
    bazel_with_collection test "${BAZEL_BUILD_OPTIONS[@]}" --define wasm=wavm "${COMPILE_TIME_OPTIONS[@]}" -c opt @envoy//test/common/common:assert_test --define log_fast_debug_assert_in_release=enabled --define log_debug_assert_in_release=disabled

  echo "Building binary with wasm=wavm..."
  bazel build "${BAZEL_BUILD_OPTIONS[@]}" --define wasm=wavm "${COMPILE_TIME_OPTIONS[@]}" -c dbg @envoy//source/exe:envoy-static --build_tag_filters=-nofips
  collect_build_profile build
  exit 0
elif [[ "$CI_TARGET" == "bazel.api" ]]; then
  # Use libstdc++ because the API booster links to prebuilt libclang*/libLLVM* installed in /opt/llvm/lib,
  # which is built with libstdc++. Using libstdc++ for whole of the API CI job to avoid unnecessary rebuild.
  ENVOY_STDLIB="libstdc++"
  setup_clang_toolchain
  export LLVM_CONFIG="${LLVM_ROOT}"/bin/llvm-config
  echo "Validating API structure..."
  "${ENVOY_SRCDIR}"/tools/api/validate_structure.py
  echo "Testing API and API Boosting..."
  bazel_with_collection test "${BAZEL_BUILD_OPTIONS[@]}" -c fastbuild @envoy_api_canonical//test/... @envoy_api_canonical//tools/... \
    @envoy_api_canonical//tools:tap2pcap_test @envoy_dev//clang_tools/api_booster/...
  echo "Building API..."
  bazel build "${BAZEL_BUILD_OPTIONS[@]}" -c fastbuild @envoy_api_canonical//envoy/...
  echo "Testing API boosting (golden C++ tests)..."
  # We use custom BAZEL_BUILD_OPTIONS here; the API booster isn't capable of working with libc++ yet.
  BAZEL_BUILD_OPTIONS="${BAZEL_BUILD_OPTIONS[*]}" python3.8 "${ENVOY_SRCDIR}"/tools/api_boost/api_boost_test.py
  exit 0
elif [[ "$CI_TARGET" == "bazel.coverage" || "$CI_TARGET" == "bazel.fuzz_coverage" ]]; then
  setup_clang_toolchain
  echo "${CI_TARGET} build with tests ${COVERAGE_TEST_TARGETS[*]}"

  [[ "$CI_TARGET" == "bazel.fuzz_coverage" ]] && export FUZZ_COVERAGE=true

  # We use custom BAZEL_BUILD_OPTIONS here to cover profiler's code.
  BAZEL_BUILD_OPTIONS="${BAZEL_BUILD_OPTIONS[*]} --define tcmalloc=gperftools" "${ENVOY_SRCDIR}"/test/run_envoy_bazel_coverage.sh "${COVERAGE_TEST_TARGETS[@]}"
  collect_build_profile coverage
  exit 0
elif [[ "$CI_TARGET" == "bazel.clang_tidy" ]]; then
  # clang-tidy will warn on standard library issues with libc++
  ENVOY_STDLIB="libstdc++"
  setup_clang_toolchain
  BAZEL_BUILD_OPTIONS="${BAZEL_BUILD_OPTIONS[*]}" NUM_CPUS=$NUM_CPUS "${ENVOY_SRCDIR}"/ci/run_clang_tidy.sh "$@"
  exit 0
elif [[ "$CI_TARGET" == "bazel.coverity" ]]; then
  # Coverity Scan version 2017.07 fails to analyze the entirely of the Envoy
  # build when compiled with Clang 5. Revisit when Coverity Scan explicitly
  # supports Clang 5. Until this issue is resolved, run Coverity Scan with
  # the GCC toolchain.
  setup_gcc_toolchain
  echo "bazel Coverity Scan build"
  echo "Building..."
  /build/cov-analysis/bin/cov-build --dir "${ENVOY_BUILD_DIR}"/cov-int bazel build --action_env=LD_PRELOAD "${BAZEL_BUILD_OPTIONS[@]}" \
    -c opt "${ENVOY_BUILD_TARGET}"
  # tar up the coverity results
  tar czvf "${ENVOY_BUILD_DIR}"/envoy-coverity-output.tgz -C "${ENVOY_BUILD_DIR}" cov-int
  # Copy the Coverity results somewhere that we can access outside of the container.
  cp -f \
     "${ENVOY_BUILD_DIR}"/envoy-coverity-output.tgz \
     "${ENVOY_DELIVERY_DIR}"/envoy-coverity-output.tgz
  exit 0
elif [[ "$CI_TARGET" == "bazel.fuzz" ]]; then
  setup_clang_toolchain
  FUZZ_TEST_TARGETS=("$(bazel query "attr('tags','fuzzer',${TEST_TARGETS[*]})")")
  echo "bazel ASAN libFuzzer build with fuzz tests ${FUZZ_TEST_TARGETS[*]}"
  echo "Building envoy fuzzers and executing 100 fuzz iterations..."
  bazel_with_collection test "${BAZEL_BUILD_OPTIONS[@]}" --config=asan-fuzzer "${FUZZ_TEST_TARGETS[@]}" --test_arg="-runs=10"
  exit 0
elif [[ "$CI_TARGET" == "format_pre" ]]; then
  BAZEL_BUILD_OPTIONS="${BAZEL_BUILD_OPTIONS[*]}" "${ENVOY_SRCDIR}"/ci/format_pre.sh
elif [[ "$CI_TARGET" == "fix_format" ]]; then
  # proto_format.sh needs to build protobuf.
  setup_clang_toolchain

  echo "fix_format..."
  "${ENVOY_SRCDIR}"/tools/code_format/check_format.py fix
  BAZEL_BUILD_OPTIONS="${BAZEL_BUILD_OPTIONS[*]}" "${ENVOY_SRCDIR}"/tools/proto_format/proto_format.sh fix --test
  exit 0
elif [[ "$CI_TARGET" == "check_format" ]]; then
  # proto_format.sh needs to build protobuf.
  setup_clang_toolchain

  echo "check_format_test..."
  "${ENVOY_SRCDIR}"/tools/code_format/check_format_test_helper.sh --log=WARN
  echo "check_format..."
  "${ENVOY_SRCDIR}"/tools/code_format/check_format.py check
  BAZEL_BUILD_OPTIONS="${BAZEL_BUILD_OPTIONS[*]}" "${ENVOY_SRCDIR}"/tools/proto_format/proto_format.sh check --test
  exit 0
elif [[ "$CI_TARGET" == "check_repositories" ]]; then
  echo "check_repositories..."
  "${ENVOY_SRCDIR}"/tools/check_repositories.sh
  exit 0
elif [[ "$CI_TARGET" == "check_spelling" ]]; then
  echo "check_spelling..."
  "${ENVOY_SRCDIR}"/tools/spelling/check_spelling.sh check
  exit 0
elif [[ "$CI_TARGET" == "fix_spelling" ]];then
  echo "fix_spell..."
  "${ENVOY_SRCDIR}"/tools/spelling/check_spelling.sh fix
  exit 0
elif [[ "$CI_TARGET" == "check_spelling_pedantic" ]]; then
  echo "check_spelling_pedantic..."
  "${ENVOY_SRCDIR}"/tools/spelling/check_spelling_pedantic.py --mark check
  exit 0
elif [[ "$CI_TARGET" == "fix_spelling_pedantic" ]]; then
  echo "fix_spelling_pedantic..."
  "${ENVOY_SRCDIR}"/tools/spelling/check_spelling_pedantic.py fix
  exit 0
elif [[ "$CI_TARGET" == "docs" ]]; then
  echo "generating docs..."
  # Build docs.
  BAZEL_BUILD_OPTIONS="${BAZEL_BUILD_OPTIONS[*]}" "${ENVOY_SRCDIR}"/docs/build.sh
  exit 0
elif [[ "$CI_TARGET" == "deps" ]]; then
  echo "verifying dependencies..."
  # Validate dependency relationships between core/extensions and external deps.
  "${ENVOY_SRCDIR}"/tools/dependency/validate_test.py
  "${ENVOY_SRCDIR}"/tools/dependency/validate.py

  # Validate the CVE scanner works. We do it here as well as in cve_scan, since this blocks
  # presubmits, but cve_scan only runs async.
  bazel run "${BAZEL_BUILD_OPTIONS[@]}" //tools/dependency:cve_scan_test

  # Validate repository metadata.
  "${ENVOY_SRCDIR}"/ci/check_repository_locations.sh

  # Run pip requirements tests
  bazel run "${BAZEL_BUILD_OPTIONS[@]}" //tools/dependency:pip_check "${ENVOY_SRCDIR}"

  exit 0
elif [[ "$CI_TARGET" == "cve_scan" ]]; then
  echo "scanning for CVEs in dependencies..."
  bazel run "${BAZEL_BUILD_OPTIONS[@]}" //tools/dependency:cve_scan_test
  bazel run "${BAZEL_BUILD_OPTIONS[@]}" //tools/dependency:cve_scan
  exit 0
elif [[ "$CI_TARGET" == "tooling" ]]; then
  echo "Run pytest tooling tests..."
  bazel run "${BAZEL_BUILD_OPTIONS[@]}" //tools/testing:all_pytests -- --cov-html /source/generated/tooling "${ENVOY_SRCDIR}"
  exit 0
elif [[ "$CI_TARGET" == "verify_examples" ]]; then
  run_ci_verify "*" wasm-cc
  exit 0
elif [[ "$CI_TARGET" == "verify_build_examples" ]]; then
  run_ci_verify wasm-cc
  exit 0
else
  echo "Invalid do_ci.sh target, see ci/README.md for valid targets."
  exit 1
fi<|MERGE_RESOLUTION|>--- conflicted
+++ resolved
@@ -229,14 +229,9 @@
     "--//source/extensions/filters/http/on_demand:enabled=False")
   setup_gcc_toolchain
 
-<<<<<<< HEAD
-  echo "Testing ${TEST_TARGETS[*]}"
-  bazel_with_collection test "${BAZEL_BUILD_OPTIONS[@]}" -c dbg "${TEST_TARGETS[@]}"
-=======
   # Disable //test/config_test:example_configs_test so it does not fail because of excluded extensions above
   echo "Testing ${TEST_TARGETS[*]} -//test/config_test:example_configs_test"
-  bazel_with_collection test "${BAZEL_BUILD_OPTIONS[@]}" -c fastbuild -- "${TEST_TARGETS[@]}" -//test/config_test:example_configs_test
->>>>>>> 8c59b6a2
+  bazel_with_collection test "${BAZEL_BUILD_OPTIONS[@]}" -c dbg -- "${TEST_TARGETS[@]}" -//test/config_test:example_configs_test
 
   echo "bazel debug binary with gcc..."
   bazel_binary_build debug

#!/bin/bash

# Run a CI build/test target, e.g. docs, asan.

set -e


# TODO(phlax): Clarify and/or integrate SRCDIR and ENVOY_SRCDIR
export SRCDIR="${SRCDIR:-$PWD}"
export ENVOY_SRCDIR="${ENVOY_SRCDIR:-$PWD}"
NO_BUILD_SETUP="${NO_BUILD_SETUP:-}"

if [[ -z "$NO_BUILD_SETUP" ]]; then
    # shellcheck source=ci/setup_cache.sh
    . "$(dirname "$0")"/setup_cache.sh
    # shellcheck source=ci/build_setup.sh
    . "$(dirname "$0")"/build_setup.sh

    echo "building using ${NUM_CPUS} CPUs"
    echo "building for ${ENVOY_BUILD_ARCH}"
fi
cd "${SRCDIR}"

if [[ "${ENVOY_BUILD_ARCH}" == "x86_64" ]]; then
  BUILD_ARCH_DIR="/linux/amd64"
elif [[ "${ENVOY_BUILD_ARCH}" == "aarch64" ]]; then
  BUILD_ARCH_DIR="/linux/arm64"
else
  # Fall back to use the ENVOY_BUILD_ARCH itself.
  BUILD_ARCH_DIR="/linux/${ENVOY_BUILD_ARCH}"
fi

function collect_build_profile() {
  declare -g build_profile_count=${build_profile_count:-1}
  mv -f "$(bazel info output_base)/command.profile.gz" "${ENVOY_BUILD_PROFILE}/${build_profile_count}-$1.profile.gz" || true
  ((build_profile_count++))
}

function bazel_with_collection() {
  local failed_logs
  declare -r BAZEL_OUTPUT="${ENVOY_SRCDIR}"/bazel.output.txt
  bazel "$@" | tee "${BAZEL_OUTPUT}"
  declare BAZEL_STATUS="${PIPESTATUS[0]}"
  if [ "${BAZEL_STATUS}" != "0" ]
  then
    pushd bazel-testlogs
    failed_logs=$(grep "  /build.*test.log" "${BAZEL_OUTPUT}" | sed -e 's/  \/build.*\/testlogs\/\(.*\)/\1/')
    while read -r f; do
      cp --parents -f "$f" "${ENVOY_FAILED_TEST_LOGS}"
    done <<< "$failed_logs"
    popd
    exit "${BAZEL_STATUS}"
  fi
  collect_build_profile "$1"
}

function cp_binary_for_image_build() {
  local BINARY_TYPE="$1"
  local COMPILE_TYPE="$2"
  local EXE_NAME="$3"

  # TODO(mattklein123): Replace this with caching and a different job which creates images.
  local BASE_TARGET_DIR="${ENVOY_SRCDIR}${BUILD_ARCH_DIR}"
  local TARGET_DIR=build_"${EXE_NAME}"_"${BINARY_TYPE}"
  local FINAL_DELIVERY_DIR="${ENVOY_DELIVERY_DIR}"/"${EXE_NAME}"

  echo "Copying binary for image build..."
  mkdir -p "${BASE_TARGET_DIR}"/"${TARGET_DIR}"
  cp -f "${FINAL_DELIVERY_DIR}"/envoy "${BASE_TARGET_DIR}"/"${TARGET_DIR}"
  if [[ "${COMPILE_TYPE}" == "dbg" || "${COMPILE_TYPE}" == "opt" ]]; then
    cp -f "${FINAL_DELIVERY_DIR}"/envoy.dwp "${BASE_TARGET_DIR}"/"${TARGET_DIR}"
  fi

  # Tools for the tools image. Strip to save size.
  strip bazel-bin/test/tools/schema_validator/schema_validator_tool \
    -o "${BASE_TARGET_DIR}"/"${TARGET_DIR}"/schema_validator_tool

  # Copy the su-exec utility binary into the image
  cp -f bazel-bin/external/com_github_ncopa_suexec/su-exec "${BASE_TARGET_DIR}"/"${TARGET_DIR}"

  # Stripped binaries for the debug image.
  mkdir -p "${BASE_TARGET_DIR}"/"${TARGET_DIR}"_stripped
  strip "${FINAL_DELIVERY_DIR}"/envoy -o "${BASE_TARGET_DIR}"/"${TARGET_DIR}"_stripped/envoy

  # only if BUILD_REASON exists (running in AZP)
  if [[ "${BUILD_REASON}" ]]; then
    # Copy for azp which doesn't preserve permissions
    tar czf "${ENVOY_BUILD_DIR}"/"${EXE_NAME}"_binary.tar.gz -C "${BASE_TARGET_DIR}" "${TARGET_DIR}" "${TARGET_DIR}"_stripped

    # Remove binaries to save space
    rm -rf "${BASE_TARGET_DIR:?}"/"${TARGET_DIR}" "${BASE_TARGET_DIR:?}"/"${TARGET_DIR}"_stripped "${FINAL_DELIVERY_DIR:?}"/envoy{,.dwp} \
      bazel-bin/"${ENVOY_BIN}"{,.dwp}
  fi
}

function bazel_binary_build() {
  local BINARY_TYPE="$1"
  if [[ "${BINARY_TYPE}" == "release" ]]; then
    COMPILE_TYPE="opt"
  elif [[ "${BINARY_TYPE}" == "debug" ]]; then
    COMPILE_TYPE="dbg"
  elif [[ "${BINARY_TYPE}" == "sizeopt" ]]; then
    # The COMPILE_TYPE variable is redundant in this case and is only here for
    # readability. It is already set in the .bazelrc config for sizeopt.
    COMPILE_TYPE="opt"
    CONFIG_ARGS="--config=sizeopt"
  elif [[ "${BINARY_TYPE}" == "fastbuild" ]]; then
    COMPILE_TYPE="fastbuild"
  fi

  local BUILD_TARGET="$2"
  local BUILD_DEBUG_INFORMATION="$3"
  local EXE_NAME="$4"
  local FINAL_DELIVERY_DIR="${ENVOY_DELIVERY_DIR}"/"${EXE_NAME}"
  mkdir -p "${FINAL_DELIVERY_DIR}"

  echo "Building (type=${BINARY_TYPE} target=${BUILD_TARGET} debug=${BUILD_DEBUG_INFORMATION} name=${EXE_NAME})..."
  ENVOY_BIN=$(echo "${BUILD_TARGET}" | sed -e 's#^@\([^/]*\)/#external/\1#;s#^//##;s#:#/#')
  echo "ENVOY_BIN=${ENVOY_BIN}"

  # This is a workaround for https://github.com/bazelbuild/bazel/issues/11834
  [[ -n "${ENVOY_RBE}" ]] && rm -rf bazel-bin/"${ENVOY_BIN}"*

  bazel build "${BAZEL_BUILD_OPTIONS[@]}" --remote_download_toplevel -c "${COMPILE_TYPE}" "${BUILD_TARGET}" ${CONFIG_ARGS}
  collect_build_profile "${BINARY_TYPE}"_build

  # Copy the built envoy binary somewhere that we can access outside of the
  # container.
  cp -f bazel-bin/"${ENVOY_BIN}" "${FINAL_DELIVERY_DIR}"/envoy

  if [[ "${COMPILE_TYPE}" == "dbg" || "${COMPILE_TYPE}" == "opt" ]]; then
    # Generate dwp file for debugging since we used split DWARF to reduce binary
    # size
    bazel build "${BAZEL_BUILD_OPTIONS[@]}" --remote_download_toplevel -c "${COMPILE_TYPE}" "${BUILD_DEBUG_INFORMATION}" ${CONFIG_ARGS}
    # Copy the debug information
    cp -f bazel-bin/"${ENVOY_BIN}".dwp "${FINAL_DELIVERY_DIR}"/envoy.dwp
  fi

  # Validation tools for the tools image.
  bazel build "${BAZEL_BUILD_OPTIONS[@]}" --remote_download_toplevel -c "${COMPILE_TYPE}" \
    //test/tools/schema_validator:schema_validator_tool ${CONFIG_ARGS}

  # Build su-exec utility
  bazel build "${BAZEL_BUILD_OPTIONS[@]}" --remote_download_toplevel -c "${COMPILE_TYPE}" external:su-exec
  cp_binary_for_image_build "${BINARY_TYPE}" "${COMPILE_TYPE}" "${EXE_NAME}"
}

function bazel_envoy_binary_build() {
  bazel_binary_build "$1" "${ENVOY_BUILD_TARGET}" "${ENVOY_BUILD_DEBUG_INFORMATION}" envoy
}

function bazel_contrib_binary_build() {
  bazel_binary_build "$1" "${ENVOY_CONTRIB_BUILD_TARGET}" "${ENVOY_CONTRIB_BUILD_DEBUG_INFORMATION}" envoy-contrib
}

function run_ci_verify () {
    local images image oci_archive
    echo "verify examples..."

    images=("" "contrib" "google-vrp")

    for image in "${images[@]}"; do
        if [[ -n "$image" ]]; then
            variant="${image}-dev"
            filename="envoy-${image}.tar"
        else
            variant=dev
            filename="envoy.tar"
        fi
        oci_archive="${ENVOY_DOCKER_BUILD_DIR}/docker/${filename}"

        echo "Copy oci image: oci-archive:${oci_archive} docker-daemon:envoyproxy/envoy:${variant}"
        skopeo copy -q "oci-archive:${oci_archive}" "docker-daemon:envoyproxy/envoy:${variant}"
        rm "$oci_archive"
    done

    docker images | grep envoy

    export DEBIAN_FRONTEND=noninteractive
    sudo apt-get -qq update -y
    sudo apt-get -qq install -y --no-install-recommends expect
    export DOCKER_NO_PULL=1
    export DOCKER_RMI_CLEANUP=1
    # This is set to simulate an environment where users have shared home drives protected
    # by a strong umask (ie only group readable by default).
    umask 027
    chmod -R o-rwx examples/
    "${ENVOY_SRCDIR}/ci/verify_examples.sh" "${@}" || exit
}

CI_TARGET=$1
shift

if [[ $# -ge 1 ]]; then
  COVERAGE_TEST_TARGETS=("$@")
  TEST_TARGETS=("$@")
else
  # Coverage test will add QUICHE tests by itself.
  COVERAGE_TEST_TARGETS=("//test/...")
  if [[ "$CI_TARGET" == "bazel.release" ]]; then
    # We test contrib on release only.
    COVERAGE_TEST_TARGETS=("${COVERAGE_TEST_TARGETS[@]}" "//contrib/...")
  elif [[ "${CI_TARGET}" == "bazel.msan" ]]; then
    COVERAGE_TEST_TARGETS=("${COVERAGE_TEST_TARGETS[@]}" "-//test/extensions/...")
  fi
  TEST_TARGETS=("${COVERAGE_TEST_TARGETS[@]}" "@com_github_google_quiche//:ci_tests")
fi

if [[ "$CI_TARGET" == "bazel.release" ]]; then
  # When testing memory consumption, we want to test against exact byte-counts
  # where possible. As these differ between platforms and compile options, we
  # define the 'release' builds as canonical and test them only in CI, so the
  # toolchain is kept consistent. This ifdef is checked in
  # test/common/stats/stat_test_utility.cc when computing
  # Stats::TestUtil::MemoryTest::mode().
  [[ "${ENVOY_BUILD_ARCH}" == "x86_64" ]] && BAZEL_BUILD_OPTIONS+=("--test_env=ENVOY_MEMORY_TEST_EXACT=true")

  setup_clang_toolchain

  ENVOY_BINARY_DIR="${ENVOY_BUILD_DIR}/bin"
  mkdir -p "$ENVOY_BINARY_DIR"

  # Run release tests
  echo "Testing ${TEST_TARGETS[*]} with options: ${BAZEL_BUILD_OPTIONS[*]}"
  bazel_with_collection test "${BAZEL_BUILD_OPTIONS[@]}" --remote_download_minimal -c opt "${TEST_TARGETS[@]}"

  # Build release binaries
  bazel build "${BAZEL_BUILD_OPTIONS[@]}" //distribution/binary:release

  # Copy release binaries to binary export directory
  cp -a "bazel-bin/distribution/binary/release.tar.zst" "${ENVOY_BINARY_DIR}/release.tar.zst"

  # Grab the schema_validator_tool
  # TODO(phlax): bundle this with the release when #26390 is resolved
  bazel build "${BAZEL_BUILD_OPTIONS[@]}" --remote_download_toplevel --stripopt=--strip-all -c opt //test/tools/schema_validator:schema_validator_tool.stripped

  # Copy schema_validator_tool to binary export directory
  cp -a bazel-bin/test/tools/schema_validator/schema_validator_tool.stripped "${ENVOY_BINARY_DIR}/schema_validator_tool"

  exit 0
elif [[ "$CI_TARGET" == "bazel.distribution" ]]; then
  echo "Building distro packages..."

  setup_clang_toolchain

  # Extract the Envoy binary from the tarball
  mkdir -p distribution/custom
  if [[ "${ENVOY_BUILD_ARCH}" == "x86_64" ]]; then
      ENVOY_RELEASE_TARBALL="/build/bazel.release/bin/release.tar.zst"
  else
      ENVOY_RELEASE_TARBALL="/build/bazel.release.arm64/bin/release.tar.zst"
  fi
  bazel run "${BAZEL_BUILD_OPTIONS[@]}" //tools/zstd -- --stdout -d "$ENVOY_RELEASE_TARBALL" | tar xfO - envoy > distribution/custom/envoy

  # By default the packages will be signed by the first available key.
  # If there is no key available, a throwaway key is created
  # and the packages signed with it, for the purpose of testing only.
  if ! gpg --list-secret-keys "*"; then
      export PACKAGES_MAINTAINER_NAME="Envoy CI"
      export PACKAGES_MAINTAINER_EMAIL="envoy-ci@for.testing.only"
      BAZEL_BUILD_OPTIONS+=(
          "--action_env=PACKAGES_GEN_KEY=1"
          "--action_env=PACKAGES_MAINTAINER_NAME"
          "--action_env=PACKAGES_MAINTAINER_EMAIL")
  fi

  # Build the packages
  bazel build "${BAZEL_BUILD_OPTIONS[@]}" --remote_download_toplevel -c opt --//distribution:envoy-binary=//distribution:custom/envoy //distribution:packages.tar.gz
  if [[ "${ENVOY_BUILD_ARCH}" == "x86_64" ]]; then
      cp -a bazel-bin/distribution/packages.tar.gz "${ENVOY_BUILD_DIR}/packages.x64.tar.gz"
  else
      cp -a bazel-bin/distribution/packages.tar.gz "${ENVOY_BUILD_DIR}/packages.arm64.tar.gz"
  fi
  exit 0
elif [[ "$CI_TARGET" == "bazel.release.server_only" ]]; then
  setup_clang_toolchain
  echo "bazel release build..."
  bazel_envoy_binary_build release
  exit 0
elif [[ "$CI_TARGET" == "bazel.sizeopt.server_only" ]]; then
  setup_clang_toolchain
  echo "bazel size optimized build..."
  bazel_envoy_binary_build sizeopt
  exit 0
elif [[ "$CI_TARGET" == "bazel.sizeopt" ]]; then
  setup_clang_toolchain
  echo "Testing ${TEST_TARGETS[*]}"
  bazel_with_collection test "${BAZEL_BUILD_OPTIONS[@]}" --config=sizeopt "${TEST_TARGETS[@]}"

  echo "bazel size optimized build with tests..."
  bazel_envoy_binary_build sizeopt
  exit 0
elif [[ "$CI_TARGET" == "bazel.gcc" ]]; then
  BAZEL_BUILD_OPTIONS+=("--test_env=HEAPCHECK=")
  setup_gcc_toolchain

  echo "Testing ${TEST_TARGETS[*]}"
  bazel_with_collection test "${BAZEL_BUILD_OPTIONS[@]}" -c fastbuild  --remote_download_minimal -- "${TEST_TARGETS[@]}"

  echo "bazel release build with gcc..."
  bazel_envoy_binary_build fastbuild
  exit 0
elif [[ "$CI_TARGET" == "bazel.debug" ]]; then
  setup_clang_toolchain
  echo "Testing ${TEST_TARGETS[*]}"
  # Make sure that there are no regressions to building Envoy with autolink disabled.
  EXTRA_OPTIONS=(
    "--define" "library_autolink=disabled")
  bazel test "${BAZEL_BUILD_OPTIONS[@]}"  "${EXTRA_OPTIONS[@]}" -c dbg "${TEST_TARGETS[@]}"

  echo "bazel debug build with tests..."
  bazel_envoy_binary_build debug
  exit 0
elif [[ "$CI_TARGET" == "bazel.debug.server_only" ]]; then
  setup_clang_toolchain
  echo "bazel debug build..."
  bazel_envoy_binary_build debug
  exit 0
elif [[ "$CI_TARGET" == "bazel.asan" ]]; then
  setup_clang_toolchain
  BAZEL_BUILD_OPTIONS+=(-c dbg "--config=clang-asan" "--build_tests_only" "--remote_download_minimal")
  echo "bazel ASAN/UBSAN debug build with tests"
  echo "Building and testing envoy tests ${TEST_TARGETS[*]}"
  bazel_with_collection test "${BAZEL_BUILD_OPTIONS[@]}" "${TEST_TARGETS[@]}"
  if [ "${ENVOY_BUILD_FILTER_EXAMPLE}" == "1" ]; then
    echo "Building and testing envoy-filter-example tests..."
    pushd "${ENVOY_FILTER_EXAMPLE_SRCDIR}"
    bazel_with_collection test "${BAZEL_BUILD_OPTIONS[@]}" "${ENVOY_FILTER_EXAMPLE_TESTS[@]}"
    popd
  fi

  # TODO(mattklein123): This part of the test is now flaky in CI and it's unclear why, possibly
  # due to sandboxing issue. Debug and enable it again.
  # if [ "${CI_SKIP_INTEGRATION_TEST_TRAFFIC_TAPPING}" != "1" ] ; then
    # Also validate that integration test traffic tapping (useful when debugging etc.)
    # works. This requires that we set TAP_PATH. We do this under bazel.asan to
    # ensure a debug build in CI.
    # echo "Validating integration test traffic tapping..."
    # bazel_with_collection test "${BAZEL_BUILD_OPTIONS[@]}" \
    #   --run_under=@envoy//bazel/test:verify_tap_test.sh \
    #   //test/extensions/transport_sockets/tls/integration:ssl_integration_test
  # fi
  exit 0
elif [[ "$CI_TARGET" == "bazel.tsan" ]]; then
  setup_clang_toolchain
  echo "bazel TSAN debug build with tests"
  echo "Building and testing envoy tests ${TEST_TARGETS[*]}"
  bazel_with_collection test --config=rbe-toolchain-tsan "${BAZEL_BUILD_OPTIONS[@]}" -c dbg --build_tests_only --remote_download_minimal "${TEST_TARGETS[@]}"
  if [ "${ENVOY_BUILD_FILTER_EXAMPLE}" == "1" ]; then
    echo "Building and testing envoy-filter-example tests..."
    pushd "${ENVOY_FILTER_EXAMPLE_SRCDIR}"
    bazel_with_collection test "${BAZEL_BUILD_OPTIONS[@]}" -c dbg --config=clang-tsan "${ENVOY_FILTER_EXAMPLE_TESTS[@]}"
    popd
  fi
  exit 0
elif [[ "$CI_TARGET" == "bazel.msan" ]]; then
  ENVOY_STDLIB=libc++
  setup_clang_toolchain
  # rbe-toolchain-msan must comes as first to win library link order.
  BAZEL_BUILD_OPTIONS=("--config=rbe-toolchain-msan" "${BAZEL_BUILD_OPTIONS[@]}" "-c" "dbg" "--build_tests_only" "--remote_download_minimal")
  echo "bazel MSAN debug build with tests"
  echo "Building and testing envoy tests ${TEST_TARGETS[*]}"
  bazel_with_collection test "${BAZEL_BUILD_OPTIONS[@]}" -- "${TEST_TARGETS[@]}"
  exit 0
elif [[ "$CI_TARGET" == "bazel.dev" ]]; then
  setup_clang_toolchain
  # This doesn't go into CI but is available for developer convenience.
  echo "bazel fastbuild build with tests..."
  echo "Building..."
  bazel_envoy_binary_build fastbuild

  echo "Testing ${TEST_TARGETS[*]}"
  bazel test "${BAZEL_BUILD_OPTIONS[@]}" -c fastbuild "${TEST_TARGETS[@]}"
  exit 0
elif [[ "$CI_TARGET" == "bazel.dev.contrib" ]]; then
  setup_clang_toolchain
  # This doesn't go into CI but is available for developer convenience.
  echo "bazel fastbuild build with contrib extensions and tests..."
  echo "Building..."
  bazel_contrib_binary_build fastbuild

  echo "Testing ${TEST_TARGETS[*]}"
  bazel test "${BAZEL_BUILD_OPTIONS[@]}" -c fastbuild "${TEST_TARGETS[@]}"
  exit 0
elif [[ "$CI_TARGET" == "bazel.compile_time_options" ]]; then
  # Right now, none of the available compile-time options conflict with each other. If this
  # changes, this build type may need to be broken up.
  COMPILE_TIME_OPTIONS=(
    "--define" "admin_html=disabled"
    "--define" "signal_trace=disabled"
    "--define" "hot_restart=disabled"
    "--define" "google_grpc=disabled"
    "--define" "boringssl=fips"
    "--define" "log_debug_assert_in_release=enabled"
    "--define" "path_normalization_by_default=true"
    "--define" "deprecated_features=disabled"
    "--define" "tcmalloc=gperftools"
    "--define" "zlib=ng"
    "--define" "uhv=enabled"
    "--@envoy//bazel:http3=False"
    "--@envoy//source/extensions/filters/http/kill_request:enabled"
    "--test_env=ENVOY_HAS_EXTRA_EXTENSIONS=true"
    "--remote_download_minimal")

  ENVOY_STDLIB="${ENVOY_STDLIB:-libstdc++}"
  setup_clang_toolchain
  # This doesn't go into CI but is available for developer convenience.
  echo "bazel with different compiletime options build with tests..."

  cd "${ENVOY_FILTER_EXAMPLE_SRCDIR}"
  TEST_TARGETS=("${TEST_TARGETS[@]/#\/\//@envoy\/\/}")

  # Building all the dependencies from scratch to link them against libc++.
  echo "Building and testing with wasm=wamr: ${TEST_TARGETS[*]}"
  bazel_with_collection test "${BAZEL_BUILD_OPTIONS[@]}" --define wasm=wamr "${COMPILE_TIME_OPTIONS[@]}" -c dbg "${TEST_TARGETS[@]}" --test_tag_filters=-nofips --build_tests_only

  echo "Building and testing with wasm=wasmtime: and admin_functionality and admin_html disabled ${TEST_TARGETS[*]}"
  bazel_with_collection test "${BAZEL_BUILD_OPTIONS[@]}" --define wasm=wasmtime --define admin_html=disabled --define admin_functionality=disabled "${COMPILE_TIME_OPTIONS[@]}" -c dbg "${TEST_TARGETS[@]}" --test_tag_filters=-nofips --build_tests_only

  echo "Building and testing with wasm=wavm: ${TEST_TARGETS[*]}"
  bazel_with_collection test "${BAZEL_BUILD_OPTIONS[@]}" --define wasm=wavm "${COMPILE_TIME_OPTIONS[@]}" -c dbg "${TEST_TARGETS[@]}" --test_tag_filters=-nofips --build_tests_only

  # "--define log_debug_assert_in_release=enabled" must be tested with a release build, so run only
  # these tests under "-c opt" to save time in CI.
  bazel_with_collection test "${BAZEL_BUILD_OPTIONS[@]}" --define wasm=wavm "${COMPILE_TIME_OPTIONS[@]}" -c opt @envoy//test/common/common:assert_test @envoy//test/server:server_test

  # "--define log_fast_debug_assert_in_release=enabled" must be tested with a release build, so run only these tests under "-c opt" to save time in CI. This option will test only ASSERT()s without SLOW_ASSERT()s, so additionally disable "--define log_debug_assert_in_release" which compiles in both.
    bazel_with_collection test "${BAZEL_BUILD_OPTIONS[@]}" --define wasm=wavm "${COMPILE_TIME_OPTIONS[@]}" -c opt @envoy//test/common/common:assert_test --define log_fast_debug_assert_in_release=enabled --define log_debug_assert_in_release=disabled

  echo "Building binary with wasm=wavm... and logging disabled"
  bazel build "${BAZEL_BUILD_OPTIONS[@]}" --define wasm=wavm --define enable_logging=disabled "${COMPILE_TIME_OPTIONS[@]}" -c dbg @envoy//source/exe:envoy-static --build_tag_filters=-nofips
  collect_build_profile build
  exit 0
elif [[ "$CI_TARGET" == "bazel.api" ]]; then
  # Use libstdc++ because the API booster links to prebuilt libclang*/libLLVM* installed in /opt/llvm/lib,
  # which is built with libstdc++. Using libstdc++ for whole of the API CI job to avoid unnecessary rebuild.
  ENVOY_STDLIB="libstdc++"
  setup_clang_toolchain
  export LLVM_CONFIG="${LLVM_ROOT}"/bin/llvm-config
  echo "Run protoxform test"
  bazel run "${BAZEL_BUILD_OPTIONS[@]}" \
        --//tools/api_proto_plugin:default_type_db_target=//tools/testdata/protoxform:fix_protos \
        --//tools/api_proto_plugin:extra_args=api_version:3.7 \
        //tools/protoprint:protoprint_test
  echo "Validating API structure..."
  "${ENVOY_SRCDIR}"/tools/api/validate_structure.py
  echo "Validate Golang protobuf generation..."
  "${ENVOY_SRCDIR}"/tools/api/generate_go_protobuf.py
  echo "Testing API..."
  bazel_with_collection test "${BAZEL_BUILD_OPTIONS[@]}" --remote_download_minimal -c fastbuild @envoy_api//test/... @envoy_api//tools/... \
    @envoy_api//tools:tap2pcap_test
  echo "Building API..."
  bazel build "${BAZEL_BUILD_OPTIONS[@]}" -c fastbuild @envoy_api//envoy/...
  exit 0
elif [[ "$CI_TARGET" == "bazel.api_compat" ]]; then
  echo "Checking API for breaking changes to protobuf backwards compatibility..."
  BASE_BRANCH_REF=$("${ENVOY_SRCDIR}"/tools/git/last_github_commit.sh)
  COMMIT_TITLE=$(git log -n 1 --pretty='format:%C(auto)%h (%s, %ad)' "${BASE_BRANCH_REF}")
  echo -e "\tUsing base commit ${COMMIT_TITLE}"
  # BAZEL_BUILD_OPTIONS needed for setting the repository_cache param.
  bazel run "${BAZEL_BUILD_OPTIONS[@]}" //tools/api_proto_breaking_change_detector:detector_ci "${BASE_BRANCH_REF}"
  exit 0
elif [[ "$CI_TARGET" == "bazel.coverage" || "$CI_TARGET" == "bazel.fuzz_coverage" ]]; then
  setup_clang_toolchain
  echo "${CI_TARGET} build with tests ${COVERAGE_TEST_TARGETS[*]}"

  [[ "$CI_TARGET" == "bazel.fuzz_coverage" ]] && export FUZZ_COVERAGE=true

  # We use custom BAZEL_BUILD_OPTIONS here to cover profiler's code.
  BAZEL_BUILD_OPTIONS="${BAZEL_BUILD_OPTIONS[*]} --define tcmalloc=gperftools" "${ENVOY_SRCDIR}"/test/run_envoy_bazel_coverage.sh "${COVERAGE_TEST_TARGETS[@]}"
  collect_build_profile coverage
  exit 0
elif [[ "$CI_TARGET" == "bazel.clang_tidy" ]]; then
  # clang-tidy will warn on standard library issues with libc++
  ENVOY_STDLIB="libstdc++"
  setup_clang_toolchain

  export CLANG_TIDY_FIX_DIFF="${TEST_TMPDIR}/lint-fixes/clang-tidy-fixed.diff"
  export FIX_YAML="${TEST_TMPDIR}/lint-fixes/clang-tidy-fixes.yaml"
  export CLANG_TIDY_APPLY_FIXES=1
  mkdir -p "${TEST_TMPDIR}/lint-fixes"
  BAZEL_BUILD_OPTIONS+=(--remote_download_minimal)
  BAZEL_BUILD_OPTIONS="${BAZEL_BUILD_OPTIONS[*]}" NUM_CPUS=$NUM_CPUS "${ENVOY_SRCDIR}"/ci/run_clang_tidy.sh "$@" || {
      if [[ -s "$FIX_YAML" ]]; then
          echo >&2
          echo "Diff/yaml files with (some) fixes will be uploaded. Please check the artefacts for this PR run in the azure pipeline." >&2
          echo >&2
      else
          echo "Clang-tidy failed." >&2
      fi
      exit 1
  }
  exit 0
elif [[ "$CI_TARGET" == "bazel.fuzz" ]]; then
  setup_clang_toolchain
  FUZZ_TEST_TARGETS=("$(bazel query "attr('tags','fuzzer',${TEST_TARGETS[*]})")")
  echo "bazel ASAN libFuzzer build with fuzz tests ${FUZZ_TEST_TARGETS[*]}"
  echo "Building envoy fuzzers and executing 100 fuzz iterations..."
  bazel_with_collection test "${BAZEL_BUILD_OPTIONS[@]}" --config=asan-fuzzer "${FUZZ_TEST_TARGETS[@]}" --test_arg="-runs=10"
  exit 0
elif [[ "$CI_TARGET" == "format" ]]; then
  setup_clang_toolchain
  BAZEL_BUILD_OPTIONS="${BAZEL_BUILD_OPTIONS[*]}" "${ENVOY_SRCDIR}"/ci/format_pre.sh
elif [[ "$CI_TARGET" == "fix_proto_format" ]]; then
  # proto_format.sh needs to build protobuf.
  setup_clang_toolchain
  BAZEL_BUILD_OPTIONS="${BAZEL_BUILD_OPTIONS[*]}" "${ENVOY_SRCDIR}/tools/proto_format/proto_format.sh" fix
  exit 0
elif [[ "$CI_TARGET" == "check_proto_format" ]]; then
  setup_clang_toolchain
<<<<<<< HEAD
  BAZEL_BUILD_OPTIONS="${BAZEL_BUILD_OPTIONS[*]}" "${ENVOY_SRCDIR}"/tools/proto_format/proto_format.sh check
=======

  echo "Check proto format ..."
  BAZEL_BUILD_OPTIONS="${BAZEL_BUILD_OPTIONS[*]}" "${ENVOY_SRCDIR}/tools/proto_format/proto_format.sh" check

  echo "Run protoxform/protoprint test ..."
  bazel run "${BAZEL_BUILD_OPTIONS[@]}" \
        --remote_download_minimal \
        --//tools/api_proto_plugin:default_type_db_target=//tools/testdata/protoxform:fix_protos \
        --//tools/api_proto_plugin:extra_args=api_version:3.7 \
        //tools/protoprint:protoprint_test
>>>>>>> ddeef34b
  exit 0
elif [[ "$CI_TARGET" == "docs" ]]; then
  setup_clang_toolchain

  echo "generating docs..."
  # Build docs.
  BAZEL_BUILD_OPTIONS="${BAZEL_BUILD_OPTIONS[*]}" "${ENVOY_SRCDIR}"/docs/build.sh
  exit 0
elif [[ "$CI_TARGET" == "deps" ]]; then
  setup_clang_toolchain

  echo "dependency validate_test..."
  bazel run "${BAZEL_BUILD_OPTIONS[@]}" //tools/dependency:validate_test

  echo "verifying dependencies..."
  # Validate dependency relationships between core/extensions and external deps.
  time bazel run "${BAZEL_BUILD_OPTIONS[@]}" //tools/dependency:validate

  # Validate repository metadata.
  echo "check repositories..."
  "${ENVOY_SRCDIR}"/tools/check_repositories.sh

  echo "check dependencies..."
  # Using todays date as an action_env expires the NIST cache daily, which is the update frequency
  TODAY_DATE=$(date -u -I"date")
  export TODAY_DATE
  bazel run "${BAZEL_BUILD_OPTIONS[@]}" //tools/dependency:check \
        --action_env=TODAY_DATE \
        -- -v warn \
           -c cves release_dates releases

  # Run pip requirements tests
  echo "check pip..."
  bazel run "${BAZEL_BUILD_OPTIONS[@]}" //tools/dependency:pip_check

  exit 0
elif [[ "$CI_TARGET" == "verify_examples" ]]; then
  run_ci_verify "*" "win32-front-proxy|shared"
  exit 0
elif [[ "$CI_TARGET" == "verify_distro" ]]; then
    if [[ "${ENVOY_BUILD_ARCH}" == "x86_64" ]]; then
        PACKAGE_BUILD=/build/bazel.distribution/packages.x64.tar.gz
    else
        PACKAGE_BUILD=/build/bazel.distribution.arm64/packages.arm64.tar.gz
    fi
    bazel run "${BAZEL_BUILD_OPTIONS[@]}" //distribution:verify_packages "$PACKAGE_BUILD"
    exit 0
elif [[ "$CI_TARGET" == "publish" ]]; then
    # If we are on a non-main release branch but the patch version is 0 - then this branch
    # has just been created, and the tag/release was cut from `main` - there is no need to
    # create the tag/release from here
    version="$(cat VERSION.txt)"
    patch_version="$(echo "$version" | rev | cut -d. -f1)"
    if [[ "$AZP_BRANCH" != "main" && "$patch_version" -eq 0 ]]; then
        echo "Not creating a tag/release for ${version}"
        exit 0
    fi
    # It can take some time to get here in CI so the branch may have changed - create the release
    # from the current commit (as this only happens on non-PRs we are safe from merges)
    BUILD_SHA="$(git rev-parse HEAD)"
    bazel run "${BAZEL_BUILD_OPTIONS[@]}" @envoy_repo//:publish -- --publish-commitish="$BUILD_SHA"
    exit 0
else
  echo "Invalid do_ci.sh target, see ci/README.md for valid targets."
  exit 1
fi<|MERGE_RESOLUTION|>--- conflicted
+++ resolved
@@ -508,12 +508,6 @@
   exit 0
 elif [[ "$CI_TARGET" == "check_proto_format" ]]; then
   setup_clang_toolchain
-<<<<<<< HEAD
-  BAZEL_BUILD_OPTIONS="${BAZEL_BUILD_OPTIONS[*]}" "${ENVOY_SRCDIR}"/tools/proto_format/proto_format.sh check
-=======
-
-  echo "Check proto format ..."
-  BAZEL_BUILD_OPTIONS="${BAZEL_BUILD_OPTIONS[*]}" "${ENVOY_SRCDIR}/tools/proto_format/proto_format.sh" check
 
   echo "Run protoxform/protoprint test ..."
   bazel run "${BAZEL_BUILD_OPTIONS[@]}" \
@@ -521,7 +515,6 @@
         --//tools/api_proto_plugin:default_type_db_target=//tools/testdata/protoxform:fix_protos \
         --//tools/api_proto_plugin:extra_args=api_version:3.7 \
         //tools/protoprint:protoprint_test
->>>>>>> ddeef34b
   exit 0
 elif [[ "$CI_TARGET" == "docs" ]]; then
   setup_clang_toolchain

--- conflicted
+++ resolved
@@ -286,11 +286,7 @@
   # clang-tidy will warn on standard library issues with libc++
   ENVOY_STDLIB="libstdc++"
   setup_clang_toolchain
-<<<<<<< HEAD
   NUM_CPUS=$NUM_CPUS ci/run_clang_tidy.sh "$@"
-=======
-  NUM_CPUS=$NUM_CPUS ci/run_clang_tidy.sh $*
->>>>>>> 598e76a5
   exit 0
 elif [[ "$CI_TARGET" == "bazel.coverity" ]]; then
   # Coverity Scan version 2017.07 fails to analyze the entirely of the Envoy

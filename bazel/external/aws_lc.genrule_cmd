#!/usr/bin/env bash

set -e

export CXXFLAGS=''
export LDFLAGS=''

# BoringSSL build as described in the Security Policy for BoringCrypto module (2022-05-06):
# https://csrc.nist.gov/CSRC/media/projects/cryptographic-module-validation-program/documents/security-policies/140sp4407.pdf

OS=`uname`
ARCH=`uname -m`
# This works only on Linux-x86_64, Linux-ppc64le, and Linux-aarch64.

if [[ "$OS" != "Linux" || ("$ARCH" != "x86_64" && "$ARCH" != "aarch64" && "$ARCH" != "ppc64le") ]]; then
    echo "ERROR: AWS-LC FIPS is currently supported only on Linux-x86_64, Linux-ppc64le, and Linux-aarch64."
    exit 1
fi


# Bazel magic.
# ROOT=$(dirname $(rootpath boringssl/BUILDING.md))/..
ROOT=./external
pushd "$ROOT"

# Build tools requirements (from section 12.1 of https://csrc.nist.gov/CSRC/media/projects/cryptographic-module-validation-program/documents/security-policies/140sp4407.pdf):
# - Clang compiler version 12.0.0 (https://releases.llvm.org/download.html)
# - Go programming language version 1.16.5 (https://golang.org/dl/)
# - Ninja build system version 1.10.2 (https://github.com/ninja-build/ninja/releases)
# - Cmake version 3.20.1 (https://cmake.org/download/)

# Override $PATH for build tools, to avoid picking up anything else.
export PATH="$(dirname `which cmake`):/usr/bin:/bin"

# Clang
VERSION=14.0.0
if [[ "$ARCH" == "x86_64" ]]; then
    PLATFORM="x86_64-linux-gnu-ubuntu-20.04"
    SHA256=61582215dafafb7b576ea30cc136be92c877ba1f1c31ddbbd372d6d65622fef5
elif [[ "$ARCH" == "ppc64le" ]]; then
    PLATFORM="powerpc64le-linux-ubuntu-18.04"
    SHA256=2d504c4920885c86b306358846178bc2232dfac83b47c3b1d05861a8162980e6
else
    PLATFORM="aarch64-linux-gnu"
    SHA256=1792badcd44066c79148ffeb1746058422cc9d838462be07e3cb19a4b724a1ee
fi

curl -sLO https://github.com/llvm/llvm-project/releases/download/llvmorg-"$VERSION"/clang+llvm-"$VERSION"-"$PLATFORM".tar.xz
tar xf clang+llvm-"$VERSION"-"$PLATFORM".tar.xz

export HOME="$PWD"
printf "set(CMAKE_C_COMPILER \"clang\")\nset(CMAKE_CXX_COMPILER \"clang++\")\n" > ${HOME}/toolchain
export PATH="$PWD/clang+llvm-$VERSION-$PLATFORM/bin:$PATH"

if [[ `clang --version | head -1 | awk '{print $3}'` != "$VERSION" ]]; then
    echo "ERROR: Clang version doesn't match. Expected: ${VERSION}, Got: $(clang --version)"
    exit 1
fi

# Go
VERSION=1.18.1
if [[ "$ARCH" == "x86_64" ]]; then
    PLATFORM="linux-amd64"
    SHA256=b3b815f47ababac13810fc6021eb73d65478e0b2db4b09d348eefad9581a2334
elif [[ "$ARCH" == "ppc64le" ]]; then
<<<<<<< HEAD
  PLATFORM="linux-ppc64le"
  SHA256=33db623d1eecf362fe365107c12efc90eff0b9609e0b3345e258388019cb552a
=======
    PLATFORM="linux-ppc64le"
    SHA256=33db623d1eecf362fe365107c12efc90eff0b9609e0b3345e258388019cb552a
>>>>>>> c7a68d45
else
    PLATFORM="linux-arm64"
    SHA256=56a91851c97fb4697077abbca38860f735c32b38993ff79b088dac46e4735633
fi

curl -sLO https://dl.google.com/go/go"$VERSION"."$PLATFORM".tar.gz \
  && echo "$SHA256" go"$VERSION"."$PLATFORM".tar.gz | sha256sum --check
tar xf go"$VERSION"."$PLATFORM".tar.gz

export GOPATH="$PWD/gopath"
export GOROOT="$PWD/go"
export PATH="$GOPATH/bin:$GOROOT/bin:$PATH"

if [[ `go version | awk '{print $3}'` != "go$VERSION" ]]; then
    echo "ERROR: Go version doesn't match."
    exit 1
fi

# Ninja
VERSION=1.10.2
SHA256=ce35865411f0490368a8fc383f29071de6690cbadc27704734978221f25e2bed
curl -sLO https://github.com/ninja-build/ninja/archive/refs/tags/v"$VERSION".tar.gz \
  && echo "$SHA256" v"$VERSION".tar.gz | sha256sum --check
tar -xvf v"$VERSION".tar.gz
cd ninja-"$VERSION"
python3 ./configure.py --bootstrap

export PATH="$PWD:$PATH"

if [[ `ninja --version` != "$VERSION" ]]; then
    echo "ERROR: Ninja version doesn't match."
    exit 1
fi
cd ..

# CMake
VERSION=3.22.1
if [[ "$ARCH" != "ppc64le" ]]; then
<<<<<<< HEAD
  if [[ "$ARCH" == "x86_64" ]]; then
    PLATFORM="linux-x86_64"
    SHA256=73565c72355c6652e9db149249af36bcab44d9d478c5546fd926e69ad6b43640
  else
    PLATFORM="linux-aarch64"
    SHA256=601443375aa1a48a1a076bda7e3cca73af88400463e166fffc3e1da3ce03540b
  fi

  curl -sLO https://github.com/Kitware/CMake/releases/download/v"$VERSION"/cmake-"$VERSION"-"$PLATFORM".tar.gz \
    && echo "$SHA256" cmake-"$VERSION"-"$PLATFORM".tar.gz | sha256sum --check
  tar xf cmake-"$VERSION"-"$PLATFORM".tar.gz
  export PATH="$PWD/cmake-$VERSION-$PLATFORM/bin:$PATH"
else
  PLATFORM="linux-ppc64le"
  echo "Building cmake for ppc64le"

  curl -sL -o cmake-$VERSION-$PLATFORM.tar.gz https://github.com/Kitware/CMake/releases/download/v"$VERSION"/cmake-"$VERSION".tar.gz
  tar xf cmake-"$VERSION"-"$PLATFORM".tar.gz
=======
    if [[ "$ARCH" == "x86_64" ]]; then
        PLATFORM="linux-x86_64"
        SHA256=73565c72355c6652e9db149249af36bcab44d9d478c5546fd926e69ad6b43640
    else
        PLATFORM="linux-aarch64"
        SHA256=601443375aa1a48a1a076bda7e3cca73af88400463e166fffc3e1da3ce03540b
    fi

    curl -sLO https://github.com/Kitware/CMake/releases/download/v"$VERSION"/cmake-"$VERSION"-"$PLATFORM".tar.gz \
        && echo "$SHA256" cmake-"$VERSION"-"$PLATFORM".tar.gz | sha256sum --check
    tar xf cmake-"$VERSION"-"$PLATFORM".tar.gz
    export PATH="$PWD/cmake-$VERSION-$PLATFORM/bin:$PATH"
else
    PLATFORM="linux-ppc64le"
    echo "Building cmake for ppc64le"

    curl -sL -o cmake-$VERSION-$PLATFORM.tar.gz https://github.com/Kitware/CMake/releases/download/v"$VERSION"/cmake-"$VERSION".tar.gz
    tar xf cmake-"$VERSION"-"$PLATFORM".tar.gz
>>>>>>> c7a68d45

    cd cmake-"$VERSION"
    ./bootstrap && make
    export PATH="$PWD/bin:$PATH"
    cd ..
fi

if [[ `cmake --version | head -n1` != "cmake version $VERSION" ]]; then
    echo "PATH: $PATH"
    echo "PLATFORM: $PLATFORM"
    echo "ERROR: CMake version doesn't match. Expected: ${VERSION}, Got: $(cmake --version | head -n1)"
    exit 1
fi

echo "Cmake installed successfully"
echo "PWD: $PWD"

# Clean after previous build.
rm -rf aws_lc/build

# Build BoringSSL.
cd aws_lc

# Setting -fPIC only affects the compilation of the non-module code in libcrypto.a,
# because the FIPS module itself is already built with -fPIC.
mkdir build && cd build && cmake -GNinja -DCMAKE_TOOLCHAIN_FILE=${HOME}/toolchain -DFIPS=1 -DCMAKE_BUILD_TYPE=Release -DCMAKE_C_FLAGS="-fPIC" -DCMAKE_CXX_FLAGS="-fPIC" ..
ninja
export GTEST_FILTER="-SSLTest.HostMatching"
#ninja run_tests
./crypto/crypto_test

echo "created build directory and built aws_lc with ninja"

# Verify correctness of the FIPS build.
if [[ `tool/bssl isfips` != "1" ]]; then
    echo "ERROR: BoringSSL tool didn't report FIPS build."
    exit 1
fi

# Move compiled libraries to the expected destinations.
popd
mv $ROOT/aws_lc/build/crypto/libcrypto.a $1
mv $ROOT/aws_lc/build/ssl/libssl.a $2<|MERGE_RESOLUTION|>--- conflicted
+++ resolved
@@ -63,13 +63,8 @@
     PLATFORM="linux-amd64"
     SHA256=b3b815f47ababac13810fc6021eb73d65478e0b2db4b09d348eefad9581a2334
 elif [[ "$ARCH" == "ppc64le" ]]; then
-<<<<<<< HEAD
-  PLATFORM="linux-ppc64le"
-  SHA256=33db623d1eecf362fe365107c12efc90eff0b9609e0b3345e258388019cb552a
-=======
     PLATFORM="linux-ppc64le"
     SHA256=33db623d1eecf362fe365107c12efc90eff0b9609e0b3345e258388019cb552a
->>>>>>> c7a68d45
 else
     PLATFORM="linux-arm64"
     SHA256=56a91851c97fb4697077abbca38860f735c32b38993ff79b088dac46e4735633
@@ -108,26 +103,6 @@
 # CMake
 VERSION=3.22.1
 if [[ "$ARCH" != "ppc64le" ]]; then
-<<<<<<< HEAD
-  if [[ "$ARCH" == "x86_64" ]]; then
-    PLATFORM="linux-x86_64"
-    SHA256=73565c72355c6652e9db149249af36bcab44d9d478c5546fd926e69ad6b43640
-  else
-    PLATFORM="linux-aarch64"
-    SHA256=601443375aa1a48a1a076bda7e3cca73af88400463e166fffc3e1da3ce03540b
-  fi
-
-  curl -sLO https://github.com/Kitware/CMake/releases/download/v"$VERSION"/cmake-"$VERSION"-"$PLATFORM".tar.gz \
-    && echo "$SHA256" cmake-"$VERSION"-"$PLATFORM".tar.gz | sha256sum --check
-  tar xf cmake-"$VERSION"-"$PLATFORM".tar.gz
-  export PATH="$PWD/cmake-$VERSION-$PLATFORM/bin:$PATH"
-else
-  PLATFORM="linux-ppc64le"
-  echo "Building cmake for ppc64le"
-
-  curl -sL -o cmake-$VERSION-$PLATFORM.tar.gz https://github.com/Kitware/CMake/releases/download/v"$VERSION"/cmake-"$VERSION".tar.gz
-  tar xf cmake-"$VERSION"-"$PLATFORM".tar.gz
-=======
     if [[ "$ARCH" == "x86_64" ]]; then
         PLATFORM="linux-x86_64"
         SHA256=73565c72355c6652e9db149249af36bcab44d9d478c5546fd926e69ad6b43640
@@ -146,7 +121,6 @@
 
     curl -sL -o cmake-$VERSION-$PLATFORM.tar.gz https://github.com/Kitware/CMake/releases/download/v"$VERSION"/cmake-"$VERSION".tar.gz
     tar xf cmake-"$VERSION"-"$PLATFORM".tar.gz
->>>>>>> c7a68d45
 
     cd cmake-"$VERSION"
     ./bootstrap && make

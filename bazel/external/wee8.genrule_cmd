#!/bin/bash

set -e

<<<<<<< HEAD
# Works on Linux-{x86_64,s390x,aarch64,ppc64le}, macOS-{x86_64,arm64} and Windows-x86_64.
=======
# Works on Linux-{x86_64,s390x,aarch64,ppc64le} and macOS-{x86_64,arm64}.
>>>>>>> db7c2b25
ARCH="$$(uname -m)"
SYSTEM="$$(uname -s)"
PLATFORM="$${SYSTEM}-$${ARCH}"

<<<<<<< HEAD
case "$${PLATFORM}" in
=======
case $${PLATFORM} in
>>>>>>> db7c2b25
Linux-x86_64|Linux-s390x|Linux-aarch64|Linux-ppc64le)
  ;;
Darwin-x86_64|Darwin-arm64)
  ;;
MSYS_NT-*-x86_64)
<<<<<<< HEAD
=======
  echo "WARNING: wee8 is currently untested on $${PLATFORM}." >&2
>>>>>>> db7c2b25
  ;;
*)
  echo "ERROR: wee8 is currently not supported on $${PLATFORM}." >&2
  exit 1
esac

# Bazel magic.
ROOT=$$(dirname $(rootpath wee8/BUILD.gn))/..
pushd $$ROOT/wee8

# Clean after previous build.
rm -rf out/wee8

# Export compiler configuration.
export CXXFLAGS="$${CXXFLAGS-} -Wno-sign-compare -Wno-deprecated-copy -Wno-unknown-warning-option -Wno-range-loop-analysis -Wno-shorten-64-to-32"
<<<<<<< HEAD
if [[ ( "$${SYSTEM}" == "Darwin" && "$${CXX-}" == "" ) || "$${CXX-}" == *clang* ]]; then
=======
if [[ ( $${SYSTEM} == "Darwin" && $${CXX-} == "" ) || $${CXX-} == *clang* ]]; then
>>>>>>> db7c2b25
  export IS_CLANG=true
  export CC=$${CC:-clang}
  export CXX=$${CXX:-clang++}
  export CXXFLAGS="$${CXXFLAGS} -Wno-implicit-int-float-conversion -Wno-builtin-assume-aligned-alignment -Wno-final-dtor-non-final-class"
else
  export IS_CLANG=false
  export CC=$${CC:-gcc}
  export CXX=$${CXX:-g++}
fi

export AR=$${AR:-ar}
export NM=$${NM:-nm}

# Hook sanitizers.
if [[ $${ENVOY_ASAN-} == "1" ]]; then
  WEE8_BUILD_ARGS+=" is_asan=true"
  WEE8_BUILD_ARGS+=" is_lsan=true"
fi
if [[ $${ENVOY_UBSAN_VPTR-} == "1" ]]; then
  WEE8_BUILD_ARGS+=" is_ubsan=true"
  WEE8_BUILD_ARGS+=" is_ubsan_vptr=true"
fi
if [[ $${ENVOY_MSAN-} == "1" ]]; then
  WEE8_BUILD_ARGS+=" is_msan=true"
  export LDFLAGS="$${LDFLAGS} -L/opt/libcxx_msan/lib -Wl,-rpath,/opt/libcxx_msan/lib"
fi
if [[ $${ENVOY_TSAN-} == "1" ]]; then
  WEE8_BUILD_ARGS+=" is_tsan=true"
  export LDFLAGS="$${LDFLAGS} -L/opt/libcxx_tsan/lib -Wl,-rpath,/opt/libcxx_tsan/lib"
fi

# Debug/release build.
if [[ $(COMPILATION_MODE) == "dbg" && $${ENVOY_UBSAN_VPTR-} != "1" && $${ENVOY_MSAN-} != "1" && $${ENVOY_TSAN-} != "1" ]]; then
  WEE8_BUILD_ARGS+=" is_debug=true"
  WEE8_BUILD_ARGS+=" v8_symbol_level=2"
  WEE8_BUILD_ARGS+=" v8_optimized_debug=false"
else
  WEE8_BUILD_ARGS+=" is_debug=false"
  WEE8_BUILD_ARGS+=" v8_symbol_level=1"
  WEE8_BUILD_ARGS+=" v8_enable_handle_zapping=false"
fi

# Clang or not Clang, that is the question.
WEE8_BUILD_ARGS+=" is_clang=$$IS_CLANG"
# Hack to disable bleeding-edge compiler flags.
WEE8_BUILD_ARGS+=" use_xcode_clang=true"
# Use local toolchain.
WEE8_BUILD_ARGS+=" custom_toolchain=\"//build/toolchain/linux/unbundle:default\""
# Use local stdlibc++ / libc++.
WEE8_BUILD_ARGS+=" use_custom_libcxx=false"
# Use local sysroot.
WEE8_BUILD_ARGS+=" use_sysroot=false"
# Disable unused GLib2 dependency.
WEE8_BUILD_ARGS+=" use_glib=false"
# Expose debug symbols.
WEE8_BUILD_ARGS+=" v8_expose_symbols=true"
# Build monolithic library.
WEE8_BUILD_ARGS+=" is_component_build=false"
WEE8_BUILD_ARGS+=" v8_enable_i18n_support=false"
WEE8_BUILD_ARGS+=" v8_enable_gdbjit=false"
WEE8_BUILD_ARGS+=" v8_use_external_startup_data=false"
# Disable read-only heap, since it's leaky and HEAPCHECK complains about it.
# TODO(PiotrSikora): remove when fixed upstream.
WEE8_BUILD_ARGS+=" v8_enable_shared_ro_heap=false"

# Support arm64.
<<<<<<< HEAD
if [[ "$${ARCH}" == "aarch64" || "$${ARCH}" == "arm64" ]]; then
=======
if [[ $${ARCH} == "aarch64" || $${ARCH} == "arm64" ]]; then
>>>>>>> db7c2b25
  WEE8_BUILD_ARGS+=" target_cpu=\"arm64\""
fi

# Support ppc64le.
<<<<<<< HEAD
if [[ "$${ARCH}" == "ppc64le" ]]; then
=======
if [[ $${ARCH} == "ppc64le" ]]; then
>>>>>>> db7c2b25
  WEE8_BUILD_ARGS+=" target_cpu=\"ppc64\""
fi

# Select gn tool for the current platform.
if [[ -f /etc/centos-release ]] && [[ $$(cat /etc/centos-release) =~ "CentOS Linux release 7" ]] && [[ -x "$$(command -v gn)" ]]; then
  # Use system default on CentOS 7, as it has an old version of GLIBC which is otherwise incompatible with the prebuilt binary.
  gn=$$(command -v gn)
<<<<<<< HEAD
elif [[ "$${PLATFORM}" == "Darwin-x86_64" ]]; then
  gn=buildtools/mac/gn
elif [[ "$${PLATFORM}" == "Darwin-arm64" ]]; then
  gn=buildtools/mac-arm64/gn
elif [[ "$${PLATFORM}" == "Linux-x86_64" ]]; then
  gn=buildtools/linux64/gn
elif [[ "$${PLATFORM}" == "Linux-aarch64" ]]; then
  gn=buildtools/linux-arm64/gn
elif [[ "$${PLATFORM}" == MSYS_NT-*-x86_64 ]]; then
=======
elif [[ $${PLATFORM} == "Darwin-x86_64" ]]; then
  gn=buildtools/mac/gn
elif [[ $${PLATFORM} == "Darwin-arm64" ]]; then
  gn=buildtools/mac-arm64/gn
elif [[ $${PLATFORM} == "Linux-x86_64" ]]; then
  gn=buildtools/linux64/gn
elif [[ $${PLATFORM} == "Linux-aarch64" ]]; then
  gn=buildtools/linux-arm64/gn
elif [[ $${PLATFORM} == MSYS_NT-*-x86_64 ]]; then
>>>>>>> db7c2b25
  gn=buildtools/win/gn.exe
else
  # Fallback to system default.
  gn=$$(command -v gn)
fi

# Select ninja tool for the current platform.
<<<<<<< HEAD
if [[ "$${PLATFORM}" == "Darwin-x86_64" ]]; then
  ninja=third_party/depot_tools/ninja-mac
elif [[ "$${PLATFORM}" == "Linux-x86_64" ]]; then
  ninja=third_party/depot_tools/ninja-linux64
elif [[ "$${PLATFORM}" == MSYS_NT-*-x86_64 ]]; then
=======
if [[ $${PLATFORM} == "Darwin-x86_64" ]]; then
  ninja=third_party/depot_tools/ninja-mac
elif [[ $${PLATFORM} == "Linux-x86_64" ]]; then
  ninja=third_party/depot_tools/ninja-linux64
elif [[ $${PLATFORM} == MSYS_NT-*-x86_64 ]]; then
>>>>>>> db7c2b25
  ninja=third_party/depot_tools/ninja.exe
else
  # Fallback to system default.
  ninja=$$(command -v ninja)
fi

<<<<<<< HEAD
if [[ "$${PLATFORM}" == MSYS_NT-*-x86_64 ]]; then
  export DEPOT_TOOLS_WIN_TOOLCHAIN=0
fi

=======
>>>>>>> db7c2b25
# Build wee8.
"$$gn" gen out/wee8 --args="$$WEE8_BUILD_ARGS"
"$$ninja" -C out/wee8 wee8

# Move compiled library to the expected destinations.
popd
mv $$ROOT/wee8/out/wee8/obj/libwee8.a $(execpath libwee8.a)<|MERGE_RESOLUTION|>--- conflicted
+++ resolved
@@ -2,29 +2,17 @@
 
 set -e
 
-<<<<<<< HEAD
 # Works on Linux-{x86_64,s390x,aarch64,ppc64le}, macOS-{x86_64,arm64} and Windows-x86_64.
-=======
-# Works on Linux-{x86_64,s390x,aarch64,ppc64le} and macOS-{x86_64,arm64}.
->>>>>>> db7c2b25
 ARCH="$$(uname -m)"
 SYSTEM="$$(uname -s)"
 PLATFORM="$${SYSTEM}-$${ARCH}"
 
-<<<<<<< HEAD
-case "$${PLATFORM}" in
-=======
 case $${PLATFORM} in
->>>>>>> db7c2b25
 Linux-x86_64|Linux-s390x|Linux-aarch64|Linux-ppc64le)
   ;;
 Darwin-x86_64|Darwin-arm64)
   ;;
 MSYS_NT-*-x86_64)
-<<<<<<< HEAD
-=======
-  echo "WARNING: wee8 is currently untested on $${PLATFORM}." >&2
->>>>>>> db7c2b25
   ;;
 *)
   echo "ERROR: wee8 is currently not supported on $${PLATFORM}." >&2
@@ -40,11 +28,7 @@
 
 # Export compiler configuration.
 export CXXFLAGS="$${CXXFLAGS-} -Wno-sign-compare -Wno-deprecated-copy -Wno-unknown-warning-option -Wno-range-loop-analysis -Wno-shorten-64-to-32"
-<<<<<<< HEAD
-if [[ ( "$${SYSTEM}" == "Darwin" && "$${CXX-}" == "" ) || "$${CXX-}" == *clang* ]]; then
-=======
 if [[ ( $${SYSTEM} == "Darwin" && $${CXX-} == "" ) || $${CXX-} == *clang* ]]; then
->>>>>>> db7c2b25
   export IS_CLANG=true
   export CC=$${CC:-clang}
   export CXX=$${CXX:-clang++}
@@ -111,20 +95,12 @@
 WEE8_BUILD_ARGS+=" v8_enable_shared_ro_heap=false"
 
 # Support arm64.
-<<<<<<< HEAD
-if [[ "$${ARCH}" == "aarch64" || "$${ARCH}" == "arm64" ]]; then
-=======
 if [[ $${ARCH} == "aarch64" || $${ARCH} == "arm64" ]]; then
->>>>>>> db7c2b25
   WEE8_BUILD_ARGS+=" target_cpu=\"arm64\""
 fi
 
 # Support ppc64le.
-<<<<<<< HEAD
-if [[ "$${ARCH}" == "ppc64le" ]]; then
-=======
 if [[ $${ARCH} == "ppc64le" ]]; then
->>>>>>> db7c2b25
   WEE8_BUILD_ARGS+=" target_cpu=\"ppc64\""
 fi
 
@@ -132,17 +108,6 @@
 if [[ -f /etc/centos-release ]] && [[ $$(cat /etc/centos-release) =~ "CentOS Linux release 7" ]] && [[ -x "$$(command -v gn)" ]]; then
   # Use system default on CentOS 7, as it has an old version of GLIBC which is otherwise incompatible with the prebuilt binary.
   gn=$$(command -v gn)
-<<<<<<< HEAD
-elif [[ "$${PLATFORM}" == "Darwin-x86_64" ]]; then
-  gn=buildtools/mac/gn
-elif [[ "$${PLATFORM}" == "Darwin-arm64" ]]; then
-  gn=buildtools/mac-arm64/gn
-elif [[ "$${PLATFORM}" == "Linux-x86_64" ]]; then
-  gn=buildtools/linux64/gn
-elif [[ "$${PLATFORM}" == "Linux-aarch64" ]]; then
-  gn=buildtools/linux-arm64/gn
-elif [[ "$${PLATFORM}" == MSYS_NT-*-x86_64 ]]; then
-=======
 elif [[ $${PLATFORM} == "Darwin-x86_64" ]]; then
   gn=buildtools/mac/gn
 elif [[ $${PLATFORM} == "Darwin-arm64" ]]; then
@@ -152,7 +117,6 @@
 elif [[ $${PLATFORM} == "Linux-aarch64" ]]; then
   gn=buildtools/linux-arm64/gn
 elif [[ $${PLATFORM} == MSYS_NT-*-x86_64 ]]; then
->>>>>>> db7c2b25
   gn=buildtools/win/gn.exe
 else
   # Fallback to system default.
@@ -160,32 +124,21 @@
 fi
 
 # Select ninja tool for the current platform.
-<<<<<<< HEAD
-if [[ "$${PLATFORM}" == "Darwin-x86_64" ]]; then
-  ninja=third_party/depot_tools/ninja-mac
-elif [[ "$${PLATFORM}" == "Linux-x86_64" ]]; then
-  ninja=third_party/depot_tools/ninja-linux64
-elif [[ "$${PLATFORM}" == MSYS_NT-*-x86_64 ]]; then
-=======
 if [[ $${PLATFORM} == "Darwin-x86_64" ]]; then
   ninja=third_party/depot_tools/ninja-mac
 elif [[ $${PLATFORM} == "Linux-x86_64" ]]; then
   ninja=third_party/depot_tools/ninja-linux64
 elif [[ $${PLATFORM} == MSYS_NT-*-x86_64 ]]; then
->>>>>>> db7c2b25
   ninja=third_party/depot_tools/ninja.exe
 else
   # Fallback to system default.
   ninja=$$(command -v ninja)
 fi
 
-<<<<<<< HEAD
 if [[ "$${PLATFORM}" == MSYS_NT-*-x86_64 ]]; then
   export DEPOT_TOOLS_WIN_TOOLCHAIN=0
 fi
 
-=======
->>>>>>> db7c2b25
 # Build wee8.
 "$$gn" gen out/wee8 --args="$$WEE8_BUILD_ARGS"
 "$$ninja" -C out/wee8 wee8

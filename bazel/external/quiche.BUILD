--- conflicted
+++ resolved
@@ -529,7 +529,6 @@
 )
 
 envoy_cc_library(
-<<<<<<< HEAD
     name = "quic_core_crypto_crypto_handshake_lib",
     srcs = [
         "quiche/quic/core/crypto/cert_compressor.cc",
@@ -572,23 +571,6 @@
         "ssl",
         "zlib",
     ],
-=======
-    name = "quic_core_one_block_arena_lib",
-    srcs = ["quiche/quic/core/quic_one_block_arena.h"],
-    repository = "@envoy",
-    visibility = ["//visibility:public"],
-    deps = [
-        ":quic_core_arena_scoped_ptr_lib",
-        ":quic_core_types_lib",
-        ":quic_platform_base",
-    ],
-)
-
-envoy_cc_library(
-    name = "quic_core_time_lib",
-    srcs = ["quiche/quic/core/quic_time.cc"],
-    hdrs = ["quiche/quic/core/quic_time.h"],
->>>>>>> b3f848df
     repository = "@envoy",
     tags = ["pg3"],
     textual_hdrs = [
@@ -850,6 +832,18 @@
 )
 
 envoy_cc_library(
+    name = "quic_core_one_block_arena_lib",
+    srcs = ["quiche/quic/core/quic_one_block_arena.h"],
+    repository = "@envoy",
+    visibility = ["//visibility:public"],
+    deps = [
+        ":quic_core_arena_scoped_ptr_lib",
+        ":quic_core_types_lib",
+        ":quic_platform_base",
+    ],
+)
+
+envoy_cc_library(
     name = "quic_core_packets_lib",
     srcs = [
         "quiche/quic/core/quic_packets.cc",

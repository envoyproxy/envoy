--- conflicted
+++ resolved
@@ -154,19 +154,14 @@
     ],
 )
 
-<<<<<<< HEAD
-envoy_cc_library(
-=======
-cc_library(
+envoy_cc_test_library(
     name = "quic_platform_expect_bug",
-    testonly = 1,
     hdrs = ["quiche/quic/platform/api/quic_expect_bug.h"],
-    visibility = ["//visibility:public"],
+    repository = "@envoy",
     deps = ["@envoy//test/extensions/quic_listeners/quiche/platform:quic_platform_expect_bug_impl_lib"],
 )
 
-cc_library(
->>>>>>> 5fd871d9
+envoy_cc_library(
     name = "quic_platform_export",
     hdrs = ["quiche/quic/platform/api/quic_export.h"],
     repository = "@envoy",
@@ -174,54 +169,42 @@
     deps = ["@envoy//source/extensions/quic_listeners/quiche/platform:quic_platform_export_impl_lib"],
 )
 
-<<<<<<< HEAD
-envoy_cc_test_library(
-=======
-cc_library(
+envoy_cc_test_library(
     name = "quic_platform_mock_log",
-    testonly = 1,
     hdrs = ["quiche/quic/platform/api/quic_mock_log.h"],
-    visibility = ["//visibility:public"],
+    repository = "@envoy",
     deps = ["@envoy//test/extensions/quic_listeners/quiche/platform:quic_platform_mock_log_impl_lib"],
 )
 
-cc_library(
->>>>>>> 5fd871d9
+envoy_cc_test_library(
     name = "quic_platform_port_utils",
     hdrs = ["quiche/quic/platform/api/quic_port_utils.h"],
     repository = "@envoy",
     deps = ["@envoy//test/extensions/quic_listeners/quiche/platform:quic_platform_port_utils_impl_lib"],
 )
 
-<<<<<<< HEAD
-envoy_cc_library(
-=======
-cc_library(
+envoy_cc_test_library(
     name = "quic_platform_test",
-    testonly = 1,
     hdrs = ["quiche/quic/platform/api/quic_test.h"],
-    visibility = ["//visibility:public"],
+    repository = "@envoy",
     deps = ["@envoy//test/extensions/quic_listeners/quiche/platform:quic_platform_test_impl_lib"],
 )
 
-cc_library(
+envoy_cc_test_library(
     name = "quic_platform_test_output",
-    testonly = 1,
     hdrs = ["quiche/quic/platform/api/quic_test_output.h"],
-    visibility = ["//visibility:public"],
+    repository = "@envoy",
     deps = ["@envoy//test/extensions/quic_listeners/quiche/platform:quic_platform_test_output_impl_lib"],
 )
 
-cc_library(
+envoy_cc_test_library(
     name = "quic_platform_thread",
-    testonly = 1,
     hdrs = ["quiche/quic/platform/api/quic_thread.h"],
-    visibility = ["//visibility:public"],
+    repository = "@envoy",
     deps = ["@envoy//test/extensions/quic_listeners/quiche/platform:quic_platform_thread_impl_lib"],
 )
 
-cc_library(
->>>>>>> 5fd871d9
+envoy_cc_library(
     name = "quic_platform_base",
     hdrs = [
         "quiche/quic/platform/api/quic_aligned.h",

--- conflicted
+++ resolved
@@ -772,10 +772,7 @@
 envoy_cc_library(
     name = "spdy_core_fifo_write_scheduler_lib",
     hdrs = ["quiche/spdy/core/fifo_write_scheduler.h"],
-<<<<<<< HEAD
-=======
-    repository = "@envoy",
->>>>>>> 817c08df
+    repository = "@envoy",
     deps = [
         ":spdy_core_write_scheduler_lib",
         ":spdy_platform",

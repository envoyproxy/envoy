load("@com_google_protobuf//bazel:cc_proto_library.bzl", "cc_proto_library")
load(
    "@envoy//bazel:envoy_build_system.bzl",
    "envoy_cc_library",
    "envoy_cc_test",
    "envoy_cc_test_library",
)
load(
    "@envoy//bazel/external:quiche.bzl",
    "envoy_quic_cc_library",
    "envoy_quic_cc_test_library",
    "envoy_quiche_platform_impl_cc_library",
    "envoy_quiche_platform_impl_cc_test_library",
    "quiche_copts",
)
load("@rules_proto//proto:defs.bzl", "proto_library")

licenses(["notice"])  # Apache 2

# QUICHE is Google's implementation of QUIC and related protocols. It is the
# same code used in Chromium and Google's servers, but packaged in a form that
# is intended to be easier to incorporate into third-party projects.
#
# QUICHE code falls into three groups:
# 1. Platform-independent code. Most QUICHE code is in this category.
# 2. APIs and type aliases to platform-dependent code/types, referenced by code
#    in group 1. This group is called the "Platform API".
# 3. Definitions of types declared in group 2. This group is called the
#    "Platform impl", and must be provided by the codebase that embeds QUICHE.
#
# Concretely, header files in group 2 (the Platform API) #include header and
# source files in group 3 (the Platform impl). The #include path for these
# files is always "quiche_platform_impl/". The files in type 3 are placed in
# //source/common/quic/platform/ or //test/common/quic/platform/ and are
# defined with include_prefix set to "quiche_platform_impl".

src_files = glob([
    "**/*.h",
    "**/*.c",
    "**/*.cc",
    "**/*.inc",
    "**/*.proto",
])

test_suite(
    name = "ci_tests",
    tests = [
        "http2_adapter_event_forwarder_test",
        "http2_adapter_header_validator_test",
        "http2_adapter_impl_comparison_test",
        "http2_adapter_nghttp2_adapter_test",
        "http2_adapter_nghttp2_data_provider_test",
        "http2_adapter_nghttp2_session_test",
        "http2_adapter_oghttp2_adapter_test",
        "http2_adapter_oghttp2_session_test",
        "http2_adapter_oghttp2_util_test",
        "http2_adapter_recording_http2_visitor_test",
        "http2_adapter_window_manager_test",
        "http2_platform_api_test",
        "quiche_balsa_balsa_frame_test",
        "quiche_balsa_balsa_headers_test",
        "quiche_balsa_header_properties_test",
        "quiche_balsa_simple_buffer_test",
        "quiche_common_test",
        "quiche_http_header_block_test",
    ],
)

envoy_cc_test_library(
    name = "http2_test_tools_random",
    srcs = ["quiche/http2/test_tools/http2_random.cc"],
    hdrs = ["quiche/http2/test_tools/http2_random.h"],
    external_deps = ["ssl"],
    repository = "@envoy",
    deps = [":quiche_common_platform"],
)

envoy_cc_library(
    name = "http2_adapter_chunked_buffer",
    srcs = ["quiche/http2/adapter/chunked_buffer.cc"],
    hdrs = ["quiche/http2/adapter/chunked_buffer.h"],
    copts = quiche_copts,
    repository = "@envoy",
    deps = [
        ":quiche_common_circular_deque_lib",
        ":quiche_common_platform_export",
    ],
)

envoy_cc_test(
    name = "http2_adapter_chunked_buffer_test",
    srcs = ["quiche/http2/adapter/chunked_buffer_test.cc"],
    copts = quiche_copts,
    repository = "@envoy",
    deps = [
        ":quiche_common_platform_test",
        "@com_google_absl//absl/strings",
    ],
)

envoy_cc_library(
    name = "http2_adapter_data_source",
    hdrs = ["quiche/http2/adapter/data_source.h"],
    copts = quiche_copts,
    repository = "@envoy",
    deps = [
        ":quiche_common_platform_export",
    ],
)

envoy_cc_library(
    name = "http2_adapter_event_forwarder",
    srcs = ["quiche/http2/adapter/event_forwarder.cc"],
    hdrs = ["quiche/http2/adapter/event_forwarder.h"],
    copts = quiche_copts,
    repository = "@envoy",
    deps = [
        ":http2_core_http2_deframer_lib",
        ":quiche_common_callbacks",
        ":quiche_common_platform_export",
    ],
)

envoy_cc_test(
    name = "http2_adapter_event_forwarder_test",
    srcs = ["quiche/http2/adapter/event_forwarder_test.cc"],
    copts = quiche_copts,
    repository = "@envoy",
    deps = [
        ":http2_adapter_event_forwarder",
        ":http2_core_protocol_lib",
        ":http2_test_tools_mock_spdy_framer_visitor_lib",
        ":quiche_common_platform_test",
    ],
)

envoy_cc_library(
    name = "http2_adapter_header_validator",
    srcs = [
        "quiche/http2/adapter/header_validator.cc",
        "quiche/http2/adapter/noop_header_validator.cc",
    ],
    hdrs = [
        "quiche/http2/adapter/header_validator.h",
        "quiche/http2/adapter/header_validator_base.h",
        "quiche/http2/adapter/noop_header_validator.h",
    ],
    copts = quiche_copts,
    repository = "@envoy",
    deps = [
        ":http2_constants_lib",
        ":quiche_common_platform_export",
    ],
)

envoy_cc_test(
    name = "http2_adapter_header_validator_test",
    srcs = [
        "quiche/http2/adapter/header_validator_test.cc",
        "quiche/http2/adapter/noop_header_validator_test.cc",
    ],
    copts = quiche_copts,
    repository = "@envoy",
    deps = [
        ":http2_adapter_header_validator",
        ":quiche_common_platform_test",
    ],
)

envoy_cc_library(
    name = "http2_adapter_http2_protocol",
    srcs = ["quiche/http2/adapter/http2_protocol.cc"],
    hdrs = ["quiche/http2/adapter/http2_protocol.h"],
    copts = quiche_copts,
    repository = "@envoy",
    visibility = ["//visibility:public"],
    deps = [
        ":quiche_common_platform_export",
        "@com_google_absl//absl/strings",
        "@com_google_absl//absl/types:variant",
    ],
)

envoy_cc_library(
    name = "http2_adapter_http2_util",
    srcs = ["quiche/http2/adapter/http2_util.cc"],
    hdrs = ["quiche/http2/adapter/http2_util.h"],
    copts = quiche_copts,
    repository = "@envoy",
    deps = [
        ":http2_adapter_http2_protocol",
        ":http2_adapter_http2_visitor_interface",
        ":http2_core_protocol_lib",
        ":quiche_common_platform_export",
    ],
)

envoy_cc_library(
    name = "http2_adapter_http2_visitor_interface",
    hdrs = ["quiche/http2/adapter/http2_visitor_interface.h"],
    copts = quiche_copts,
    repository = "@envoy",
    deps = [
        ":http2_adapter_http2_protocol",
        ":quiche_common_platform_export",
    ],
)

envoy_cc_test(
    name = "http2_adapter_impl_comparison_test",
    srcs = ["quiche/http2/adapter/adapter_impl_comparison_test.cc"],
    copts = quiche_copts,
    repository = "@envoy",
    deps = [
        ":http2_adapter",
        ":http2_adapter_http2_protocol",
        ":http2_adapter_mock_http2_visitor",
        ":http2_adapter_recording_http2_visitor",
        ":http2_adapter_test_frame_sequence",
        ":http2_adapter_test_utils",
        ":quiche_common_platform_test",
    ],
)

envoy_cc_library(
    name = "http2_adapter_interface_lib",
    hdrs = [
        "quiche/http2/adapter/http2_adapter.h",
        "quiche/http2/adapter/http2_session.h",
    ],
    copts = quiche_copts,
    repository = "@envoy",
    deps = [
        ":http2_adapter_data_source",
        ":http2_adapter_http2_protocol",
        ":http2_adapter_http2_visitor_interface",
        ":quiche_common_platform_export",
    ],
)

envoy_cc_test_library(
    name = "http2_adapter_mock_http2_visitor",
    hdrs = ["quiche/http2/adapter/mock_http2_visitor.h"],
    copts = quiche_copts,
    repository = "@envoy",
    deps = [
        ":http2_adapter_http2_visitor_interface",
        ":quiche_common_platform_export",
        ":quiche_common_platform_test",
    ],
)

envoy_cc_test_library(
    name = "http2_adapter_mock_nghttp2_callbacks",
    srcs = ["quiche/http2/adapter/mock_nghttp2_callbacks.cc"],
    hdrs = ["quiche/http2/adapter/mock_nghttp2_callbacks.h"],
    copts = quiche_copts,
    repository = "@envoy",
    deps = [
        ":http2_adapter_nghttp2_include",
        ":http2_adapter_nghttp2_util",
        ":quiche_common_platform_test",
    ],
)

envoy_cc_library(
    name = "http2_adapter_nghttp2_adapter",
    srcs = [
        "quiche/http2/adapter/nghttp2_adapter.cc",
        "quiche/http2/adapter/nghttp2_session.cc",
    ],
    hdrs = [
        "quiche/http2/adapter/nghttp2_adapter.h",
        "quiche/http2/adapter/nghttp2_session.h",
    ],
    copts = quiche_copts,
    repository = "@envoy",
    deps = [
        ":http2_adapter_data_source",
        ":http2_adapter_http2_protocol",
        ":http2_adapter_http2_util",
        ":http2_adapter_http2_visitor_interface",
        ":http2_adapter_interface_lib",
        ":http2_adapter_nghttp2_callbacks",
        ":http2_adapter_nghttp2_data_provider",
        ":http2_adapter_nghttp2_include",
        ":http2_adapter_nghttp2_util",
        ":http2_adapter_window_manager",
        ":http2_core_http2_trace_logging_lib",
        ":http2_core_priority_write_scheduler_lib",
        ":quiche_common_platform_export",
    ],
)

envoy_cc_test(
    name = "http2_adapter_nghttp2_adapter_test",
    srcs = ["quiche/http2/adapter/nghttp2_adapter_test.cc"],
    copts = quiche_copts,
    repository = "@envoy",
    deps = [
        ":http2_adapter_http2_protocol",
        ":http2_adapter_http2_visitor_interface",
        ":http2_adapter_mock_http2_visitor",
        ":http2_adapter_nghttp2_adapter",
        ":http2_adapter_nghttp2_include",
        ":http2_adapter_nghttp2_test_utils",
        ":http2_adapter_oghttp2_util",
        ":http2_adapter_test_frame_sequence",
        ":http2_adapter_test_utils",
        ":quiche_common_platform_test",
    ],
)

envoy_cc_library(
    name = "http2_adapter_nghttp2_callbacks",
    srcs = ["quiche/http2/adapter/nghttp2_callbacks.cc"],
    hdrs = ["quiche/http2/adapter/nghttp2_callbacks.h"],
    copts = quiche_copts,
    repository = "@envoy",
    deps = [
        ":http2_adapter_data_source",
        ":http2_adapter_http2_protocol",
        ":http2_adapter_http2_visitor_interface",
        ":http2_adapter_nghttp2_data_provider",
        ":http2_adapter_nghttp2_include",
        ":http2_adapter_nghttp2_util",
        ":quiche_common_platform",
        ":quiche_common_platform_export",
    ],
)

envoy_cc_library(
    name = "http2_adapter_nghttp2_data_provider",
    srcs = ["quiche/http2/adapter/nghttp2_data_provider.cc"],
    hdrs = ["quiche/http2/adapter/nghttp2_data_provider.h"],
    copts = quiche_copts,
    repository = "@envoy",
    deps = [
        ":http2_adapter_data_source",
        ":http2_adapter_http2_visitor_interface",
        ":http2_adapter_nghttp2_include",
        ":http2_adapter_nghttp2_util",
    ],
)

envoy_cc_test(
    name = "http2_adapter_nghttp2_data_provider_test",
    srcs = ["quiche/http2/adapter/nghttp2_data_provider_test.cc"],
    copts = quiche_copts,
    repository = "@envoy",
    deps = [
        ":http2_adapter_nghttp2_data_provider",
        ":http2_adapter_test_utils",
        ":quiche_common_platform_test",
    ],
)

envoy_cc_library(
    name = "http2_adapter_nghttp2_include",
    hdrs = ["quiche/http2/adapter/nghttp2.h"],
    copts = quiche_copts,
    external_deps = ["nghttp2"],
    repository = "@envoy",
)

envoy_cc_test(
    name = "http2_adapter_nghttp2_session_test",
    srcs = ["quiche/http2/adapter/nghttp2_session_test.cc"],
    copts = quiche_copts,
    repository = "@envoy",
    deps = [
        ":http2_adapter",
        ":http2_adapter_mock_http2_visitor",
        ":http2_adapter_nghttp2_callbacks",
        ":http2_adapter_nghttp2_util",
        ":http2_adapter_test_frame_sequence",
        ":http2_adapter_test_utils",
        ":quiche_common_platform_expect_bug",
        ":quiche_common_platform_test",
    ],
)

envoy_cc_test_library(
    name = "http2_adapter_nghttp2_test_utils",
    srcs = ["quiche/http2/adapter/nghttp2_test_utils.cc"],
    hdrs = ["quiche/http2/adapter/nghttp2_test_utils.h"],
    copts = quiche_copts,
    repository = "@envoy",
    deps = [
        ":http2_adapter_http2_protocol",
        ":http2_adapter_nghttp2_include",
        ":http2_adapter_nghttp2_util",
        ":quiche_common_platform_export",
        ":quiche_common_platform_test",
    ],
)

envoy_cc_library(
    name = "http2_adapter_nghttp2_util",
    srcs = ["quiche/http2/adapter/nghttp2_util.cc"],
    hdrs = ["quiche/http2/adapter/nghttp2_util.h"],
    copts = quiche_copts,
    repository = "@envoy",
    deps = [
        ":common_http_http_header_block_lib",
        ":http2_adapter_data_source",
        ":http2_adapter_http2_protocol",
        ":http2_adapter_http2_visitor_interface",
        ":http2_adapter_nghttp2_include",
        ":quiche_common_platform_export",
    ],
)

envoy_cc_library(
    name = "http2_adapter_oghttp2_adapter",
    srcs = [
        "quiche/http2/adapter/oghttp2_adapter.cc",
        "quiche/http2/adapter/oghttp2_session.cc",
    ],
    hdrs = [
        "quiche/http2/adapter/oghttp2_adapter.h",
        "quiche/http2/adapter/oghttp2_session.h",
    ],
    copts = quiche_copts,
    repository = "@envoy",
    deps = [
        ":common_http_http_header_block_lib",
        ":http2_adapter_chunked_buffer",
        ":http2_adapter_data_source",
        ":http2_adapter_event_forwarder",
        ":http2_adapter_header_validator",
        ":http2_adapter_http2_protocol",
        ":http2_adapter_http2_util",
        ":http2_adapter_http2_visitor_interface",
        ":http2_adapter_interface_lib",
        ":http2_adapter_oghttp2_util",
        ":http2_adapter_window_manager",
        ":http2_core_framer_lib",
        ":http2_core_http2_deframer_lib",
        ":http2_core_http2_trace_logging_lib",
        ":http2_core_priority_write_scheduler_lib",
        ":http2_core_protocol_lib",
        ":http2_header_byte_listener_interface_lib",
        ":http2_no_op_headers_handler_lib",
        ":quiche_common_callbacks",
        "@com_google_absl//absl/algorithm",
        "@com_google_absl//absl/cleanup",
    ],
)

envoy_cc_test(
    name = "http2_adapter_oghttp2_adapter_test",
    srcs = ["quiche/http2/adapter/oghttp2_adapter_test.cc"],
    copts = quiche_copts,
    repository = "@envoy",
    deps = [
        ":http2_adapter_http2_protocol",
        ":http2_adapter_http2_visitor_interface",
        ":http2_adapter_mock_http2_visitor",
        ":http2_adapter_oghttp2_adapter",
        ":http2_adapter_oghttp2_util",
        ":http2_adapter_test_frame_sequence",
        ":http2_adapter_test_utils",
        ":quiche_common_platform_expect_bug",
        ":quiche_common_platform_test",
    ],
)

envoy_cc_test(
    name = "http2_adapter_oghttp2_session_test",
    srcs = ["quiche/http2/adapter/oghttp2_session_test.cc"],
    copts = quiche_copts,
    repository = "@envoy",
    deps = [
        ":http2_adapter_mock_http2_visitor",
        ":http2_adapter_oghttp2_adapter",
        ":http2_adapter_test_frame_sequence",
        ":http2_adapter_test_utils",
        ":quiche_common_platform_test",
    ],
)

envoy_cc_library(
    name = "http2_adapter_oghttp2_util",
    srcs = ["quiche/http2/adapter/oghttp2_util.cc"],
    hdrs = ["quiche/http2/adapter/oghttp2_util.h"],
    copts = quiche_copts,
    repository = "@envoy",
    deps = [
        ":common_http_http_header_block_lib",
        ":http2_adapter_http2_protocol",
        ":quiche_common_platform_export",
    ],
)

envoy_cc_test(
    name = "http2_adapter_oghttp2_util_test",
    srcs = ["quiche/http2/adapter/oghttp2_util_test.cc"],
    copts = quiche_copts,
    repository = "@envoy",
    deps = [
        ":http2_adapter_http2_protocol",
        ":http2_adapter_oghttp2_util",
        ":http2_adapter_test_frame_sequence",
        ":quiche_common_platform_test",
    ],
)

envoy_cc_test_library(
    name = "http2_adapter_recording_http2_visitor",
    srcs = ["quiche/http2/adapter/recording_http2_visitor.cc"],
    hdrs = ["quiche/http2/adapter/recording_http2_visitor.h"],
    copts = quiche_copts,
    repository = "@envoy",
    deps = [
        ":http2_adapter_http2_protocol",
        ":http2_adapter_http2_util",
        ":http2_adapter_http2_visitor_interface",
        ":quiche_common_platform_export",
        ":quiche_common_platform_test",
    ],
)

envoy_cc_test(
    name = "http2_adapter_recording_http2_visitor_test",
    srcs = ["quiche/http2/adapter/recording_http2_visitor_test.cc"],
    copts = quiche_copts,
    repository = "@envoy",
    deps = [
        ":http2_adapter_http2_protocol",
        ":http2_adapter_http2_visitor_interface",
        ":http2_adapter_recording_http2_visitor",
        ":http2_test_tools_random",
        ":quiche_common_platform_test",
    ],
)

envoy_cc_test_library(
    name = "http2_adapter_test_frame_sequence",
    srcs = ["quiche/http2/adapter/test_frame_sequence.cc"],
    hdrs = ["quiche/http2/adapter/test_frame_sequence.h"],
    copts = quiche_copts,
    repository = "@envoy",
    deps = [
        ":http2_adapter_http2_protocol",
        ":http2_adapter_http2_util",
        ":http2_adapter_oghttp2_util",
        ":http2_core_framer_lib",
        ":http2_core_protocol_lib",
        ":http2_hpack_hpack_lib",
        ":quiche_common_platform_export",
    ],
)

envoy_cc_test_library(
    name = "http2_adapter_test_utils",
    srcs = ["quiche/http2/adapter/test_utils.cc"],
    hdrs = ["quiche/http2/adapter/test_utils.h"],
    copts = quiche_copts,
    repository = "@envoy",
    deps = [
        ":common_http_http_header_block_lib",
        ":http2_adapter_chunked_buffer",
        ":http2_adapter_data_source",
        ":http2_adapter_http2_protocol",
        ":http2_adapter_http2_visitor_interface",
        ":http2_adapter_mock_http2_visitor",
        ":http2_core_protocol_lib",
        ":http2_hpack_hpack_lib",
        ":quiche_common_platform_test",
    ],
)

envoy_cc_test_library(
    name = "http2_adapter_test_utils_test",
    srcs = ["quiche/http2/adapter/test_utils_test.cc"],
    copts = quiche_copts,
    repository = "@envoy",
    deps = [
        ":http2_adapter_test_utils",
        ":http2_core_framer_lib",
        ":quiche_common_platform_test",
    ],
)

envoy_cc_library(
    name = "http2_adapter_window_manager",
    srcs = ["quiche/http2/adapter/window_manager.cc"],
    hdrs = ["quiche/http2/adapter/window_manager.h"],
    copts = quiche_copts,
    repository = "@envoy",
    deps = [
        ":quiche_common_callbacks",
        ":quiche_common_platform",
        ":quiche_common_platform_export",
    ],
)

envoy_cc_test(
    name = "http2_adapter_window_manager_test",
    srcs = ["quiche/http2/adapter/window_manager_test.cc"],
    copts = quiche_copts,
    repository = "@envoy",
    deps = [
        ":http2_adapter_window_manager",
        ":http2_test_tools_random",
        ":quiche_common_platform_expect_bug",
        ":quiche_common_platform_export",
        ":quiche_common_platform_test",
        "@com_google_absl//absl/functional:bind_front",
    ],
)

envoy_cc_library(
    name = "http2_adapter",
    copts = quiche_copts,
    repository = "@envoy",
    visibility = ["//visibility:public"],
    deps = [
        ":http2_adapter_nghttp2_adapter",
        ":http2_adapter_oghttp2_adapter",
    ],
)

envoy_cc_library(
    name = "http2_core_priority_write_scheduler_lib",
    hdrs = ["quiche/http2/core/priority_write_scheduler.h"],
    copts = quiche_copts,
    repository = "@envoy",
    deps = [
        ":http2_core_protocol_lib",
        ":quiche_common_circular_deque_lib",
        ":quiche_common_platform",
    ],
)

envoy_cc_library(
    name = "http2_core_http2_trace_logging_lib",
    srcs = ["quiche/http2/core/http2_trace_logging.cc"],
    hdrs = ["quiche/http2/core/http2_trace_logging.h"],
    copts = quiche_copts,
    repository = "@envoy",
    deps = [
        ":http2_core_headers_handler_interface_lib",
        ":http2_core_http2_deframer_lib",
        ":http2_core_protocol_lib",
        ":http2_core_recording_headers_handler_lib",
        ":quiche_common_platform",
    ],
)

envoy_cc_library(
    name = "http2_constants_lib",
    srcs = ["quiche/http2/core/http2_constants.cc"],
    hdrs = ["quiche/http2/core/http2_constants.h"],
    copts = quiche_copts,
    repository = "@envoy",
    deps = [
        ":quiche_common_platform",
        ":quiche_common_text_utils_lib",
    ],
)

envoy_cc_library(
    name = "http2_structures_lib",
    srcs = ["quiche/http2/core/http2_structures.cc"],
    hdrs = ["quiche/http2/core/http2_structures.h"],
    copts = quiche_copts,
    repository = "@envoy",
    deps = [
        ":http2_constants_lib",
        ":quiche_common_platform",
    ],
)

envoy_cc_library(
    name = "http2_decoder_decode_buffer_lib",
    srcs = ["quiche/http2/decoder/decode_buffer.cc"],
    hdrs = ["quiche/http2/decoder/decode_buffer.h"],
    copts = quiche_copts,
    repository = "@envoy",
    deps = [":quiche_common_platform"],
)

envoy_cc_library(
    name = "http2_decoder_decode_http2_structures_lib",
    srcs = ["quiche/http2/decoder/decode_http2_structures.cc"],
    hdrs = ["quiche/http2/decoder/decode_http2_structures.h"],
    copts = quiche_copts,
    repository = "@envoy",
    deps = [
        ":http2_constants_lib",
        ":http2_decoder_decode_buffer_lib",
        ":http2_structures_lib",
        ":quiche_common_platform",
    ],
)

envoy_cc_library(
    name = "http2_decoder_decode_status_lib",
    srcs = ["quiche/http2/decoder/decode_status.cc"],
    hdrs = ["quiche/http2/decoder/decode_status.h"],
    copts = quiche_copts,
    repository = "@envoy",
    deps = [":quiche_common_platform"],
)

envoy_cc_library(
    name = "http2_decoder_frame_decoder_state_lib",
    srcs = ["quiche/http2/decoder/frame_decoder_state.cc"],
    hdrs = ["quiche/http2/decoder/frame_decoder_state.h"],
    copts = quiche_copts,
    repository = "@envoy",
    deps = [
        ":http2_constants_lib",
        ":http2_decoder_decode_buffer_lib",
        ":http2_decoder_decode_status_lib",
        ":http2_decoder_frame_decoder_listener_lib",
        ":http2_decoder_structure_decoder_lib",
        ":http2_structures_lib",
        ":quiche_common_platform",
    ],
)

envoy_cc_library(
    name = "http2_decoder_frame_decoder_lib",
    srcs = ["quiche/http2/decoder/http2_frame_decoder.cc"],
    hdrs = [
        "quiche/http2/decoder/frame_decoder_state.h",
        "quiche/http2/decoder/http2_frame_decoder.h",
    ],
    copts = quiche_copts,
    repository = "@envoy",
    deps = [
        ":http2_constants_lib",
        ":http2_decoder_decode_buffer_lib",
        ":http2_decoder_decode_status_lib",
        ":http2_decoder_frame_decoder_listener_lib",
        ":http2_decoder_frame_decoder_state_lib",
        ":http2_decoder_payload_decoders_altsvc_payload_decoder_lib",
        ":http2_decoder_payload_decoders_continuation_payload_decoder_lib",
        ":http2_decoder_payload_decoders_data_payload_decoder_lib",
        ":http2_decoder_payload_decoders_goaway_payload_decoder_lib",
        ":http2_decoder_payload_decoders_headers_payload_decoder_lib",
        ":http2_decoder_payload_decoders_ping_payload_decoder_lib",
        ":http2_decoder_payload_decoders_priority_payload_decoder_lib",
        ":http2_decoder_payload_decoders_priority_update_payload_decoder_lib",
        ":http2_decoder_payload_decoders_push_promise_payload_decoder_lib",
        ":http2_decoder_payload_decoders_rst_stream_payload_decoder_lib",
        ":http2_decoder_payload_decoders_settings_payload_decoder_lib",
        ":http2_decoder_payload_decoders_unknown_payload_decoder_lib",
        ":http2_decoder_payload_decoders_window_update_payload_decoder_lib",
        ":http2_decoder_structure_decoder_lib",
        ":http2_hpack_varint_hpack_varint_decoder_lib",
        ":http2_structures_lib",
        ":quiche_common_platform",
    ],
)

envoy_cc_library(
    name = "http2_decoder_frame_decoder_listener_lib",
    srcs = ["quiche/http2/decoder/http2_frame_decoder_listener.cc"],
    hdrs = ["quiche/http2/decoder/http2_frame_decoder_listener.h"],
    copts = quiche_copts,
    repository = "@envoy",
    deps = [
        ":http2_constants_lib",
        ":http2_structures_lib",
    ],
)

envoy_cc_library(
    name = "http2_decoder_payload_decoders_altsvc_payload_decoder_lib",
    srcs = ["quiche/http2/decoder/payload_decoders/altsvc_payload_decoder.cc"],
    hdrs = ["quiche/http2/decoder/payload_decoders/altsvc_payload_decoder.h"],
    copts = quiche_copts,
    repository = "@envoy",
    deps = [
        ":http2_constants_lib",
        ":http2_decoder_decode_buffer_lib",
        ":http2_decoder_decode_status_lib",
        ":http2_decoder_frame_decoder_listener_lib",
        ":http2_decoder_frame_decoder_state_lib",
        ":http2_structures_lib",
        ":quiche_common_platform",
    ],
)

envoy_cc_library(
    name = "http2_decoder_payload_decoders_continuation_payload_decoder_lib",
    srcs = ["quiche/http2/decoder/payload_decoders/continuation_payload_decoder.cc"],
    hdrs = ["quiche/http2/decoder/payload_decoders/continuation_payload_decoder.h"],
    copts = quiche_copts,
    repository = "@envoy",
    deps = [
        ":http2_constants_lib",
        ":http2_decoder_decode_buffer_lib",
        ":http2_decoder_decode_status_lib",
        ":http2_decoder_frame_decoder_listener_lib",
        ":http2_decoder_frame_decoder_state_lib",
        ":http2_structures_lib",
        ":quiche_common_platform",
    ],
)

envoy_cc_library(
    name = "http2_decoder_payload_decoders_data_payload_decoder_lib",
    srcs = ["quiche/http2/decoder/payload_decoders/data_payload_decoder.cc"],
    hdrs = ["quiche/http2/decoder/payload_decoders/data_payload_decoder.h"],
    copts = quiche_copts,
    repository = "@envoy",
    deps = [
        ":http2_constants_lib",
        ":http2_decoder_decode_buffer_lib",
        ":http2_decoder_decode_status_lib",
        ":http2_decoder_frame_decoder_listener_lib",
        ":http2_decoder_frame_decoder_state_lib",
        ":http2_structures_lib",
        ":quiche_common_platform",
    ],
)

envoy_cc_library(
    name = "http2_decoder_payload_decoders_goaway_payload_decoder_lib",
    srcs = ["quiche/http2/decoder/payload_decoders/goaway_payload_decoder.cc"],
    hdrs = ["quiche/http2/decoder/payload_decoders/goaway_payload_decoder.h"],
    copts = quiche_copts,
    repository = "@envoy",
    deps = [
        ":http2_constants_lib",
        ":http2_decoder_decode_buffer_lib",
        ":http2_decoder_decode_status_lib",
        ":http2_decoder_frame_decoder_listener_lib",
        ":http2_decoder_frame_decoder_state_lib",
        ":http2_structures_lib",
        ":quiche_common_platform",
    ],
)

envoy_cc_library(
    name = "http2_decoder_payload_decoders_headers_payload_decoder_lib",
    srcs = ["quiche/http2/decoder/payload_decoders/headers_payload_decoder.cc"],
    hdrs = ["quiche/http2/decoder/payload_decoders/headers_payload_decoder.h"],
    copts = quiche_copts,
    repository = "@envoy",
    deps = [
        ":http2_constants_lib",
        ":http2_decoder_decode_buffer_lib",
        ":http2_decoder_decode_status_lib",
        ":http2_decoder_frame_decoder_listener_lib",
        ":http2_decoder_frame_decoder_state_lib",
        ":http2_structures_lib",
        ":quiche_common_platform",
    ],
)

envoy_cc_library(
    name = "http2_decoder_payload_decoders_ping_payload_decoder_lib",
    srcs = ["quiche/http2/decoder/payload_decoders/ping_payload_decoder.cc"],
    hdrs = ["quiche/http2/decoder/payload_decoders/ping_payload_decoder.h"],
    copts = quiche_copts,
    repository = "@envoy",
    deps = [
        ":http2_constants_lib",
        ":http2_decoder_decode_buffer_lib",
        ":http2_decoder_decode_status_lib",
        ":http2_decoder_frame_decoder_listener_lib",
        ":http2_decoder_frame_decoder_state_lib",
        ":http2_structures_lib",
        ":quiche_common_platform",
    ],
)

envoy_cc_library(
    name = "http2_decoder_payload_decoders_priority_payload_decoder_lib",
    srcs = ["quiche/http2/decoder/payload_decoders/priority_payload_decoder.cc"],
    hdrs = ["quiche/http2/decoder/payload_decoders/priority_payload_decoder.h"],
    copts = quiche_copts,
    repository = "@envoy",
    deps = [
        ":http2_constants_lib",
        ":http2_decoder_decode_buffer_lib",
        ":http2_decoder_decode_status_lib",
        ":http2_decoder_frame_decoder_listener_lib",
        ":http2_decoder_frame_decoder_state_lib",
        ":http2_structures_lib",
        ":quiche_common_platform",
    ],
)

envoy_cc_library(
    name = "http2_decoder_payload_decoders_push_promise_payload_decoder_lib",
    srcs = ["quiche/http2/decoder/payload_decoders/push_promise_payload_decoder.cc"],
    hdrs = ["quiche/http2/decoder/payload_decoders/push_promise_payload_decoder.h"],
    copts = quiche_copts,
    repository = "@envoy",
    deps = [
        ":http2_constants_lib",
        ":http2_decoder_decode_buffer_lib",
        ":http2_decoder_decode_status_lib",
        ":http2_decoder_frame_decoder_listener_lib",
        ":http2_decoder_frame_decoder_state_lib",
        ":http2_structures_lib",
        ":quiche_common_platform",
    ],
)

envoy_cc_library(
    name = "http2_decoder_payload_decoders_rst_stream_payload_decoder_lib",
    srcs = ["quiche/http2/decoder/payload_decoders/rst_stream_payload_decoder.cc"],
    hdrs = ["quiche/http2/decoder/payload_decoders/rst_stream_payload_decoder.h"],
    copts = quiche_copts,
    repository = "@envoy",
    deps = [
        ":http2_constants_lib",
        ":http2_decoder_decode_buffer_lib",
        ":http2_decoder_decode_status_lib",
        ":http2_decoder_frame_decoder_listener_lib",
        ":http2_decoder_frame_decoder_state_lib",
        ":http2_structures_lib",
        ":quiche_common_platform",
    ],
)

envoy_cc_library(
    name = "http2_decoder_payload_decoders_settings_payload_decoder_lib",
    srcs = ["quiche/http2/decoder/payload_decoders/settings_payload_decoder.cc"],
    hdrs = ["quiche/http2/decoder/payload_decoders/settings_payload_decoder.h"],
    copts = quiche_copts,
    repository = "@envoy",
    deps = [
        ":http2_constants_lib",
        ":http2_decoder_decode_buffer_lib",
        ":http2_decoder_decode_status_lib",
        ":http2_decoder_frame_decoder_listener_lib",
        ":http2_decoder_frame_decoder_state_lib",
        ":http2_structures_lib",
        ":quiche_common_platform",
    ],
)

envoy_cc_library(
    name = "http2_decoder_payload_decoders_unknown_payload_decoder_lib",
    srcs = ["quiche/http2/decoder/payload_decoders/unknown_payload_decoder.cc"],
    hdrs = ["quiche/http2/decoder/payload_decoders/unknown_payload_decoder.h"],
    copts = quiche_copts,
    repository = "@envoy",
    deps = [
        ":http2_constants_lib",
        ":http2_decoder_decode_buffer_lib",
        ":http2_decoder_decode_status_lib",
        ":http2_decoder_frame_decoder_listener_lib",
        ":http2_decoder_frame_decoder_state_lib",
        ":http2_structures_lib",
        ":quiche_common_platform",
    ],
)

envoy_cc_library(
    name = "http2_decoder_payload_decoders_priority_update_payload_decoder_lib",
    srcs = [
        "quiche/http2/decoder/payload_decoders/priority_update_payload_decoder.cc",
    ],
    hdrs = [
        "quiche/http2/decoder/payload_decoders/priority_update_payload_decoder.h",
    ],
    copts = quiche_copts,
    repository = "@envoy",
    deps = [
        ":http2_constants_lib",
        ":http2_decoder_decode_buffer_lib",
        ":http2_decoder_decode_status_lib",
        ":http2_decoder_frame_decoder_listener_lib",
        ":http2_decoder_frame_decoder_state_lib",
        ":http2_structures_lib",
        ":quiche_common_platform",
        ":quiche_common_platform_export",
    ],
)

envoy_cc_library(
    name = "http2_decoder_payload_decoders_window_update_payload_decoder_lib",
    srcs = ["quiche/http2/decoder/payload_decoders/window_update_payload_decoder.cc"],
    hdrs = ["quiche/http2/decoder/payload_decoders/window_update_payload_decoder.h"],
    copts = quiche_copts,
    repository = "@envoy",
    deps = [
        ":http2_constants_lib",
        ":http2_decoder_decode_buffer_lib",
        ":http2_decoder_decode_http2_structures_lib",
        ":http2_decoder_decode_status_lib",
        ":http2_decoder_frame_decoder_listener_lib",
        ":http2_decoder_frame_decoder_state_lib",
        ":http2_structures_lib",
        ":quiche_common_platform",
    ],
)

envoy_cc_library(
    name = "http2_decoder_structure_decoder_lib",
    srcs = ["quiche/http2/decoder/http2_structure_decoder.cc"],
    hdrs = ["quiche/http2/decoder/http2_structure_decoder.h"],
    copts = quiche_copts,
    repository = "@envoy",
    deps = [
        ":http2_decoder_decode_buffer_lib",
        ":http2_decoder_decode_http2_structures_lib",
        ":http2_decoder_decode_status_lib",
        ":http2_structures_lib",
        ":quiche_common_platform",
    ],
)

envoy_cc_library(
    name = "http2_hpack_decoder_hpack_block_decoder_lib",
    srcs = ["quiche/http2/hpack/decoder/hpack_block_decoder.cc"],
    hdrs = ["quiche/http2/hpack/decoder/hpack_block_decoder.h"],
    copts = quiche_copts,
    repository = "@envoy",
    deps = [
        ":http2_decoder_decode_buffer_lib",
        ":http2_decoder_decode_status_lib",
        ":http2_hpack_decoder_hpack_decoding_error_lib",
        ":http2_hpack_decoder_hpack_entry_decoder_lib",
        ":http2_hpack_decoder_hpack_entry_decoder_listener_lib",
        ":quiche_common_platform",
    ],
)

envoy_cc_library(
    name = "http2_hpack_decoder_hpack_decoder_lib",
    srcs = ["quiche/http2/hpack/decoder/hpack_decoder.cc"],
    hdrs = ["quiche/http2/hpack/decoder/hpack_decoder.h"],
    copts = quiche_copts,
    repository = "@envoy",
    visibility = ["//visibility:public"],
    deps = [
        ":http2_decoder_decode_buffer_lib",
        ":http2_decoder_decode_status_lib",
        ":http2_hpack_decoder_hpack_block_decoder_lib",
        ":http2_hpack_decoder_hpack_decoder_listener_lib",
        ":http2_hpack_decoder_hpack_decoder_state_lib",
        ":http2_hpack_decoder_hpack_decoder_tables_lib",
        ":http2_hpack_decoder_hpack_decoding_error_lib",
        ":http2_hpack_decoder_hpack_whole_entry_buffer_lib",
        ":quiche_common_platform",
    ],
)

envoy_cc_library(
    name = "http2_hpack_decoder_hpack_decoder_listener_lib",
    srcs = ["quiche/http2/hpack/decoder/hpack_decoder_listener.cc"],
    hdrs = ["quiche/http2/hpack/decoder/hpack_decoder_listener.h"],
    copts = quiche_copts,
    repository = "@envoy",
    deps = [
        ":http2_hpack_hpack_constants_lib",
        ":quiche_common_platform",
    ],
)

envoy_cc_library(
    name = "http2_hpack_decoder_hpack_decoder_state_lib",
    srcs = ["quiche/http2/hpack/decoder/hpack_decoder_state.cc"],
    hdrs = ["quiche/http2/hpack/decoder/hpack_decoder_state.h"],
    copts = quiche_copts,
    repository = "@envoy",
    deps = [
        ":http2_constants_lib",
        ":http2_hpack_decoder_hpack_decoder_listener_lib",
        ":http2_hpack_decoder_hpack_decoder_string_buffer_lib",
        ":http2_hpack_decoder_hpack_decoder_tables_lib",
        ":http2_hpack_decoder_hpack_decoding_error_lib",
        ":http2_hpack_decoder_hpack_whole_entry_listener_lib",
        ":http2_hpack_hpack_constants_lib",
        ":quiche_common_platform",
    ],
)

envoy_cc_library(
    name = "http2_hpack_decoder_hpack_decoder_string_buffer_lib",
    srcs = ["quiche/http2/hpack/decoder/hpack_decoder_string_buffer.cc"],
    hdrs = ["quiche/http2/hpack/decoder/hpack_decoder_string_buffer.h"],
    copts = quiche_copts,
    repository = "@envoy",
    deps = [
        ":http2_hpack_huffman_hpack_huffman_decoder_lib",
        ":quiche_common_platform",
    ],
)

envoy_cc_library(
    name = "http2_hpack_decoder_hpack_decoder_tables_lib",
    srcs = ["quiche/http2/hpack/decoder/hpack_decoder_tables.cc"],
    hdrs = ["quiche/http2/hpack/decoder/hpack_decoder_tables.h"],
    copts = quiche_copts,
    repository = "@envoy",
    deps = [
        ":http2_constants_lib",
        ":http2_hpack_hpack_constants_lib",
        ":http2_hpack_hpack_static_table_entries_lib",
        ":quiche_common_circular_deque_lib",
        ":quiche_common_platform",
    ],
)

envoy_cc_library(
    name = "http2_hpack_decoder_hpack_decoding_error_lib",
    srcs = ["quiche/http2/hpack/decoder/hpack_decoding_error.cc"],
    hdrs = ["quiche/http2/hpack/decoder/hpack_decoding_error.h"],
    copts = quiche_copts,
    repository = "@envoy",
    deps = [
        ":quiche_common_platform",
    ],
)

envoy_cc_library(
    name = "http2_hpack_decoder_hpack_entry_decoder_lib",
    srcs = ["quiche/http2/hpack/decoder/hpack_entry_decoder.cc"],
    hdrs = ["quiche/http2/hpack/decoder/hpack_entry_decoder.h"],
    copts = quiche_copts,
    repository = "@envoy",
    deps = [
        ":http2_decoder_decode_buffer_lib",
        ":http2_decoder_decode_status_lib",
        ":http2_hpack_decoder_hpack_decoding_error_lib",
        ":http2_hpack_decoder_hpack_entry_decoder_listener_lib",
        ":http2_hpack_decoder_hpack_entry_type_decoder_lib",
        ":http2_hpack_decoder_hpack_string_decoder_lib",
        ":http2_hpack_hpack_constants_lib",
        ":quiche_common_platform",
    ],
)

envoy_cc_library(
    name = "http2_hpack_decoder_hpack_entry_decoder_listener_lib",
    srcs = ["quiche/http2/hpack/decoder/hpack_entry_decoder_listener.cc"],
    hdrs = ["quiche/http2/hpack/decoder/hpack_entry_decoder_listener.h"],
    copts = quiche_copts,
    repository = "@envoy",
    deps = [
        ":http2_hpack_hpack_constants_lib",
        ":quiche_common_platform",
    ],
)

envoy_cc_library(
    name = "http2_hpack_decoder_hpack_entry_type_decoder_lib",
    srcs = ["quiche/http2/hpack/decoder/hpack_entry_type_decoder.cc"],
    hdrs = ["quiche/http2/hpack/decoder/hpack_entry_type_decoder.h"],
    copts = quiche_copts,
    repository = "@envoy",
    deps = [
        ":http2_decoder_decode_buffer_lib",
        ":http2_decoder_decode_status_lib",
        ":http2_hpack_hpack_constants_lib",
        ":http2_hpack_varint_hpack_varint_decoder_lib",
        ":quiche_common_platform",
    ],
)

envoy_cc_library(
    name = "http2_hpack_decoder_hpack_string_decoder_lib",
    srcs = ["quiche/http2/hpack/decoder/hpack_string_decoder.cc"],
    hdrs = ["quiche/http2/hpack/decoder/hpack_string_decoder.h"],
    copts = quiche_copts,
    repository = "@envoy",
    deps = [
        ":http2_decoder_decode_buffer_lib",
        ":http2_decoder_decode_status_lib",
        ":http2_hpack_varint_hpack_varint_decoder_lib",
        ":quiche_common_platform",
    ],
)

envoy_cc_library(
    name = "http2_hpack_decoder_hpack_string_decoder_listener_lib",
    srcs = ["quiche/http2/hpack/decoder/hpack_string_decoder_listener.cc"],
    hdrs = ["quiche/http2/hpack/decoder/hpack_string_decoder_listener.h"],
    copts = quiche_copts,
    repository = "@envoy",
    deps = [":quiche_common_platform"],
)

envoy_cc_library(
    name = "http2_hpack_decoder_hpack_whole_entry_buffer_lib",
    srcs = ["quiche/http2/hpack/decoder/hpack_whole_entry_buffer.cc"],
    hdrs = ["quiche/http2/hpack/decoder/hpack_whole_entry_buffer.h"],
    copts = quiche_copts,
    repository = "@envoy",
    deps = [
        ":http2_hpack_decoder_hpack_decoder_string_buffer_lib",
        ":http2_hpack_decoder_hpack_decoding_error_lib",
        ":http2_hpack_decoder_hpack_entry_decoder_listener_lib",
        ":http2_hpack_decoder_hpack_whole_entry_listener_lib",
        ":http2_hpack_hpack_constants_lib",
        ":quiche_common_platform",
        ":quiche_common_text_utils_lib",
    ],
)

envoy_cc_library(
    name = "http2_hpack_decoder_hpack_whole_entry_listener_lib",
    srcs = ["quiche/http2/hpack/decoder/hpack_whole_entry_listener.cc"],
    hdrs = ["quiche/http2/hpack/decoder/hpack_whole_entry_listener.h"],
    copts = quiche_copts,
    repository = "@envoy",
    deps = [
        ":http2_hpack_decoder_hpack_decoder_string_buffer_lib",
        ":http2_hpack_decoder_hpack_decoding_error_lib",
        ":http2_hpack_hpack_constants_lib",
        ":quiche_common_platform",
    ],
)

envoy_cc_library(
    name = "http2_hpack_huffman_hpack_huffman_decoder_lib",
    srcs = ["quiche/http2/hpack/huffman/hpack_huffman_decoder.cc"],
    hdrs = ["quiche/http2/hpack/huffman/hpack_huffman_decoder.h"],
    copts = quiche_copts,
    repository = "@envoy",
    deps = [":quiche_common_platform"],
)

envoy_cc_library(
    name = "http2_hpack_huffman_hpack_huffman_encoder_lib",
    srcs = ["quiche/http2/hpack/huffman/hpack_huffman_encoder.cc"],
    hdrs = ["quiche/http2/hpack/huffman/hpack_huffman_encoder.h"],
    copts = quiche_copts,
    repository = "@envoy",
    deps = [
        ":http2_hpack_huffman_huffman_spec_tables_lib",
        ":quiche_common_platform",
    ],
)

envoy_cc_library(
    name = "http2_hpack_huffman_huffman_spec_tables_lib",
    srcs = ["quiche/http2/hpack/huffman/huffman_spec_tables.cc"],
    hdrs = ["quiche/http2/hpack/huffman/huffman_spec_tables.h"],
    copts = quiche_copts,
    repository = "@envoy",
    deps = [
        ":quiche_common_platform",
    ],
)

envoy_cc_library(
    name = "http2_hpack_hpack_constants_lib",
    srcs = ["quiche/http2/hpack/http2_hpack_constants.cc"],
    hdrs = ["quiche/http2/hpack/http2_hpack_constants.h"],
    copts = quiche_copts,
    repository = "@envoy",
    deps = [":quiche_common_platform"],
)

envoy_cc_library(
    name = "http2_hpack_hpack_static_table_entries_lib",
    hdrs = ["quiche/http2/hpack/hpack_static_table_entries.inc"],
    repository = "@envoy",
)

envoy_cc_library(
    name = "http2_hpack_varint_hpack_varint_decoder_lib",
    srcs = ["quiche/http2/hpack/varint/hpack_varint_decoder.cc"],
    hdrs = ["quiche/http2/hpack/varint/hpack_varint_decoder.h"],
    copts = quiche_copts,
    repository = "@envoy",
    deps = [
        ":http2_decoder_decode_buffer_lib",
        ":http2_decoder_decode_status_lib",
        ":quiche_common_platform",
    ],
)

envoy_cc_library(
    name = "http2_hpack_varint_hpack_varint_encoder_lib",
    srcs = ["quiche/http2/hpack/varint/hpack_varint_encoder.cc"],
    hdrs = ["quiche/http2/hpack/varint/hpack_varint_encoder.h"],
    copts = quiche_copts,
    repository = "@envoy",
    deps = [":quiche_common_platform"],
)

envoy_cc_library(
    name = "http2_no_op_headers_handler_lib",
    hdrs = ["quiche/http2/core/no_op_headers_handler.h"],
    repository = "@envoy",
    visibility = ["//visibility:public"],
    deps = [
        ":http2_header_byte_listener_interface_lib",
        ":quiche_common_platform",
    ],
)

envoy_cc_library(
    name = "http2_header_byte_listener_interface_lib",
    hdrs = ["quiche/http2/core/header_byte_listener_interface.h"],
    repository = "@envoy",
    visibility = ["//visibility:public"],
    deps = [
        ":quiche_common_platform",
    ],
)

envoy_cc_library(
    name = "http2_core_alt_svc_wire_format_lib",
    srcs = ["quiche/http2/core/spdy_alt_svc_wire_format.cc"],
    hdrs = [
        "quiche/http2/core/spdy_alt_svc_wire_format.h",
    ],
    copts = quiche_copts,
    repository = "@envoy",
    visibility = ["//visibility:public"],
    deps = [":quiche_common_platform"],
)

envoy_cc_library(
    name = "http2_core_framer_lib",
    srcs = [
        "quiche/http2/core/spdy_frame_builder.cc",
        "quiche/http2/core/spdy_framer.cc",
    ],
    hdrs = [
        "quiche/http2/core/spdy_frame_builder.h",
        "quiche/http2/core/spdy_framer.h",
    ],
    copts = quiche_copts,
    repository = "@envoy",
    deps = [
        ":common_http_http_header_block_lib",
        ":http2_core_alt_svc_wire_format_lib",
        ":http2_core_headers_handler_interface_lib",
        ":http2_core_protocol_lib",
        ":http2_core_zero_copy_output_buffer_lib",
        ":http2_hpack_hpack_lib",
        ":quiche_common_platform",
    ],
)

envoy_cc_library(
    name = "common_http_http_header_block_lib",
    hdrs = ["quiche/common/http/http_header_block.h"],
    copts = quiche_copts,
    repository = "@envoy",
    visibility = ["//visibility:public"],
    deps = [
        ":quiche_common_lib",
        ":quiche_common_platform",
        ":quiche_common_text_utils_lib",
        ":quiche_http_header_block_lib",
    ],
)

envoy_cc_library(
    name = "http2_core_headers_handler_interface_lib",
    hdrs = [
        "quiche/http2/core/spdy_headers_handler_interface.h",
    ],
    copts = quiche_copts,
    repository = "@envoy",
    visibility = ["//visibility:public"],
    deps = [":quiche_common_platform"],
)

envoy_cc_library(
    name = "http2_core_http2_deframer_lib",
    srcs = ["quiche/http2/core/http2_frame_decoder_adapter.cc"],
    hdrs = ["quiche/http2/core/http2_frame_decoder_adapter.h"],
    copts = quiche_copts,
    repository = "@envoy",
    deps = [
        ":common_http_http_header_block_lib",
        ":http2_constants_lib",
        ":http2_core_alt_svc_wire_format_lib",
        ":http2_core_headers_handler_interface_lib",
        ":http2_core_protocol_lib",
        ":http2_decoder_decode_buffer_lib",
        ":http2_decoder_decode_status_lib",
        ":http2_decoder_frame_decoder_lib",
        ":http2_decoder_frame_decoder_listener_lib",
        ":http2_hpack_hpack_decoder_adapter_lib",
        ":http2_hpack_hpack_lib",
        ":http2_structures_lib",
        ":quiche_common_platform",
    ],
)

envoy_cc_library(
    name = "quiche_common_intrusive_list_lib",
    hdrs = ["quiche/common/quiche_intrusive_list.h"],
    repository = "@envoy",
)

envoy_cc_library(
    name = "http2_hpack_hpack_lib",
    srcs = [
        "quiche/http2/hpack/hpack_constants.cc",
        "quiche/http2/hpack/hpack_encoder.cc",
        "quiche/http2/hpack/hpack_entry.cc",
        "quiche/http2/hpack/hpack_header_table.cc",
        "quiche/http2/hpack/hpack_output_stream.cc",
        "quiche/http2/hpack/hpack_static_table.cc",
    ],
    hdrs = [
        "quiche/http2/hpack/hpack_constants.h",
        "quiche/http2/hpack/hpack_encoder.h",
        "quiche/http2/hpack/hpack_entry.h",
        "quiche/http2/hpack/hpack_header_table.h",
        "quiche/http2/hpack/hpack_output_stream.h",
        "quiche/http2/hpack/hpack_static_table.h",
    ],
    copts = quiche_copts,
    repository = "@envoy",
    visibility = ["//visibility:public"],
    deps = [
        ":http2_core_protocol_lib",
        ":http2_hpack_huffman_hpack_huffman_encoder_lib",
        ":quiche_common_callbacks",
        ":quiche_common_circular_deque_lib",
        ":quiche_common_platform",
    ],
)

envoy_cc_library(
    name = "http2_hpack_hpack_decoder_adapter_lib",
    srcs = ["quiche/http2/hpack/hpack_decoder_adapter.cc"],
    hdrs = ["quiche/http2/hpack/hpack_decoder_adapter.h"],
    copts = quiche_copts,
    repository = "@envoy",
    deps = [
        ":common_http_http_header_block_lib",
        ":http2_core_headers_handler_interface_lib",
        ":http2_decoder_decode_buffer_lib",
        ":http2_decoder_decode_status_lib",
        ":http2_hpack_decoder_hpack_decoder_lib",
        ":http2_hpack_decoder_hpack_decoder_listener_lib",
        ":http2_hpack_decoder_hpack_decoder_tables_lib",
        ":http2_hpack_hpack_constants_lib",
        ":http2_hpack_hpack_lib",
        ":http2_no_op_headers_handler_lib",
        ":quiche_common_platform",
    ],
)

envoy_cc_test_library(
    name = "http2_test_tools_mock_spdy_framer_visitor_lib",
    srcs = ["quiche/http2/test_tools/mock_spdy_framer_visitor.cc"],
    hdrs = ["quiche/http2/test_tools/mock_spdy_framer_visitor.h"],
    copts = quiche_copts,
    repository = "@envoy",
    deps = [
        ":http2_core_http2_deframer_lib",
        ":http2_core_recording_headers_handler_lib",
        ":http2_test_tools_test_utils_lib",
        ":quiche_common_platform_test",
    ],
)

envoy_cc_library(
    name = "http2_core_protocol_lib",
    srcs = ["quiche/http2/core/spdy_protocol.cc"],
    hdrs = [
        "quiche/http2/core/spdy_bitmasks.h",
        "quiche/http2/core/spdy_protocol.h",
    ],
    copts = quiche_copts,
    repository = "@envoy",
    visibility = ["//visibility:public"],
    deps = [
        ":common_http_http_header_block_lib",
        ":http2_core_alt_svc_wire_format_lib",
        ":quiche_common_platform",
    ],
)

envoy_cc_library(
    name = "http2_core_recording_headers_handler_lib",
    srcs = ["quiche/http2/core/recording_headers_handler.cc"],
    hdrs = ["quiche/http2/core/recording_headers_handler.h"],
    repository = "@envoy",
    deps = [
        ":common_http_http_header_block_lib",
        ":http2_core_headers_handler_interface_lib",
    ],
)

envoy_cc_test_library(
    name = "http2_test_tools_test_utils_lib",
    srcs = ["quiche/http2/test_tools/spdy_test_utils.cc"],
    hdrs = ["quiche/http2/test_tools/spdy_test_utils.h"],
    copts = quiche_copts,
    repository = "@envoy",
    deps = [
        ":common_http_http_header_block_lib",
        ":http2_core_headers_handler_interface_lib",
        ":http2_core_protocol_lib",
        ":quiche_common_platform",
        ":quiche_common_test_tools_test_utils_lib",
    ],
)

envoy_cc_library(
    name = "http2_core_zero_copy_output_buffer_lib",
    hdrs = ["quiche/http2/core/zero_copy_output_buffer.h"],
    copts = quiche_copts,
    repository = "@envoy",
)

envoy_cc_library(
    name = "quic_platform",
    repository = "@envoy",
    visibility = ["//visibility:public"],
    deps = [
        ":quic_core_time_lib",
        ":quic_platform_base",
        ":quic_platform_hostname_utils",
    ],
)

envoy_cc_library(
    name = "quic_platform_hostname_utils",
    hdrs = [
        "quiche/quic/platform/api/quic_hostname_utils.h",
    ],
    repository = "@envoy",
    visibility = ["//visibility:public"],
    deps = [
        ":quiche_common_platform_hostname_utils",
    ],
)

envoy_cc_library(
    name = "quic_platform_stack_trace",
    hdrs = [
        "quiche/quic/platform/api/quic_stack_trace.h",
    ],
    repository = "@envoy",
    visibility = ["//visibility:public"],
    deps = [
        ":quiche_common_platform_stack_trace",
    ],
)

envoy_cc_library(
    name = "quic_platform_server_stats",
    hdrs = [
        "quiche/quic/platform/api/quic_server_stats.h",
    ],
    repository = "@envoy",
    visibility = ["//visibility:public"],
    deps = [
        ":quiche_common_platform_server_stats",
    ],
)

envoy_cc_library(
    name = "quic_platform_base",
    hdrs = [
        "quiche/quic/platform/api/quic_client_stats.h",
        "quiche/quic/platform/api/quic_exported_stats.h",
        "quiche/quic/platform/api/quic_flag_utils.h",
        "quiche/quic/platform/api/quic_flags.h",
        "quiche/quic/platform/api/quic_logging.h",
        "quiche/quic/platform/api/quic_testvalue.h",
        # TODO: uncomment the following files as implementations are added.
        # "quiche/quic/platform/api/quic_fuzzed_data_provider.h",
        # "quiche/quic/platform/api/quic_test_loopback.h",
    ],
    repository = "@envoy",
    visibility = ["//visibility:public"],
    deps = [
        ":quic_platform_bug_tracker",
        ":quic_platform_server_stats",
        ":quic_platform_stack_trace",
        ":quiche_common_buffer_allocator_lib",
        ":quiche_common_lib",
        ":quiche_common_platform_client_stats",
        ":quiche_common_platform_export",
        ":quiche_common_platform_server_stats",
        ":quiche_common_platform_testvalue",
        "@envoy//source/common/quic/platform:quic_base_impl_lib",
    ],
)

envoy_cc_library(
    name = "quic_platform_bug_tracker",
    hdrs = [
        "quiche/quic/platform/api/quic_bug_tracker.h",
    ],
    repository = "@envoy",
    visibility = ["//visibility:public"],
    deps = [
        ":quiche_common_platform_bug_tracker",
    ],
)

envoy_cc_library(
    name = "quic_platform_export",
    hdrs = ["quiche/quic/platform/api/quic_export.h"],
    repository = "@envoy",
    visibility = ["//visibility:public"],
    deps = [
        ":quiche_common_platform_export",
    ],
)

envoy_cc_test_library(
    name = "quic_platform_expect_bug",
    hdrs = ["quiche/quic/platform/api/quic_expect_bug.h"],
    repository = "@envoy",
    deps = [":quiche_common_platform_expect_bug"],
)

envoy_cc_library(
    name = "quic_platform_ip_address_family",
    hdrs = ["quiche/quic/platform/api/quic_ip_address_family.h"],
    repository = "@envoy",
    visibility = ["//visibility:public"],
    deps = [
        ":quic_platform_bug_tracker",
        ":quiche_common_ip_address_family",
    ],
)

envoy_cc_library(
    name = "quiche_common_ip_address_family",
    srcs = ["quiche/common/quiche_ip_address_family.cc"],
    hdrs = ["quiche/common/quiche_ip_address_family.h"],
    repository = "@envoy",
    visibility = ["//visibility:public"],
    deps = [
        ":quic_platform_bug_tracker",
    ],
)

envoy_cc_library(
    name = "quic_platform_ip_address",
    hdrs = ["quiche/quic/platform/api/quic_ip_address.h"],
    copts = quiche_copts,
    repository = "@envoy",
    visibility = ["//visibility:public"],
    deps = [
        ":quic_platform_base",
        ":quic_platform_export",
        ":quiche_common_ip_address",
    ],
)

envoy_cc_library(
    name = "quiche_common_ip_address",
    srcs = ["quiche/common/quiche_ip_address.cc"],
    hdrs = ["quiche/common/quiche_ip_address.h"],
    copts = quiche_copts,
    repository = "@envoy",
    visibility = ["//visibility:public"],
    deps = [
        ":quic_platform_base",
        ":quic_platform_export",
        ":quic_platform_ip_address_family",
    ],
)

envoy_cc_library(
    name = "quic_platform_udp_socket_platform",
    hdrs = select({
        "@envoy//bazel:linux": ["quiche/quic/platform/api/quic_udp_socket_platform_api.h"],
        "//conditions:default": [],
    }),
    repository = "@envoy",
    deps = [":quiche_common_platform_udp_socket_platform"],
)

envoy_cc_library(
    name = "quiche_common_socket_address",
    srcs = ["quiche/common/quiche_socket_address.cc"],
    hdrs = ["quiche/common/quiche_socket_address.h"],
    copts = quiche_copts,
    repository = "@envoy",
    visibility = ["//visibility:public"],
    deps = [
        ":quic_platform_export",
        ":quic_platform_ip_address",
    ],
)

envoy_cc_library(
    name = "quic_platform_socket_address",
    hdrs = ["quiche/quic/platform/api/quic_socket_address.h"],
    copts = quiche_copts,
    repository = "@envoy",
    visibility = ["//visibility:public"],
    deps = [
        ":quic_platform_export",
        ":quic_platform_ip_address",
        ":quiche_common_socket_address",
    ],
)

envoy_cc_test_library(
    name = "quic_platform_test",
    hdrs = ["quiche/quic/platform/api/quic_test.h"],
    repository = "@envoy",
    deps = [
        ":quic_platform_base",
        ":quiche_common_platform_test",
        "@envoy//test/common/quic/platform:quiche_test_impl_lib",
    ],
)

envoy_cc_test_library(
    name = "quic_platform_test_output",
    hdrs = ["quiche/quic/platform/api/quic_test_output.h"],
    repository = "@envoy",
    deps = [":quiche_common_platform_test_output"],
)

envoy_cc_test_library(
    name = "quic_platform_thread",
    hdrs = ["quiche/quic/platform/api/quic_thread.h"],
    repository = "@envoy",
    deps = [":quiche_common_platform_thread"],
)

#TODO(danzh) Figure out why using envoy_proto_library() fails.
proto_library(
    name = "quic_core_proto_cached_network_parameters_proto",
    srcs = ["quiche/quic/core/proto/cached_network_parameters.proto"],
)

cc_proto_library(
    name = "quic_core_proto_cached_network_parameters_proto_cc",
    deps = [":quic_core_proto_cached_network_parameters_proto"],
)

envoy_cc_library(
    name = "quic_core_proto_cached_network_parameters_proto_header",
    hdrs = ["quiche/quic/core/proto/cached_network_parameters_proto.h"],
    repository = "@envoy",
    deps = [":quic_core_proto_cached_network_parameters_proto_cc"],
)

proto_library(
    name = "quic_core_proto_source_address_token_proto",
    srcs = ["quiche/quic/core/proto/source_address_token.proto"],
    deps = [":quic_core_proto_cached_network_parameters_proto"],
)

cc_proto_library(
    name = "quic_core_proto_source_address_token_proto_cc",
    deps = [":quic_core_proto_source_address_token_proto"],
)

envoy_cc_library(
    name = "quic_core_proto_source_address_token_proto_header",
    hdrs = ["quiche/quic/core/proto/source_address_token_proto.h"],
    repository = "@envoy",
    deps = [":quic_core_proto_source_address_token_proto_cc"],
)

proto_library(
    name = "quic_core_proto_crypto_server_config_proto",
    srcs = ["quiche/quic/core/proto/crypto_server_config.proto"],
)

cc_proto_library(
    name = "quic_core_proto_crypto_server_config_proto_cc",
    deps = [":quic_core_proto_crypto_server_config_proto"],
)

envoy_cc_library(
    name = "quic_core_proto_crypto_server_config_proto_header",
    hdrs = ["quiche/quic/core/proto/crypto_server_config_proto.h"],
    repository = "@envoy",
    deps = [":quic_core_proto_crypto_server_config_proto_cc"],
)

envoy_cc_library(
    name = "quic_core_ack_listener_interface_lib",
    srcs = ["quiche/quic/core/quic_ack_listener_interface.cc"],
    hdrs = ["quiche/quic/core/quic_ack_listener_interface.h"],
    copts = quiche_copts,
    repository = "@envoy",
    visibility = ["//visibility:public"],
    deps = [
        ":quic_core_time_lib",
        ":quic_core_types_lib",
        ":quic_platform_base",
    ],
)

envoy_quic_cc_library(
    name = "quic_core_alarm_lib",
    srcs = ["quiche/quic/core/quic_alarm.cc"],
    hdrs = ["quiche/quic/core/quic_alarm.h"],
    deps = [
        ":quic_core_arena_scoped_ptr_lib",
        ":quic_core_connection_context_lib",
        ":quic_core_time_lib",
    ],
)

envoy_quic_cc_library(
    name = "quic_core_alarm_factory_lib",
    hdrs = ["quiche/quic/core/quic_alarm_factory.h"],
    deps = [
        ":quic_core_alarm_lib",
        ":quic_core_one_block_arena_lib",
    ],
)

envoy_cc_library(
    name = "quic_core_bandwidth_lib",
    srcs = ["quiche/quic/core/quic_bandwidth.cc"],
    hdrs = ["quiche/quic/core/quic_bandwidth.h"],
    copts = quiche_copts,
    repository = "@envoy",
    visibility = ["//visibility:public"],
    deps = [
        ":quic_core_constants_lib",
        ":quic_core_time_lib",
        ":quic_core_types_lib",
        ":quic_platform_base",
    ],
)

envoy_cc_library(
    name = "quic_core_batch_writer_batch_writer_buffer_lib",
    srcs = select({
        "@envoy//bazel:linux": [
            "quiche/quic/core/batch_writer/quic_batch_writer_buffer.cc",
        ],
        "//conditions:default": [],
    }),
    hdrs = select({
        "@envoy//bazel:linux": [
            "quiche/quic/core/batch_writer/quic_batch_writer_buffer.h",
        ],
        "//conditions:default": [],
    }),
    copts = quiche_copts,
    repository = "@envoy",
    visibility = ["//visibility:public"],
    deps = [
        ":quic_core_linux_socket_utils_lib",
        ":quic_core_packet_writer_lib",
        ":quic_platform",
        ":quiche_common_circular_deque_lib",
    ],
)

envoy_cc_library(
    name = "quic_core_batch_writer_batch_writer_base_lib",
    srcs = select({
        "@envoy//bazel:linux": [
            "quiche/quic/core/batch_writer/quic_batch_writer_base.cc",
        ],
        "//conditions:default": [],
    }),
    hdrs = select({
        "@envoy//bazel:linux": [
            "quiche/quic/core/batch_writer/quic_batch_writer_base.h",
        ],
        "//conditions:default": [],
    }),
    copts = quiche_copts,
    repository = "@envoy",
    visibility = ["//visibility:public"],
    deps = [
        ":quic_core_batch_writer_batch_writer_buffer_lib",
        ":quic_core_packet_writer_lib",
        ":quic_core_types_lib",
        ":quic_platform",
    ],
)

envoy_cc_test_library(
    name = "quic_core_batch_writer_batch_writer_test_lib",
    hdrs = select({
        "@envoy//bazel:linux": [
            "quiche/quic/core/batch_writer/quic_batch_writer_test.h",
        ],
        "//conditions:default": [],
    }),
    copts = quiche_copts,
    repository = "@envoy",
    deps = [
        ":quic_core_batch_writer_batch_writer_base_lib",
        ":quic_core_udp_socket_lib",
        ":quic_platform_test",
    ],
)

envoy_cc_library(
    name = "quic_core_batch_writer_gso_batch_writer_lib",
    srcs = select({
        "@envoy//bazel:linux": [
            "quiche/quic/core/batch_writer/quic_gso_batch_writer.cc",
        ],
        "//conditions:default": [],
    }),
    hdrs = select({
        "@envoy//bazel:linux": [
            "quiche/quic/core/batch_writer/quic_gso_batch_writer.h",
        ],
        "//conditions:default": [],
    }),
    copts = quiche_copts,
    repository = "@envoy",
    visibility = ["//visibility:public"],
    deps = [
        ":flow_label_lib",
        ":quic_core_batch_writer_batch_writer_base_lib",
        ":quic_core_linux_socket_utils_lib",
        ":quic_platform",
    ],
)

envoy_cc_library(
    name = "quic_core_batch_writer_sendmmsg_batch_writer_lib",
    srcs = select({
        "@envoy//bazel:linux": [
            "quiche/quic/core/batch_writer/quic_sendmmsg_batch_writer.cc",
        ],
        "//conditions:default": [],
    }),
    hdrs = select({
        "@envoy//bazel:linux": [
            "quiche/quic/core/batch_writer/quic_sendmmsg_batch_writer.h",
        ],
        "//conditions:default": [],
    }),
    copts = quiche_copts,
    repository = "@envoy",
    visibility = ["//visibility:public"],
    deps = [
        ":quic_core_batch_writer_batch_writer_base_lib",
        ":quic_core_linux_socket_utils_lib",
    ],
)

envoy_quic_cc_library(
    name = "quic_core_blocked_writer_interface_lib",
    hdrs = ["quiche/quic/core/quic_blocked_writer_interface.h"],
    deps = [":quic_platform_export"],
)

envoy_quic_cc_library(
    name = "quic_core_blocked_writer_list_lib",
    srcs = ["quiche/quic/core/quic_blocked_writer_list.cc"],
    hdrs = ["quiche/quic/core/quic_blocked_writer_list.h"],
    deps = [
        ":quic_core_blocked_writer_interface_lib",
        ":quic_platform_base",
        ":quic_platform_bug_tracker",
        ":quiche_common_lib",
    ],
)

envoy_cc_test(
    name = "quic_core_blocked_writer_list_test",
    srcs = ["quiche/quic/core/quic_blocked_writer_list_test.cc"],
    copts = quiche_copts,
    repository = "@envoy",
    deps = [
        ":quic_core_blocked_writer_interface_lib",
        ":quic_core_blocked_writer_list_lib",
        ":quic_platform_test",
    ],
)

envoy_quic_cc_library(
    name = "quic_core_arena_scoped_ptr_lib",
    hdrs = ["quiche/quic/core/quic_arena_scoped_ptr.h"],
    deps = [":quic_platform_base"],
)

envoy_quic_cc_library(
    name = "quic_core_chaos_protector_lib",
    srcs = [
        "quiche/quic/core/quic_chaos_protector.cc",
    ],
    hdrs = [
        "quiche/quic/core/quic_chaos_protector.h",
    ],
    deps = [
        ":quic_core_crypto_random_lib",
        ":quic_core_data_lib",
        ":quic_core_framer_lib",
        ":quic_core_frames_frames_lib",
        ":quic_core_packets_lib",
        ":quic_core_stream_frame_data_producer_lib",
        ":quic_core_types_lib",
        ":quic_platform",
    ],
)

envoy_quic_cc_library(
    name = "quic_core_clock_lib",
    hdrs = ["quiche/quic/core/quic_clock.h"],
    deps = [
        ":quic_core_time_lib",
        ":quic_platform_base",
    ],
)

envoy_cc_library(
    name = "quic_core_coalesced_packet_lib",
    srcs = ["quiche/quic/core/quic_coalesced_packet.cc"],
    hdrs = ["quiche/quic/core/quic_coalesced_packet.h"],
    copts = quiche_copts,
    repository = "@envoy",
    deps = [
        ":quic_core_packets_lib",
    ],
)

envoy_quic_cc_library(
    name = "quic_core_config_lib",
    srcs = ["quiche/quic/core/quic_config.cc"],
    hdrs = ["quiche/quic/core/quic_config.h"],
    deps = [
        ":quic_core_constants_lib",
        ":quic_core_crypto_crypto_handshake_lib",
        ":quic_core_crypto_encryption_lib",
        ":quic_core_packets_lib",
        ":quic_core_socket_address_coder_lib",
        ":quic_core_time_lib",
        ":quic_core_utils_lib",
        ":quic_platform_base",
    ],
)

envoy_quic_cc_library(
    name = "quic_core_congestion_control_bandwidth_sampler_lib",
    srcs = ["quiche/quic/core/congestion_control/bandwidth_sampler.cc"],
    hdrs = ["quiche/quic/core/congestion_control/bandwidth_sampler.h"],
    deps = [
        ":quic_core_bandwidth_lib",
        ":quic_core_congestion_control_congestion_control_interface_lib",
        ":quic_core_congestion_control_windowed_filter_lib",
        ":quic_core_packet_number_indexed_queue_lib",
        ":quic_core_packets_lib",
        ":quic_core_time_lib",
        ":quic_core_types_lib",
        ":quic_platform_base",
    ],
)

envoy_quic_cc_library(
    name = "quic_core_congestion_control_bbr_lib",
    srcs = ["quiche/quic/core/congestion_control/bbr_sender.cc"],
    hdrs = ["quiche/quic/core/congestion_control/bbr_sender.h"],
    deps = [
        ":quic_core_bandwidth_lib",
        ":quic_core_congestion_control_bandwidth_sampler_lib",
        ":quic_core_congestion_control_congestion_control_interface_lib",
        ":quic_core_congestion_control_rtt_stats_lib",
        ":quic_core_congestion_control_windowed_filter_lib",
        ":quic_core_crypto_encryption_lib",
        ":quic_core_crypto_random_lib",
        ":quic_core_packets_lib",
        ":quic_core_time_lib",
        ":quic_core_unacked_packet_map_lib",
        ":quic_platform_base",
    ],
)

envoy_quic_cc_library(
    name = "quic_core_congestion_control_prague_sender_lib",
    srcs = [
        "quiche/quic/core/congestion_control/prague_sender.cc",
    ],
    hdrs = [
        "quiche/quic/core/congestion_control/prague_sender.h",
    ],
    deps = [
        ":quic_core_clock_lib",
        ":quic_core_congestion_control_congestion_control_interface_lib",
        ":quic_core_congestion_control_rtt_stats_lib",
        ":quic_core_congestion_control_tcp_cubic_bytes_lib",
        ":quic_core_connection_stats_lib",
        ":quic_core_time_lib",
        ":quic_core_types_lib",
        ":quiche_common_platform_export",
    ],
)

envoy_quic_cc_library(
    name = "quic_core_congestion_control_bbr2_lib",
    srcs = [
        "quiche/quic/core/congestion_control/bbr2_drain.cc",
        "quiche/quic/core/congestion_control/bbr2_misc.cc",
        "quiche/quic/core/congestion_control/bbr2_probe_bw.cc",
        "quiche/quic/core/congestion_control/bbr2_probe_rtt.cc",
        "quiche/quic/core/congestion_control/bbr2_sender.cc",
        "quiche/quic/core/congestion_control/bbr2_startup.cc",
    ],
    hdrs = [
        "quiche/quic/core/congestion_control/bbr2_drain.h",
        "quiche/quic/core/congestion_control/bbr2_misc.h",
        "quiche/quic/core/congestion_control/bbr2_probe_bw.h",
        "quiche/quic/core/congestion_control/bbr2_probe_rtt.h",
        "quiche/quic/core/congestion_control/bbr2_sender.h",
        "quiche/quic/core/congestion_control/bbr2_startup.h",
    ],
    deps = [
        ":quic_core_bandwidth_lib",
        ":quic_core_congestion_control_bandwidth_sampler_lib",
        ":quic_core_congestion_control_bbr_lib",
        ":quic_core_congestion_control_congestion_control_interface_lib",
        ":quic_core_congestion_control_rtt_stats_lib",
        ":quic_core_congestion_control_windowed_filter_lib",
        ":quic_core_crypto_encryption_lib",
        ":quic_core_time_lib",
        ":quic_core_types_lib",
        ":quic_platform",
        ":quiche_common_print_elements_lib",
    ],
)

envoy_quic_cc_library(
    name = "quic_core_congestion_control_general_loss_algorithm_lib",
    srcs = ["quiche/quic/core/congestion_control/general_loss_algorithm.cc"],
    hdrs = ["quiche/quic/core/congestion_control/general_loss_algorithm.h"],
    deps = [
        ":quic_core_congestion_control_congestion_control_interface_lib",
        ":quic_core_congestion_control_rtt_stats_lib",
        ":quic_core_packets_lib",
        ":quic_core_time_lib",
        ":quic_core_unacked_packet_map_lib",
        ":quic_platform_base",
    ],
)

envoy_quic_cc_library(
    name = "quic_core_congestion_control_congestion_control_interface_lib",
    hdrs = [
        "quiche/quic/core/congestion_control/loss_detection_interface.h",
        "quiche/quic/core/congestion_control/send_algorithm_interface.h",
    ],
    deps = [
        ":quic_core_bandwidth_lib",
        ":quic_core_clock_lib",
        ":quic_core_config_lib",
        ":quic_core_connection_stats_lib",
        ":quic_core_crypto_random_lib",
        ":quic_core_packets_lib",
        ":quic_core_time_lib",
        ":quic_core_types_lib",
        ":quic_core_unacked_packet_map_lib",
        ":quic_platform",
    ],
)

envoy_quic_cc_library(
    name = "quic_core_congestion_control_congestion_control_lib",
    srcs = [
        "quiche/quic/core/congestion_control/send_algorithm_interface.cc",
    ],
    hdrs = [
        "quiche/quic/core/congestion_control/loss_detection_interface.h",
        "quiche/quic/core/congestion_control/send_algorithm_interface.h",
    ],
    deps = [
        ":quic_core_bandwidth_lib",
        ":quic_core_config_lib",
        ":quic_core_congestion_control_bbr2_lib",
        ":quic_core_congestion_control_bbr_lib",
        ":quic_core_congestion_control_prague_sender_lib",
        ":quic_core_congestion_control_tcp_cubic_bytes_lib",
        ":quic_core_connection_stats_lib",
        ":quic_core_crypto_random_lib",
        ":quic_core_packets_lib",
        ":quic_core_time_lib",
        ":quic_core_types_lib",
        ":quic_core_unacked_packet_map_lib",
        ":quic_platform",
    ],
)

envoy_quic_cc_library(
    name = "quic_core_congestion_control_pacing_sender_lib",
    srcs = ["quiche/quic/core/congestion_control/pacing_sender.cc"],
    hdrs = ["quiche/quic/core/congestion_control/pacing_sender.h"],
    deps = [
        ":quic_core_bandwidth_lib",
        ":quic_core_config_lib",
        ":quic_core_congestion_control_congestion_control_interface_lib",
        ":quic_core_packets_lib",
        ":quic_core_time_lib",
        ":quic_platform_base",
    ],
)

envoy_quic_cc_library(
    name = "quic_core_congestion_control_rtt_stats_lib",
    srcs = ["quiche/quic/core/congestion_control/rtt_stats.cc"],
    hdrs = ["quiche/quic/core/congestion_control/rtt_stats.h"],
    deps = [
        ":quic_core_packets_lib",
        ":quic_core_time_lib",
        ":quic_platform_base",
    ],
)

envoy_quic_cc_library(
    name = "quic_core_congestion_control_tcp_cubic_helper",
    srcs = [
        "quiche/quic/core/congestion_control/hybrid_slow_start.cc",
        "quiche/quic/core/congestion_control/prr_sender.cc",
    ],
    hdrs = [
        "quiche/quic/core/congestion_control/hybrid_slow_start.h",
        "quiche/quic/core/congestion_control/prr_sender.h",
    ],
    deps = [
        ":quic_core_bandwidth_lib",
        ":quic_core_packets_lib",
        ":quic_core_time_lib",
        ":quic_platform_base",
        ":quic_platform_export",
    ],
)

envoy_quic_cc_library(
    name = "quic_core_congestion_control_tcp_cubic_bytes_lib",
    srcs = [
        "quiche/quic/core/congestion_control/cubic_bytes.cc",
        "quiche/quic/core/congestion_control/tcp_cubic_sender_bytes.cc",
    ],
    hdrs = [
        "quiche/quic/core/congestion_control/cubic_bytes.h",
        "quiche/quic/core/congestion_control/tcp_cubic_sender_bytes.h",
    ],
    deps = [
        ":quic_core_bandwidth_lib",
        ":quic_core_congestion_control_congestion_control_interface_lib",
        ":quic_core_congestion_control_rtt_stats_lib",
        ":quic_core_congestion_control_tcp_cubic_helper",
        ":quic_core_connection_stats_lib",
        ":quic_core_constants_lib",
        ":quic_core_crypto_encryption_lib",
        ":quic_core_packets_lib",
        ":quic_core_time_lib",
        ":quic_platform",
    ],
)

envoy_quic_cc_library(
    name = "quic_core_congestion_control_uber_loss_algorithm_lib",
    srcs = ["quiche/quic/core/congestion_control/uber_loss_algorithm.cc"],
    hdrs = ["quiche/quic/core/congestion_control/uber_loss_algorithm.h"],
    deps = [":quic_core_congestion_control_general_loss_algorithm_lib"],
)

envoy_quic_cc_library(
    name = "quic_core_congestion_control_windowed_filter_lib",
    hdrs = ["quiche/quic/core/congestion_control/windowed_filter.h"],
    deps = [":quic_core_time_lib"],
)

envoy_quic_cc_library(
    name = "quic_core_connection_context_lib",
    srcs = [
        "quiche/quic/core/quic_connection_context.cc",
    ],
    hdrs = [
        "quiche/quic/core/quic_connection_context.h",
    ],
    deps = [
        ":quic_platform_export",
        ":quiche_common_platform",
        ":quiche_common_text_utils_lib",
        "@com_google_absl//absl/strings:str_format",
    ],
)

envoy_quic_cc_library(
    name = "quic_core_connection_id_manager",
    srcs = ["quiche/quic/core/quic_connection_id_manager.cc"],
    hdrs = ["quiche/quic/core/quic_connection_id_manager.h"],
    deps = [
        ":quic_core_alarm_factory_lib",
        ":quic_core_alarm_lib",
        ":quic_core_clock_lib",
        ":quic_core_connection_id_generator_interface_lib",
        ":quic_core_frames_frames_lib",
        ":quic_core_interval_set_lib",
        ":quic_core_types_lib",
        ":quic_core_utils_lib",
        ":quic_platform_base",
    ],
)

envoy_quic_cc_library(
    name = "quic_core_connection_id_generator_interface_lib",
    hdrs = ["quiche/quic/core/connection_id_generator.h"],
    deps = [
        ":quic_core_types_lib",
        ":quic_core_versions_lib",
    ],
)

envoy_quic_cc_library(
    name = "quic_core_deterministic_connection_id_generator_lib",
    srcs = ["quiche/quic/core/deterministic_connection_id_generator.cc"],
    hdrs = ["quiche/quic/core/deterministic_connection_id_generator.h"],
    deps = [
        ":quic_core_connection_id_generator_interface_lib",
        ":quic_core_utils_lib",
        ":quic_platform_base",
    ],
)

envoy_quic_cc_library(
    name = "quic_core_connection_alarms_lib",
    srcs = [
        "quiche/quic/core/quic_connection_alarms.cc",
    ],
    hdrs = [
        "quiche/quic/core/quic_connection_alarms.h",
    ],
    deps = [
        ":quic_core_alarm_factory_lib",
        ":quic_core_alarm_lib",
        ":quic_core_clock_lib",
    ],
)

envoy_quic_cc_library(
    name = "quic_core_connection_lib",
    srcs = [
        "quiche/quic/core/quic_connection.cc",
    ],
    hdrs = [
        "quiche/quic/core/quic_connection.h",
    ],
    deps = [
        ":quic_core_bandwidth_lib",
        ":quic_core_blocked_writer_interface_lib",
        ":quic_core_config_lib",
        ":quic_core_connection_alarms_lib",
        ":quic_core_connection_context_lib",
        ":quic_core_connection_id_manager",
        ":quic_core_connection_stats_lib",
        ":quic_core_crypto_crypto_handshake_lib",
        ":quic_core_crypto_encryption_lib",
        ":quic_core_framer_lib",
        ":quic_core_idle_network_detector_lib",
        ":quic_core_mtu_discovery_lib",
        ":quic_core_network_blackhole_detector_lib",
        ":quic_core_one_block_arena_lib",
        ":quic_core_packet_creator_lib",
        ":quic_core_packet_writer_lib",
        ":quic_core_packets_lib",
        ":quic_core_path_validator_lib",
        ":quic_core_ping_manager_lib",
        ":quic_core_proto_cached_network_parameters_proto_header",
        ":quic_core_sent_packet_manager_lib",
        ":quic_core_time_lib",
        ":quic_core_types_lib",
        ":quic_core_uber_received_packet_manager_lib",
        ":quic_core_utils_lib",
        ":quic_platform_base",
        ":quiche_common_text_utils_lib",
    ],
)

envoy_quic_cc_library(
    name = "quic_core_connection_stats_lib",
    srcs = ["quiche/quic/core/quic_connection_stats.cc"],
    hdrs = ["quiche/quic/core/quic_connection_stats.h"],
    deps = [
        ":quic_core_bandwidth_lib",
        ":quic_core_packets_lib",
        ":quic_core_time_accumulator_lib",
        ":quic_core_time_lib",
        ":quic_platform_export",
    ],
)

envoy_cc_library(
    name = "quic_core_constants_lib",
    srcs = ["quiche/quic/core/quic_constants.cc"],
    hdrs = ["quiche/quic/core/quic_constants.h"],
    copts = quiche_copts,
    repository = "@envoy",
    visibility = ["//visibility:public"],
    deps = [
        ":quic_core_types_lib",
        ":quic_platform_export",
    ],
)

envoy_cc_library(
    name = "quiche_crypto_logging",
    srcs = [
        "quiche/common/quiche_crypto_logging.cc",
    ],
    hdrs = [
        "quiche/common/quiche_crypto_logging.h",
    ],
    copts = quiche_copts,
    external_deps = ["ssl"],
    repository = "@envoy",
    visibility = ["//visibility:public"],
    deps = [
        ":quiche_common_platform_logging",
        "@com_google_absl//absl/status",
        "@com_google_absl//absl/strings",
    ],
)

envoy_quic_cc_library(
    name = "quic_core_crypto_crypto_handshake_lib",
    srcs = [
        "quiche/quic/core/crypto/cert_compressor.cc",
        "quiche/quic/core/crypto/channel_id.cc",
        "quiche/quic/core/crypto/crypto_framer.cc",
        "quiche/quic/core/crypto/crypto_handshake.cc",
        "quiche/quic/core/crypto/crypto_handshake_message.cc",
        "quiche/quic/core/crypto/crypto_secret_boxer.cc",
        "quiche/quic/core/crypto/crypto_utils.cc",
        "quiche/quic/core/crypto/curve25519_key_exchange.cc",
        "quiche/quic/core/crypto/key_exchange.cc",
        "quiche/quic/core/crypto/p256_key_exchange.cc",
        "quiche/quic/core/crypto/quic_compressed_certs_cache.cc",
        "quiche/quic/core/crypto/transport_parameters.cc",
    ],
    hdrs = [
        "quiche/quic/core/crypto/cert_compressor.h",
        "quiche/quic/core/crypto/channel_id.h",
        "quiche/quic/core/crypto/crypto_framer.h",
        "quiche/quic/core/crypto/crypto_handshake.h",
        "quiche/quic/core/crypto/crypto_handshake_message.h",
        "quiche/quic/core/crypto/crypto_message_parser.h",
        "quiche/quic/core/crypto/crypto_secret_boxer.h",
        "quiche/quic/core/crypto/crypto_utils.h",
        "quiche/quic/core/crypto/curve25519_key_exchange.h",
        "quiche/quic/core/crypto/key_exchange.h",
        "quiche/quic/core/crypto/p256_key_exchange.h",
        "quiche/quic/core/crypto/proof_verifier.h",
        "quiche/quic/core/crypto/quic_compressed_certs_cache.h",
        "quiche/quic/core/crypto/transport_parameters.h",
    ],
    external_deps = ["ssl"],
    tags = [
        "pg3",
    ],
    deps = [
        ":quic_core_clock_lib",
        ":quic_core_connection_context_lib",
        ":quic_core_crypto_certificate_view_lib",
        ":quic_core_crypto_encryption_lib",
        ":quic_core_crypto_hkdf_lib",
        ":quic_core_crypto_proof_source_lib",
        ":quic_core_crypto_random_lib",
        ":quic_core_crypto_tls_handshake_lib",
        ":quic_core_data_lib",
        ":quic_core_error_codes_lib",
        ":quic_core_lru_cache_lib",
        ":quic_core_packets_lib",
        ":quic_core_proto_cached_network_parameters_proto_header",
        ":quic_core_proto_source_address_token_proto_header",
        ":quic_core_server_id_lib",
        ":quic_core_socket_address_coder_lib",
        ":quic_core_time_lib",
        ":quic_core_types_lib",
        ":quic_core_utils_lib",
        ":quic_core_versions_lib",
        ":quic_platform",
        ":quiche_common_wire_serialization",
        "@envoy//bazel/foreign_cc:zlib",
    ],
)

envoy_quic_cc_library(
    name = "quic_client_crypto_crypto_handshake_lib",
    srcs = [
        "quiche/quic/core/crypto/quic_client_session_cache.cc",
        "quiche/quic/core/crypto/quic_crypto_client_config.cc",
    ],
    hdrs = [
        "quiche/quic/core/crypto/quic_client_session_cache.h",
        "quiche/quic/core/crypto/quic_crypto_client_config.h",
    ],
    tags = [
        "pg3",
    ],
    deps = [
        ":quic_client_crypto_tls_handshake_lib",
        ":quic_core_crypto_client_proof_source_lib",
        ":quic_core_crypto_crypto_handshake_lib",
        ":quiche_common_platform_client_stats",
        "@envoy//bazel/foreign_cc:zlib",
    ],
)

envoy_quic_cc_library(
    name = "quic_server_crypto_crypto_handshake_lib",
    srcs = [
        "quiche/quic/core/crypto/quic_crypto_server_config.cc",
    ],
    hdrs = [
        "quiche/quic/core/crypto/quic_crypto_server_config.h",
    ],
    external_deps = ["ssl"],
    tags = [
        "pg3",
    ],
    deps = [
        ":quic_core_crypto_crypto_handshake_lib",
        ":quic_core_proto_crypto_server_config_proto_header",
        ":quic_core_server_id_lib",
        ":quic_server_crypto_tls_handshake_lib",
        "@envoy//bazel/foreign_cc:zlib",
    ],
)

envoy_quic_cc_library(
    name = "quic_core_crypto_boring_utils_lib",
    hdrs = ["quiche/quic/core/crypto/boring_utils.h"],
    external_deps = ["ssl"],
    deps = [
        ":quic_platform_export",
        ":quiche_common_platform",
    ],
)

envoy_quic_cc_library(
    name = "quic_core_crypto_certificate_view_lib",
    srcs = ["quiche/quic/core/crypto/certificate_view.cc"],
    hdrs = ["quiche/quic/core/crypto/certificate_view.h"],
    external_deps = ["ssl"],
    deps = [
        ":quic_core_crypto_boring_utils_lib",
        ":quic_core_types_lib",
        ":quic_platform",
        ":quic_platform_ip_address",
        ":quiche_common_platform",
        ":quiche_common_text_utils_lib",
    ],
)

envoy_quic_cc_library(
    name = "quic_core_crypto_encryption_lib",
    srcs = [
        "quiche/quic/core/crypto/aead_base_decrypter.cc",
        "quiche/quic/core/crypto/aead_base_encrypter.cc",
        "quiche/quic/core/crypto/aes_128_gcm_12_decrypter.cc",
        "quiche/quic/core/crypto/aes_128_gcm_12_encrypter.cc",
        "quiche/quic/core/crypto/aes_128_gcm_decrypter.cc",
        "quiche/quic/core/crypto/aes_128_gcm_encrypter.cc",
        "quiche/quic/core/crypto/aes_256_gcm_decrypter.cc",
        "quiche/quic/core/crypto/aes_256_gcm_encrypter.cc",
        "quiche/quic/core/crypto/aes_base_decrypter.cc",
        "quiche/quic/core/crypto/aes_base_encrypter.cc",
        "quiche/quic/core/crypto/chacha20_poly1305_decrypter.cc",
        "quiche/quic/core/crypto/chacha20_poly1305_encrypter.cc",
        "quiche/quic/core/crypto/chacha20_poly1305_tls_decrypter.cc",
        "quiche/quic/core/crypto/chacha20_poly1305_tls_encrypter.cc",
        "quiche/quic/core/crypto/chacha_base_decrypter.cc",
        "quiche/quic/core/crypto/chacha_base_encrypter.cc",
        "quiche/quic/core/crypto/null_decrypter.cc",
        "quiche/quic/core/crypto/null_encrypter.cc",
        "quiche/quic/core/crypto/quic_crypter.cc",
        "quiche/quic/core/crypto/quic_decrypter.cc",
        "quiche/quic/core/crypto/quic_encrypter.cc",
    ],
    hdrs = [
        "quiche/quic/core/crypto/aead_base_decrypter.h",
        "quiche/quic/core/crypto/aead_base_encrypter.h",
        "quiche/quic/core/crypto/aes_128_gcm_12_decrypter.h",
        "quiche/quic/core/crypto/aes_128_gcm_12_encrypter.h",
        "quiche/quic/core/crypto/aes_128_gcm_decrypter.h",
        "quiche/quic/core/crypto/aes_128_gcm_encrypter.h",
        "quiche/quic/core/crypto/aes_256_gcm_decrypter.h",
        "quiche/quic/core/crypto/aes_256_gcm_encrypter.h",
        "quiche/quic/core/crypto/aes_base_decrypter.h",
        "quiche/quic/core/crypto/aes_base_encrypter.h",
        "quiche/quic/core/crypto/chacha20_poly1305_decrypter.h",
        "quiche/quic/core/crypto/chacha20_poly1305_encrypter.h",
        "quiche/quic/core/crypto/chacha20_poly1305_tls_decrypter.h",
        "quiche/quic/core/crypto/chacha20_poly1305_tls_encrypter.h",
        "quiche/quic/core/crypto/chacha_base_decrypter.h",
        "quiche/quic/core/crypto/chacha_base_encrypter.h",
        "quiche/quic/core/crypto/crypto_protocol.h",
        "quiche/quic/core/crypto/null_decrypter.h",
        "quiche/quic/core/crypto/null_encrypter.h",
        "quiche/quic/core/crypto/quic_crypter.h",
        "quiche/quic/core/crypto/quic_decrypter.h",
        "quiche/quic/core/crypto/quic_encrypter.h",
    ],
    external_deps = ["ssl"],
    deps = [
        ":quic_core_crypto_hkdf_lib",
        ":quic_core_data_lib",
        ":quic_core_packets_lib",
        ":quic_core_tag_lib",
        ":quic_core_types_lib",
        ":quic_core_utils_lib",
        ":quic_platform_base",
        ":quiche_crypto_logging",
    ],
)

envoy_quic_cc_library(
    name = "quic_core_crypto_hkdf_lib",
    srcs = ["quiche/quic/core/crypto/quic_hkdf.cc"],
    hdrs = ["quiche/quic/core/crypto/quic_hkdf.h"],
    deps = [
        ":quic_platform_base",
    ],
)

envoy_quic_cc_library(
    name = "quic_core_crypto_proof_source_lib",
    srcs = [
        "quiche/quic/core/crypto/proof_source.cc",
        "quiche/quic/core/crypto/quic_crypto_proof.cc",
    ],
    hdrs = [
        "quiche/quic/core/crypto/proof_source.h",
        "quiche/quic/core/crypto/quic_crypto_proof.h",
    ],
    deps = [
        ":quic_core_crypto_certificate_view_lib",
        ":quic_core_packets_lib",
        ":quic_core_versions_lib",
        ":quic_platform_base",
        ":quic_platform_export",
    ],
)

envoy_quic_cc_library(
    name = "quic_core_crypto_proof_source_x509_lib",
    srcs = ["quiche/quic/core/crypto/proof_source_x509.cc"],
    hdrs = ["quiche/quic/core/crypto/proof_source_x509.h"],
    external_deps = ["ssl"],
    deps = [
        ":quic_core_crypto_certificate_view_lib",
        ":quic_core_crypto_crypto_handshake_lib",
        ":quic_core_crypto_encryption_lib",
        ":quic_core_crypto_proof_source_lib",
        ":quic_core_data_lib",
        ":quic_platform_base",
        ":quiche_common_endian_lib",
        "@com_google_absl//absl/base:core_headers",
        "@com_google_absl//absl/container:node_hash_map",
    ],
)

envoy_quic_cc_library(
    name = "quic_core_crypto_client_proof_source_lib",
    srcs = [
        "quiche/quic/core/crypto/client_proof_source.cc",
    ],
    hdrs = [
        "quiche/quic/core/crypto/client_proof_source.h",
    ],
    deps = [
        ":quic_core_crypto_proof_source_lib",
        ":quic_platform_base",
    ],
)

envoy_cc_library(
    name = "quic_core_crypto_random_lib",
    hdrs = ["quiche/quic/core/crypto/quic_random.h"],
    copts = quiche_copts,
    external_deps = ["ssl"],
    repository = "@envoy",
    visibility = ["//visibility:public"],
    deps = [":quiche_common_random_lib"],
)

envoy_quic_cc_library(
    name = "quic_core_crypto_tls_handshake_lib",
    srcs = [
        "quiche/quic/core/crypto/tls_connection.cc",
    ],
    hdrs = [
        "quiche/quic/core/crypto/tls_connection.h",
    ],
    external_deps = ["ssl"],
    deps = [
        ":quic_core_crypto_proof_source_lib",
        ":quic_core_types_lib",
        ":quic_platform_base",
    ],
)

envoy_quic_cc_library(
    name = "quic_server_crypto_tls_handshake_lib",
    srcs = [
        "quiche/quic/core/crypto/tls_server_connection.cc",
    ],
    hdrs = [
        "quiche/quic/core/crypto/tls_server_connection.h",
    ],
    external_deps = ["ssl"],
    deps = [
        ":quic_core_crypto_proof_source_lib",
        ":quic_core_crypto_tls_handshake_lib",
        ":quic_core_types_lib",
        ":quic_platform_base",
    ],
)

envoy_quic_cc_library(
    name = "quic_client_crypto_tls_handshake_lib",
    srcs = [
        "quiche/quic/core/crypto/tls_client_connection.cc",
    ],
    hdrs = [
        "quiche/quic/core/crypto/tls_client_connection.h",
    ],
    external_deps = ["ssl"],
    deps = [
        ":quic_core_crypto_tls_handshake_lib",
    ],
)

envoy_cc_library(
    name = "quiche_common_buffer_allocator_lib",
    srcs = [
        "quiche/common/quiche_buffer_allocator.cc",
        "quiche/common/simple_buffer_allocator.cc",
    ],
    hdrs = [
        "quiche/common/quiche_buffer_allocator.h",
        "quiche/common/simple_buffer_allocator.h",
    ],
    repository = "@envoy",
    visibility = ["//visibility:public"],
    deps = [
        ":quiche_common_platform_export",
        ":quiche_common_platform_iovec",
        ":quiche_common_platform_logging",
    ],
)

envoy_cc_library(
    name = "quiche_common_circular_deque_lib",
    hdrs = ["quiche/common/quiche_circular_deque.h"],
    copts = quiche_copts,
    repository = "@envoy",
    deps = [
        ":quiche_common_platform",
        ":quiche_common_platform_export",
    ],
)

envoy_cc_library(
    name = "quiche_common_random_lib",
    srcs = ["quiche/common/quiche_random.cc"],
    hdrs = ["quiche/common/quiche_random.h"],
    copts = quiche_copts,
    external_deps = ["ssl"],
    repository = "@envoy",
    visibility = ["//visibility:public"],
    deps = [":quiche_common_platform_logging"],
)

envoy_cc_library(
    name = "quiche_common_status_utils",
    hdrs = ["quiche/common/quiche_status_utils.h"],
    copts = quiche_copts,
    repository = "@envoy",
    deps = [
        "@com_google_absl//absl/base:core_headers",
        "@com_google_absl//absl/status",
        "@com_google_absl//absl/strings",
    ],
)

envoy_cc_library(
    name = "quiche_common_wire_serialization",
    hdrs = ["quiche/common/wire_serialization.h"],
    copts = quiche_copts,
    repository = "@envoy",
    deps = [
        ":quiche_common_buffer_allocator_lib",
        ":quiche_common_lib",
        ":quiche_common_platform_logging",
        ":quiche_common_status_utils",
        "@com_google_absl//absl/status:statusor",
    ],
)

envoy_cc_library(
    name = "quiche_common_callbacks",
    hdrs = ["quiche/common/quiche_callbacks.h"],
    copts = quiche_copts,
    repository = "@envoy",
    visibility = ["//visibility:public"],
    deps = [
        ":quiche_common_platform_export",
        "@com_google_absl//absl/functional:any_invocable",
        "@com_google_absl//absl/functional:function_ref",
    ],
)

envoy_quic_cc_library(
    name = "quic_core_data_lib",
    srcs = [
        "quiche/quic/core/quic_data_reader.cc",
        "quiche/quic/core/quic_data_writer.cc",
    ],
    hdrs = [
        "quiche/quic/core/quic_data_reader.h",
        "quiche/quic/core/quic_data_writer.h",
    ],
    deps = [
        ":quic_core_constants_lib",
        ":quic_core_crypto_random_lib",
        ":quic_core_packets_lib",
        ":quic_core_types_lib",
        ":quic_platform_base",
    ],
)

envoy_cc_library(
    name = "quic_core_error_codes_lib",
    srcs = ["quiche/quic/core/quic_error_codes.cc"],
    hdrs = ["quiche/quic/core/quic_error_codes.h"],
    copts = quiche_copts,
    external_deps = ["ssl"],
    repository = "@envoy",
    visibility = ["//visibility:public"],
    deps = [
        ":quic_platform_base",
        ":quic_platform_export",
    ],
)

envoy_cc_library(
    name = "quiche_feature_flags_list_lib",
    hdrs = ["quiche/common/quiche_feature_flags_list.h"],
    copts = quiche_copts,
    repository = "@envoy",
    visibility = ["//visibility:public"],
)

envoy_cc_library(
    name = "quiche_protocol_flags_list_lib",
    hdrs = ["quiche/common/quiche_protocol_flags_list.h"],
    copts = quiche_copts,
    repository = "@envoy",
    visibility = ["//visibility:public"],
)

envoy_quic_cc_library(
    name = "quic_core_framer_lib",
    srcs = ["quiche/quic/core/quic_framer.cc"],
    hdrs = ["quiche/quic/core/quic_framer.h"],
    deps = [
        ":quic_core_connection_id_generator_interface_lib",
        ":quic_core_constants_lib",
        ":quic_core_crypto_crypto_handshake_lib",
        ":quic_core_crypto_encryption_lib",
        ":quic_core_crypto_random_lib",
        ":quic_core_data_lib",
        ":quic_core_packets_lib",
        ":quic_core_socket_address_coder_lib",
        ":quic_core_stream_frame_data_producer_lib",
        ":quic_core_types_lib",
        ":quic_core_utils_lib",
        ":quic_core_versions_lib",
        ":quic_platform_base",
        ":quiche_common_text_utils_lib",
        ":quiche_common_wire_serialization",
        "@com_google_absl//absl/cleanup",
    ],
)

envoy_cc_library(
    name = "quic_core_frames_frames_lib",
    srcs = [
        "quiche/quic/core/frames/quic_ack_frame.cc",
        "quiche/quic/core/frames/quic_ack_frequency_frame.cc",
        "quiche/quic/core/frames/quic_blocked_frame.cc",
        "quiche/quic/core/frames/quic_connection_close_frame.cc",
        "quiche/quic/core/frames/quic_crypto_frame.cc",
        "quiche/quic/core/frames/quic_frame.cc",
        "quiche/quic/core/frames/quic_goaway_frame.cc",
        "quiche/quic/core/frames/quic_handshake_done_frame.cc",
        "quiche/quic/core/frames/quic_immediate_ack_frame.cc",
        "quiche/quic/core/frames/quic_max_streams_frame.cc",
        "quiche/quic/core/frames/quic_message_frame.cc",
        "quiche/quic/core/frames/quic_new_connection_id_frame.cc",
        "quiche/quic/core/frames/quic_new_token_frame.cc",
        "quiche/quic/core/frames/quic_padding_frame.cc",
        "quiche/quic/core/frames/quic_path_challenge_frame.cc",
        "quiche/quic/core/frames/quic_path_response_frame.cc",
        "quiche/quic/core/frames/quic_ping_frame.cc",
        "quiche/quic/core/frames/quic_reset_stream_at_frame.cc",
        "quiche/quic/core/frames/quic_retire_connection_id_frame.cc",
        "quiche/quic/core/frames/quic_rst_stream_frame.cc",
        "quiche/quic/core/frames/quic_stop_sending_frame.cc",
        "quiche/quic/core/frames/quic_stop_waiting_frame.cc",
        "quiche/quic/core/frames/quic_stream_frame.cc",
        "quiche/quic/core/frames/quic_streams_blocked_frame.cc",
        "quiche/quic/core/frames/quic_window_update_frame.cc",
    ],
    hdrs = [
        "quiche/quic/core/frames/quic_ack_frame.h",
        "quiche/quic/core/frames/quic_ack_frequency_frame.h",
        "quiche/quic/core/frames/quic_blocked_frame.h",
        "quiche/quic/core/frames/quic_connection_close_frame.h",
        "quiche/quic/core/frames/quic_crypto_frame.h",
        "quiche/quic/core/frames/quic_frame.h",
        "quiche/quic/core/frames/quic_goaway_frame.h",
        "quiche/quic/core/frames/quic_handshake_done_frame.h",
        "quiche/quic/core/frames/quic_immediate_ack_frame.h",
        "quiche/quic/core/frames/quic_inlined_frame.h",
        "quiche/quic/core/frames/quic_max_streams_frame.h",
        "quiche/quic/core/frames/quic_message_frame.h",
        "quiche/quic/core/frames/quic_mtu_discovery_frame.h",
        "quiche/quic/core/frames/quic_new_connection_id_frame.h",
        "quiche/quic/core/frames/quic_new_token_frame.h",
        "quiche/quic/core/frames/quic_padding_frame.h",
        "quiche/quic/core/frames/quic_path_challenge_frame.h",
        "quiche/quic/core/frames/quic_path_response_frame.h",
        "quiche/quic/core/frames/quic_ping_frame.h",
        "quiche/quic/core/frames/quic_reset_stream_at_frame.h",
        "quiche/quic/core/frames/quic_retire_connection_id_frame.h",
        "quiche/quic/core/frames/quic_rst_stream_frame.h",
        "quiche/quic/core/frames/quic_stop_sending_frame.h",
        "quiche/quic/core/frames/quic_stop_waiting_frame.h",
        "quiche/quic/core/frames/quic_stream_frame.h",
        "quiche/quic/core/frames/quic_streams_blocked_frame.h",
        "quiche/quic/core/frames/quic_window_update_frame.h",
    ],
    copts = quiche_copts,
    # TODO: Work around initializer in anonymous union in fastbuild build.
    # Remove this after upstream fix.
    defines = select({
        "@envoy//bazel:windows_x86_64": ["QUIC_FRAME_DEBUG=0"],
        "//conditions:default": [],
    }),
    repository = "@envoy",
    visibility = ["//visibility:public"],
    deps = [
        ":quic_core_constants_lib",
        ":quic_core_error_codes_lib",
        ":quic_core_interval_lib",
        ":quic_core_interval_set_lib",
        ":quic_core_types_lib",
        ":quic_core_versions_lib",
        ":quic_platform_base",
        ":quiche_common_buffer_allocator_lib",
        ":quiche_common_mem_slice",
    ],
)

envoy_quic_cc_library(
    name = "quic_core_http_http_constants_lib",
    srcs = ["quiche/quic/core/http/http_constants.cc"],
    hdrs = ["quiche/quic/core/http/http_constants.h"],
    deps = [":quic_core_types_lib"],
)

envoy_cc_library(
    name = "quiche_common_capsule_lib",
    srcs = ["quiche/common/capsule.cc"],
    hdrs = ["quiche/common/capsule.h"],
    copts = quiche_copts,
    repository = "@envoy",
    visibility = ["//visibility:public"],
    deps = [
        ":quic_core_data_lib",
        ":quic_core_http_http_frames_lib",
        ":quic_core_types_lib",
        ":quic_platform_base",
        ":quiche_common_buffer_allocator_lib",
        ":quiche_common_ip_address",
        ":quiche_common_socket_address",
        ":quiche_common_wire_serialization",
        ":quiche_web_transport_web_transport_lib",
    ],
)

envoy_cc_library(
    name = "quiche_common_connect_udp_datagram_payload_lib",
    srcs = ["quiche/common/masque/connect_udp_datagram_payload.cc"],
    hdrs = ["quiche/common/masque/connect_udp_datagram_payload.h"],
    copts = quiche_copts,
    repository = "@envoy",
    visibility = ["//visibility:public"],
    deps = [
        ":quiche_common_lib",
        ":quiche_common_platform_bug_tracker",
        ":quiche_common_platform_logging",
        "@com_google_absl//absl/strings",
    ],
)

envoy_cc_library(
    name = "quiche_common_quiche_stream_lib",
    srcs = [],
    hdrs = ["quiche/common/quiche_stream.h"],
    copts = quiche_copts,
    repository = "@envoy",
    deps = [
        ":quiche_common_platform_export",
        "@com_google_absl//absl/strings",
        "@com_google_absl//absl/types:span",
    ],
)

envoy_cc_library(
    name = "quiche_common_quiche_vectorized_io_utils_lib",
    srcs = ["quiche/common/vectorized_io_utils.cc"],
    hdrs = ["quiche/common/vectorized_io_utils.h"],
    copts = quiche_copts,
    repository = "@envoy",
    deps = [
        ":quiche_common_platform_export",
        "@com_google_absl//absl/base:prefetch",
        "@com_google_absl//absl/strings",
        "@com_google_absl//absl/types:span",
    ],
)

envoy_quic_cc_library(
    name = "quic_core_http_client_lib",
    srcs = [
        "quiche/quic/core/http/quic_spdy_client_session.cc",
        "quiche/quic/core/http/quic_spdy_client_session_base.cc",
        "quiche/quic/core/http/quic_spdy_client_stream.cc",
    ],
    hdrs = [
        "quiche/quic/core/http/quic_spdy_client_session.h",
        "quiche/quic/core/http/quic_spdy_client_session_base.h",
        "quiche/quic/core/http/quic_spdy_client_stream.h",
    ],
    deps = [
        ":http2_core_framer_lib",
        ":http2_core_protocol_lib",
        ":quic_client_session_lib",
        ":quic_core_alarm_lib",
        ":quic_core_crypto_encryption_lib",
        ":quic_core_http_server_initiated_spdy_stream_lib",
        ":quic_core_http_spdy_session_lib",
        ":quic_core_packets_lib",
        ":quic_core_qpack_qpack_streams_lib",
        ":quic_core_server_id_lib",
        ":quic_core_types_lib",
        ":quic_core_utils_lib",
        ":quic_platform_base",
    ],
)

envoy_quic_cc_library(
    name = "quic_core_http_header_list_lib",
    srcs = ["quiche/quic/core/http/quic_header_list.cc"],
    hdrs = ["quiche/quic/core/http/quic_header_list.h"],
    deps = [
        ":common_http_http_header_block_lib",
        ":http2_core_headers_handler_interface_lib",
        ":http2_core_protocol_lib",
        ":quic_core_packets_lib",
        ":quic_core_qpack_qpack_header_table_lib",
        ":quic_platform_base",
        ":quiche_common_circular_deque_lib",
    ],
)

envoy_quic_cc_library(
    name = "quic_core_http_http_decoder_lib",
    srcs = ["quiche/quic/core/http/http_decoder.cc"],
    hdrs = ["quiche/quic/core/http/http_decoder.h"],
    deps = [
        ":http2_constants_lib",
        ":quic_core_data_lib",
        ":quic_core_error_codes_lib",
        ":quic_core_http_http_frames_lib",
        ":quic_core_http_spdy_utils_lib",
        ":quic_core_types_lib",
        ":quic_platform_base",
        "@com_google_absl//absl/base:nullability",
    ],
)

envoy_quic_cc_library(
    name = "quic_core_http_http_encoder_lib",
    srcs = ["quiche/quic/core/http/http_encoder.cc"],
    hdrs = ["quiche/quic/core/http/http_encoder.h"],
    deps = [
        ":quic_core_data_lib",
        ":quic_core_error_codes_lib",
        ":quic_core_http_http_frames_lib",
        ":quic_core_http_spdy_utils_lib",
        ":quic_platform_base",
    ],
)

envoy_quic_cc_library(
    name = "quic_core_http_http_frames_lib",
    hdrs = ["quiche/quic/core/http/http_frames.h"],
    deps = [
        ":http2_core_framer_lib",
        ":quic_core_http_http_constants_lib",
        ":quic_core_types_lib",
        ":quic_platform_base",
    ],
)

envoy_quic_cc_library(
    name = "quic_core_http_metadata_decoder_lib",
    srcs = ["quiche/quic/core/http/metadata_decoder.cc"],
    hdrs = ["quiche/quic/core/http/metadata_decoder.h"],
    deps = [
        ":quic_core_error_codes_lib",
        ":quic_core_http_header_list_lib",
        ":quic_core_qpack_qpack_decoded_headers_accumulator_lib",
        ":quic_core_qpack_qpack_decoder_lib",
    ],
)

envoy_quic_cc_library(
    name = "quic_core_http_server_initiated_spdy_stream_lib",
    srcs = ["quiche/quic/core/http/quic_server_initiated_spdy_stream.cc"],
    hdrs = ["quiche/quic/core/http/quic_server_initiated_spdy_stream.h"],
    deps = [
        ":quic_core_http_spdy_session_lib",
        ":quic_core_types_lib",
    ],
)

envoy_quic_cc_library(
    name = "quic_core_http_spdy_session_lib",
    srcs = [
        "quiche/quic/core/http/quic_headers_stream.cc",
        "quiche/quic/core/http/quic_receive_control_stream.cc",
        "quiche/quic/core/http/quic_send_control_stream.cc",
        "quiche/quic/core/http/quic_spdy_session.cc",
        "quiche/quic/core/http/quic_spdy_stream.cc",
        "quiche/quic/core/http/web_transport_http3.cc",
        "quiche/quic/core/http/web_transport_stream_adapter.cc",
        "quiche/quic/core/web_transport_stats.cc",
    ],
    hdrs = [
        "quiche/quic/core/http/quic_headers_stream.h",
        "quiche/quic/core/http/quic_receive_control_stream.h",
        "quiche/quic/core/http/quic_send_control_stream.h",
        "quiche/quic/core/http/quic_spdy_session.h",
        "quiche/quic/core/http/quic_spdy_stream.h",
        "quiche/quic/core/http/web_transport_http3.h",
        "quiche/quic/core/http/web_transport_stream_adapter.h",
        "quiche/quic/core/web_transport_stats.h",
    ],
    deps = [
        ":http2_adapter_header_validator",
        ":http2_core_framer_lib",
        ":http2_core_http2_deframer_lib",
        ":http2_core_protocol_lib",
        ":quic_core_connection_lib",
        ":quic_core_crypto_crypto_handshake_lib",
        ":quic_core_error_codes_lib",
        ":quic_core_http_header_list_lib",
        ":quic_core_http_http_constants_lib",
        ":quic_core_http_http_decoder_lib",
        ":quic_core_http_http_encoder_lib",
        ":quic_core_http_metadata_decoder_lib",
        ":quic_core_http_spdy_stream_body_manager_lib",
        ":quic_core_http_spdy_utils_lib",
        ":quic_core_packets_lib",
        ":quic_core_proto_cached_network_parameters_proto_header",
        ":quic_core_qpack_qpack_decoded_headers_accumulator_lib",
        ":quic_core_qpack_qpack_decoder_lib",
        ":quic_core_qpack_qpack_decoder_stream_sender_lib",
        ":quic_core_qpack_qpack_encoder_lib",
        ":quic_core_qpack_qpack_encoder_stream_sender_lib",
        ":quic_core_qpack_qpack_streams_lib",
        ":quic_core_utils_lib",
        ":quic_core_versions_lib",
        ":quic_core_web_transport_interface_lib",
        ":quic_platform_base",
        ":quiche_common_capsule_lib",
        ":quiche_common_mem_slice_storage",
        ":quiche_common_structured_headers_lib",
        ":quiche_web_transport_web_transport_lib",
    ],
)

envoy_quic_cc_library(
    name = "quic_server_http_spdy_session_lib",
    srcs = [
        "quiche/quic/core/http/quic_server_session_base.cc",
        "quiche/quic/core/http/quic_spdy_server_stream_base.cc",
    ],
    hdrs = [
        "quiche/quic/core/http/quic_server_session_base.h",
        "quiche/quic/core/http/quic_spdy_server_stream_base.h",
    ],
    deps = [
        ":quic_core_http_spdy_session_lib",
        ":quic_server_session_lib",
    ],
)

envoy_quic_cc_library(
    name = "quic_core_http_spdy_stream_body_manager_lib",
    srcs = ["quiche/quic/core/http/quic_spdy_stream_body_manager.cc"],
    hdrs = ["quiche/quic/core/http/quic_spdy_stream_body_manager.h"],
    deps = [
        ":quic_core_http_http_decoder_lib",
        ":quic_core_session_lib",
        ":quic_platform_base",
    ],
)

envoy_quic_cc_library(
    name = "quic_core_http_spdy_utils_lib",
    srcs = ["quiche/quic/core/http/spdy_utils.cc"],
    hdrs = ["quiche/quic/core/http/spdy_utils.h"],
    deps = [
        ":http2_core_framer_lib",
        ":http2_core_protocol_lib",
        ":quic_core_http_header_list_lib",
        ":quic_core_http_http_constants_lib",
        ":quic_core_packets_lib",
        ":quic_platform_base",
    ],
)

envoy_quic_cc_library(
    name = "quic_core_idle_network_detector_lib",
    srcs = ["quiche/quic/core/quic_idle_network_detector.cc"],
    hdrs = ["quiche/quic/core/quic_idle_network_detector.h"],
    deps = [
        ":quic_core_connection_alarms_lib",
        ":quic_core_constants_lib",
        ":quic_core_one_block_arena_lib",
        ":quic_core_time_lib",
        ":quic_platform_export",
    ],
)

envoy_cc_library(
    name = "quic_core_interval_lib",
    hdrs = ["quiche/quic/core/quic_interval.h"],
    copts = quiche_copts,
    repository = "@envoy",
    visibility = ["//visibility:public"],
    deps = [
        ":quic_platform_export",
    ],
)

envoy_quic_cc_library(
    name = "quic_core_interval_deque_lib",
    hdrs = ["quiche/quic/core/quic_interval_deque.h"],
    deps = [
        ":quic_core_interval_lib",
        ":quic_core_types_lib",
        ":quic_platform",
        ":quiche_common_circular_deque_lib",
    ],
)

envoy_cc_library(
    name = "quic_core_interval_set_lib",
    hdrs = ["quiche/quic/core/quic_interval_set.h"],
    copts = quiche_copts,
    repository = "@envoy",
    visibility = ["//visibility:public"],
    deps = [
        ":quic_core_interval_lib",
        ":quic_platform_base",
        ":quiche_common_platform_containers",
    ],
)

envoy_cc_library(
    name = "quic_core_io_event_loop",
    hdrs = select({
        "@envoy//bazel:windows_x86_64": [],
        "@envoy//bazel:disable_http3": [],
        "//conditions:default": ["quiche/quic/core/io/quic_event_loop.h"],
    }),
    copts = quiche_copts,
    repository = "@envoy",
    deps = select({
        "@envoy//bazel:windows_x86_64": [],
        "@envoy//bazel:disable_http3": [],
        "//conditions:default": [
            ":quic_core_alarm_factory_lib",
            ":quic_core_clock_lib",
            ":quic_core_udp_socket_lib",
            "@com_google_absl//absl/base:core_headers",
        ],
    }),
)

envoy_cc_library(
    name = "quic_core_io_socket_lib",
    srcs = ["quiche/quic/core/io/socket.cc"],
    hdrs = [
        "quiche/quic/core/connecting_client_socket.h",
        "quiche/quic/core/io/socket.h",
        "quiche/quic/core/io/socket_internal.h",
        "quiche/quic/core/io/socket_posix.inc",
        "quiche/quic/core/io/socket_win.inc",
        "quiche/quic/core/socket_factory.h",
    ],
    copts = quiche_copts,
    repository = "@envoy",
    visibility = ["//visibility:public"],
    deps = [
        ":quic_core_types_lib",
        ":quic_platform_ip_address_family",
        ":quic_platform_socket_address",
        ":quiche_common_platform_export",
        ":quiche_common_platform_logging",
        "@com_google_absl//absl/base:core_headers",
        "@com_google_absl//absl/container:flat_hash_set",
        "@com_google_absl//absl/status",
        "@com_google_absl//absl/status:statusor",
        "@com_google_absl//absl/strings",
        "@com_google_absl//absl/types:span",
    ],
)

envoy_cc_library(
    name = "quic_core_io_event_loop_socket_factory_lib",
    srcs = select({
        "@envoy//bazel:windows_x86_64": [],
        "@envoy//bazel:disable_http3": [],
        "//conditions:default": [
            "quiche/quic/core/io/event_loop_connecting_client_socket.cc",
            "quiche/quic/core/io/event_loop_socket_factory.cc",
        ],
    }),
    hdrs = select({
        "@envoy//bazel:windows_x86_64": [],
        "@envoy//bazel:disable_http3": [],
        "//conditions:default": [
            "quiche/quic/core/io/event_loop_connecting_client_socket.h",
            "quiche/quic/core/io/event_loop_socket_factory.h",
        ],
    }),
    copts = quiche_copts,
    repository = "@envoy",
    deps = select({
        "@envoy//bazel:windows_x86_64": [],
        "@envoy//bazel:disable_http3": [],
        "//conditions:default": [
            ":quic_core_io_event_loop",
            ":quic_core_io_socket_lib",
            ":quic_core_types_lib",
            ":quic_platform_socket_address",
            ":quiche_common_buffer_allocator_lib",
            ":quiche_common_platform",
            "@com_google_absl//absl/status:statusor",
            "@com_google_absl//absl/strings",
            "@com_google_absl//absl/types:optional",
            "@com_google_absl//absl/types:span",
            "@com_google_absl//absl/types:variant",
        ],
    }),
)

envoy_cc_library(
    name = "quic_core_lru_cache_lib",
    hdrs = ["quiche/quic/core/quic_lru_cache.h"],
    copts = quiche_copts,
    repository = "@envoy",
    visibility = ["//visibility:public"],
    deps = [":quic_platform_base"],
)

envoy_quic_cc_library(
    name = "quic_core_mtu_discovery_lib",
    srcs = ["quiche/quic/core/quic_mtu_discovery.cc"],
    hdrs = ["quiche/quic/core/quic_mtu_discovery.h"],
    deps = [
        ":quic_core_constants_lib",
    ],
)

envoy_quic_cc_library(
    name = "quic_core_one_block_arena_lib",
    hdrs = ["quiche/quic/core/quic_one_block_arena.h"],
    deps = [
        ":quic_core_arena_scoped_ptr_lib",
        ":quic_core_types_lib",
        ":quic_platform_base",
    ],
)

envoy_cc_library(
    name = "quic_core_syscall_wrapper_lib",
    srcs = select({
        "@envoy//bazel:linux": ["quiche/quic/core/quic_syscall_wrapper.cc"],
        "//conditions:default": [],
    }),
    hdrs = select({
        "@envoy//bazel:linux": ["quiche/quic/core/quic_syscall_wrapper.h"],
        "//conditions:default": [],
    }),
    copts = quiche_copts,
    repository = "@envoy",
    deps = [
        ":quic_platform_export",
    ],
)

envoy_cc_library(
    name = "quic_core_linux_socket_utils_lib",
    srcs = select({
        "@envoy//bazel:linux": ["quiche/quic/core/quic_linux_socket_utils.cc"],
        "//conditions:default": [],
    }),
    hdrs = select({
        "@envoy//bazel:linux": ["quiche/quic/core/quic_linux_socket_utils.h"],
        "//conditions:default": [],
    }),
    copts = quiche_copts,
    repository = "@envoy",
    deps = [
        ":quic_core_packet_writer_lib",
        ":quic_core_syscall_wrapper_lib",
        ":quic_core_types_lib",
        ":quic_platform",
        ":quiche_common_callbacks",
    ],
)

envoy_quic_cc_library(
    name = "quic_core_network_blackhole_detector_lib",
    srcs = ["quiche/quic/core/quic_network_blackhole_detector.cc"],
    hdrs = ["quiche/quic/core/quic_network_blackhole_detector.h"],
    deps = [
        ":quic_core_connection_alarms_lib",
        ":quic_core_constants_lib",
        ":quic_core_one_block_arena_lib",
        ":quic_core_time_lib",
        ":quic_platform_export",
    ],
)

envoy_quic_cc_library(
    name = "quic_core_packet_creator_lib",
    srcs = ["quiche/quic/core/quic_packet_creator.cc"],
    hdrs = ["quiche/quic/core/quic_packet_creator.h"],
    deps = [
        ":quic_core_chaos_protector_lib",
        ":quic_core_coalesced_packet_lib",
        ":quic_core_constants_lib",
        ":quic_core_crypto_encryption_lib",
        ":quic_core_data_lib",
        ":quic_core_framer_lib",
        ":quic_core_packets_lib",
        ":quic_core_types_lib",
        ":quic_core_utils_lib",
        ":quic_core_versions_lib",
        ":quic_platform_base",
        ":quiche_common_circular_deque_lib",
        ":quiche_common_print_elements_lib",
    ],
)

envoy_quic_cc_library(
    name = "quic_core_packet_number_indexed_queue_lib",
    hdrs = ["quiche/quic/core/packet_number_indexed_queue.h"],
    deps = [
        ":quic_core_constants_lib",
        ":quic_core_types_lib",
        ":quic_platform_base",
        ":quiche_common_circular_deque_lib",
    ],
)

envoy_cc_library(
    name = "quic_core_packet_writer_lib",
    srcs = ["quiche/quic/core/quic_packet_writer_wrapper.cc"],
    hdrs = [
        "quiche/quic/core/quic_packet_writer.h",
        "quiche/quic/core/quic_packet_writer_wrapper.h",
    ],
    copts = quiche_copts,
    repository = "@envoy",
    visibility = ["//visibility:public"],
    deps = [
        ":quic_core_packets_lib",
        ":quic_core_types_lib",
        ":quic_platform_base",
    ],
)

envoy_cc_library(
    name = "quic_core_packets_lib",
    srcs = [
        "quiche/quic/core/quic_packets.cc",
        "quiche/quic/core/quic_write_blocked_list.cc",
    ],
    hdrs = [
        "quiche/quic/core/quic_packets.h",
        "quiche/quic/core/quic_write_blocked_list.h",
    ],
    copts = quiche_copts,
    repository = "@envoy",
    visibility = ["//visibility:public"],
    deps = [
        ":http2_core_priority_write_scheduler_lib",
        ":quic_core_ack_listener_interface_lib",
        ":quic_core_bandwidth_lib",
        ":quic_core_constants_lib",
        ":quic_core_error_codes_lib",
        ":quic_core_frames_frames_lib",
        ":quic_core_time_lib",
        ":quic_core_types_lib",
        ":quic_core_utils_lib",
        ":quic_core_versions_lib",
        ":quic_platform",
        ":quic_platform_socket_address",
        ":quic_stream_priority_lib",
    ],
)

envoy_quic_cc_library(
    name = "quic_core_path_validator_lib",
    srcs = ["quiche/quic/core/quic_path_validator.cc"],
    hdrs = ["quiche/quic/core/quic_path_validator.h"],
    deps = [
        ":quic_core_alarm_factory_lib",
        ":quic_core_alarm_lib",
        ":quic_core_arena_scoped_ptr_lib",
        ":quic_core_clock_lib",
        ":quic_core_constants_lib",
        ":quic_core_crypto_random_lib",
        ":quic_core_one_block_arena_lib",
        ":quic_core_packet_writer_lib",
        ":quic_core_types_lib",
        ":quic_platform",
    ],
)

envoy_quic_cc_library(
    name = "quic_core_ping_manager_lib",
    srcs = ["quiche/quic/core/quic_ping_manager.cc"],
    hdrs = ["quiche/quic/core/quic_ping_manager.h"],
    deps = [
        ":quic_core_connection_alarms_lib",
        ":quic_core_constants_lib",
        ":quic_core_one_block_arena_lib",
        ":quic_core_time_lib",
        ":quic_platform_export",
    ],
)

envoy_quic_cc_library(
    name = "quic_core_process_packet_interface_lib",
    hdrs = ["quiche/quic/core/quic_process_packet_interface.h"],
    deps = [
        ":quic_core_packets_lib",
        ":quic_platform_base",
    ],
)

envoy_quic_cc_library(
    name = "quic_core_new_qpack_blocking_manager_lib",
    srcs = ["quiche/quic/core/qpack/new_qpack_blocking_manager.cc"],
    hdrs = ["quiche/quic/core/qpack/new_qpack_blocking_manager.h"],
    deps = [
        ":quic_core_types_lib",
        ":quic_platform_base",
        ":quiche_common_circular_deque_lib",
        ":quiche_common_intrusive_list_lib",
    ],
)

envoy_quic_cc_library(
    name = "quic_core_qpack_qpack_decoder_lib",
    srcs = ["quiche/quic/core/qpack/qpack_decoder.cc"],
    hdrs = ["quiche/quic/core/qpack/qpack_decoder.h"],
    deps = [
        ":quic_core_qpack_qpack_decoder_stream_sender_lib",
        ":quic_core_qpack_qpack_encoder_stream_receiver_lib",
        ":quic_core_qpack_qpack_header_table_lib",
        ":quic_core_qpack_qpack_progressive_decoder_lib",
        ":quic_core_types_lib",
        ":quic_platform_base",
    ],
)

envoy_quic_cc_library(
    name = "quic_core_qpack_qpack_encoder_lib",
    srcs = ["quiche/quic/core/qpack/qpack_encoder.cc"],
    hdrs = ["quiche/quic/core/qpack/qpack_encoder.h"],
    deps = [
        ":quic_core_new_qpack_blocking_manager_lib",
        ":quic_core_qpack_qpack_decoder_stream_receiver_lib",
        ":quic_core_qpack_qpack_encoder_stream_sender_lib",
        ":quic_core_qpack_qpack_header_table_lib",
        ":quic_core_qpack_qpack_index_conversions_lib",
        ":quic_core_qpack_qpack_instruction_encoder_lib",
        ":quic_core_qpack_qpack_instructions_lib",
        ":quic_core_qpack_qpack_required_insert_count_lib",
        ":quic_core_qpack_value_splitting_header_list_lib",
        ":quic_core_types_lib",
        ":quic_platform_base",
    ],
)

envoy_quic_cc_library(
    name = "quic_core_qpack_qpack_header_table_lib",
    srcs = ["quiche/quic/core/qpack/qpack_header_table.cc"],
    hdrs = ["quiche/quic/core/qpack/qpack_header_table.h"],
    deps = [
        ":http2_hpack_hpack_lib",
        ":quic_core_qpack_qpack_static_table_lib",
        ":quic_platform_base",
        ":quiche_common_circular_deque_lib",
    ],
)

envoy_quic_cc_library(
    name = "quic_core_qpack_qpack_instruction_decoder_lib",
    srcs = ["quiche/quic/core/qpack/qpack_instruction_decoder.cc"],
    hdrs = ["quiche/quic/core/qpack/qpack_instruction_decoder.h"],
    deps = [
        ":http2_hpack_huffman_hpack_huffman_decoder_lib",
        ":http2_hpack_varint_hpack_varint_decoder_lib",
        ":quic_core_qpack_qpack_instructions_lib",
        ":quic_platform_base",
    ],
)

envoy_quic_cc_library(
    name = "quic_core_qpack_qpack_instructions_lib",
    srcs = ["quiche/quic/core/qpack/qpack_instructions.cc"],
    hdrs = ["quiche/quic/core/qpack/qpack_instructions.h"],
    deps = [":quic_platform_base"],
)

envoy_quic_cc_library(
    name = "quic_core_qpack_qpack_instruction_encoder_lib",
    srcs = ["quiche/quic/core/qpack/qpack_instruction_encoder.cc"],
    hdrs = ["quiche/quic/core/qpack/qpack_instruction_encoder.h"],
    deps = [
        ":http2_hpack_huffman_hpack_huffman_encoder_lib",
        ":http2_hpack_varint_hpack_varint_encoder_lib",
        ":quic_core_qpack_qpack_instructions_lib",
        ":quic_platform",
    ],
)

envoy_quic_cc_library(
    name = "quic_core_qpack_qpack_progressive_decoder_lib",
    srcs = ["quiche/quic/core/qpack/qpack_progressive_decoder.cc"],
    hdrs = ["quiche/quic/core/qpack/qpack_progressive_decoder.h"],
    deps = [
        ":quic_core_qpack_qpack_decoder_stream_sender_lib",
        ":quic_core_qpack_qpack_encoder_stream_receiver_lib",
        ":quic_core_qpack_qpack_header_table_lib",
        ":quic_core_qpack_qpack_index_conversions_lib",
        ":quic_core_qpack_qpack_instruction_decoder_lib",
        ":quic_core_qpack_qpack_instructions_lib",
        ":quic_core_qpack_qpack_required_insert_count_lib",
        ":quic_core_types_lib",
        ":quic_platform_base",
    ],
)

envoy_quic_cc_library(
    name = "quic_core_qpack_qpack_required_insert_count_lib",
    srcs = ["quiche/quic/core/qpack/qpack_required_insert_count.cc"],
    hdrs = ["quiche/quic/core/qpack/qpack_required_insert_count.h"],
    deps = [":quic_platform_base"],
)

envoy_quic_cc_library(
    name = "quic_core_qpack_qpack_encoder_stream_sender_lib",
    srcs = ["quiche/quic/core/qpack/qpack_encoder_stream_sender.cc"],
    hdrs = ["quiche/quic/core/qpack/qpack_encoder_stream_sender.h"],
    deps = [
        ":quic_core_qpack_qpack_instruction_encoder_lib",
        ":quic_core_qpack_qpack_instructions_lib",
        ":quic_core_qpack_qpack_stream_sender_delegate_lib",
        ":quic_core_types_lib",
        ":quic_platform_base",
    ],
)

envoy_quic_cc_library(
    name = "quic_core_qpack_qpack_encoder_stream_receiver_lib",
    srcs = ["quiche/quic/core/qpack/qpack_encoder_stream_receiver.cc"],
    hdrs = ["quiche/quic/core/qpack/qpack_encoder_stream_receiver.h"],
    deps = [
        ":http2_decoder_decode_buffer_lib",
        ":http2_decoder_decode_status_lib",
        ":quic_core_error_codes_lib",
        ":quic_core_qpack_qpack_instruction_decoder_lib",
        ":quic_core_qpack_qpack_instructions_lib",
        ":quic_core_qpack_qpack_stream_receiver_lib",
        ":quic_platform_base",
    ],
)

envoy_quic_cc_library(
    name = "quic_core_qpack_qpack_decoder_stream_sender_lib",
    srcs = ["quiche/quic/core/qpack/qpack_decoder_stream_sender.cc"],
    hdrs = ["quiche/quic/core/qpack/qpack_decoder_stream_sender.h"],
    deps = [
        ":quic_core_qpack_qpack_instruction_encoder_lib",
        ":quic_core_qpack_qpack_instructions_lib",
        ":quic_core_qpack_qpack_stream_sender_delegate_lib",
        ":quic_core_types_lib",
        ":quic_platform_base",
    ],
)

envoy_quic_cc_library(
    name = "quic_core_qpack_qpack_decoder_stream_receiver_lib",
    srcs = ["quiche/quic/core/qpack/qpack_decoder_stream_receiver.cc"],
    hdrs = ["quiche/quic/core/qpack/qpack_decoder_stream_receiver.h"],
    deps = [
        ":http2_decoder_decode_buffer_lib",
        ":http2_decoder_decode_status_lib",
        ":quic_core_qpack_qpack_instruction_decoder_lib",
        ":quic_core_qpack_qpack_instructions_lib",
        ":quic_core_qpack_qpack_stream_receiver_lib",
        ":quic_core_types_lib",
        ":quic_platform_base",
    ],
)

envoy_quic_cc_library(
    name = "quic_core_qpack_qpack_index_conversions_lib",
    srcs = ["quiche/quic/core/qpack/qpack_index_conversions.cc"],
    hdrs = ["quiche/quic/core/qpack/qpack_index_conversions.h"],
    deps = [
        ":quic_platform_base",
        ":quic_platform_export",
    ],
)

envoy_quic_cc_library(
    name = "quic_core_qpack_qpack_static_table_lib",
    srcs = ["quiche/quic/core/qpack/qpack_static_table.cc"],
    hdrs = ["quiche/quic/core/qpack/qpack_static_table.h"],
    deps = [
        ":http2_hpack_hpack_lib",
        ":quic_platform_base",
    ],
)

envoy_quic_cc_library(
    name = "quic_core_qpack_qpack_stream_receiver_lib",
    hdrs = ["quiche/quic/core/qpack/qpack_stream_receiver.h"],
    deps = [":quic_platform_base"],
)

envoy_quic_cc_library(
    name = "quic_core_qpack_qpack_streams_lib",
    srcs = [
        "quiche/quic/core/qpack/qpack_receive_stream.cc",
        "quiche/quic/core/qpack/qpack_send_stream.cc",
    ],
    hdrs = [
        "quiche/quic/core/qpack/qpack_receive_stream.h",
        "quiche/quic/core/qpack/qpack_send_stream.h",
    ],
    deps = [
        ":quic_core_qpack_qpack_stream_receiver_lib",
        ":quic_core_qpack_qpack_stream_sender_delegate_lib",
        ":quic_core_session_lib",
    ],
)

envoy_quic_cc_library(
    name = "quic_core_qpack_qpack_decoded_headers_accumulator_lib",
    srcs = ["quiche/quic/core/qpack/qpack_decoded_headers_accumulator.cc"],
    hdrs = ["quiche/quic/core/qpack/qpack_decoded_headers_accumulator.h"],
    deps = [
        ":quic_core_http_header_list_lib",
        ":quic_core_qpack_qpack_decoder_lib",
        ":quic_core_qpack_qpack_progressive_decoder_lib",
        ":quic_core_types_lib",
        ":quic_platform_base",
    ],
)

envoy_quic_cc_library(
    name = "quic_core_qpack_value_splitting_header_list_lib",
    srcs = ["quiche/quic/core/qpack/value_splitting_header_list.cc"],
    hdrs = ["quiche/quic/core/qpack/value_splitting_header_list.h"],
    deps = [
        ":common_http_http_header_block_lib",
        ":quic_platform_base",
    ],
)

envoy_quic_cc_library(
    name = "quic_core_qpack_qpack_stream_sender_delegate_lib",
    hdrs = ["quiche/quic/core/qpack/qpack_stream_sender_delegate.h"],
    deps = [":quic_platform_base"],
)

envoy_quic_cc_library(
    name = "quic_core_received_packet_manager_lib",
    srcs = ["quiche/quic/core/quic_received_packet_manager.cc"],
    hdrs = ["quiche/quic/core/quic_received_packet_manager.h"],
    deps = [
        ":quic_core_config_lib",
        ":quic_core_congestion_control_rtt_stats_lib",
        ":quic_core_connection_stats_lib",
        ":quic_core_crypto_encryption_lib",
        ":quic_core_framer_lib",
        ":quic_core_packets_lib",
        ":quic_platform_base",
    ],
)

envoy_quic_cc_library(
    name = "quic_core_sent_packet_manager_lib",
    srcs = ["quiche/quic/core/quic_sent_packet_manager.cc"],
    hdrs = ["quiche/quic/core/quic_sent_packet_manager.h"],
    deps = [
        ":quic_core_congestion_control_congestion_control_lib",
        ":quic_core_congestion_control_general_loss_algorithm_lib",
        ":quic_core_congestion_control_pacing_sender_lib",
        ":quic_core_congestion_control_rtt_stats_lib",
        ":quic_core_congestion_control_uber_loss_algorithm_lib",
        ":quic_core_connection_stats_lib",
        ":quic_core_crypto_encryption_lib",
        ":quic_core_packets_lib",
        ":quic_core_proto_cached_network_parameters_proto_header",
        ":quic_core_sustained_bandwidth_recorder_lib",
        ":quic_core_transmission_info_lib",
        ":quic_core_types_lib",
        ":quic_core_unacked_packet_map_lib",
        ":quic_core_utils_lib",
        ":quic_platform_base",
        ":quiche_common_print_elements_lib",
    ],
)

envoy_quic_cc_library(
    name = "quic_core_web_transport_interface_lib",
    hdrs = ["quiche/quic/core/web_transport_interface.h"],
    deps = [
        ":quic_core_session_lib",
        ":quic_core_types_lib",
        ":quic_platform_export",
        ":quiche_web_transport_web_transport_lib",
    ],
)

envoy_quic_cc_library(
    name = "quic_core_server_id_lib",
    srcs = ["quiche/quic/core/quic_server_id.cc"],
    hdrs = ["quiche/quic/core/quic_server_id.h"],
    deps = [
        ":quic_platform_base",
        ":quiche_common_platform_googleurl",
    ],
)

envoy_quic_cc_library(
    name = "quic_core_server_lib",
    srcs = [
        "quiche/quic/core/chlo_extractor.cc",
        "quiche/quic/core/quic_buffered_packet_store.cc",
        "quiche/quic/core/quic_dispatcher.cc",
        "quiche/quic/core/quic_dispatcher_stats.cc",
        "quiche/quic/core/tls_chlo_extractor.cc",
    ],
    hdrs = [
        "quiche/quic/core/chlo_extractor.h",
        "quiche/quic/core/quic_buffered_packet_store.h",
        "quiche/quic/core/quic_dispatcher.h",
        "quiche/quic/core/quic_dispatcher_stats.h",
        "quiche/quic/core/tls_chlo_extractor.h",
    ],
    deps = [
        ":quic_core_alarm_factory_lib",
        ":quic_core_alarm_lib",
        ":quic_core_blocked_writer_interface_lib",
        ":quic_core_blocked_writer_list_lib",
        ":quic_core_connection_id_generator_interface_lib",
        ":quic_core_connection_lib",
        ":quic_core_crypto_crypto_handshake_lib",
        ":quic_core_crypto_encryption_lib",
        ":quic_core_crypto_random_lib",
        ":quic_core_deterministic_connection_id_generator_lib",
        ":quic_core_framer_lib",
        ":quic_core_packets_lib",
        ":quic_core_process_packet_interface_lib",
        ":quic_core_time_lib",
        ":quic_core_time_wait_list_manager_lib",
        ":quic_core_types_lib",
        ":quic_core_utils_lib",
        ":quic_core_version_manager_lib",
        ":quic_platform",
        ":quic_server_session_lib",
        ":quiche_common_callbacks",
        ":quiche_common_intrusive_list_lib",
        ":quiche_common_text_utils_lib",
    ],
)

envoy_cc_library(
    name = "quic_stream_priority_lib",
    srcs = [
        "quiche/quic/core/quic_stream_priority.cc",
    ],
    hdrs = [
        "quiche/quic/core/quic_stream_priority.h",
    ],
    copts = quiche_copts,
    external_deps = ["ssl"],
    repository = "@envoy",
    visibility = ["//visibility:public"],
    deps = [
        ":quic_core_types_lib",
        ":quic_platform_export",
        ":quiche_common_platform_bug_tracker",
        ":quiche_common_structured_headers_lib",
    ],
)

envoy_quic_cc_library(
    name = "quic_core_session_lib",
    srcs = [
        "quiche/quic/core/legacy_quic_stream_id_manager.cc",
        "quiche/quic/core/quic_control_frame_manager.cc",
        "quiche/quic/core/quic_crypto_handshaker.cc",
        "quiche/quic/core/quic_crypto_stream.cc",
        "quiche/quic/core/quic_datagram_queue.cc",
        "quiche/quic/core/quic_flow_controller.cc",
        "quiche/quic/core/quic_session.cc",
        "quiche/quic/core/quic_stream.cc",
        "quiche/quic/core/quic_stream_id_manager.cc",
        "quiche/quic/core/quic_stream_sequencer.cc",
        "quiche/quic/core/tls_handshaker.cc",
        "quiche/quic/core/uber_quic_stream_id_manager.cc",
        "quiche/quic/core/web_transport_write_blocked_list.cc",
    ],
    hdrs = [
        "quiche/common/btree_scheduler.h",
        "quiche/quic/core/handshaker_delegate_interface.h",
        "quiche/quic/core/legacy_quic_stream_id_manager.h",
        "quiche/quic/core/quic_control_frame_manager.h",
        "quiche/quic/core/quic_crypto_client_stream.h",  # required by tls_client_handshaker.h
        "quiche/quic/core/quic_crypto_handshaker.h",
        "quiche/quic/core/quic_crypto_stream.h",
        "quiche/quic/core/quic_datagram_queue.h",
        "quiche/quic/core/quic_flow_controller.h",
        "quiche/quic/core/quic_session.h",
        "quiche/quic/core/quic_stream.h",
        "quiche/quic/core/quic_stream_id_manager.h",
        "quiche/quic/core/quic_stream_sequencer.h",
        "quiche/quic/core/stream_delegate_interface.h",
        "quiche/quic/core/tls_client_handshaker.h",  # required by tls_handshaker.cc
        "quiche/quic/core/tls_handshaker.h",
        "quiche/quic/core/uber_quic_stream_id_manager.h",
        "quiche/quic/core/web_transport_write_blocked_list.h",
    ],
    external_deps = ["ssl"],
    deps = [
        ":http2_core_protocol_lib",
        ":quic_client_crypto_crypto_handshake_lib",
        ":quic_core_config_lib",
        ":quic_core_connection_lib",
        ":quic_core_constants_lib",
        ":quic_core_crypto_crypto_handshake_lib",
        ":quic_core_crypto_encryption_lib",
        ":quic_core_crypto_random_lib",
        ":quic_core_crypto_tls_handshake_lib",
        ":quic_core_frames_frames_lib",
        ":quic_core_http_http_decoder_lib",
        ":quic_core_http_http_encoder_lib",
        ":quic_core_packet_creator_lib",
        ":quic_core_packets_lib",
        ":quic_core_server_id_lib",
        ":quic_core_session_notifier_interface_lib",
        ":quic_core_stream_frame_data_producer_lib",
        ":quic_core_stream_send_buffer_base_lib",
        ":quic_core_stream_send_buffer_inlining_lib",
        ":quic_core_stream_send_buffer_lib",
        ":quic_core_stream_sequencer_buffer_lib",
        ":quic_core_types_lib",
        ":quic_core_utils_lib",
        ":quic_core_versions_lib",
        ":quic_platform",
        ":quic_stream_priority_lib",
        ":quiche_common_callbacks",
        ":quiche_common_structured_headers_lib",
        ":quiche_common_text_utils_lib",
    ],
)

envoy_quic_cc_library(
    name = "quic_client_session_lib",
    srcs = [
        "quiche/quic/core/quic_crypto_client_handshaker.cc",
        "quiche/quic/core/quic_crypto_client_stream.cc",
        "quiche/quic/core/tls_client_handshaker.cc",
    ],
    hdrs = [
        "quiche/quic/core/quic_crypto_client_handshaker.h",
        "quiche/quic/core/quic_crypto_client_stream.h",
        "quiche/quic/core/tls_client_handshaker.h",
    ],
    external_deps = ["ssl"],
    deps = [
        ":quic_client_crypto_crypto_handshake_lib",
        ":quic_core_session_lib",
    ],
)

envoy_quic_cc_library(
    name = "quic_server_session_lib",
    srcs = [
        "quiche/quic/core/quic_crypto_server_stream.cc",
        "quiche/quic/core/quic_crypto_server_stream_base.cc",
        "quiche/quic/core/tls_server_handshaker.cc",
    ],
    hdrs = [
        "quiche/quic/core/quic_crypto_server_stream.h",
        "quiche/quic/core/quic_crypto_server_stream_base.h",
        "quiche/quic/core/tls_server_handshaker.h",
    ],
    external_deps = ["ssl"],
    deps = [
        ":quic_core_session_lib",
        ":quic_server_crypto_crypto_handshake_lib",
        ":quic_server_crypto_tls_handshake_lib",
    ],
)

envoy_quic_cc_library(
    name = "quic_core_session_notifier_interface_lib",
    hdrs = ["quiche/quic/core/session_notifier_interface.h"],
    deps = [
        ":quic_core_frames_frames_lib",
        ":quic_core_time_lib",
    ],
)

envoy_quic_cc_library(
    name = "quic_core_socket_address_coder_lib",
    srcs = ["quiche/quic/core/quic_socket_address_coder.cc"],
    hdrs = ["quiche/quic/core/quic_socket_address_coder.h"],
    deps = [
        ":quic_platform_base",
        ":quic_platform_socket_address",
    ],
)

envoy_quic_cc_library(
    name = "quic_core_stream_frame_data_producer_lib",
    hdrs = ["quiche/quic/core/quic_stream_frame_data_producer.h"],
    deps = [":quic_core_types_lib"],
)

envoy_quic_cc_library(
    name = "quic_core_stream_send_buffer_base_lib",
    srcs = ["quiche/quic/core/quic_stream_send_buffer_base.cc"],
    hdrs = ["quiche/quic/core/quic_stream_send_buffer_base.h"],
    deps = [
        ":quic_core_interval_lib",
        ":quic_core_interval_set_lib",
        ":quic_core_types_lib",
        ":quic_platform_base",
        ":quic_platform_bug_tracker",
        ":quiche_common_mem_slice",
        "@com_google_absl//absl/strings",
        "@com_google_absl//absl/types:span",
    ],
)

envoy_quic_cc_library(
    name = "quic_core_inlined_string_view_lib",
    hdrs = ["quiche/quic/core/quic_inlined_string_view.h"],
    deps = [
        ":quic_platform_base",
        "@com_google_absl//absl/numeric:bits",
        "@com_google_absl//absl/strings",
    ],
)

envoy_quic_cc_library(
    name = "quic_core_stream_send_buffer_inlining_lib",
    srcs = ["quiche/quic/core/quic_stream_send_buffer_inlining.cc"],
    hdrs = ["quiche/quic/core/quic_stream_send_buffer_inlining.h"],
    deps = [
        ":quic_core_data_lib",
        ":quic_core_inlined_string_view_lib",
        ":quic_core_interval_deque_lib",
        ":quic_core_interval_lib",
        ":quic_core_interval_set_lib",
        ":quic_core_stream_send_buffer_base_lib",
        ":quic_core_types_lib",
        ":quic_platform_base",
        ":quic_platform_bug_tracker",
        ":quiche_common_mem_slice",
        "@com_google_absl//absl/strings",
        "@com_google_absl//absl/types:span",
    ],
)

envoy_quic_cc_library(
    name = "quic_core_stream_send_buffer_lib",
    srcs = ["quiche/quic/core/quic_stream_send_buffer.cc"],
    hdrs = ["quiche/quic/core/quic_stream_send_buffer.h"],
    deps = [
        ":quic_core_data_lib",
        ":quic_core_frames_frames_lib",
        ":quic_core_interval_deque_lib",
        ":quic_core_interval_lib",
        ":quic_core_interval_set_lib",
        ":quic_core_stream_send_buffer_base_lib",
        ":quic_core_types_lib",
        ":quic_core_utils_lib",
        ":quic_platform_base",
        ":quiche_common_circular_deque_lib",
    ],
)

envoy_quic_cc_library(
    name = "quic_core_stream_sequencer_buffer_lib",
    srcs = ["quiche/quic/core/quic_stream_sequencer_buffer.cc"],
    hdrs = ["quiche/quic/core/quic_stream_sequencer_buffer.h"],
    deps = [
        ":quic_core_constants_lib",
        ":quic_core_interval_lib",
        ":quic_core_interval_set_lib",
        ":quic_core_packets_lib",
        ":quic_core_types_lib",
        ":quic_platform_base",
    ],
)

envoy_quic_cc_library(
    name = "quic_core_sustained_bandwidth_recorder_lib",
    srcs = ["quiche/quic/core/quic_sustained_bandwidth_recorder.cc"],
    hdrs = ["quiche/quic/core/quic_sustained_bandwidth_recorder.h"],
    deps = [
        ":quic_core_bandwidth_lib",
        ":quic_core_time_lib",
        ":quic_platform_base",
        ":quic_platform_export",
    ],
)

envoy_cc_library(
    name = "quic_core_tag_lib",
    srcs = ["quiche/quic/core/quic_tag.cc"],
    hdrs = ["quiche/quic/core/quic_tag.h"],
    copts = quiche_copts,
    repository = "@envoy",
    visibility = ["//visibility:public"],
    deps = [
        ":quic_platform_base",
        ":quiche_common_text_utils_lib",
    ],
)

envoy_cc_library(
    name = "quic_core_time_lib",
    srcs = ["quiche/quic/core/quic_time.cc"],
    hdrs = ["quiche/quic/core/quic_time.h"],
    repository = "@envoy",
    visibility = ["//visibility:public"],
    deps = [":quic_platform_base"],
)

envoy_quic_cc_library(
    name = "quic_core_time_accumulator_lib",
    hdrs = ["quiche/quic/core/quic_time_accumulator.h"],
    deps = [],
)

envoy_quic_cc_library(
    name = "quic_core_time_wait_list_manager_lib",
    srcs = ["quiche/quic/core/quic_time_wait_list_manager.cc"],
    hdrs = ["quiche/quic/core/quic_time_wait_list_manager.h"],
    deps = [
        ":quic_core_blocked_writer_interface_lib",
        ":quic_core_crypto_encryption_lib",
        ":quic_core_framer_lib",
        ":quic_core_packet_writer_lib",
        ":quic_core_packets_lib",
        ":quic_core_types_lib",
        ":quic_core_utils_lib",
        ":quic_platform",
        ":quic_server_session_lib",
        ":quiche_common_text_utils_lib",
    ],
)

envoy_quic_cc_library(
    name = "quic_core_transmission_info_lib",
    srcs = ["quiche/quic/core/quic_transmission_info.cc"],
    hdrs = ["quiche/quic/core/quic_transmission_info.h"],
    deps = [
        ":quic_core_ack_listener_interface_lib",
        ":quic_core_frames_frames_lib",
        ":quic_core_types_lib",
        ":quic_platform_export",
    ],
)

envoy_cc_library(
    name = "quic_core_types_lib",
    srcs = [
        "quiche/quic/core/quic_connection_id.cc",
        "quiche/quic/core/quic_packet_number.cc",
        "quiche/quic/core/quic_types.cc",
    ],
    hdrs = [
        "quiche/quic/core/quic_connection_id.h",
        "quiche/quic/core/quic_packet_number.h",
        "quiche/quic/core/quic_types.h",
    ],
    copts = quiche_copts,
    external_deps = ["ssl"],
    repository = "@envoy",
    visibility = ["//visibility:public"],
    deps = [
        ":quic_core_crypto_random_lib",
        ":quic_core_error_codes_lib",
        ":quic_core_time_lib",
        ":quic_platform_base",
        ":quiche_common_endian_lib",
        ":quiche_common_print_elements_lib",
        ":quiche_web_transport_web_transport_lib",
    ],
)

envoy_quic_cc_library(
    name = "quic_core_uber_received_packet_manager_lib",
    srcs = ["quiche/quic/core/uber_received_packet_manager.cc"],
    hdrs = ["quiche/quic/core/uber_received_packet_manager.h"],
    deps = [
        ":quic_core_received_packet_manager_lib",
        ":quic_core_utils_lib",
        ":quic_platform_base",
    ],
)

envoy_quic_cc_library(
    name = "flow_label_lib",
    hdrs = ["quiche/quic/core/flow_label.h"],
)

envoy_cc_library(
    name = "quic_core_udp_socket_lib",
    srcs = select({
        "@envoy//bazel:windows_x86_64": [],
        "//conditions:default": ["quiche/quic/core/quic_udp_socket.cc"],
    }),
    hdrs = select({
        "@envoy//bazel:windows_x86_64": [],
        "//conditions:default": [
            "quiche/quic/core/quic_udp_socket.h",
            "quiche/quic/core/quic_udp_socket_posix.inc",
        ],
    }),
    copts = quiche_copts + select({
        # On OSX/iOS, constants from RFC 3542 (e.g. IPV6_RECVPKTINFO) are not usable
        # without this define.
        "@envoy//bazel:apple": ["-D__APPLE_USE_RFC_3542"],
        "//conditions:default": [],
    }),
    repository = "@envoy",
    deps = [
        ":flow_label_lib",
        ":quic_core_io_socket_lib",
        ":quic_core_types_lib",
        ":quic_core_utils_lib",
        ":quic_platform",
        ":quic_platform_udp_socket_platform",
    ],
)

envoy_quic_cc_library(
    name = "quic_core_unacked_packet_map_lib",
    srcs = ["quiche/quic/core/quic_unacked_packet_map.cc"],
    hdrs = ["quiche/quic/core/quic_unacked_packet_map.h"],
    deps = [
        ":quic_core_connection_stats_lib",
        ":quic_core_packets_lib",
        ":quic_core_session_notifier_interface_lib",
        ":quic_core_transmission_info_lib",
        ":quic_core_utils_lib",
        ":quic_platform_base",
        ":quiche_common_circular_deque_lib",
    ],
)

envoy_cc_library(
    name = "quic_core_utils_lib",
    srcs = ["quiche/quic/core/quic_utils.cc"],
    hdrs = ["quiche/quic/core/quic_utils.h"],
    copts = quiche_copts,
    repository = "@envoy",
    visibility = ["//visibility:public"],
    deps = [
        ":quic_core_constants_lib",
        ":quic_core_crypto_random_lib",
        ":quic_core_error_codes_lib",
        ":quic_core_frames_frames_lib",
        ":quic_core_types_lib",
        ":quic_core_versions_lib",
        ":quic_platform_base",
        ":quic_platform_socket_address",
        ":quiche_common_buffer_allocator_lib",
    ],
)

envoy_quic_cc_library(
    name = "quic_core_version_manager_lib",
    srcs = ["quiche/quic/core/quic_version_manager.cc"],
    hdrs = ["quiche/quic/core/quic_version_manager.h"],
    deps = [
        ":quic_core_versions_lib",
        ":quic_platform_base",
        ":quiche_common_endian_lib",
    ],
)

envoy_cc_library(
    name = "quic_core_versions_lib",
    srcs = ["quiche/quic/core/quic_versions.cc"],
    hdrs = ["quiche/quic/core/quic_versions.h"],
    copts = quiche_copts,
    repository = "@envoy",
    visibility = ["//visibility:public"],
    deps = [
        ":quic_core_crypto_random_lib",
        ":quic_core_tag_lib",
        ":quic_core_types_lib",
        ":quic_platform_base",
        ":quiche_common_text_utils_lib",
    ],
)

envoy_quic_cc_test_library(
    name = "quic_test_tools_config_peer_lib",
    srcs = ["quiche/quic/test_tools/quic_config_peer.cc"],
    hdrs = ["quiche/quic/test_tools/quic_config_peer.h"],
    deps = [
        ":quic_core_config_lib",
        ":quic_core_packets_lib",
        ":quic_platform_base",
    ],
)

envoy_quic_cc_test_library(
    name = "quic_test_tools_connection_id_manager_peer_lib",
    hdrs = ["quiche/quic/test_tools/quic_connection_id_manager_peer.h"],
    deps = [":quic_core_connection_id_manager"],
)

envoy_quic_cc_test_library(
    name = "quic_test_tools_crypto_server_config_peer_lib",
    srcs = [
        "quiche/quic/test_tools/quic_crypto_server_config_peer.cc",
    ],
    hdrs = [
        "quiche/quic/test_tools/quic_crypto_server_config_peer.h",
    ],
    deps = [
        ":quic_core_crypto_crypto_handshake_lib",
        ":quic_test_tools_mock_clock_lib",
        ":quic_test_tools_mock_random_lib",
        ":quic_test_tools_test_utils_lib",
        ":quiche_common_platform",
    ],
)

envoy_quic_cc_test_library(
    name = "quic_test_tools_first_flight_lib",
    srcs = [
        "quiche/quic/test_tools/first_flight.cc",
    ],
    hdrs = [
        "quiche/quic/test_tools/first_flight.h",
    ],
    deps = [
        ":quic_core_config_lib",
        ":quic_core_connection_lib",
        ":quic_core_crypto_crypto_handshake_lib",
        ":quic_core_http_client_lib",
        ":quic_core_packet_writer_lib",
        ":quic_core_packets_lib",
        ":quic_core_types_lib",
        ":quic_core_versions_lib",
        ":quic_platform",
        ":quic_test_tools_test_utils_lib",
    ],
)

envoy_quic_cc_test_library(
    name = "quic_test_tools_flow_controller_peer_lib",
    srcs = [
        "quiche/quic/test_tools/quic_flow_controller_peer.cc",
    ],
    hdrs = [
        "quiche/quic/test_tools/quic_flow_controller_peer.h",
    ],
    deps = [
        ":quic_core_packets_lib",
        ":quic_core_session_lib",
    ],
)

envoy_quic_cc_test_library(
    name = "quic_test_tools_framer_peer_lib",
    srcs = ["quiche/quic/test_tools/quic_framer_peer.cc"],
    hdrs = ["quiche/quic/test_tools/quic_framer_peer.h"],
    deps = [
        ":quic_core_crypto_encryption_lib",
        ":quic_core_framer_lib",
        ":quic_core_packets_lib",
        ":quic_platform_base",
    ],
)

envoy_quic_cc_test_library(
    name = "quic_test_tools_interval_deque_peer_lib",
    hdrs = ["quiche/quic/test_tools/quic_interval_deque_peer.h"],
    deps = [
        ":quic_core_interval_deque_lib",
        ":quic_core_interval_lib",
    ],
)

envoy_quic_cc_test_library(
    name = "quic_test_tools_mock_clock_lib",
    srcs = ["quiche/quic/test_tools/mock_clock.cc"],
    hdrs = ["quiche/quic/test_tools/mock_clock.h"],
    deps = [
        ":quic_core_clock_lib",
        ":quic_core_time_lib",
    ],
)

envoy_quic_cc_test_library(
    name = "quic_test_tools_mock_random_lib",
    srcs = ["quiche/quic/test_tools/mock_random.cc"],
    hdrs = ["quiche/quic/test_tools/mock_random.h"],
    deps = [
        ":quic_core_crypto_random_lib",
        ":quic_platform_test",
    ],
)

envoy_quic_cc_test_library(
    name = "quic_test_tools_mock_syscall_wrapper_lib",
    srcs = ["quiche/quic/test_tools/quic_mock_syscall_wrapper.cc"],
    hdrs = ["quiche/quic/test_tools/quic_mock_syscall_wrapper.h"],
    deps = [
        ":quic_core_syscall_wrapper_lib",
        ":quic_platform_base",
        ":quic_platform_test",
    ],
)

envoy_quic_cc_test_library(
    name = "quic_test_tools_qpack_qpack_test_utils_lib",
    srcs = ["quiche/quic/test_tools/qpack/qpack_test_utils.cc"],
    hdrs = ["quiche/quic/test_tools/qpack/qpack_test_utils.h"],
    deps = [
        ":quic_core_qpack_qpack_encoder_lib",
        ":quic_core_qpack_qpack_stream_sender_delegate_lib",
        ":quic_platform_test",
    ],
)

envoy_quic_cc_test_library(
    name = "quic_test_tools_sent_packet_manager_peer_lib",
    srcs = ["quiche/quic/test_tools/quic_sent_packet_manager_peer.cc"],
    hdrs = ["quiche/quic/test_tools/quic_sent_packet_manager_peer.h"],
    deps = [
        ":quic_core_congestion_control_congestion_control_interface_lib",
        ":quic_core_packets_lib",
        ":quic_core_sent_packet_manager_lib",
        ":quic_test_tools_unacked_packet_map_peer_lib",
    ],
)

envoy_quic_cc_test_library(
    name = "quic_test_tools_server_session_base_peer",
    hdrs = [
        "quiche/quic/test_tools/quic_server_session_base_peer.h",
    ],
    deps = [
        ":quic_core_utils_lib",
        ":quic_server_http_spdy_session_lib",
    ],
)

envoy_quic_cc_test_library(
    name = "quic_test_tools_simple_quic_framer_lib",
    srcs = ["quiche/quic/test_tools/simple_quic_framer.cc"],
    hdrs = ["quiche/quic/test_tools/simple_quic_framer.h"],
    deps = [
        ":quic_core_crypto_encryption_lib",
        ":quic_core_framer_lib",
        ":quic_core_packets_lib",
        ":quic_platform_base",
    ],
)

envoy_quic_cc_test_library(
    name = "quic_test_tools_stream_send_buffer_peer_lib",
    srcs = ["quiche/quic/test_tools/quic_stream_send_buffer_peer.cc"],
    hdrs = ["quiche/quic/test_tools/quic_stream_send_buffer_peer.h"],
    deps = [
        ":quic_core_stream_send_buffer_lib",
        ":quic_test_tools_interval_deque_peer_lib",
    ],
)

envoy_quic_cc_test_library(
    name = "quic_test_tools_stream_peer_lib",
    srcs = ["quiche/quic/test_tools/quic_stream_peer.cc"],
    hdrs = ["quiche/quic/test_tools/quic_stream_peer.h"],
    deps = [
        ":quic_core_packets_lib",
        ":quic_core_session_lib",
        ":quic_core_stream_send_buffer_lib",
        ":quic_platform_base",
        ":quic_test_tools_flow_controller_peer_lib",
        ":quic_test_tools_stream_send_buffer_peer_lib",
    ],
)

envoy_quic_cc_test_library(
    name = "quic_test_tools_test_certificates_lib",
    srcs = ["quiche/quic/test_tools/test_certificates.cc"],
    hdrs = ["quiche/quic/test_tools/test_certificates.h"],
    deps = [
        ":quic_platform_base",
        ":quiche_common_platform",
    ],
)

envoy_quic_cc_test_library(
    name = "quic_test_tools_test_utils_lib",
    srcs = [
        "quiche/quic/test_tools/crypto_test_utils.cc",
        "quiche/quic/test_tools/mock_quic_session_visitor.cc",
        "quiche/quic/test_tools/mock_quic_time_wait_list_manager.cc",
        "quiche/quic/test_tools/quic_buffered_packet_store_peer.cc",
        "quiche/quic/test_tools/quic_connection_peer.cc",
        "quiche/quic/test_tools/quic_dispatcher_peer.cc",
        "quiche/quic/test_tools/quic_test_utils.cc",
    ],
    hdrs = [
        "quiche/quic/test_tools/crypto_test_utils.h",
        "quiche/quic/test_tools/mock_connection_id_generator.h",
        "quiche/quic/test_tools/mock_quic_session_visitor.h",
        "quiche/quic/test_tools/mock_quic_time_wait_list_manager.h",
        "quiche/quic/test_tools/quic_buffered_packet_store_peer.h",
        "quiche/quic/test_tools/quic_connection_peer.h",
        "quiche/quic/test_tools/quic_dispatcher_peer.h",
        "quiche/quic/test_tools/quic_test_utils.h",
    ],
    external_deps = ["ssl"],
    deps = [
        ":http2_core_framer_lib",
        ":quic_client_session_lib",
        ":quic_core_congestion_control_congestion_control_interface_lib",
        ":quic_core_connection_lib",
        ":quic_core_connection_stats_lib",
        ":quic_core_crypto_crypto_handshake_lib",
        ":quic_core_crypto_encryption_lib",
        ":quic_core_crypto_proof_source_lib",
        ":quic_core_crypto_proof_source_x509_lib",
        ":quic_core_crypto_random_lib",
        ":quic_core_data_lib",
        ":quic_core_framer_lib",
        ":quic_core_http_client_lib",
        ":quic_core_packet_creator_lib",
        ":quic_core_packet_writer_lib",
        ":quic_core_packets_lib",
        ":quic_core_path_validator_lib",
        ":quic_core_received_packet_manager_lib",
        ":quic_core_sent_packet_manager_lib",
        ":quic_core_server_id_lib",
        ":quic_core_server_lib",
        ":quic_core_time_wait_list_manager_lib",
        ":quic_core_utils_lib",
        ":quic_platform",
        ":quic_platform_hostname_utils",
        ":quic_platform_test",
        ":quic_server_http_spdy_session_lib",
        ":quic_server_session_lib",
        ":quic_test_tools_config_peer_lib",
        ":quic_test_tools_connection_id_manager_peer_lib",
        ":quic_test_tools_framer_peer_lib",
        ":quic_test_tools_mock_clock_lib",
        ":quic_test_tools_mock_random_lib",
        ":quic_test_tools_sent_packet_manager_peer_lib",
        ":quic_test_tools_simple_quic_framer_lib",
        ":quic_test_tools_stream_peer_lib",
        ":quic_test_tools_test_certificates_lib",
        ":quiche_common_buffer_allocator_lib",
        ":quiche_common_callbacks",
        ":quiche_common_test_tools_test_utils_lib",
    ],
)

envoy_quic_cc_test_library(
    name = "quic_test_tools_session_peer_lib",
    srcs = [
        "quiche/quic/test_tools/quic_session_peer.cc",
    ],
    hdrs = [
        "quiche/quic/test_tools/quic_session_peer.h",
    ],
    deps = [
        ":quic_client_session_lib",
        ":quic_core_packets_lib",
        ":quic_core_utils_lib",
        ":quic_platform",
        ":quic_server_session_lib",
    ],
)

envoy_quic_cc_test_library(
    name = "quic_test_tools_unacked_packet_map_peer_lib",
    srcs = ["quiche/quic/test_tools/quic_unacked_packet_map_peer.cc"],
    hdrs = ["quiche/quic/test_tools/quic_unacked_packet_map_peer.h"],
    deps = [":quic_core_unacked_packet_map_lib"],
)

envoy_cc_library(
    name = "quiche_common_endian_lib",
    hdrs = ["quiche/common/quiche_endian.h"],
    repository = "@envoy",
    visibility = ["//visibility:public"],
    deps =
        [
            ":quiche_common_platform_export",
        ],
)

envoy_cc_library(
    name = "quiche_common_platform_client_stats",
    hdrs = [
        "quiche/common/platform/api/quiche_client_stats.h",
    ],
    repository = "@envoy",
    visibility = ["//visibility:public"],
    deps = [":quiche_common_platform_default_quiche_platform_impl_client_stats_impl_lib"],
)

envoy_quiche_platform_impl_cc_library(
    name = "quiche_common_platform_default_quiche_platform_impl_client_stats_impl_lib",
    hdrs = [
        "quiche/common/platform/default/quiche_platform_impl/quiche_client_stats_impl.h",
    ],
)

envoy_cc_test_library(
    name = "quiche_common_platform_system_event_loop",
    hdrs = [
        "quiche/common/platform/api/quiche_system_event_loop.h",
    ],
    repository = "@envoy",
    deps = [":quiche_common_platform_default_quiche_platform_impl_system_event_loop_impl_lib"],
)

envoy_quiche_platform_impl_cc_test_library(
    name = "quiche_common_platform_default_quiche_platform_impl_system_event_loop_impl_lib",
    hdrs = [
        "quiche/common/platform/default/quiche_platform_impl/quiche_system_event_loop_impl.h",
    ],
)

envoy_cc_library(
    name = "quiche_common_platform_googleurl",
    hdrs = ["quiche/common/platform/api/quiche_googleurl.h"],
    repository = "@envoy",
    deps = [":quiche_common_platform_default_quiche_platform_impl_googleurl_impl_lib"],
)

envoy_cc_library(
    name = "quiche_common_mem_slice",
    srcs = ["quiche/common/quiche_mem_slice.cc"],
    hdrs = ["quiche/common/quiche_mem_slice.h"],
    repository = "@envoy",
<<<<<<< HEAD
    tags = ["nofips"],
    visibility = ["//visibility:public"],
=======
>>>>>>> dc076aa0
    deps = [
        ":quiche_common_buffer_allocator_lib",
        ":quiche_common_callbacks",
        ":quiche_common_platform_export",
        "@com_google_absl//absl/strings",
    ],
)

envoy_quiche_platform_impl_cc_library(
    name = "quiche_common_platform_default_quiche_platform_impl_googleurl_impl_lib",
    hdrs = [
        "quiche/common/platform/default/quiche_platform_impl/quiche_googleurl_impl.h",
    ],
    deps = [
        "@com_googlesource_googleurl//url",
    ],
)

envoy_cc_library(
    name = "quiche_common_platform_iovec",
    hdrs = [
        "quiche/common/platform/api/quiche_iovec.h",
    ],
    repository = "@envoy",
    visibility = ["//visibility:public"],
    deps = [
        ":quiche_common_platform_bug_tracker",
        ":quiche_common_platform_export",
        "@envoy//source/common/quic/platform:quiche_platform_iovec_impl_lib",
    ],
)

envoy_cc_library(
    name = "quiche_common_platform_bug_tracker",
    hdrs = [
        "quiche/common/platform/api/quiche_bug_tracker.h",
    ],
    repository = "@envoy",
    visibility = ["//visibility:public"],
    deps = [
        ":quiche_common_platform_export",
    ] + select({
        "@platforms//os:android": [
            "@envoy//source/common/quic/platform/mobile_impl:mobile_quiche_bug_tracker_impl_lib",
        ],
        "@platforms//os:ios": [
            "@envoy//source/common/quic/platform/mobile_impl:mobile_quiche_bug_tracker_impl_lib",
        ],
        "//conditions:default": ["@envoy//source/common/quic/platform:quiche_logging_impl_lib"],
    }),
)

envoy_cc_library(
    name = "quiche_common_platform_logging",
    hdrs = [
        "quiche/common/platform/api/quiche_logging.h",
    ],
    repository = "@envoy",
    visibility = ["//visibility:public"],
    deps = [
        ":quiche_common_platform_export",
    ] + select({
        "@platforms//os:android": [
            ":quiche_common_mobile_quiche_logging_lib",
        ],
        "@platforms//os:ios": [
            ":quiche_common_mobile_quiche_logging_lib",
        ],
        "//conditions:default": ["@envoy//source/common/quic/platform:quiche_logging_impl_lib"],
    }),
)

envoy_quiche_platform_impl_cc_library(
    name = "quiche_common_mobile_quiche_logging_lib",
    srcs = [
        "quiche/common/platform/default/quiche_platform_impl/quiche_logging_impl.cc",
    ],
    hdrs = [
        "quiche/common/platform/default/quiche_platform_impl/quiche_logging_impl.h",
    ],
    deps = [
        "@com_google_absl//absl/flags:flag",
        "@com_google_absl//absl/log:absl_check",
        "@com_google_absl//absl/log:absl_log",
        "@com_google_absl//absl/log:flags",
    ],
)

envoy_cc_library(
    name = "quiche_common_platform_hostname_utils",
    srcs = [
        "quiche/common/platform/api/quiche_hostname_utils.cc",
    ],
    hdrs = [
        "quiche/common/platform/api/quiche_hostname_utils.h",
    ],
    repository = "@envoy",
    visibility = ["//visibility:public"],
    deps = [
        ":quiche_common_platform_export",
        ":quiche_common_platform_googleurl",
        ":quiche_common_platform_logging",
    ],
)

envoy_cc_test_library(
    name = "quiche_common_platform_thread",
    hdrs = [
        "quiche/common/platform/api/quiche_thread.h",
    ],
    repository = "@envoy",
    deps = [
        ":quiche_common_platform_export",
        "@envoy//test/common/quic/platform:quiche_thread_impl_lib",
    ],
)

envoy_cc_test_library(
    name = "quiche_common_platform_test_output",
    hdrs = [
        "quiche/common/platform/api/quiche_test_output.h",
    ],
    repository = "@envoy",
    deps = [
        ":quiche_common_platform_export",
        "@envoy//test/common/quic/platform:quiche_test_output_impl_lib",
    ],
)

envoy_cc_test_library(
    name = "quiche_common_platform_expect_bug",
    hdrs = [
        "quiche/common/platform/api/quiche_expect_bug.h",
    ],
    repository = "@envoy",
    deps = [
        ":quiche_common_platform_export",
        "@envoy//test/common/quic/platform:quiche_expect_bug_impl_lib",
    ],
)

envoy_cc_library(
    name = "quiche_common_platform_udp_socket_platform",
    hdrs = select({
        "@envoy//bazel:linux": ["quiche/common/platform/api/quiche_udp_socket_platform_api.h"],
        "//conditions:default": [],
    }),
    repository = "@envoy",
    visibility = ["//visibility:public"],
    deps = [
        ":quic_core_types_lib",
        ":quic_platform_ip_address_family",
        ":quiche_common_platform_default_quiche_platform_impl_udp_socket_platform_impl_lib",
        ":quiche_common_platform_export",
    ],
)

envoy_cc_library(
    name = "quiche_common_platform_server_stats",
    hdrs = ["quiche/common/platform/api/quiche_server_stats.h"],
    repository = "@envoy",
    visibility = ["//visibility:public"],
    deps = [
        ":quiche_common_platform_default_quiche_platform_impl_server_stats_impl_lib",
    ],
)

envoy_quiche_platform_impl_cc_library(
    name = "quiche_common_platform_default_quiche_platform_impl_server_stats_impl_lib",
    hdrs = [
        "quiche/common/platform/default/quiche_platform_impl/quiche_server_stats_impl.h",
    ],
)

envoy_cc_library(
    name = "quiche_common_platform_stack_trace",
    hdrs = [
        "quiche/common/platform/api/quiche_stack_trace.h",
    ],
    repository = "@envoy",
    visibility = ["//visibility:public"],
    deps = [
        ":quiche_common_platform_export",
        "@envoy//source/common/quic/platform:quiche_stack_trace_impl_lib",
    ],
)

envoy_cc_library(
    name = "quiche_common_platform_containers",
    hdrs = [
        "quiche/common/platform/api/quiche_containers.h",
    ],
    repository = "@envoy",
    visibility = ["//visibility:public"],
    deps = [
        ":quiche_common_platform_default_quiche_platform_impl_containers_impl_lib",
        ":quiche_common_platform_export",
    ],
)

envoy_quiche_platform_impl_cc_library(
    name = "quiche_common_platform_default_quiche_platform_impl_containers_impl_lib",
    hdrs = [
        "quiche/common/platform/default/quiche_platform_impl/quiche_containers_impl.h",
    ],
    deps = [
        ":quiche_common_platform_export",
    ],
)

envoy_quiche_platform_impl_cc_library(
    name = "quiche_common_platform_default_quiche_platform_impl_stream_buffer_allocator_impl_lib",
    hdrs = [
        "quiche/common/platform/default/quiche_platform_impl/quiche_stream_buffer_allocator_impl.h",
    ],
    deps = [
        ":quiche_common_platform_export",
    ],
)

envoy_cc_library(
    name = "quiche_common_platform_testvalue",
    hdrs = [
        "quiche/common/platform/api/quiche_testvalue.h",
    ],
    repository = "@envoy",
    visibility = ["//visibility:public"],
    deps = [
        ":quiche_common_platform_export",
    ],
)

envoy_cc_library(
    name = "quiche_common_platform",
    hdrs = [
        "quiche/common/platform/api/quiche_bug_tracker.h",
        "quiche/common/platform/api/quiche_command_line_flags.h",
        "quiche/common/platform/api/quiche_flag_utils.h",
        "quiche/common/platform/api/quiche_flags.h",
        "quiche/common/platform/api/quiche_reference_counted.h",
        "quiche/common/platform/api/quiche_time_utils.h",
    ],
    repository = "@envoy",
    visibility = ["//visibility:public"],
    deps = [
        ":quiche_common_platform_bug_tracker",
        ":quiche_common_platform_default_quiche_platform_impl_command_line_flags_impl_lib",
        ":quiche_common_platform_default_quiche_platform_impl_flag_utils_impl_lib",
        ":quiche_common_platform_default_quiche_platform_impl_reference_counted_impl_lib",
        ":quiche_common_platform_default_quiche_platform_impl_testvalue_impl_lib",
        ":quiche_common_platform_export",
        ":quiche_common_platform_logging",
        "@envoy//source/common/quic/platform:quic_base_impl_lib",
        "@envoy//source/common/quic/platform:quiche_flags_impl_lib",
        "@envoy//source/common/quic/platform:quiche_mem_slice_impl_lib",
        "@envoy//source/common/quic/platform:quiche_time_utils_impl_lib",
    ],
)

# Use the QUICHE default implementation once the WIN32 compiler error is resolved.
# envoy_quiche_platform_impl_cc_library(
#    name = "quiche_common_platform_default_quiche_platform_impl_export_impl_lib",
#    hdrs = [
#        "quiche/common/platform/default/quiche_platform_impl/quiche_export_impl.h",
#    ],
#)

envoy_quiche_platform_impl_cc_library(
    name = "quiche_common_platform_default_quiche_platform_impl_command_line_flags_impl_lib",
    hdrs = [
        "quiche/common/platform/default/quiche_platform_impl/quiche_command_line_flags_impl.h",
    ],
)

envoy_quiche_platform_impl_cc_library(
    name = "quiche_common_platform_default_quiche_platform_impl_flag_utils_impl_lib",
    hdrs = [
        "quiche/common/platform/default/quiche_platform_impl/quiche_flag_utils_impl.h",
    ],
)

envoy_quiche_platform_impl_cc_library(
    name = "quiche_common_platform_default_quiche_platform_impl_reference_counted_impl_lib",
    hdrs = [
        "quiche/common/platform/default/quiche_platform_impl/quiche_reference_counted_impl.h",
    ],
    deps = [
        ":quiche_common_platform_export",
    ],
)

envoy_quiche_platform_impl_cc_library(
    name = "quiche_common_platform_default_quiche_platform_impl_testvalue_impl_lib",
    hdrs = [
        "quiche/common/platform/default/quiche_platform_impl/quiche_testvalue_impl.h",
    ],
    deps = [
        ":quiche_common_platform_export",
    ],
)

envoy_quiche_platform_impl_cc_library(
    name = "quiche_common_platform_default_quiche_platform_impl_udp_socket_platform_impl_lib",
    hdrs = select({
        "@envoy//bazel:linux": ["quiche/common/platform/default/quiche_platform_impl/quiche_udp_socket_platform_impl.h"],
        "//conditions:default": [],
    }),
)

envoy_cc_library(
    name = "quiche_common_platform_export",
    hdrs = [
        "quiche/common/platform/api/quiche_export.h",
    ],
    repository = "@envoy",
    visibility = ["//visibility:public"],
    deps = [
        "@envoy//source/common/quic/platform:quiche_export_impl_lib",
    ],
)

envoy_cc_test_library(
    name = "quiche_common_platform_test",
    hdrs = ["quiche/common/platform/api/quiche_test.h"],
    repository = "@envoy",
    deps = ["@envoy//test/common/quic/platform:quiche_test_impl_lib"],
)

envoy_cc_test(
    name = "quiche_common_mem_slice_test",
    srcs = ["quiche/common/quiche_mem_slice_test.cc"],
    copts = quiche_copts,
    repository = "@envoy",
    deps = [
        ":quiche_common_buffer_allocator_lib",
        ":quiche_common_mem_slice",
        ":quiche_common_platform",
        ":quiche_common_platform_test",
    ],
)

envoy_cc_test(
    name = "quiche_common_time_utils_test",
    srcs = ["quiche/common/platform/api/quiche_time_utils_test.cc"],
    copts = quiche_copts,
    repository = "@envoy",
    deps = [
        ":quiche_common_platform",
        ":quiche_common_platform_test",
    ],
)

envoy_cc_library(
    name = "quiche_common_print_elements_lib",
    hdrs = ["quiche/common/print_elements.h"],
    repository = "@envoy",
    deps = [
        ":quiche_common_platform_export",
        "@com_google_absl//absl/container:inlined_vector",
    ],
)

envoy_cc_test_library(
    name = "quiche_common_test_tools_test_utils_lib",
    srcs = ["quiche/common/test_tools/quiche_test_utils.cc"],
    hdrs = [
        "quiche/common/test_tools/quiche_test_utils.h",
    ],
    repository = "@envoy",
    deps = [
        ":quiche_common_platform",
        ":quiche_common_platform_googleurl",
        ":quiche_common_platform_iovec",
        ":quiche_common_platform_test",
        "@envoy//test/common/quic/platform:quiche_test_helpers_impl_lib",
        "@envoy//test/common/quic/platform:quiche_test_impl_lib",
    ],
)

envoy_cc_library(
    name = "quiche_common_text_utils_lib",
    srcs = ["quiche/common/quiche_text_utils.cc"],
    hdrs = ["quiche/common/quiche_text_utils.h"],
    repository = "@envoy",
    deps = [
        ":quiche_common_platform_export",
        "@com_google_absl//absl/hash",
        "@com_google_absl//absl/strings:str_format",
    ],
)

envoy_cc_library(
    name = "quiche_common_lib",
    srcs = [
        "quiche/common/quiche_data_reader.cc",
        "quiche/common/quiche_data_writer.cc",
    ],
    hdrs = [
        "quiche/common/quiche_data_reader.h",
        "quiche/common/quiche_data_writer.h",
        "quiche/common/quiche_linked_hash_map.h",
    ],
    repository = "@envoy",
    visibility = ["//visibility:public"],
    deps = [
        ":quiche_common_endian_lib",
        ":quiche_common_platform",
    ],
)

envoy_cc_library(
    name = "quiche_simple_arena_lib",
    srcs = ["quiche/common/quiche_simple_arena.cc"],
    hdrs = ["quiche/common/quiche_simple_arena.h"],
    repository = "@envoy",
    deps = [
        ":quiche_common_platform_export",
        ":quiche_common_platform_logging",
    ],
)

envoy_cc_library(
    name = "quiche_http_header_storage_lib",
    srcs = ["quiche/common/http/http_header_storage.cc"],
    hdrs = ["quiche/common/http/http_header_storage.h"],
    repository = "@envoy",
    deps = [
        ":quiche_common_platform_export",
        ":quiche_common_platform_logging",
        ":quiche_simple_arena_lib",
    ],
)

envoy_cc_library(
    name = "quiche_http_header_block_lib",
    srcs = ["quiche/common/http/http_header_block.cc"],
    hdrs = ["quiche/common/http/http_header_block.h"],
    repository = "@envoy",
    deps = [
        ":quiche_common_lib",
        ":quiche_common_platform_export",
        ":quiche_common_platform_logging",
        ":quiche_common_text_utils_lib",
        ":quiche_http_header_storage_lib",
    ],
)

envoy_cc_test(
    name = "quiche_http_header_block_test",
    srcs = ["quiche/common/http/http_header_block_test.cc"],
    repository = "@envoy",
    deps = [
        ":http2_test_tools_test_utils_lib",
        ":quiche_common_platform_test",
        ":quiche_http_header_block_lib",
    ],
)

envoy_cc_library(
    name = "quiche_common_structured_headers_lib",
    srcs = ["quiche/common/structured_headers.cc"],
    hdrs = ["quiche/common/structured_headers.h"],
    repository = "@envoy",
    visibility = ["//visibility:public"],
    deps = [
        ":quiche_common_platform",
        ":quiche_common_platform_export",
        ":quiche_common_platform_logging",
        "@com_google_absl//absl/algorithm:container",
        "@com_google_absl//absl/container:flat_hash_set",
        "@com_google_absl//absl/strings",
        "@com_google_absl//absl/strings:str_format",
        "@com_google_absl//absl/types:optional",
        "@com_google_absl//absl/types:span",
        "@com_google_absl//absl/types:variant",
    ],
)

envoy_cc_test(
    name = "quiche_common_test",
    srcs = [
        "quiche/common/quiche_linked_hash_map_test.cc",
        "quiche/common/quiche_mem_slice_storage_test.cc",
    ],
    copts = quiche_copts,
    repository = "@envoy",
    deps = [
        ":quiche_common_lib",
        ":quiche_common_mem_slice_storage",
        ":quiche_common_platform_test",
    ],
)

envoy_cc_test(
    name = "http2_platform_api_test",
    srcs = [
        "quiche/http2/test_tools/http2_random_test.cc",
    ],
    repository = "@envoy",
    deps = [
        ":http2_test_tools_random",
        ":quiche_common_platform",
        ":quiche_common_test_tools_test_utils_lib",
    ],
)

envoy_cc_library(
    name = "quiche_common_mem_slice_storage",
    srcs = ["quiche/common/quiche_mem_slice_storage.cc"],
    hdrs = ["quiche/common/quiche_mem_slice_storage.h"],
    repository = "@envoy",
    visibility = ["//visibility:public"],
    deps = [
        ":quic_core_types_lib",
        ":quic_core_utils_lib",
        ":quic_platform_base",
        ":quiche_common_platform",
    ],
)

envoy_cc_test(
    name = "quic_core_batch_writer_batch_writer_test",
    srcs = select({
        "@envoy//bazel:linux": ["quiche/quic/core/batch_writer/quic_batch_writer_test.cc"],
        "//conditions:default": [],
    }),
    copts = quiche_copts,
    repository = "@envoy",
    deps = [
        ":quic_core_batch_writer_batch_writer_test_lib",
        ":quic_core_batch_writer_gso_batch_writer_lib",
        ":quic_core_batch_writer_sendmmsg_batch_writer_lib",
        ":quic_platform",
    ],
)

envoy_cc_library(
    name = "quic_load_balancer_server_id_lib",
    srcs = ["quiche/quic/load_balancer/load_balancer_server_id.cc"],
    hdrs = ["quiche/quic/load_balancer/load_balancer_server_id.h"],
    copts = quiche_copts,
    repository = "@envoy",
    visibility = ["//visibility:public"],
    deps = [
        ":quic_core_types_lib",
        ":quic_platform_bug_tracker",
        ":quic_platform_export",
    ],
)

envoy_quic_cc_library(
    name = "quic_load_balancer_config_lib",
    srcs = ["quiche/quic/load_balancer/load_balancer_config.cc"],
    hdrs = ["quiche/quic/load_balancer/load_balancer_config.h"],
    deps = [
        ":quic_core_types_lib",
        ":quic_core_utils_lib",
        ":quic_load_balancer_server_id_lib",
        ":quic_platform_bug_tracker",
        ":quic_platform_export",
    ],
)

envoy_quic_cc_library(
    name = "quic_load_balancer_encoder_lib",
    srcs = ["quiche/quic/load_balancer/load_balancer_encoder.cc"],
    hdrs = ["quiche/quic/load_balancer/load_balancer_encoder.h"],
    deps = [
        ":quic_core_connection_id_generator_interface_lib",
        ":quic_core_crypto_random_lib",
        ":quic_core_data_lib",
        ":quic_core_types_lib",
        ":quic_core_utils_lib",
        ":quic_load_balancer_config_lib",
        ":quic_load_balancer_server_id_lib",
        ":quic_platform_bug_tracker",
        ":quic_platform_export",
    ],
)

envoy_cc_library(
    name = "quiche_common_platform_lower_case_string",
    hdrs = ["quiche/common/platform/api/quiche_lower_case_string.h"],
    repository = "@envoy",
    deps = ["@envoy//source/common/quic/platform:quiche_lower_case_string_impl_lib"],
)

envoy_cc_library(
    name = "quiche_common_platform_header_policy",
    hdrs = ["quiche/common/platform/api/quiche_header_policy.h"],
    repository = "@envoy",
    deps = [":quiche_common_platform_default_quiche_platform_impl_header_policy_impl_lib"],
)

envoy_quiche_platform_impl_cc_library(
    name = "quiche_common_platform_default_quiche_platform_impl_header_policy_impl_lib",
    hdrs = ["quiche/common/platform/default/quiche_platform_impl/quiche_header_policy_impl.h"],
)

envoy_cc_library(
    name = "quiche_balsa_balsa_enums_lib",
    srcs = ["quiche/balsa/balsa_enums.cc"],
    hdrs = ["quiche/balsa/balsa_enums.h"],
    copts = quiche_copts,
    repository = "@envoy",
    visibility = ["//visibility:public"],
    deps = [":quiche_common_platform_export"],
)

envoy_cc_library(
    name = "quiche_balsa_balsa_visitor_interface_lib",
    hdrs = ["quiche/balsa/balsa_visitor_interface.h"],
    copts = quiche_copts,
    repository = "@envoy",
    visibility = ["//visibility:public"],
    deps = [
        ":quiche_balsa_balsa_enums_lib",
        ":quiche_common_platform_export",
    ],
)

envoy_cc_library(
    name = "quiche_balsa_noop_balsa_visitor_lib",
    hdrs = ["quiche/balsa/noop_balsa_visitor.h"],
    copts = quiche_copts,
    repository = "@envoy",
    visibility = ["//visibility:public"],
    deps = [
        ":quiche_balsa_balsa_visitor_interface_lib",
        ":quiche_common_platform_export",
    ],
)

envoy_cc_library(
    name = "quiche_balsa_standard_header_map_lib",
    srcs = ["quiche/balsa/standard_header_map.cc"],
    hdrs = ["quiche/balsa/standard_header_map.h"],
    copts = quiche_copts,
    repository = "@envoy",
    deps = [
        ":quiche_common_text_utils_lib",
        "@com_google_absl//absl/container:flat_hash_set",
        "@com_google_absl//absl/strings",
    ],
)

envoy_cc_library(
    name = "quiche_balsa_framer_interface_lib",
    hdrs = ["quiche/balsa/framer_interface.h"],
    copts = quiche_copts,
    repository = "@envoy",
    deps = [":quiche_common_platform_export"],
)

envoy_cc_library(
    name = "quiche_balsa_http_validation_policy_lib",
    hdrs = ["quiche/balsa/http_validation_policy.h"],
    copts = quiche_copts,
    repository = "@envoy",
    deps = [
        ":quiche_common_platform_export",
        ":quiche_common_platform_logging",
    ],
)

envoy_cc_library(
    name = "quiche_balsa_header_api_lib",
    hdrs = ["quiche/balsa/header_api.h"],
    copts = quiche_copts,
    repository = "@envoy",
    deps = [
        ":quiche_common_callbacks",
        ":quiche_common_platform_export",
        ":quiche_common_platform_lower_case_string",
        "@com_google_absl//absl/strings",
    ],
)

envoy_cc_library(
    name = "quiche_balsa_simple_buffer_lib",
    srcs = ["quiche/balsa/simple_buffer.cc"],
    hdrs = ["quiche/balsa/simple_buffer.h"],
    copts = quiche_copts,
    repository = "@envoy",
    deps = [
        ":quiche_common_platform",
        ":quiche_common_platform_bug_tracker",
        ":quiche_common_platform_export",
        ":quiche_common_platform_logging",
        "@com_google_absl//absl/strings",
    ],
)

envoy_cc_test(
    name = "quiche_balsa_simple_buffer_test",
    srcs = ["quiche/balsa/simple_buffer_test.cc"],
    copts = quiche_copts,
    repository = "@envoy",
    deps = [
        ":quiche_balsa_simple_buffer_lib",
        ":quiche_common_platform_expect_bug",
        ":quiche_common_platform_test",
        "@com_google_absl//absl/strings",
    ],
)

envoy_cc_library(
    name = "quiche_balsa_header_properties_lib",
    srcs = ["quiche/balsa/header_properties.cc"],
    hdrs = ["quiche/balsa/header_properties.h"],
    copts = quiche_copts,
    repository = "@envoy",
    deps = [
        ":quiche_common_platform",
        ":quiche_common_platform_export",
        ":quiche_common_text_utils_lib",
        "@com_google_absl//absl/container:flat_hash_set",
        "@com_google_absl//absl/strings",
    ],
)

envoy_cc_test(
    name = "quiche_balsa_header_properties_test",
    srcs = ["quiche/balsa/header_properties_test.cc"],
    copts = quiche_copts,
    repository = "@envoy",
    deps = [
        ":quiche_balsa_header_properties_lib",
        ":quiche_common_platform_test",
    ],
)

envoy_cc_library(
    name = "quiche_balsa_balsa_headers_lib",
    srcs = ["quiche/balsa/balsa_headers.cc"],
    hdrs = ["quiche/balsa/balsa_headers.h"],
    copts = quiche_copts,
    repository = "@envoy",
    visibility = ["//visibility:public"],
    deps = [
        ":quiche_balsa_balsa_enums_lib",
        ":quiche_balsa_header_api_lib",
        ":quiche_balsa_header_properties_lib",
        ":quiche_balsa_http_validation_policy_lib",
        ":quiche_balsa_standard_header_map_lib",
        ":quiche_common_callbacks",
        ":quiche_common_platform_bug_tracker",
        ":quiche_common_platform_export",
        ":quiche_common_platform_header_policy",
        ":quiche_common_platform_logging",
        "@com_google_absl//absl/container:flat_hash_set",
        "@com_google_absl//absl/memory",
        "@com_google_absl//absl/strings",
    ],
)

envoy_cc_test(
    name = "quiche_balsa_balsa_headers_test",
    srcs = ["quiche/balsa/balsa_headers_test.cc"],
    copts = quiche_copts,
    repository = "@envoy",
    deps = [
        ":quiche_balsa_balsa_enums_lib",
        ":quiche_balsa_balsa_frame_lib",
        ":quiche_balsa_balsa_headers_lib",
        ":quiche_balsa_simple_buffer_lib",
        ":quiche_common_platform_expect_bug",
        ":quiche_common_platform_logging",
        ":quiche_common_platform_test",
        ":quiche_common_test_tools_test_utils_lib",
        "@com_google_absl//absl/base:core_headers",
        "@com_google_absl//absl/memory",
        "@com_google_absl//absl/strings",
        "@com_google_absl//absl/strings:str_format",
    ],
)

envoy_cc_library(
    name = "quiche_balsa_balsa_frame_lib",
    srcs = ["quiche/balsa/balsa_frame.cc"],
    hdrs = ["quiche/balsa/balsa_frame.h"],
    copts = quiche_copts,
    repository = "@envoy",
    visibility = ["//visibility:public"],
    deps = [
        ":quiche_balsa_balsa_enums_lib",
        ":quiche_balsa_balsa_headers_lib",
        ":quiche_balsa_balsa_visitor_interface_lib",
        ":quiche_balsa_framer_interface_lib",
        ":quiche_balsa_header_properties_lib",
        ":quiche_balsa_http_validation_policy_lib",
        ":quiche_balsa_noop_balsa_visitor_lib",
        ":quiche_common_platform",
        ":quiche_common_platform_bug_tracker",
        ":quiche_common_platform_export",
        ":quiche_common_platform_logging",
        "@com_google_absl//absl/strings",
    ],
)

envoy_cc_test(
    name = "quiche_balsa_balsa_frame_test",
    srcs = ["quiche/balsa/balsa_frame_test.cc"],
    copts = quiche_copts,
    repository = "@envoy",
    deps = [
        ":quiche_balsa_balsa_enums_lib",
        ":quiche_balsa_balsa_frame_lib",
        ":quiche_balsa_balsa_headers_lib",
        ":quiche_balsa_balsa_visitor_interface_lib",
        ":quiche_balsa_http_validation_policy_lib",
        ":quiche_balsa_noop_balsa_visitor_lib",
        ":quiche_balsa_simple_buffer_lib",
        ":quiche_common_platform_expect_bug",
        ":quiche_common_platform_logging",
        ":quiche_common_platform_test",
        "@com_google_absl//absl/flags:flag",
        "@com_google_absl//absl/strings",
        "@com_google_absl//absl/strings:str_format",
    ],
)

envoy_cc_library(
    name = "quiche_web_transport_web_transport_lib",
    srcs = ["quiche/web_transport/web_transport_headers.cc"],
    hdrs = [
        "quiche/web_transport/web_transport.h",
        "quiche/web_transport/web_transport_headers.h",
    ],
    copts = quiche_copts,
    repository = "@envoy",
    deps = [
        ":common_http_http_header_block_lib",
        ":quiche_common_callbacks",
        ":quiche_common_platform_export",
        ":quiche_common_quiche_stream_lib",
        ":quiche_common_quiche_vectorized_io_utils_lib",
        ":quiche_common_status_utils",
        ":quiche_common_structured_headers_lib",
        "@com_google_absl//absl/strings",
        "@com_google_absl//absl/time",
        "@com_google_absl//absl/types:span",
    ],
)<|MERGE_RESOLUTION|>--- conflicted
+++ resolved
@@ -4692,11 +4692,7 @@
     srcs = ["quiche/common/quiche_mem_slice.cc"],
     hdrs = ["quiche/common/quiche_mem_slice.h"],
     repository = "@envoy",
-<<<<<<< HEAD
-    tags = ["nofips"],
-    visibility = ["//visibility:public"],
-=======
->>>>>>> dc076aa0
+    visibility = ["//visibility:public"],
     deps = [
         ":quiche_common_buffer_allocator_lib",
         ":quiche_common_callbacks",

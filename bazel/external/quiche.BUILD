--- conflicted
+++ resolved
@@ -321,23 +321,6 @@
     repository = "@envoy",
     visibility = ["//visibility:public"],
     deps = [
-<<<<<<< HEAD
-        ":quic_platform_export",
-        ":quic_platform_ip_address_family",
-        ":quic_platform_logging",
-    ],
-)
-
-envoy_cc_library(
-    name = "quic_platform_logging",
-    hdrs = [
-        "quiche/quic/platform/api/quic_bug_tracker.h",
-        "quiche/quic/platform/api/quic_logging.h",
-    ],
-    repository = "@envoy",
-    visibility = ["//visibility:public"],
-    deps = ["@envoy//source/extensions/quic_listeners/quiche/platform:quic_platform_logging_impl_lib"],
-=======
         ":quic_platform_base",
         ":quic_platform_export",
         ":quic_platform_ip_address_family",
@@ -355,18 +338,14 @@
         ":quic_platform_export",
         ":quic_platform_ip_address",
     ],
->>>>>>> 280c7224
 )
 
 envoy_cc_library(
     name = "quic_platform_base",
-<<<<<<< HEAD
-    srcs = ["quiche/quic/platform/api/quic_socket_address.cc"],
-=======
->>>>>>> 280c7224
     hdrs = [
         "quiche/quic/platform/api/quic_aligned.h",
         "quiche/quic/platform/api/quic_arraysize.h",
+        "quiche/quic/platform/api/quic_bug_tracker.h",
         "quiche/quic/platform/api/quic_client_stats.h",
         "quiche/quic/platform/api/quic_containers.h",
         "quiche/quic/platform/api/quic_endian.h",
@@ -401,8 +380,6 @@
     visibility = ["//visibility:public"],
     deps = [
         ":quic_platform_export",
-        ":quic_platform_ip_address",
-        ":quic_platform_logging",
         ":quiche_common_lib",
         "@envoy//source/extensions/quic_listeners/quiche/platform:quic_platform_base_impl_lib",
         "@envoy//source/extensions/quic_listeners/quiche/platform:quic_platform_logging_impl_lib",
@@ -509,7 +486,7 @@
 )
 
 envoy_cc_library(
-    name = "quic_core_crypto_proof_source_lib",
+    name = "quic_core_crypto_proof_source_interface",
     srcs = [
         "quiche/quic/core/crypto/proof_source.cc",
         "quiche/quic/core/crypto/quic_crypto_proof.cc",
@@ -525,11 +502,12 @@
         ":quic_core_versions_lib",
         ":quic_platform_base",
         ":quic_platform_export",
-    ],
-)
-
-envoy_cc_library(
-    name = "quic_core_crypto_proof_verifier_lib",
+        ":quic_platform_socket_address",
+    ],
+)
+
+envoy_cc_library(
+    name = "quic_core_crypto_proof_verifier_interface",
     hdrs = ["quiche/quic/core/crypto/proof_verifier.h"],
     copts = quiche_copt,
     repository = "@envoy",

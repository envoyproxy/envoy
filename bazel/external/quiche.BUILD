--- conflicted
+++ resolved
@@ -228,11 +228,7 @@
     repository = "@envoy",
     visibility = ["//visibility:public"],
     deps = [
-<<<<<<< HEAD
-        "quic_core_time_lib",
-=======
         ":quic_core_time_lib",
->>>>>>> 4d4748ea
         ":quic_platform_base",
         "@envoy//source/extensions/quic_listeners/quiche/platform:quic_platform_impl_lib",
     ],

licenses(["notice"])  # Apache 2

# QUICHE is Google's implementation of QUIC and related protocols. It is the
# same code used in Chromium and Google's servers, but packaged in a form that
# is intended to be easier to incorporate into third-party projects.
#
# QUICHE code falls into three groups:
# 1. Platform-independent code. Most QUICHE code is in this category.
# 2. APIs and type aliases to platform-dependent code/types, referenced by code
#    in group 1. This group is called the "Platform API".
# 3. Definitions of types declared in group 2. This group is called the
#    "Platform impl", and must be provided by the codebase that embeds QUICHE.
#
# Concretely, header files in group 2 (the Platform API) #include header and
# source files in group 3 (the Platform impl). Unfortunately, QUICHE does not
# yet provide a built-in way to customize this dependency, e.g. to override the
# directory or namespace in which Platform impl types are defined. Hence the
# gross hacks in quiche.genrule_cmd, invoked from here to tweak QUICHE source
# files into a form usable by Envoy.
#
# The mechanics of this will change as QUICHE evolves, supplies its own Bazel
# buildfiles, and provides a built-in way to override platform impl directory
# location. However, the end result (QUICHE files placed under
# quiche/{http2,quic,spdy}/, with the Envoy-specific implementation of the
# QUICHE platform APIs in //source/extensions/quic_listeners/quiche/platform/,
# should remain largely the same.

load(":genrule_cmd.bzl", "genrule_cmd")
load(
    "@envoy//bazel:envoy_build_system.bzl",
    "envoy_cc_library",
    "envoy_cc_test",
<<<<<<< HEAD
    "envoy_external_dep_path",
=======
    "envoy_cc_test_library",
>>>>>>> b8325ac4
    "envoy_select_quiche",
)

src_files = glob([
    "**/*.h",
    "**/*.c",
    "**/*.cc",
    "**/*.inc",
    "**/*.proto",
])

genrule(
    name = "quiche_files",
    srcs = src_files,
    outs = ["quiche/" + f for f in src_files],
    cmd = genrule_cmd("@envoy//bazel/external:quiche.genrule_cmd"),
    visibility = ["//visibility:private"],
)

<<<<<<< HEAD
cc_library(
    name = "http2_platform_reconstruct_object",
    testonly = 1,
    hdrs = ["quiche/http2/platform/api/http2_reconstruct_object.h"],
    visibility = ["//visibility:public"],
    deps = ["@envoy//test/extensions/quic_listeners/quiche/platform:http2_platform_reconstruct_object_impl_lib"],
)

cc_library(
    name = "http2_test_tools_random",
    testonly = 1,
    srcs = ["quiche/http2/test_tools/http2_random.cc"],
    hdrs = ["quiche/http2/test_tools/http2_random.h"],
    visibility = ["//visibility:public"],
    deps = [
        ":http2_platform",
        envoy_external_dep_path("ssl"),
    ],
)

cc_library(
=======
quiche_copt = ["-Wno-unused-parameter"]

envoy_cc_library(
>>>>>>> b8325ac4
    name = "http2_platform",
    hdrs = [
        "quiche/http2/platform/api/http2_arraysize.h",
        "quiche/http2/platform/api/http2_containers.h",
        "quiche/http2/platform/api/http2_estimate_memory_usage.h",
        "quiche/http2/platform/api/http2_export.h",
        "quiche/http2/platform/api/http2_flag_utils.h",
        "quiche/http2/platform/api/http2_macros.h",
        "quiche/http2/platform/api/http2_optional.h",
        "quiche/http2/platform/api/http2_ptr_util.h",
        "quiche/http2/platform/api/http2_string.h",
        "quiche/http2/platform/api/http2_string_piece.h",
        # TODO: uncomment the following files as implementations are added.
        # "quiche/http2/platform/api/http2_flags.h",
        # "quiche/http2/platform/api/http2_test_helpers.h",
    ] + envoy_select_quiche(
        [
            "quiche/http2/platform/api/http2_bug_tracker.h",
            "quiche/http2/platform/api/http2_logging.h",
            "quiche/http2/platform/api/http2_string_utils.h",
        ],
        "@envoy",
    ),
    repository = "@envoy",
    visibility = ["//visibility:public"],
    deps = ["@envoy//source/extensions/quic_listeners/quiche/platform:http2_platform_impl_lib"],
)

envoy_cc_library(
    name = "spdy_platform",
    hdrs = [
        "quiche/spdy/platform/api/spdy_arraysize.h",
        "quiche/spdy/platform/api/spdy_containers.h",
        "quiche/spdy/platform/api/spdy_endianness_util.h",
        "quiche/spdy/platform/api/spdy_estimate_memory_usage.h",
        "quiche/spdy/platform/api/spdy_export.h",
        "quiche/spdy/platform/api/spdy_mem_slice.h",
        "quiche/spdy/platform/api/spdy_ptr_util.h",
        "quiche/spdy/platform/api/spdy_string.h",
        "quiche/spdy/platform/api/spdy_string_piece.h",
        # TODO: uncomment the following files as implementations are added.
        # "quiche/spdy/platform/api/spdy_flags.h",
    ] + envoy_select_quiche(
        [
            "quiche/spdy/platform/api/spdy_bug_tracker.h",
            "quiche/spdy/platform/api/spdy_logging.h",
            "quiche/spdy/platform/api/spdy_string_utils.h",
        ],
        "@envoy",
    ),
    repository = "@envoy",
    visibility = ["//visibility:public"],
    deps = ["@envoy//source/extensions/quic_listeners/quiche/platform:spdy_platform_impl_lib"],
)

envoy_cc_library(
    name = "spdy_simple_arena_lib",
    srcs = ["quiche/spdy/core/spdy_simple_arena.cc"],
    hdrs = ["quiche/spdy/core/spdy_simple_arena.h"],
    repository = "@envoy",
    visibility = ["//visibility:public"],
    deps = [":spdy_platform"],
)

envoy_cc_library(
    name = "spdy_platform_unsafe_arena_lib",
    hdrs = ["quiche/spdy/platform/api/spdy_unsafe_arena.h"],
    repository = "@envoy",
    visibility = ["//visibility:public"],
    deps = ["@envoy//source/extensions/quic_listeners/quiche/platform:spdy_platform_unsafe_arena_impl_lib"],
)

envoy_cc_library(
    name = "quic_platform",
    srcs = ["quiche/quic/platform/api/quic_mutex.cc"] + envoy_select_quiche(
        [
            "quiche/quic/platform/api/quic_file_utils.cc",
            "quiche/quic/platform/api/quic_hostname_utils.cc",
        ],
        "@envoy",
    ),
    hdrs = [
        "quiche/quic/platform/api/quic_cert_utils.h",
        "quiche/quic/platform/api/quic_mutex.h",
        "quiche/quic/platform/api/quic_str_cat.h",
    ] + envoy_select_quiche(
        [
            "quiche/quic/platform/api/quic_file_utils.h",
            "quiche/quic/platform/api/quic_hostname_utils.h",
        ],
        "@envoy",
    ),
    repository = "@envoy",
    visibility = ["//visibility:public"],
    deps = [
        ":quic_platform_base",
        "@envoy//source/extensions/quic_listeners/quiche/platform:quic_platform_impl_lib",
    ],
)

envoy_cc_test_library(
    name = "quic_platform_expect_bug",
    hdrs = ["quiche/quic/platform/api/quic_expect_bug.h"],
    repository = "@envoy",
    deps = ["@envoy//test/extensions/quic_listeners/quiche/platform:quic_platform_expect_bug_impl_lib"],
)

envoy_cc_library(
    name = "quic_platform_export",
    hdrs = ["quiche/quic/platform/api/quic_export.h"],
    repository = "@envoy",
    visibility = ["//visibility:public"],
    deps = ["@envoy//source/extensions/quic_listeners/quiche/platform:quic_platform_export_impl_lib"],
)

envoy_cc_test_library(
    name = "quic_platform_mock_log",
    hdrs = ["quiche/quic/platform/api/quic_mock_log.h"],
    repository = "@envoy",
    deps = ["@envoy//test/extensions/quic_listeners/quiche/platform:quic_platform_mock_log_impl_lib"],
)

envoy_cc_test_library(
    name = "quic_platform_port_utils",
    hdrs = ["quiche/quic/platform/api/quic_port_utils.h"],
    repository = "@envoy",
    deps = ["@envoy//test/extensions/quic_listeners/quiche/platform:quic_platform_port_utils_impl_lib"],
)

envoy_cc_test_library(
    name = "quic_platform_test",
    hdrs = ["quiche/quic/platform/api/quic_test.h"],
    repository = "@envoy",
    deps = ["@envoy//test/extensions/quic_listeners/quiche/platform:quic_platform_test_impl_lib"],
)

envoy_cc_test_library(
    name = "quic_platform_test_output",
    hdrs = ["quiche/quic/platform/api/quic_test_output.h"],
    repository = "@envoy",
    deps = ["@envoy//test/extensions/quic_listeners/quiche/platform:quic_platform_test_output_impl_lib"],
)

envoy_cc_test_library(
    name = "quic_platform_thread",
    hdrs = ["quiche/quic/platform/api/quic_thread.h"],
    repository = "@envoy",
    deps = ["@envoy//test/extensions/quic_listeners/quiche/platform:quic_platform_thread_impl_lib"],
)

envoy_cc_library(
    name = "quic_platform_base",
    hdrs = [
        "quiche/quic/platform/api/quic_aligned.h",
        "quiche/quic/platform/api/quic_arraysize.h",
        "quiche/quic/platform/api/quic_client_stats.h",
        "quiche/quic/platform/api/quic_containers.h",
        "quiche/quic/platform/api/quic_endian.h",
        "quiche/quic/platform/api/quic_estimate_memory_usage.h",
        "quiche/quic/platform/api/quic_exported_stats.h",
        "quiche/quic/platform/api/quic_fallthrough.h",
        "quiche/quic/platform/api/quic_flag_utils.h",
        "quiche/quic/platform/api/quic_iovec.h",
        "quiche/quic/platform/api/quic_map_util.h",
        "quiche/quic/platform/api/quic_prefetch.h",
        "quiche/quic/platform/api/quic_ptr_util.h",
        "quiche/quic/platform/api/quic_reference_counted.h",
        "quiche/quic/platform/api/quic_server_stats.h",
        "quiche/quic/platform/api/quic_stream_buffer_allocator.h",
        "quiche/quic/platform/api/quic_string_piece.h",
        "quiche/quic/platform/api/quic_uint128.h",
        # TODO: uncomment the following files as implementations are added.
        # "quiche/quic/platform/api/quic_clock.h",
        # "quiche/quic/platform/api/quic_flags.h",
        # "quiche/quic/platform/api/quic_fuzzed_data_provider.h",
        # "quiche/quic/platform/api/quic_goog_cc_sender.h",
        # "quiche/quic/platform/api/quic_ip_address_family.h",
        # "quiche/quic/platform/api/quic_ip_address.h",
        # "quiche/quic/platform/api/quic_lru_cache.h",
        # "quiche/quic/platform/api/quic_mem_slice.h",
        # "quiche/quic/platform/api/quic_mem_slice_span.h",
        # "quiche/quic/platform/api/quic_mem_slice_storage.h",
        # "quiche/quic/platform/api/quic_pcc_sender.h",
        # "quiche/quic/platform/api/quic_socket_address.h",
        # "quiche/quic/platform/api/quic_test_loopback.h",
        # "quiche/quic/platform/api/quic_test_mem_slice_vector.h",
    ] + envoy_select_quiche(
        [
            "quiche/quic/platform/api/quic_bug_tracker.h",
            "quiche/quic/platform/api/quic_logging.h",
            "quiche/quic/platform/api/quic_stack_trace.h",
            "quiche/quic/platform/api/quic_string_utils.h",
            "quiche/quic/platform/api/quic_text_utils.h",
        ],
        "@envoy",
    ),
    repository = "@envoy",
    visibility = ["//visibility:public"],
    deps = [
        ":quic_platform_export",
        "@envoy//source/extensions/quic_listeners/quiche/platform:quic_platform_base_impl_lib",
    ],
)

envoy_cc_library(
    name = "quic_platform_sleep",
    hdrs = ["quiche/quic/platform/api/quic_sleep.h"],
    repository = "@envoy",
    visibility = ["//visibility:public"],
    deps = ["@envoy//source/extensions/quic_listeners/quiche/platform:quic_platform_sleep_impl_lib"],
)

envoy_cc_library(
    name = "quic_time_lib",
    srcs = ["quiche/quic/core/quic_time.cc"],
    hdrs = ["quiche/quic/core/quic_time.h"],
    repository = "@envoy",
    visibility = ["//visibility:public"],
    deps = [":quic_platform"],
)

envoy_cc_library(
    name = "quic_buffer_allocator_lib",
    srcs = [
        "quiche/quic/core/quic_buffer_allocator.cc",
        "quiche/quic/core/quic_simple_buffer_allocator.cc",
    ],
    hdrs = [
        "quiche/quic/core/quic_buffer_allocator.h",
        "quiche/quic/core/quic_simple_buffer_allocator.h",
    ],
    repository = "@envoy",
    visibility = ["//visibility:public"],
    deps = [":quic_platform_export"],
)

envoy_cc_test_library(
    name = "epoll_server_platform",
    hdrs = [
        "quiche/epoll_server/platform/api/epoll_address_test_utils.h",
        "quiche/epoll_server/platform/api/epoll_bug.h",
        "quiche/epoll_server/platform/api/epoll_expect_bug.h",
        "quiche/epoll_server/platform/api/epoll_export.h",
        "quiche/epoll_server/platform/api/epoll_logging.h",
        "quiche/epoll_server/platform/api/epoll_ptr_util.h",
        "quiche/epoll_server/platform/api/epoll_test.h",
        "quiche/epoll_server/platform/api/epoll_thread.h",
        "quiche/epoll_server/platform/api/epoll_time.h",
    ],
    repository = "@envoy",
    deps = ["@envoy//test/extensions/quic_listeners/quiche/platform:epoll_server_platform_impl_lib"],
)

envoy_cc_test_library(
    name = "epoll_server_lib",
    srcs = [
        "quiche/epoll_server/fake_simple_epoll_server.cc",
        "quiche/epoll_server/simple_epoll_server.cc",
    ],
    hdrs = [
        "quiche/epoll_server/fake_simple_epoll_server.h",
        "quiche/epoll_server/simple_epoll_server.h",
    ],
    copts = quiche_copt,
    repository = "@envoy",
    deps = [":epoll_server_platform"],
)

envoy_cc_test(
    name = "epoll_server_test",
    srcs = ["quiche/epoll_server/simple_epoll_server_test.cc"],
    copts = quiche_copt,
    repository = "@envoy",
    deps = [":epoll_server_lib"],
)

envoy_cc_test(
    name = "http2_platform_api_test",
    srcs = [
        "quiche/http2/platform/api/http2_string_utils_test.cc",
        "quiche/http2/test_tools/http2_random_test.cc",
    ],
    repository = "@envoy",
    deps = [
        ":http2_platform",
        ":http2_test_tools_random",
    ],
)

envoy_cc_test(
    name = "spdy_platform_api_test",
    srcs = envoy_select_quiche(
        ["quiche/spdy/platform/api/spdy_string_utils_test.cc"],
        "@envoy",
    ),
    repository = "@envoy",
    deps = [":spdy_platform"],
)

envoy_cc_test(
    name = "quic_platform_api_test",
    srcs = envoy_select_quiche(
        [
            "quiche/quic/platform/api/quic_endian_test.cc",
            "quiche/quic/platform/api/quic_reference_counted_test.cc",
            "quiche/quic/platform/api/quic_string_utils_test.cc",
            "quiche/quic/platform/api/quic_text_utils_test.cc",
        ],
        "@envoy",
    ),
    repository = "@envoy",
    deps = [
        ":quic_platform",
        ":quic_platform_test",
    ],
)<|MERGE_RESOLUTION|>--- conflicted
+++ resolved
@@ -30,11 +30,8 @@
     "@envoy//bazel:envoy_build_system.bzl",
     "envoy_cc_library",
     "envoy_cc_test",
-<<<<<<< HEAD
+    "envoy_cc_test_library",
     "envoy_external_dep_path",
-=======
-    "envoy_cc_test_library",
->>>>>>> b8325ac4
     "envoy_select_quiche",
 )
 
@@ -54,33 +51,27 @@
     visibility = ["//visibility:private"],
 )
 
-<<<<<<< HEAD
-cc_library(
+quiche_copt = ["-Wno-unused-parameter"]
+
+envoy_cc_test_library(
     name = "http2_platform_reconstruct_object",
-    testonly = 1,
     hdrs = ["quiche/http2/platform/api/http2_reconstruct_object.h"],
-    visibility = ["//visibility:public"],
+    repository = "@envoy",
     deps = ["@envoy//test/extensions/quic_listeners/quiche/platform:http2_platform_reconstruct_object_impl_lib"],
 )
 
-cc_library(
+envoy_cc_test_library(
     name = "http2_test_tools_random",
-    testonly = 1,
     srcs = ["quiche/http2/test_tools/http2_random.cc"],
     hdrs = ["quiche/http2/test_tools/http2_random.h"],
-    visibility = ["//visibility:public"],
+    repository = "@envoy",
     deps = [
         ":http2_platform",
         envoy_external_dep_path("ssl"),
     ],
 )
 
-cc_library(
-=======
-quiche_copt = ["-Wno-unused-parameter"]
-
-envoy_cc_library(
->>>>>>> b8325ac4
+envoy_cc_library(
     name = "http2_platform",
     hdrs = [
         "quiche/http2/platform/api/http2_arraysize.h",

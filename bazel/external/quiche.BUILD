--- conflicted
+++ resolved
@@ -142,11 +142,12 @@
 )
 
 cc_library(
-<<<<<<< HEAD
     name = "quic_platform_ip_address_family",
     hdrs = ["quiche/quic/platform/api/quic_ip_address_family.h"],
     visibility = ["//visibility:public"],
-=======
+)
+
+cc_library(
     name = "quic_platform_port_utils",
     testonly = 1,
     hdrs = envoy_select_quiche(
@@ -158,7 +159,6 @@
         ["@envoy//source/extensions/quic_listeners/quiche/platform:quic_platform_port_utils_impl_lib"],
         "@envoy",
     ),
->>>>>>> d3247311
 )
 
 cc_library(
@@ -189,11 +189,8 @@
         "quiche/quic/platform/api/quic_ptr_util.h",
         "quiche/quic/platform/api/quic_reference_counted.h",
         "quiche/quic/platform/api/quic_server_stats.h",
-<<<<<<< HEAD
         "quiche/quic/platform/api/quic_socket_address.h",
-=======
         "quiche/quic/platform/api/quic_stream_buffer_allocator.h",
->>>>>>> d3247311
         "quiche/quic/platform/api/quic_string_piece.h",
         "quiche/quic/platform/api/quic_test_output.h",
         "quiche/quic/platform/api/quic_uint128.h",
@@ -276,20 +273,6 @@
 )
 
 cc_library(
-    name = "quic_buffer_allocator_lib",
-    srcs = [
-        "quiche/quic/core/quic_buffer_allocator.cc",
-        "quiche/quic/core/quic_simple_buffer_allocator.cc",
-    ],
-    hdrs = [
-        "quiche/quic/core/quic_buffer_allocator.h",
-        "quiche/quic/core/quic_simple_buffer_allocator.h",
-    ],
-    visibility = ["//visibility:public"],
-    deps = [":quic_platform_export"],
-)
-
-cc_library(
     name = "quic_platform_mem_slice_span_lib",
     hdrs = [
         "quiche/quic/platform/api/quic_mem_slice_span.h",
@@ -300,9 +283,9 @@
 
 cc_library(
     name = "quic_platform_test_mem_slice_vector_lib",
+    testonly = 1,
     hdrs = ["quiche/quic/platform/api/quic_test_mem_slice_vector.h"],
     visibility = ["//visibility:public"],
-    testonly = 1,
     deps = ["@envoy//source/extensions/quic_listeners/quiche/platform:quic_platform_test_mem_slice_vector_impl_lib"],
 )
 
@@ -413,7 +396,10 @@
     ),
     # Need to use same compiler options as envoy_cc_library uses to enforce compiler version and c++ version.
     # QUIC uses offsetof() to optimize memory usage in frames.
-    copts = envoy_copts("@envoy") + ["-Wno-error=invalid-offsetof"],
+    copts = envoy_copts("@envoy") + [
+        "-Wno-error=invalid-offsetof",
+        "-Wno-error=unused-parameter",
+    ],
     visibility = ["//visibility:public"],
     deps = [
         ":quic_platform_base",

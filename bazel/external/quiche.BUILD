--- conflicted
+++ resolved
@@ -247,13 +247,10 @@
 
 envoy_cc_library(
     name = "quic_platform_base",
-    srcs = envoy_select_quiche(
-        [
-            "quiche/quic/platform/api/quic_ip_address.cc",
-            "quiche/quic/platform/api/quic_socket_address.cc",
-        ],
-        "@envoy",
-    ),
+    srcs = [
+        "quiche/quic/platform/api/quic_ip_address.cc",
+        "quiche/quic/platform/api/quic_socket_address.cc",
+    ],
     hdrs = [
         "quiche/quic/platform/api/quic_aligned.h",
         "quiche/quic/platform/api/quic_arraysize.h",
@@ -267,22 +264,16 @@
         "quiche/quic/platform/api/quic_flag_utils.h",
         "quiche/quic/platform/api/quic_flags.h",
         "quiche/quic/platform/api/quic_iovec.h",
-<<<<<<< HEAD
         "quiche/quic/platform/api/quic_ip_address.h",
-=======
         "quiche/quic/platform/api/quic_logging.h",
->>>>>>> 619dcbe4
         "quiche/quic/platform/api/quic_map_util.h",
         "quiche/quic/platform/api/quic_mem_slice.h",
         "quiche/quic/platform/api/quic_prefetch.h",
         "quiche/quic/platform/api/quic_ptr_util.h",
         "quiche/quic/platform/api/quic_reference_counted.h",
         "quiche/quic/platform/api/quic_server_stats.h",
-<<<<<<< HEAD
         "quiche/quic/platform/api/quic_socket_address.h",
-=======
         "quiche/quic/platform/api/quic_stack_trace.h",
->>>>>>> 619dcbe4
         "quiche/quic/platform/api/quic_str_cat.h",
         "quiche/quic/platform/api/quic_stream_buffer_allocator.h",
         "quiche/quic/platform/api/quic_string_piece.h",
@@ -291,31 +282,8 @@
         "quiche/quic/platform/api/quic_text_utils.h",
         # TODO: uncomment the following files as implementations are added.
         # "quiche/quic/platform/api/quic_fuzzed_data_provider.h",
-<<<<<<< HEAD
-        # "quiche/quic/platform/api/quic_goog_cc_sender.h",
-        # "quiche/quic/platform/api/quic_lru_cache.h",
         # "quiche/quic/platform/api/quic_test_loopback.h",
-    ] + envoy_select_quiche(
-        [
-            "quiche/quic/platform/api/quic_bug_tracker.h",
-            "quiche/quic/platform/api/quic_logging.h",
-            "quiche/quic/platform/api/quic_stack_trace.h",
-            "quiche/quic/platform/api/quic_string_utils.h",
-            "quiche/quic/platform/api/quic_text_utils.h",
-        ],
-        "@envoy",
-    ),
-=======
-        # "quiche/quic/platform/api/quic_ip_address_family.h",
-        # "quiche/quic/platform/api/quic_ip_address.h",
-        # "quiche/quic/platform/api/quic_mem_slice.h",
-        # "quiche/quic/platform/api/quic_mem_slice_span.h",
-        # "quiche/quic/platform/api/quic_mem_slice_storage.h",
-        # "quiche/quic/platform/api/quic_socket_address.h",
-        # "quiche/quic/platform/api/quic_test_loopback.h",
-        # "quiche/quic/platform/api/quic_test_mem_slice_vector.h",
-    ],
->>>>>>> 619dcbe4
+    ],
     repository = "@envoy",
     visibility = ["//visibility:public"],
     deps = [
@@ -687,28 +655,16 @@
 
 envoy_cc_test(
     name = "quic_platform_api_test",
-<<<<<<< HEAD
-    srcs = envoy_select_quiche(
-        [
-            "quiche/quic/platform/api/quic_endian_test.cc",
-            "quiche/quic/platform/api/quic_mem_slice_span_test.cc",
-            "quiche/quic/platform/api/quic_mem_slice_storage_test.cc",
-            "quiche/quic/platform/api/quic_mem_slice_test.cc",
-            "quiche/quic/platform/api/quic_reference_counted_test.cc",
-            "quiche/quic/platform/api/quic_string_utils_test.cc",
-            "quiche/quic/platform/api/quic_text_utils_test.cc",
-        ],
-        "@envoy",
-    ),
-    copts = quiche_copt,
-=======
     srcs = [
         "quiche/quic/platform/api/quic_endian_test.cc",
+        "quiche/quic/platform/api/quic_mem_slice_span_test.cc",
+        "quiche/quic/platform/api/quic_mem_slice_storage_test.cc",
+        "quiche/quic/platform/api/quic_mem_slice_test.cc",
         "quiche/quic/platform/api/quic_reference_counted_test.cc",
         "quiche/quic/platform/api/quic_string_utils_test.cc",
         "quiche/quic/platform/api/quic_text_utils_test.cc",
     ],
->>>>>>> 619dcbe4
+    copts = quiche_copt,
     repository = "@envoy",
     deps = [
         ":quic_core_buffer_allocator_lib",

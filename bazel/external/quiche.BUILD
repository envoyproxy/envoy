licenses(["notice"])  # Apache 2

# QUICHE is Google's implementation of QUIC and related protocols. It is the
# same code used in Chromium and Google's servers, but packaged in a form that
# is intended to be easier to incorporate into third-party projects.
#
# QUICHE code falls into three groups:
# 1. Platform-independent code. Most QUICHE code is in this category.
# 2. APIs and type aliases to platform-dependent code/types, referenced by code
#    in group 1. This group is called the "Platform API".
# 3. Definitions of types declared in group 2. This group is called the
#    "Platform impl", and must be provided by the codebase that embeds QUICHE.
#
# Concretely, header files in group 2 (the Platform API) #include header and
# source files in group 3 (the Platform impl). Unfortunately, QUICHE does not
# yet provide a built-in way to customize this dependency, e.g. to override the
# directory or namespace in which Platform impl types are defined. Hence the
# gross hacks in quiche.genrule_cmd, invoked from here to tweak QUICHE source
# files into a form usable by Envoy.
#
# The mechanics of this will change as QUICHE evolves, supplies its own Bazel
# buildfiles, and provides a built-in way to override platform impl directory
# location. However, the end result (QUICHE files placed under
# quiche/{http2,quic,spdy}/, with the Envoy-specific implementation of the
# QUICHE platform APIs in //source/extensions/quic_listeners/quiche/platform/,
# should remain largely the same.

load(":genrule_cmd.bzl", "genrule_cmd")
load(
    "@envoy//bazel:envoy_build_system.bzl",
    "envoy_cc_library",
    "envoy_cc_test",
    "envoy_cc_test_library",
    "envoy_proto_library",
)

src_files = glob([
    "**/*.h",
    "**/*.c",
    "**/*.cc",
    "**/*.inc",
    "**/*.proto",
])

genrule(
    name = "quiche_files",
    srcs = src_files,
    outs = ["quiche/" + f for f in src_files],
    cmd = genrule_cmd("@envoy//bazel/external:quiche.genrule_cmd"),
    visibility = ["//visibility:private"],
)

# These options are only used to suppress errors in brought-in QUICHE tests.
# Use #pragma GCC diagnostic ignored in integration code to suppress these errors.
quiche_copt = [
    "-Wno-unused-parameter",
    "-Wno-type-limits",
    # quic_inlined_frame.h uses offsetof() to optimize memory usage in frames.
    "-Wno-invalid-offsetof",
]

envoy_cc_test_library(
    name = "http2_platform_reconstruct_object",
    hdrs = ["quiche/http2/platform/api/http2_reconstruct_object.h"],
    repository = "@envoy",
    deps = ["@envoy//test/extensions/quic_listeners/quiche/platform:http2_platform_reconstruct_object_impl_lib"],
)

envoy_cc_test_library(
    name = "http2_test_tools_random",
    srcs = ["quiche/http2/test_tools/http2_random.cc"],
    hdrs = ["quiche/http2/test_tools/http2_random.h"],
    external_deps = ["ssl"],
    repository = "@envoy",
    deps = [":http2_platform"],
)

envoy_cc_library(
    name = "http2_platform",
    hdrs = [
        "quiche/http2/platform/api/http2_arraysize.h",
        "quiche/http2/platform/api/http2_bug_tracker.h",
        "quiche/http2/platform/api/http2_containers.h",
        "quiche/http2/platform/api/http2_estimate_memory_usage.h",
        "quiche/http2/platform/api/http2_export.h",
        "quiche/http2/platform/api/http2_flag_utils.h",
        "quiche/http2/platform/api/http2_flags.h",
        "quiche/http2/platform/api/http2_logging.h",
        "quiche/http2/platform/api/http2_macros.h",
        "quiche/http2/platform/api/http2_optional.h",
        "quiche/http2/platform/api/http2_ptr_util.h",
        "quiche/http2/platform/api/http2_string.h",
        "quiche/http2/platform/api/http2_string_piece.h",
        "quiche/http2/platform/api/http2_string_utils.h",
        # TODO: uncomment the following files as implementations are added.
        # "quiche/http2/platform/api/http2_test_helpers.h",
    ],
    repository = "@envoy",
    visibility = ["//visibility:public"],
    deps = ["@envoy//source/extensions/quic_listeners/quiche/platform:http2_platform_impl_lib"],
)

envoy_cc_library(
    name = "spdy_platform",
    hdrs = [
        "quiche/spdy/platform/api/spdy_arraysize.h",
        "quiche/spdy/platform/api/spdy_bug_tracker.h",
        "quiche/spdy/platform/api/spdy_containers.h",
        "quiche/spdy/platform/api/spdy_endianness_util.h",
        "quiche/spdy/platform/api/spdy_estimate_memory_usage.h",
        "quiche/spdy/platform/api/spdy_export.h",
        "quiche/spdy/platform/api/spdy_flags.h",
        "quiche/spdy/platform/api/spdy_logging.h",
        "quiche/spdy/platform/api/spdy_macros.h",
        "quiche/spdy/platform/api/spdy_mem_slice.h",
        "quiche/spdy/platform/api/spdy_ptr_util.h",
        "quiche/spdy/platform/api/spdy_string.h",
        "quiche/spdy/platform/api/spdy_string_piece.h",
        "quiche/spdy/platform/api/spdy_string_utils.h",
    ],
    repository = "@envoy",
    visibility = ["//visibility:public"],
    deps = [
        ":quiche_common_lib",
        "@envoy//source/extensions/quic_listeners/quiche/platform:spdy_platform_impl_lib",
    ],
)

envoy_cc_library(
    name = "spdy_simple_arena_lib",
    srcs = ["quiche/spdy/core/spdy_simple_arena.cc"],
    hdrs = ["quiche/spdy/core/spdy_simple_arena.h"],
    repository = "@envoy",
    visibility = ["//visibility:public"],
    deps = [":spdy_platform"],
)

envoy_cc_test_library(
    name = "spdy_platform_test_helpers",
    hdrs = ["quiche/spdy/platform/api/spdy_test_helpers.h"],
    repository = "@envoy",
    deps = ["@envoy//test/extensions/quic_listeners/quiche/platform:spdy_platform_test_helpers_impl_lib"],
)

envoy_cc_library(
    name = "spdy_platform_unsafe_arena_lib",
    hdrs = ["quiche/spdy/platform/api/spdy_unsafe_arena.h"],
    repository = "@envoy",
    visibility = ["//visibility:public"],
    deps = ["@envoy//source/extensions/quic_listeners/quiche/platform:spdy_platform_unsafe_arena_impl_lib"],
)

envoy_cc_library(
    name = "spdy_core_alt_svc_wire_format_lib",
    srcs = ["quiche/spdy/core/spdy_alt_svc_wire_format.cc"],
    hdrs = ["quiche/spdy/core/spdy_alt_svc_wire_format.h"],
    copts = quiche_copt,
    repository = "@envoy",
    visibility = ["//visibility:public"],
    deps = [":spdy_platform"],
)

envoy_cc_library(
    name = "spdy_core_header_block_lib",
    srcs = ["quiche/spdy/core/spdy_header_block.cc"],
    hdrs = ["quiche/spdy/core/spdy_header_block.h"],
    copts = quiche_copt,
    repository = "@envoy",
    visibility = ["//visibility:public"],
    deps = [
        ":spdy_platform",
        ":spdy_platform_unsafe_arena_lib",
    ],
)

envoy_cc_library(
    name = "spdy_core_headers_handler_interface_lib",
    hdrs = ["quiche/spdy/core/spdy_headers_handler_interface.h"],
    copts = quiche_copt,
    repository = "@envoy",
    visibility = ["//visibility:public"],
    deps = [":spdy_platform"],
)

envoy_cc_library(
    name = "spdy_core_priority_write_scheduler_lib",
    srcs = ["quiche/spdy/core/priority_write_scheduler.h"],
    repository = "@envoy",
    deps = [
        ":http2_platform",
        ":spdy_core_protocol_lib",
        ":spdy_core_write_scheduler_lib",
        ":spdy_platform",
    ],
)

envoy_cc_library(
    name = "spdy_core_protocol_lib",
    srcs = ["quiche/spdy/core/spdy_protocol.cc"],
    hdrs = [
        "quiche/spdy/core/spdy_bitmasks.h",
        "quiche/spdy/core/spdy_protocol.h",
    ],
    copts = quiche_copt,
    repository = "@envoy",
    visibility = ["//visibility:public"],
    deps = [
        ":spdy_core_alt_svc_wire_format_lib",
        ":spdy_core_header_block_lib",
        ":spdy_platform",
    ],
)

envoy_cc_library(
    name = "spdy_core_write_scheduler_lib",
    hdrs = ["quiche/spdy/core/write_scheduler.h"],
    repository = "@envoy",
    deps = [
        ":spdy_core_protocol_lib",
        ":spdy_platform",
    ],
)

envoy_cc_test_library(
    name = "spdy_core_test_utils_lib",
    srcs = ["quiche/spdy/core/spdy_test_utils.cc"],
    hdrs = ["quiche/spdy/core/spdy_test_utils.h"],
    copts = quiche_copt,
    repository = "@envoy",
    deps = [
        ":spdy_core_header_block_lib",
        ":spdy_core_headers_handler_interface_lib",
        ":spdy_core_protocol_lib",
        ":spdy_platform",
    ],
)

envoy_cc_library(
    name = "quic_platform",
    srcs = [
        "quiche/quic/platform/api/quic_clock.cc",
        "quiche/quic/platform/api/quic_file_utils.cc",
        "quiche/quic/platform/api/quic_hostname_utils.cc",
        "quiche/quic/platform/api/quic_mutex.cc",
    ],
    hdrs = [
        "quiche/quic/platform/api/quic_cert_utils.h",
        "quiche/quic/platform/api/quic_clock.h",
        "quiche/quic/platform/api/quic_file_utils.h",
        "quiche/quic/platform/api/quic_hostname_utils.h",
        "quiche/quic/platform/api/quic_mutex.h",
        "quiche/quic/platform/api/quic_pcc_sender.h",
    ],
    repository = "@envoy",
    visibility = ["//visibility:public"],
    deps = [
        ":quic_core_time_lib",
        ":quic_platform_base",
        "@envoy//source/extensions/quic_listeners/quiche/platform:quic_platform_impl_lib",
    ],
)

envoy_cc_library(
    name = "quic_platform_base",
    hdrs = [
        "quiche/quic/platform/api/quic_aligned.h",
        "quiche/quic/platform/api/quic_arraysize.h",
        "quiche/quic/platform/api/quic_bug_tracker.h",
        "quiche/quic/platform/api/quic_client_stats.h",
        "quiche/quic/platform/api/quic_containers.h",
        "quiche/quic/platform/api/quic_endian.h",
        "quiche/quic/platform/api/quic_error_code_wrappers.h",
        "quiche/quic/platform/api/quic_estimate_memory_usage.h",
        "quiche/quic/platform/api/quic_exported_stats.h",
        "quiche/quic/platform/api/quic_fallthrough.h",
        "quiche/quic/platform/api/quic_flag_utils.h",
        "quiche/quic/platform/api/quic_flags.h",
        "quiche/quic/platform/api/quic_iovec.h",
        "quiche/quic/platform/api/quic_logging.h",
        "quiche/quic/platform/api/quic_macros.h",
        "quiche/quic/platform/api/quic_map_util.h",
        "quiche/quic/platform/api/quic_mem_slice.h",
        "quiche/quic/platform/api/quic_optional.h",
        "quiche/quic/platform/api/quic_prefetch.h",
        "quiche/quic/platform/api/quic_ptr_util.h",
        "quiche/quic/platform/api/quic_reference_counted.h",
        "quiche/quic/platform/api/quic_server_stats.h",
        "quiche/quic/platform/api/quic_stack_trace.h",
        "quiche/quic/platform/api/quic_str_cat.h",
        "quiche/quic/platform/api/quic_stream_buffer_allocator.h",
        "quiche/quic/platform/api/quic_string_piece.h",
        "quiche/quic/platform/api/quic_string_utils.h",
        "quiche/quic/platform/api/quic_uint128.h",
        "quiche/quic/platform/api/quic_text_utils.h",
        # TODO: uncomment the following files as implementations are added.
        # "quiche/quic/platform/api/quic_fuzzed_data_provider.h",
        # "quiche/quic/platform/api/quic_test_loopback.h",
    ],
    repository = "@envoy",
    visibility = ["//visibility:public"],
    deps = [
        ":quic_platform_export",
        ":quiche_common_lib",
        "@envoy//source/extensions/quic_listeners/quiche/platform:quic_platform_base_impl_lib",
    ],
)

envoy_cc_library(
    name = "quic_platform_bbr2_sender",
    hdrs = ["quiche/quic/platform/api/quic_bbr2_sender.h"],
    repository = "@envoy",
    deps = ["@envoy//source/extensions/quic_listeners/quiche/platform:quic_platform_bbr2_sender_impl_lib"],
)

envoy_cc_test_library(
    name = "quic_platform_epoll_lib",
    hdrs = ["quiche/quic/platform/api/quic_epoll.h"],
    repository = "@envoy",
    deps = ["@envoy//test/extensions/quic_listeners/quiche/platform:quic_platform_epoll_impl_lib"],
)

envoy_cc_test_library(
    name = "quic_platform_expect_bug",
    hdrs = ["quiche/quic/platform/api/quic_expect_bug.h"],
    repository = "@envoy",
    deps = ["@envoy//test/extensions/quic_listeners/quiche/platform:quic_platform_expect_bug_impl_lib"],
)

envoy_cc_library(
    name = "quic_platform_export",
    hdrs = ["quiche/quic/platform/api/quic_export.h"],
    repository = "@envoy",
    visibility = ["//visibility:public"],
    deps = ["@envoy//source/extensions/quic_listeners/quiche/platform:quic_platform_export_impl_lib"],
)

envoy_cc_library(
    name = "quic_platform_ip_address_family",
    hdrs = ["quiche/quic/platform/api/quic_ip_address_family.h"],
    repository = "@envoy",
    visibility = ["//visibility:public"],
)

envoy_cc_library(
    name = "quic_platform_ip_address",
    srcs = ["quiche/quic/platform/api/quic_ip_address.cc"],
    hdrs = ["quiche/quic/platform/api/quic_ip_address.h"],
    copts = quiche_copt,
    repository = "@envoy",
    visibility = ["//visibility:public"],
    deps = [
        ":quic_platform_base",
        ":quic_platform_export",
        ":quic_platform_ip_address_family",
    ],
)

envoy_cc_test_library(
    name = "quic_platform_mock_log",
    hdrs = ["quiche/quic/platform/api/quic_mock_log.h"],
    repository = "@envoy",
    deps = ["@envoy//test/extensions/quic_listeners/quiche/platform:quic_platform_mock_log_impl_lib"],
)

envoy_cc_test_library(
    name = "quic_platform_port_utils",
    hdrs = ["quiche/quic/platform/api/quic_port_utils.h"],
    repository = "@envoy",
    deps = ["@envoy//test/extensions/quic_listeners/quiche/platform:quic_platform_port_utils_impl_lib"],
)

envoy_cc_test_library(
    name = "quic_platform_sleep",
    hdrs = ["quiche/quic/platform/api/quic_sleep.h"],
    repository = "@envoy",
    deps = ["@envoy//test/extensions/quic_listeners/quiche/platform:quic_platform_sleep_impl_lib"],
)

envoy_cc_library(
    name = "quic_platform_socket_address",
    srcs = ["quiche/quic/platform/api/quic_socket_address.cc"],
    hdrs = ["quiche/quic/platform/api/quic_socket_address.h"],
    copts = quiche_copt,
    repository = "@envoy",
    visibility = ["//visibility:public"],
    deps = [
        ":quic_platform_export",
        ":quic_platform_ip_address",
    ],
)

envoy_cc_test_library(
    name = "quic_platform_test",
    hdrs = ["quiche/quic/platform/api/quic_test.h"],
    repository = "@envoy",
    deps = ["@envoy//test/extensions/quic_listeners/quiche/platform:quic_platform_test_impl_lib"],
)

envoy_cc_test_library(
    name = "quic_platform_test_output",
    hdrs = ["quiche/quic/platform/api/quic_test_output.h"],
    repository = "@envoy",
    deps = ["@envoy//test/extensions/quic_listeners/quiche/platform:quic_platform_test_output_impl_lib"],
)

envoy_cc_test_library(
    name = "quic_platform_system_event_loop",
    hdrs = ["quiche/quic/platform/api/quic_system_event_loop.h"],
    repository = "@envoy",
    deps = ["@envoy//test/extensions/quic_listeners/quiche/platform:quic_platform_system_event_loop_impl_lib"],
)

envoy_cc_test_library(
    name = "quic_platform_thread",
    hdrs = ["quiche/quic/platform/api/quic_thread.h"],
    repository = "@envoy",
    deps = ["@envoy//test/extensions/quic_listeners/quiche/platform:quic_platform_thread_impl_lib"],
)

#TODO(danzh) Figure out why using envoy_proto_library() fails.
proto_library(
    name = "quic_core_proto_cached_network_parameters_proto",
    srcs = ["quiche/quic/core/proto/cached_network_parameters.proto"],
)

cc_proto_library(
    name = "quic_core_proto_cached_network_parameters_proto_cc",
    deps = [":quic_core_proto_cached_network_parameters_proto"],
)

proto_library(
    name = "quic_core_proto_source_address_token_proto",
    srcs = ["quiche/quic/core/proto/source_address_token.proto"],
    deps = [":quic_core_proto_cached_network_parameters_proto"],
)

cc_proto_library(
    name = "quic_core_proto_source_address_token_proto_cc",
    deps = [":quic_core_proto_source_address_token_proto"],
)

proto_library(
    name = "quic_core_proto_crypto_server_config_proto",
    srcs = ["quiche/quic/core/proto/crypto_server_config.proto"],
)

cc_proto_library(
    name = "quic_core_proto_crypto_server_config_proto_cc",
    deps = [":quic_core_proto_crypto_server_config_proto"],
)

envoy_cc_library(
<<<<<<< HEAD
    name = "quic_core_ack_listener_interface",
=======
    name = "quic_core_ack_listener_interface_lib",
>>>>>>> eefcd0e6
    srcs = ["quiche/quic/core/quic_ack_listener_interface.cc"],
    hdrs = ["quiche/quic/core/quic_ack_listener_interface.h"],
    copts = quiche_copt,
    repository = "@envoy",
    visibility = ["//visibility:public"],
    deps = [
        ":quic_core_time_lib",
        ":quic_core_types_lib",
        ":quic_platform_base",
    ],
)

envoy_cc_library(
<<<<<<< HEAD
    name = "quic_core_alarm_interface",
=======
    name = "quic_core_alarm_interface_lib",
>>>>>>> eefcd0e6
    srcs = ["quiche/quic/core/quic_alarm.cc"],
    hdrs = ["quiche/quic/core/quic_alarm.h"],
    repository = "@envoy",
    visibility = ["//visibility:public"],
    deps = [
        ":quic_core_arena_scoped_ptr_lib",
        ":quic_core_time_lib",
    ],
)

envoy_cc_library(
<<<<<<< HEAD
    name = "quic_core_alarm_factory_interface",
=======
    name = "quic_core_alarm_factory_interface_lib",
>>>>>>> eefcd0e6
    hdrs = ["quiche/quic/core/quic_alarm_factory.h"],
    repository = "@envoy",
    visibility = ["//visibility:public"],
    deps = [
<<<<<<< HEAD
        ":quic_core_alarm_interface",
=======
        ":quic_core_alarm_interface_lib",
>>>>>>> eefcd0e6
        ":quic_core_one_block_arena_lib",
    ],
)

envoy_cc_library(
    name = "quic_core_bandwidth_lib",
    srcs = ["quiche/quic/core/quic_bandwidth.cc"],
    hdrs = ["quiche/quic/core/quic_bandwidth.h"],
    copts = quiche_copt,
    repository = "@envoy",
    visibility = ["//visibility:public"],
    deps = [
        ":quic_core_constants_lib",
        ":quic_core_time_lib",
        ":quic_core_types_lib",
        ":quic_platform_base",
    ],
)

envoy_cc_library(
<<<<<<< HEAD
    name = "quic_core_blocked_writer_interface",
=======
    name = "quic_core_blocked_writer_interface_lib",
>>>>>>> eefcd0e6
    hdrs = ["quiche/quic/core/quic_blocked_writer_interface.h"],
    repository = "@envoy",
    deps = [":quic_platform_export"],
)

envoy_cc_library(
    name = "quic_core_arena_scoped_ptr_lib",
    hdrs = ["quiche/quic/core/quic_arena_scoped_ptr.h"],
    repository = "@envoy",
    visibility = ["//visibility:public"],
    deps = [":quic_platform_base"],
)

envoy_cc_library(
    name = "quic_core_buffer_allocator_lib",
    srcs = [
        "quiche/quic/core/quic_buffer_allocator.cc",
        "quiche/quic/core/quic_simple_buffer_allocator.cc",
    ],
    hdrs = [
        "quiche/quic/core/quic_buffer_allocator.h",
        "quiche/quic/core/quic_simple_buffer_allocator.h",
    ],
    repository = "@envoy",
    visibility = ["//visibility:public"],
    deps = [":quic_platform_export"],
)

envoy_cc_library(
    name = "quic_core_config_lib",
    srcs = ["quiche/quic/core/quic_config.cc"],
    hdrs = ["quiche/quic/core/quic_config.h"],
    copts = quiche_copt,
    repository = "@envoy",
    visibility = ["//visibility:public"],
    deps = [
        ":quic_core_constants_lib",
        ":quic_core_crypto_crypto_handshake_lib",
        ":quic_core_crypto_encryption_lib",
        ":quic_core_packets_lib",
        ":quic_core_socket_address_coder_lib",
        ":quic_core_time_lib",
        ":quic_core_utils_lib",
        ":quic_platform_base",
    ],
)

envoy_cc_library(
    name = "quic_core_congestion_control_bandwidth_sampler_lib",
    srcs = ["quiche/quic/core/congestion_control/bandwidth_sampler.cc"],
    hdrs = ["quiche/quic/core/congestion_control/bandwidth_sampler.h"],
    copts = quiche_copt,
    repository = "@envoy",
    deps = [
        ":quic_core_bandwidth_lib",
        ":quic_core_packet_number_indexed_queue_lib",
        ":quic_core_packets_lib",
        ":quic_core_time_lib",
        ":quic_core_types_lib",
        ":quic_platform_base",
    ],
)

envoy_cc_library(
    name = "quic_core_congestion_control_bbr_lib",
    srcs = ["quiche/quic/core/congestion_control/bbr_sender.cc"],
    hdrs = ["quiche/quic/core/congestion_control/bbr_sender.h"],
    copts = quiche_copt,
    repository = "@envoy",
    visibility = ["//visibility:public"],
    deps = [
        ":quic_core_bandwidth_lib",
        ":quic_core_congestion_control_bandwidth_sampler_lib",
<<<<<<< HEAD
        ":quic_core_congestion_control_congestion_control_interface",
=======
        ":quic_core_congestion_control_congestion_control_interface_lib",
>>>>>>> eefcd0e6
        ":quic_core_congestion_control_rtt_stats_lib",
        ":quic_core_congestion_control_windowed_filter_lib",
        ":quic_core_crypto_encryption_lib",
        ":quic_core_crypto_random_lib",
        ":quic_core_packets_lib",
        ":quic_core_time_lib",
        ":quic_core_unacked_packet_map_lib",
        ":quic_platform_base",
    ],
)

envoy_cc_library(
    name = "quic_core_congestion_control_general_loss_algorithm_lib",
    srcs = ["quiche/quic/core/congestion_control/general_loss_algorithm.cc"],
    hdrs = ["quiche/quic/core/congestion_control/general_loss_algorithm.h"],
    copts = quiche_copt,
    repository = "@envoy",
    deps = [
<<<<<<< HEAD
        ":quic_core_congestion_control_congestion_control_interface",
=======
        ":quic_core_congestion_control_congestion_control_interface_lib",
>>>>>>> eefcd0e6
        ":quic_core_congestion_control_rtt_stats_lib",
        ":quic_core_packets_lib",
        ":quic_core_time_lib",
        ":quic_core_unacked_packet_map_lib",
        ":quic_platform_base",
    ],
)

envoy_cc_library(
<<<<<<< HEAD
    name = "quic_core_congestion_control_congestion_control_interface",
=======
    name = "quic_core_congestion_control_congestion_control_interface_lib",
>>>>>>> eefcd0e6
    hdrs = [
        "quiche/quic/core/congestion_control/loss_detection_interface.h",
        "quiche/quic/core/congestion_control/send_algorithm_interface.h",
    ],
    copts = quiche_copt,
    repository = "@envoy",
    deps = [
        ":quic_core_bandwidth_lib",
        ":quic_core_config_lib",
        ":quic_core_connection_stats_lib",
        ":quic_core_crypto_random_lib",
        ":quic_core_packets_lib",
        ":quic_core_time_lib",
        ":quic_core_types_lib",
        ":quic_core_unacked_packet_map_lib",
        ":quic_platform",
    ],
)

envoy_cc_library(
    name = "quic_core_congestion_control_congestion_control_lib",
    srcs = [
        "quiche/quic/core/congestion_control/send_algorithm_interface.cc",
    ],
    hdrs = [
        "quiche/quic/core/congestion_control/loss_detection_interface.h",
        "quiche/quic/core/congestion_control/send_algorithm_interface.h",
    ],
    copts = quiche_copt,
    repository = "@envoy",
    deps = [
        ":quic_core_bandwidth_lib",
        ":quic_core_config_lib",
        ":quic_core_congestion_control_tcp_cubic_bytes_lib",
        ":quic_core_connection_stats_lib",
        ":quic_core_crypto_random_lib",
        ":quic_core_packets_lib",
        ":quic_core_time_lib",
        ":quic_core_types_lib",
        ":quic_core_unacked_packet_map_lib",
        ":quic_platform",
        ":quic_platform_bbr2_sender",
    ],
<<<<<<< HEAD
)

envoy_cc_library(
    name = "quic_core_congestion_control_pacing_sender_lib",
    srcs = ["quiche/quic/core/congestion_control/pacing_sender.cc"],
    hdrs = ["quiche/quic/core/congestion_control/pacing_sender.h"],
    copts = quiche_copt,
    repository = "@envoy",
    deps = [
        ":quic_core_bandwidth_lib",
        ":quic_core_config_lib",
        ":quic_core_congestion_control_congestion_control_interface",
        ":quic_core_packets_lib",
        ":quic_core_time_lib",
        ":quic_platform_base",
    ],
)

envoy_cc_library(
    name = "quic_core_congestion_control_rtt_stats_lib",
    srcs = ["quiche/quic/core/congestion_control/rtt_stats.cc"],
    hdrs = ["quiche/quic/core/congestion_control/rtt_stats.h"],
    copts = quiche_copt,
    repository = "@envoy",
    deps = [
        ":quic_core_packets_lib",
        ":quic_core_time_lib",
        ":quic_platform_base",
    ],
)

envoy_cc_library(
    name = "quic_core_congestion_control_tcp_cubic_helper",
    srcs = [
        "quiche/quic/core/congestion_control/hybrid_slow_start.cc",
        "quiche/quic/core/congestion_control/prr_sender.cc",
    ],
    hdrs = [
        "quiche/quic/core/congestion_control/hybrid_slow_start.h",
        "quiche/quic/core/congestion_control/prr_sender.h",
    ],
    copts = quiche_copt,
    repository = "@envoy",
    deps = [
        ":quic_core_bandwidth_lib",
        ":quic_core_packets_lib",
        ":quic_core_time_lib",
        ":quic_platform_base",
        ":quic_platform_export",
    ],
)

envoy_cc_library(
    name = "quic_core_congestion_control_tcp_cubic_bytes_lib",
    srcs = [
        "quiche/quic/core/congestion_control/cubic_bytes.cc",
        "quiche/quic/core/congestion_control/tcp_cubic_sender_bytes.cc",
    ],
    hdrs = [
        "quiche/quic/core/congestion_control/cubic_bytes.h",
        "quiche/quic/core/congestion_control/tcp_cubic_sender_bytes.h",
    ],
    copts = quiche_copt,
    repository = "@envoy",
    deps = [
        ":quic_core_bandwidth_lib",
        ":quic_core_congestion_control_congestion_control_interface",
        ":quic_core_congestion_control_rtt_stats_lib",
        ":quic_core_congestion_control_tcp_cubic_helper",
        ":quic_core_connection_stats_lib",
        ":quic_core_constants_lib",
        ":quic_core_crypto_encryption_lib",
        ":quic_core_packets_lib",
        ":quic_core_time_lib",
        ":quic_platform",
    ],
)

envoy_cc_library(
    name = "quic_core_congestion_control_uber_loss_algorithm_lib",
    srcs = ["quiche/quic/core/congestion_control/uber_loss_algorithm.cc"],
    hdrs = ["quiche/quic/core/congestion_control/uber_loss_algorithm.h"],
    copts = quiche_copt,
    repository = "@envoy",
    deps = [":quic_core_congestion_control_general_loss_algorithm_lib"],
)

envoy_cc_library(
    name = "quic_core_congestion_control_windowed_filter_lib",
    hdrs = ["quiche/quic/core/congestion_control/windowed_filter.h"],
    copts = quiche_copt,
    repository = "@envoy",
    deps = [":quic_core_time_lib"],
)

envoy_cc_library(
    name = "quic_core_connection_lib",
    srcs = ["quiche/quic/core/quic_connection.cc"],
    hdrs = ["quiche/quic/core/quic_connection.h"],
    copts = quiche_copt,
    repository = "@envoy",
    visibility = ["//visibility:public"],
    deps = [
        ":quic_core_alarm_factory_interface",
        ":quic_core_alarm_interface",
        ":quic_core_bandwidth_lib",
        ":quic_core_blocked_writer_interface",
        ":quic_core_config_lib",
        ":quic_core_connection_stats_lib",
        ":quic_core_crypto_crypto_handshake_lib",
        ":quic_core_crypto_encryption_lib",
        ":quic_core_framer_lib",
        ":quic_core_one_block_arena_lib",
        ":quic_core_packet_creator_lib",
        ":quic_core_packet_generator_lib",
        ":quic_core_packet_writer_interface",
        ":quic_core_packets_lib",
        ":quic_core_pending_retransmission_lib",
        ":quic_core_proto_cached_network_parameters_proto_cc",
        ":quic_core_sent_packet_manager_lib",
        ":quic_core_time_lib",
        ":quic_core_types_lib",
        ":quic_core_uber_received_packet_manager_lib",
        ":quic_core_utils_lib",
        ":quic_platform_base",
    ],
)

envoy_cc_library(
=======
)

envoy_cc_library(
    name = "quic_core_congestion_control_pacing_sender_lib",
    srcs = ["quiche/quic/core/congestion_control/pacing_sender.cc"],
    hdrs = ["quiche/quic/core/congestion_control/pacing_sender.h"],
    copts = quiche_copt,
    repository = "@envoy",
    deps = [
        ":quic_core_bandwidth_lib",
        ":quic_core_config_lib",
        ":quic_core_congestion_control_congestion_control_interface_lib",
        ":quic_core_packets_lib",
        ":quic_core_time_lib",
        ":quic_platform_base",
    ],
)

envoy_cc_library(
    name = "quic_core_congestion_control_rtt_stats_lib",
    srcs = ["quiche/quic/core/congestion_control/rtt_stats.cc"],
    hdrs = ["quiche/quic/core/congestion_control/rtt_stats.h"],
    copts = quiche_copt,
    repository = "@envoy",
    deps = [
        ":quic_core_packets_lib",
        ":quic_core_time_lib",
        ":quic_platform_base",
    ],
)

envoy_cc_library(
    name = "quic_core_congestion_control_tcp_cubic_helper",
    srcs = [
        "quiche/quic/core/congestion_control/hybrid_slow_start.cc",
        "quiche/quic/core/congestion_control/prr_sender.cc",
    ],
    hdrs = [
        "quiche/quic/core/congestion_control/hybrid_slow_start.h",
        "quiche/quic/core/congestion_control/prr_sender.h",
    ],
    copts = quiche_copt,
    repository = "@envoy",
    deps = [
        ":quic_core_bandwidth_lib",
        ":quic_core_packets_lib",
        ":quic_core_time_lib",
        ":quic_platform_base",
        ":quic_platform_export",
    ],
)

envoy_cc_library(
    name = "quic_core_congestion_control_tcp_cubic_bytes_lib",
    srcs = [
        "quiche/quic/core/congestion_control/cubic_bytes.cc",
        "quiche/quic/core/congestion_control/tcp_cubic_sender_bytes.cc",
    ],
    hdrs = [
        "quiche/quic/core/congestion_control/cubic_bytes.h",
        "quiche/quic/core/congestion_control/tcp_cubic_sender_bytes.h",
    ],
    copts = quiche_copt,
    repository = "@envoy",
    deps = [
        ":quic_core_bandwidth_lib",
        ":quic_core_congestion_control_congestion_control_interface_lib",
        ":quic_core_congestion_control_rtt_stats_lib",
        ":quic_core_congestion_control_tcp_cubic_helper",
        ":quic_core_connection_stats_lib",
        ":quic_core_constants_lib",
        ":quic_core_crypto_encryption_lib",
        ":quic_core_packets_lib",
        ":quic_core_time_lib",
        ":quic_platform",
    ],
)

envoy_cc_library(
    name = "quic_core_congestion_control_uber_loss_algorithm_lib",
    srcs = ["quiche/quic/core/congestion_control/uber_loss_algorithm.cc"],
    hdrs = ["quiche/quic/core/congestion_control/uber_loss_algorithm.h"],
    copts = quiche_copt,
    repository = "@envoy",
    deps = [":quic_core_congestion_control_general_loss_algorithm_lib"],
)

envoy_cc_library(
    name = "quic_core_congestion_control_windowed_filter_lib",
    hdrs = ["quiche/quic/core/congestion_control/windowed_filter.h"],
    copts = quiche_copt,
    repository = "@envoy",
    deps = [":quic_core_time_lib"],
)

envoy_cc_library(
    name = "quic_core_connection_lib",
    srcs = ["quiche/quic/core/quic_connection.cc"],
    hdrs = ["quiche/quic/core/quic_connection.h"],
    copts = quiche_copt,
    repository = "@envoy",
    visibility = ["//visibility:public"],
    deps = [
        ":quic_core_alarm_factory_interface_lib",
        ":quic_core_alarm_interface_lib",
        ":quic_core_bandwidth_lib",
        ":quic_core_blocked_writer_interface_lib",
        ":quic_core_config_lib",
        ":quic_core_connection_stats_lib",
        ":quic_core_crypto_crypto_handshake_lib",
        ":quic_core_crypto_encryption_lib",
        ":quic_core_framer_lib",
        ":quic_core_one_block_arena_lib",
        ":quic_core_packet_creator_lib",
        ":quic_core_packet_generator_lib",
        ":quic_core_packet_writer_interface_lib",
        ":quic_core_packets_lib",
        ":quic_core_pending_retransmission_lib",
        ":quic_core_proto_cached_network_parameters_proto_cc",
        ":quic_core_sent_packet_manager_lib",
        ":quic_core_time_lib",
        ":quic_core_types_lib",
        ":quic_core_uber_received_packet_manager_lib",
        ":quic_core_utils_lib",
        ":quic_platform_base",
    ],
)

envoy_cc_library(
>>>>>>> eefcd0e6
    name = "quic_core_connection_stats_lib",
    srcs = ["quiche/quic/core/quic_connection_stats.cc"],
    hdrs = ["quiche/quic/core/quic_connection_stats.h"],
    copts = quiche_copt,
    repository = "@envoy",
    deps = [
        ":quic_core_bandwidth_lib",
        ":quic_core_packets_lib",
        ":quic_core_time_lib",
        ":quic_platform_export",
    ],
)

envoy_cc_library(
    name = "quic_core_constants_lib",
    srcs = ["quiche/quic/core/quic_constants.cc"],
    hdrs = ["quiche/quic/core/quic_constants.h"],
    copts = quiche_copt,
    repository = "@envoy",
    visibility = ["//visibility:public"],
    deps = [
        ":quic_core_types_lib",
        ":quic_platform_export",
    ],
)

envoy_cc_library(
    name = "quic_core_crypto_crypto_handshake_lib",
    srcs = [
        "quiche/quic/core/crypto/cert_compressor.cc",
        "quiche/quic/core/crypto/channel_id.cc",
        "quiche/quic/core/crypto/common_cert_set.cc",
        "quiche/quic/core/crypto/crypto_framer.cc",
        "quiche/quic/core/crypto/crypto_handshake.cc",
        "quiche/quic/core/crypto/crypto_handshake_message.cc",
        "quiche/quic/core/crypto/crypto_secret_boxer.cc",
        "quiche/quic/core/crypto/crypto_utils.cc",
        "quiche/quic/core/crypto/curve25519_key_exchange.cc",
        "quiche/quic/core/crypto/key_exchange.cc",
        "quiche/quic/core/crypto/p256_key_exchange.cc",
        "quiche/quic/core/crypto/quic_compressed_certs_cache.cc",
        "quiche/quic/core/crypto/quic_crypto_client_config.cc",
        "quiche/quic/core/crypto/quic_crypto_server_config.cc",
        "quiche/quic/core/crypto/transport_parameters.cc",
    ],
    hdrs = [
        "quiche/quic/core/crypto/cert_compressor.h",
        "quiche/quic/core/crypto/channel_id.h",
        "quiche/quic/core/crypto/common_cert_set.h",
        "quiche/quic/core/crypto/crypto_framer.h",
        "quiche/quic/core/crypto/crypto_handshake.h",
        "quiche/quic/core/crypto/crypto_handshake_message.h",
        "quiche/quic/core/crypto/crypto_message_parser.h",
        "quiche/quic/core/crypto/crypto_secret_boxer.h",
        "quiche/quic/core/crypto/crypto_utils.h",
        "quiche/quic/core/crypto/curve25519_key_exchange.h",
        "quiche/quic/core/crypto/key_exchange.h",
        "quiche/quic/core/crypto/p256_key_exchange.h",
        "quiche/quic/core/crypto/proof_verifier.h",
        "quiche/quic/core/crypto/quic_compressed_certs_cache.h",
        "quiche/quic/core/crypto/quic_crypto_client_config.h",
        "quiche/quic/core/crypto/quic_crypto_server_config.h",
        "quiche/quic/core/crypto/transport_parameters.h",
    ],
    copts = quiche_copt,
    external_deps = [
        "ssl",
        "zlib",
    ],
    repository = "@envoy",
    tags = ["pg3"],
    textual_hdrs = [
        "quiche/quic/core/crypto/common_cert_set_2.c",
        "quiche/quic/core/crypto/common_cert_set_2a.inc",
        "quiche/quic/core/crypto/common_cert_set_2b.inc",
        "quiche/quic/core/crypto/common_cert_set_3.c",
        "quiche/quic/core/crypto/common_cert_set_3a.inc",
        "quiche/quic/core/crypto/common_cert_set_3b.inc",
    ],
    deps = [
        ":quic_core_crypto_encryption_lib",
        ":quic_core_crypto_hkdf_lib",
<<<<<<< HEAD
        ":quic_core_crypto_proof_source_lib",
=======
        ":quic_core_crypto_proof_source_interface_lib",
>>>>>>> eefcd0e6
        ":quic_core_crypto_random_lib",
        ":quic_core_crypto_tls_handshake_lib",
        ":quic_core_data_lib",
        ":quic_core_error_codes_lib",
        ":quic_core_lru_cache_lib",
        ":quic_core_packets_lib",
        ":quic_core_proto_cached_network_parameters_proto_cc",
        ":quic_core_proto_crypto_server_config_proto_cc",
        ":quic_core_proto_source_address_token_proto_cc",
        ":quic_core_server_id_lib",
        ":quic_core_socket_address_coder_lib",
        ":quic_core_time_lib",
        ":quic_core_types_lib",
        ":quic_core_utils_lib",
        ":quic_core_versions_lib",
        ":quic_platform",
    ],
)

envoy_cc_library(
    name = "quic_core_crypto_encryption_lib",
    srcs = [
        "quiche/quic/core/crypto/aead_base_decrypter.cc",
        "quiche/quic/core/crypto/aead_base_encrypter.cc",
        "quiche/quic/core/crypto/aes_128_gcm_12_decrypter.cc",
        "quiche/quic/core/crypto/aes_128_gcm_12_encrypter.cc",
        "quiche/quic/core/crypto/aes_128_gcm_decrypter.cc",
        "quiche/quic/core/crypto/aes_128_gcm_encrypter.cc",
        "quiche/quic/core/crypto/aes_256_gcm_decrypter.cc",
        "quiche/quic/core/crypto/aes_256_gcm_encrypter.cc",
        "quiche/quic/core/crypto/aes_base_decrypter.cc",
        "quiche/quic/core/crypto/aes_base_encrypter.cc",
        "quiche/quic/core/crypto/chacha20_poly1305_decrypter.cc",
        "quiche/quic/core/crypto/chacha20_poly1305_encrypter.cc",
        "quiche/quic/core/crypto/chacha20_poly1305_tls_decrypter.cc",
        "quiche/quic/core/crypto/chacha20_poly1305_tls_encrypter.cc",
        "quiche/quic/core/crypto/chacha_base_decrypter.cc",
        "quiche/quic/core/crypto/chacha_base_encrypter.cc",
        "quiche/quic/core/crypto/null_decrypter.cc",
        "quiche/quic/core/crypto/null_encrypter.cc",
        "quiche/quic/core/crypto/quic_decrypter.cc",
        "quiche/quic/core/crypto/quic_encrypter.cc",
    ],
    hdrs = [
        "quiche/quic/core/crypto/aead_base_decrypter.h",
        "quiche/quic/core/crypto/aead_base_encrypter.h",
        "quiche/quic/core/crypto/aes_128_gcm_12_decrypter.h",
        "quiche/quic/core/crypto/aes_128_gcm_12_encrypter.h",
        "quiche/quic/core/crypto/aes_128_gcm_decrypter.h",
        "quiche/quic/core/crypto/aes_128_gcm_encrypter.h",
        "quiche/quic/core/crypto/aes_256_gcm_decrypter.h",
        "quiche/quic/core/crypto/aes_256_gcm_encrypter.h",
        "quiche/quic/core/crypto/aes_base_decrypter.h",
        "quiche/quic/core/crypto/aes_base_encrypter.h",
        "quiche/quic/core/crypto/chacha20_poly1305_decrypter.h",
        "quiche/quic/core/crypto/chacha20_poly1305_encrypter.h",
        "quiche/quic/core/crypto/chacha20_poly1305_tls_decrypter.h",
        "quiche/quic/core/crypto/chacha20_poly1305_tls_encrypter.h",
        "quiche/quic/core/crypto/chacha_base_decrypter.h",
        "quiche/quic/core/crypto/chacha_base_encrypter.h",
        "quiche/quic/core/crypto/crypto_protocol.h",
        "quiche/quic/core/crypto/null_decrypter.h",
        "quiche/quic/core/crypto/null_encrypter.h",
        "quiche/quic/core/crypto/quic_crypter.h",
        "quiche/quic/core/crypto/quic_decrypter.h",
        "quiche/quic/core/crypto/quic_encrypter.h",
    ],
    copts = quiche_copt,
    external_deps = ["ssl"],
    repository = "@envoy",
    deps = [
        ":quic_core_crypto_hkdf_lib",
        ":quic_core_data_lib",
        ":quic_core_packets_lib",
        ":quic_core_tag_lib",
        ":quic_core_types_lib",
        ":quic_core_utils_lib",
        ":quic_platform_base",
    ],
)

envoy_cc_library(
    name = "quic_core_crypto_hkdf_lib",
    srcs = ["quiche/quic/core/crypto/quic_hkdf.cc"],
    hdrs = ["quiche/quic/core/crypto/quic_hkdf.h"],
    external_deps = ["ssl"],
    repository = "@envoy",
    deps = [
        ":quic_platform_base",
    ],
)

envoy_cc_library(
<<<<<<< HEAD
    name = "quic_core_crypto_proof_source_lib",
=======
    name = "quic_core_crypto_proof_source_interface_lib",
>>>>>>> eefcd0e6
    srcs = [
        "quiche/quic/core/crypto/proof_source.cc",
        "quiche/quic/core/crypto/quic_crypto_proof.cc",
    ],
    hdrs = [
        "quiche/quic/core/crypto/proof_source.h",
        "quiche/quic/core/crypto/quic_crypto_proof.h",
    ],
    copts = quiche_copt,
    repository = "@envoy",
    visibility = ["//visibility:public"],
    deps = [
        ":quic_core_packets_lib",
        ":quic_core_versions_lib",
        ":quic_platform_base",
        ":quic_platform_export",
    ],
)

envoy_cc_library(
    name = "quic_core_crypto_random_lib",
    srcs = ["quiche/quic/core/crypto/quic_random.cc"],
    hdrs = ["quiche/quic/core/crypto/quic_random.h"],
<<<<<<< HEAD
=======
    copts = quiche_copt,
    external_deps = ["ssl"],
    repository = "@envoy",
    visibility = ["//visibility:public"],
    deps = [":quic_platform_base"],
)

envoy_cc_library(
    name = "quic_core_crypto_tls_handshake_lib",
    srcs = [
        "quiche/quic/core/crypto/tls_client_connection.cc",
        "quiche/quic/core/crypto/tls_connection.cc",
        "quiche/quic/core/crypto/tls_server_connection.cc",
    ],
    hdrs = [
        "quiche/quic/core/crypto/tls_client_connection.h",
        "quiche/quic/core/crypto/tls_connection.h",
        "quiche/quic/core/crypto/tls_server_connection.h",
    ],
    copts = quiche_copt,
    external_deps = ["ssl"],
    repository = "@envoy",
    deps = [
        ":quic_core_types_lib",
        ":quic_platform_base",
    ],
)

envoy_cc_library(
    name = "quic_core_data_lib",
    srcs = [
        "quiche/quic/core/quic_data_reader.cc",
        "quiche/quic/core/quic_data_writer.cc",
    ],
    hdrs = [
        "quiche/quic/core/quic_data_reader.h",
        "quiche/quic/core/quic_data_writer.h",
    ],
>>>>>>> eefcd0e6
    copts = quiche_copt,
    external_deps = ["ssl"],
    repository = "@envoy",
    visibility = ["//visibility:public"],
    deps = [":quic_platform_base"],
)

envoy_cc_library(
    name = "quic_core_crypto_tls_handshake_lib",
    srcs = [
        "quiche/quic/core/crypto/tls_client_connection.cc",
        "quiche/quic/core/crypto/tls_connection.cc",
        "quiche/quic/core/crypto/tls_server_connection.cc",
    ],
    hdrs = [
        "quiche/quic/core/crypto/tls_client_connection.h",
        "quiche/quic/core/crypto/tls_connection.h",
        "quiche/quic/core/crypto/tls_server_connection.h",
    ],
    copts = quiche_copt,
    external_deps = ["ssl"],
    repository = "@envoy",
    deps = [
<<<<<<< HEAD
        ":quic_core_types_lib",
        ":quic_platform_base",
    ],
)

envoy_cc_library(
    name = "quic_core_data_lib",
    srcs = [
        "quiche/quic/core/quic_data_reader.cc",
        "quiche/quic/core/quic_data_writer.cc",
    ],
    hdrs = [
        "quiche/quic/core/quic_data_reader.h",
        "quiche/quic/core/quic_data_writer.h",
    ],
    copts = quiche_copt,
    repository = "@envoy",
    visibility = ["//visibility:public"],
    deps = [
=======
>>>>>>> eefcd0e6
        ":quic_core_constants_lib",
        ":quic_core_crypto_random_lib",
        ":quic_core_packets_lib",
        ":quic_core_types_lib",
        ":quic_platform_base",
    ],
)

envoy_cc_library(
    name = "quic_core_error_codes_lib",
    srcs = ["quiche/quic/core/quic_error_codes.cc"],
    hdrs = ["quiche/quic/core/quic_error_codes.h"],
    copts = quiche_copt,
    repository = "@envoy",
    visibility = ["//visibility:public"],
    deps = [":quic_platform_export"],
)

envoy_cc_library(
    name = "quic_core_framer_lib",
    srcs = ["quiche/quic/core/quic_framer.cc"],
    hdrs = ["quiche/quic/core/quic_framer.h"],
    copts = quiche_copt,
    repository = "@envoy",
    deps = [
        ":quic_core_constants_lib",
        ":quic_core_crypto_crypto_handshake_lib",
        ":quic_core_crypto_encryption_lib",
        ":quic_core_crypto_random_lib",
        ":quic_core_data_lib",
        ":quic_core_packets_lib",
        ":quic_core_socket_address_coder_lib",
        ":quic_core_stream_frame_data_producer_lib",
        ":quic_core_types_lib",
        ":quic_core_utils_lib",
        ":quic_core_versions_lib",
        ":quic_platform_base",
    ],
)

envoy_cc_library(
    name = "quic_core_frames_frames_lib",
    srcs = [
        "quiche/quic/core/frames/quic_ack_frame.cc",
        "quiche/quic/core/frames/quic_blocked_frame.cc",
        "quiche/quic/core/frames/quic_connection_close_frame.cc",
        "quiche/quic/core/frames/quic_crypto_frame.cc",
        "quiche/quic/core/frames/quic_frame.cc",
        "quiche/quic/core/frames/quic_goaway_frame.cc",
        "quiche/quic/core/frames/quic_max_streams_frame.cc",
        "quiche/quic/core/frames/quic_message_frame.cc",
        "quiche/quic/core/frames/quic_new_connection_id_frame.cc",
        "quiche/quic/core/frames/quic_new_token_frame.cc",
        "quiche/quic/core/frames/quic_padding_frame.cc",
        "quiche/quic/core/frames/quic_path_challenge_frame.cc",
        "quiche/quic/core/frames/quic_path_response_frame.cc",
        "quiche/quic/core/frames/quic_ping_frame.cc",
        "quiche/quic/core/frames/quic_retire_connection_id_frame.cc",
        "quiche/quic/core/frames/quic_rst_stream_frame.cc",
        "quiche/quic/core/frames/quic_stop_sending_frame.cc",
        "quiche/quic/core/frames/quic_stop_waiting_frame.cc",
        "quiche/quic/core/frames/quic_stream_frame.cc",
        "quiche/quic/core/frames/quic_streams_blocked_frame.cc",
        "quiche/quic/core/frames/quic_window_update_frame.cc",
    ],
    hdrs = [
        "quiche/quic/core/frames/quic_ack_frame.h",
        "quiche/quic/core/frames/quic_blocked_frame.h",
        "quiche/quic/core/frames/quic_connection_close_frame.h",
        "quiche/quic/core/frames/quic_crypto_frame.h",
        "quiche/quic/core/frames/quic_frame.h",
        "quiche/quic/core/frames/quic_goaway_frame.h",
        "quiche/quic/core/frames/quic_inlined_frame.h",
        "quiche/quic/core/frames/quic_max_streams_frame.h",
        "quiche/quic/core/frames/quic_message_frame.h",
        "quiche/quic/core/frames/quic_mtu_discovery_frame.h",
        "quiche/quic/core/frames/quic_new_connection_id_frame.h",
        "quiche/quic/core/frames/quic_new_token_frame.h",
        "quiche/quic/core/frames/quic_padding_frame.h",
        "quiche/quic/core/frames/quic_path_challenge_frame.h",
        "quiche/quic/core/frames/quic_path_response_frame.h",
        "quiche/quic/core/frames/quic_ping_frame.h",
        "quiche/quic/core/frames/quic_retire_connection_id_frame.h",
        "quiche/quic/core/frames/quic_rst_stream_frame.h",
        "quiche/quic/core/frames/quic_stop_sending_frame.h",
        "quiche/quic/core/frames/quic_stop_waiting_frame.h",
        "quiche/quic/core/frames/quic_stream_frame.h",
        "quiche/quic/core/frames/quic_streams_blocked_frame.h",
        "quiche/quic/core/frames/quic_window_update_frame.h",
    ],
    copts = quiche_copt,
    repository = "@envoy",
    visibility = ["//visibility:public"],
    deps = [
        ":quic_core_buffer_allocator_lib",
        ":quic_core_constants_lib",
        ":quic_core_error_codes_lib",
        ":quic_core_interval_lib",
        ":quic_core_types_lib",
        ":quic_platform_base",
        ":quic_platform_mem_slice_span",
    ],
)

envoy_cc_library(
    name = "quic_core_interval_lib",
    hdrs = ["quiche/quic/core/quic_interval.h"],
    copts = quiche_copt,
    repository = "@envoy",
    visibility = ["//visibility:public"],
)

envoy_cc_library(
    name = "quic_core_interval_set_lib",
    hdrs = ["quiche/quic/core/quic_interval_set.h"],
    copts = quiche_copt,
    repository = "@envoy",
    visibility = ["//visibility:public"],
    deps = [
        ":quic_core_interval_lib",
        ":quic_platform_base",
    ],
)

envoy_cc_library(
    name = "quic_core_lru_cache_lib",
    hdrs = ["quiche/quic/core/quic_lru_cache.h"],
    repository = "@envoy",
    deps = [":quic_platform_base"],
)

envoy_cc_library(
    name = "quic_core_one_block_arena_lib",
    srcs = ["quiche/quic/core/quic_one_block_arena.h"],
    repository = "@envoy",
    visibility = ["//visibility:public"],
    deps = [
        ":quic_core_arena_scoped_ptr_lib",
        ":quic_core_types_lib",
        ":quic_platform_base",
    ],
)

envoy_cc_library(
    name = "quic_core_packet_creator_lib",
    srcs = ["quiche/quic/core/quic_packet_creator.cc"],
    hdrs = ["quiche/quic/core/quic_packet_creator.h"],
    copts = quiche_copt,
    repository = "@envoy",
    deps = [
        ":quic_core_constants_lib",
        ":quic_core_crypto_encryption_lib",
        ":quic_core_data_lib",
        ":quic_core_framer_lib",
        ":quic_core_packets_lib",
        ":quic_core_pending_retransmission_lib",
        ":quic_core_types_lib",
        ":quic_core_utils_lib",
        ":quic_core_versions_lib",
        ":quic_platform_base",
    ],
)

envoy_cc_library(
    name = "quic_core_packet_generator_lib",
    srcs = ["quiche/quic/core/quic_packet_generator.cc"],
    hdrs = ["quiche/quic/core/quic_packet_generator.h"],
    copts = quiche_copt,
    repository = "@envoy",
    deps = [
        ":quic_core_crypto_random_lib",
        ":quic_core_packet_creator_lib",
        ":quic_core_pending_retransmission_lib",
        ":quic_core_sent_packet_manager_lib",
        ":quic_core_types_lib",
        ":quic_core_utils_lib",
        ":quic_platform_base",
        ":quic_platform_mem_slice_span",
    ],
)

envoy_cc_library(
    name = "quic_core_packet_number_indexed_queue_lib",
    hdrs = ["quiche/quic/core/packet_number_indexed_queue.h"],
    repository = "@envoy",
    deps = [
        ":quic_core_constants_lib",
        ":quic_core_types_lib",
        ":quic_platform_base",
    ],
)

envoy_cc_library(
<<<<<<< HEAD
    name = "quic_core_packet_writer_interface",
=======
    name = "quic_core_packet_writer_interface_lib",
>>>>>>> eefcd0e6
    srcs = ["quiche/quic/core/quic_packet_writer_wrapper.cc"],
    hdrs = [
        "quiche/quic/core/quic_packet_writer.h",
        "quiche/quic/core/quic_packet_writer_wrapper.h",
    ],
    copts = quiche_copt,
    repository = "@envoy",
<<<<<<< HEAD
    visibility = ["//visibility:public"],
=======
>>>>>>> eefcd0e6
    deps = [
        ":quic_core_packets_lib",
        ":quic_core_types_lib",
        ":quic_platform_base",
    ],
)

envoy_cc_library(
    name = "quic_core_packets_lib",
    srcs = [
        "quiche/quic/core/quic_packets.cc",
        "quiche/quic/core/quic_write_blocked_list.cc",
    ],
    hdrs = [
        "quiche/quic/core/quic_packets.h",
        "quiche/quic/core/quic_write_blocked_list.h",
    ],
    copts = quiche_copt,
    repository = "@envoy",
    deps = [
<<<<<<< HEAD
        ":quic_core_ack_listener_interface",
=======
        ":quic_core_ack_listener_interface_lib",
>>>>>>> eefcd0e6
        ":quic_core_bandwidth_lib",
        ":quic_core_constants_lib",
        ":quic_core_error_codes_lib",
        ":quic_core_frames_frames_lib",
        ":quic_core_time_lib",
<<<<<<< HEAD
        ":quic_core_types_lib",
        ":quic_core_utils_lib",
        ":quic_core_versions_lib",
        ":quic_platform_base",
        ":quic_platform_socket_address",
        ":spdy_core_priority_write_scheduler_lib",
    ],
)

envoy_cc_library(
    name = "quic_core_pending_retransmission_lib",
    hdrs = ["quiche/quic/core/quic_pending_retransmission.h"],
    repository = "@envoy",
    deps = [
        ":quic_core_frames_frames_lib",
        ":quic_core_transmission_info_lib",
        ":quic_core_types_lib",
        ":quic_platform_export",
    ],
)

envoy_cc_library(
    name = "quic_core_process_packet_interface",
    hdrs = ["quiche/quic/core/quic_process_packet_interface.h"],
    copts = quiche_copt,
    repository = "@envoy",
    deps = [
        ":quic_core_packets_lib",
        ":quic_platform_base",
    ],
)

envoy_cc_library(
    name = "quic_core_received_packet_manager_lib",
    srcs = ["quiche/quic/core/quic_received_packet_manager.cc"],
    hdrs = ["quiche/quic/core/quic_received_packet_manager.h"],
    copts = quiche_copt,
    repository = "@envoy",
    deps = [
        ":quic_core_config_lib",
        ":quic_core_congestion_control_rtt_stats_lib",
        ":quic_core_connection_stats_lib",
        ":quic_core_crypto_encryption_lib",
        ":quic_core_framer_lib",
        ":quic_core_packets_lib",
        ":quic_platform_base",
    ],
)

envoy_cc_library(
    name = "quic_core_sent_packet_manager_lib",
    srcs = ["quiche/quic/core/quic_sent_packet_manager.cc"],
    hdrs = ["quiche/quic/core/quic_sent_packet_manager.h"],
    copts = quiche_copt,
    repository = "@envoy",
    deps = [
        ":quic_core_congestion_control_congestion_control_lib",
        ":quic_core_congestion_control_general_loss_algorithm_lib",
        ":quic_core_congestion_control_pacing_sender_lib",
        ":quic_core_congestion_control_rtt_stats_lib",
        ":quic_core_congestion_control_uber_loss_algorithm_lib",
        ":quic_core_connection_stats_lib",
        ":quic_core_crypto_encryption_lib",
        ":quic_core_packets_lib",
        ":quic_core_pending_retransmission_lib",
        ":quic_core_proto_cached_network_parameters_proto_cc",
        ":quic_core_sustained_bandwidth_recorder_lib",
        ":quic_core_transmission_info_lib",
        ":quic_core_types_lib",
        ":quic_core_unacked_packet_map_lib",
        ":quic_core_utils_lib",
        ":quic_platform_base",
    ],
)

envoy_cc_library(
    name = "quic_core_server_id_lib",
    srcs = ["quiche/quic/core/quic_server_id.cc"],
    hdrs = ["quiche/quic/core/quic_server_id.h"],
    repository = "@envoy",
    deps = [
        ":quic_platform_base",
    ],
)

envoy_cc_library(
    name = "quic_core_server_lib",
    srcs = [
        "quiche/quic/core/chlo_extractor.cc",
        "quiche/quic/core/quic_buffered_packet_store.cc",
        "quiche/quic/core/quic_dispatcher.cc",
    ],
    hdrs = [
        "quiche/quic/core/chlo_extractor.h",
        "quiche/quic/core/quic_buffered_packet_store.h",
        "quiche/quic/core/quic_dispatcher.h",
    ],
    copts = quiche_copt,
    repository = "@envoy",
    deps = [
        ":quic_core_alarm_factory_interface",
        ":quic_core_alarm_interface",
        ":quic_core_blocked_writer_interface",
        ":quic_core_connection_lib",
        ":quic_core_crypto_crypto_handshake_lib",
        ":quic_core_crypto_encryption_lib",
        ":quic_core_crypto_random_lib",
        ":quic_core_framer_lib",
        ":quic_core_packets_lib",
        ":quic_core_process_packet_interface",
        ":quic_core_session_lib",
        ":quic_core_time_lib",
        ":quic_core_time_wait_list_manager_lib",
        ":quic_core_types_lib",
        ":quic_core_utils_lib",
        ":quic_core_version_manager_lib",
        ":quic_platform",
    ],
)

envoy_cc_library(
    name = "quic_core_session_lib",
    srcs = [
        "quiche/quic/core/legacy_quic_stream_id_manager.cc",
        "quiche/quic/core/quic_control_frame_manager.cc",
        "quiche/quic/core/quic_crypto_client_handshaker.cc",
        "quiche/quic/core/quic_crypto_client_stream.cc",
        "quiche/quic/core/quic_crypto_handshaker.cc",
        "quiche/quic/core/quic_crypto_server_handshaker.cc",
        "quiche/quic/core/quic_crypto_server_stream.cc",
        "quiche/quic/core/quic_crypto_stream.cc",
        "quiche/quic/core/quic_flow_controller.cc",
        "quiche/quic/core/quic_session.cc",
        "quiche/quic/core/quic_stream.cc",
        "quiche/quic/core/quic_stream_id_manager.cc",
        "quiche/quic/core/quic_stream_sequencer.cc",
        "quiche/quic/core/tls_client_handshaker.cc",
        "quiche/quic/core/tls_handshaker.cc",
        "quiche/quic/core/tls_server_handshaker.cc",
        "quiche/quic/core/uber_quic_stream_id_manager.cc",
    ],
    hdrs = [
        "quiche/quic/core/legacy_quic_stream_id_manager.h",
        "quiche/quic/core/quic_control_frame_manager.h",
        "quiche/quic/core/quic_crypto_client_handshaker.h",
        "quiche/quic/core/quic_crypto_client_stream.h",
        "quiche/quic/core/quic_crypto_handshaker.h",
        "quiche/quic/core/quic_crypto_server_handshaker.h",
        "quiche/quic/core/quic_crypto_server_stream.h",
        "quiche/quic/core/quic_crypto_stream.h",
        "quiche/quic/core/quic_flow_controller.h",
        "quiche/quic/core/quic_session.h",
        "quiche/quic/core/quic_stream.h",
        "quiche/quic/core/quic_stream_id_manager.h",
        "quiche/quic/core/quic_stream_sequencer.h",
        "quiche/quic/core/tls_client_handshaker.h",
        "quiche/quic/core/tls_handshaker.h",
        "quiche/quic/core/tls_server_handshaker.h",
        "quiche/quic/core/uber_quic_stream_id_manager.h",
    ],
    copts = quiche_copt,
    external_deps = ["ssl"],
    repository = "@envoy",
    deps = [
        ":quic_core_config_lib",
        ":quic_core_connection_lib",
        ":quic_core_constants_lib",
        ":quic_core_crypto_crypto_handshake_lib",
        ":quic_core_crypto_encryption_lib",
        ":quic_core_crypto_random_lib",
        ":quic_core_crypto_tls_handshake_lib",
        ":quic_core_frames_frames_lib",
        ":quic_core_packet_creator_lib",
        ":quic_core_packets_lib",
        ":quic_core_server_id_lib",
        ":quic_core_session_notifier_interface",
        ":quic_core_stream_frame_data_producer_lib",
        ":quic_core_stream_send_buffer_lib",
        ":quic_core_stream_sequencer_buffer_lib",
=======
>>>>>>> eefcd0e6
        ":quic_core_types_lib",
        ":quic_core_utils_lib",
        ":quic_core_versions_lib",
        ":quic_platform",
        ":quic_platform_mem_slice_span",
        ":spdy_core_protocol_lib",
    ],
)

envoy_cc_library(
    name = "quic_core_session_notifier_interface",
    hdrs = ["quiche/quic/core/session_notifier_interface.h"],
    repository = "@envoy",
    deps = [
        ":quic_core_frames_frames_lib",
        ":quic_core_time_lib",
    ],
)

envoy_cc_library(
    name = "quic_core_socket_address_coder_lib",
    srcs = ["quiche/quic/core/quic_socket_address_coder.cc"],
    hdrs = ["quiche/quic/core/quic_socket_address_coder.h"],
    repository = "@envoy",
    deps = [
        ":quic_platform_base",
        ":quic_platform_socket_address",
        ":spdy_core_priority_write_scheduler_lib",
    ],
)

envoy_cc_library(
<<<<<<< HEAD
=======
    name = "quic_core_pending_retransmission_lib",
    hdrs = ["quiche/quic/core/quic_pending_retransmission.h"],
    repository = "@envoy",
    deps = [
        ":quic_core_frames_frames_lib",
        ":quic_core_transmission_info_lib",
        ":quic_core_types_lib",
        ":quic_platform_export",
    ],
)

envoy_cc_library(
    name = "quic_core_process_packet_interface_lib",
    hdrs = ["quiche/quic/core/quic_process_packet_interface.h"],
    copts = quiche_copt,
    repository = "@envoy",
    deps = [
        ":quic_core_packets_lib",
        ":quic_platform_base",
    ],
)

envoy_cc_library(
    name = "quic_core_received_packet_manager_lib",
    srcs = ["quiche/quic/core/quic_received_packet_manager.cc"],
    hdrs = ["quiche/quic/core/quic_received_packet_manager.h"],
    copts = quiche_copt,
    repository = "@envoy",
    deps = [
        ":quic_core_config_lib",
        ":quic_core_congestion_control_rtt_stats_lib",
        ":quic_core_connection_stats_lib",
        ":quic_core_crypto_encryption_lib",
        ":quic_core_framer_lib",
        ":quic_core_packets_lib",
        ":quic_platform_base",
    ],
)

envoy_cc_library(
    name = "quic_core_sent_packet_manager_lib",
    srcs = ["quiche/quic/core/quic_sent_packet_manager.cc"],
    hdrs = ["quiche/quic/core/quic_sent_packet_manager.h"],
    copts = quiche_copt,
    repository = "@envoy",
    deps = [
        ":quic_core_congestion_control_congestion_control_lib",
        ":quic_core_congestion_control_general_loss_algorithm_lib",
        ":quic_core_congestion_control_pacing_sender_lib",
        ":quic_core_congestion_control_rtt_stats_lib",
        ":quic_core_congestion_control_uber_loss_algorithm_lib",
        ":quic_core_connection_stats_lib",
        ":quic_core_crypto_encryption_lib",
        ":quic_core_packets_lib",
        ":quic_core_pending_retransmission_lib",
        ":quic_core_proto_cached_network_parameters_proto_cc",
        ":quic_core_sustained_bandwidth_recorder_lib",
        ":quic_core_transmission_info_lib",
        ":quic_core_types_lib",
        ":quic_core_unacked_packet_map_lib",
        ":quic_core_utils_lib",
        ":quic_platform_base",
    ],
)

envoy_cc_library(
    name = "quic_core_server_id_lib",
    srcs = ["quiche/quic/core/quic_server_id.cc"],
    hdrs = ["quiche/quic/core/quic_server_id.h"],
    repository = "@envoy",
    deps = [
        ":quic_platform_base",
    ],
)

envoy_cc_library(
    name = "quic_core_server_lib",
    srcs = [
        "quiche/quic/core/chlo_extractor.cc",
        "quiche/quic/core/quic_buffered_packet_store.cc",
        "quiche/quic/core/quic_dispatcher.cc",
    ],
    hdrs = [
        "quiche/quic/core/chlo_extractor.h",
        "quiche/quic/core/quic_buffered_packet_store.h",
        "quiche/quic/core/quic_dispatcher.h",
    ],
    copts = quiche_copt,
    repository = "@envoy",
    deps = [
        ":quic_core_alarm_factory_interface_lib",
        ":quic_core_alarm_interface_lib",
        ":quic_core_blocked_writer_interface_lib",
        ":quic_core_connection_lib",
        ":quic_core_crypto_crypto_handshake_lib",
        ":quic_core_crypto_encryption_lib",
        ":quic_core_crypto_random_lib",
        ":quic_core_framer_lib",
        ":quic_core_packets_lib",
        ":quic_core_process_packet_interface_lib",
        ":quic_core_session_lib",
        ":quic_core_time_lib",
        ":quic_core_time_wait_list_manager_lib",
        ":quic_core_types_lib",
        ":quic_core_utils_lib",
        ":quic_core_version_manager_lib",
        ":quic_platform",
    ],
)

envoy_cc_library(
    name = "quic_core_session_lib",
    srcs = [
        "quiche/quic/core/legacy_quic_stream_id_manager.cc",
        "quiche/quic/core/quic_control_frame_manager.cc",
        "quiche/quic/core/quic_crypto_client_handshaker.cc",
        "quiche/quic/core/quic_crypto_client_stream.cc",
        "quiche/quic/core/quic_crypto_handshaker.cc",
        "quiche/quic/core/quic_crypto_server_handshaker.cc",
        "quiche/quic/core/quic_crypto_server_stream.cc",
        "quiche/quic/core/quic_crypto_stream.cc",
        "quiche/quic/core/quic_flow_controller.cc",
        "quiche/quic/core/quic_session.cc",
        "quiche/quic/core/quic_stream.cc",
        "quiche/quic/core/quic_stream_id_manager.cc",
        "quiche/quic/core/quic_stream_sequencer.cc",
        "quiche/quic/core/tls_client_handshaker.cc",
        "quiche/quic/core/tls_handshaker.cc",
        "quiche/quic/core/tls_server_handshaker.cc",
        "quiche/quic/core/uber_quic_stream_id_manager.cc",
    ],
    hdrs = [
        "quiche/quic/core/legacy_quic_stream_id_manager.h",
        "quiche/quic/core/quic_control_frame_manager.h",
        "quiche/quic/core/quic_crypto_client_handshaker.h",
        "quiche/quic/core/quic_crypto_client_stream.h",
        "quiche/quic/core/quic_crypto_handshaker.h",
        "quiche/quic/core/quic_crypto_server_handshaker.h",
        "quiche/quic/core/quic_crypto_server_stream.h",
        "quiche/quic/core/quic_crypto_stream.h",
        "quiche/quic/core/quic_flow_controller.h",
        "quiche/quic/core/quic_session.h",
        "quiche/quic/core/quic_stream.h",
        "quiche/quic/core/quic_stream_id_manager.h",
        "quiche/quic/core/quic_stream_sequencer.h",
        "quiche/quic/core/tls_client_handshaker.h",
        "quiche/quic/core/tls_handshaker.h",
        "quiche/quic/core/tls_server_handshaker.h",
        "quiche/quic/core/uber_quic_stream_id_manager.h",
    ],
    copts = quiche_copt,
    external_deps = ["ssl"],
    repository = "@envoy",
    deps = [
        ":quic_core_config_lib",
        ":quic_core_connection_lib",
        ":quic_core_constants_lib",
        ":quic_core_crypto_crypto_handshake_lib",
        ":quic_core_crypto_encryption_lib",
        ":quic_core_crypto_random_lib",
        ":quic_core_crypto_tls_handshake_lib",
        ":quic_core_frames_frames_lib",
        ":quic_core_packet_creator_lib",
        ":quic_core_packets_lib",
        ":quic_core_server_id_lib",
        ":quic_core_session_notifier_interface_lib",
        ":quic_core_stream_frame_data_producer_lib",
        ":quic_core_stream_send_buffer_lib",
        ":quic_core_stream_sequencer_buffer_lib",
        ":quic_core_types_lib",
        ":quic_core_utils_lib",
        ":quic_core_versions_lib",
        ":quic_platform",
        ":quic_platform_mem_slice_span",
        ":spdy_core_protocol_lib",
    ],
)

envoy_cc_library(
    name = "quic_core_session_notifier_interface_lib",
    hdrs = ["quiche/quic/core/session_notifier_interface.h"],
    repository = "@envoy",
    deps = [
        ":quic_core_frames_frames_lib",
        ":quic_core_time_lib",
    ],
)

envoy_cc_library(
    name = "quic_core_socket_address_coder_lib",
    srcs = ["quiche/quic/core/quic_socket_address_coder.cc"],
    hdrs = ["quiche/quic/core/quic_socket_address_coder.h"],
    repository = "@envoy",
    deps = [
        ":quic_platform_base",
        ":quic_platform_socket_address",
    ],
)

envoy_cc_library(
>>>>>>> eefcd0e6
    name = "quic_core_stream_frame_data_producer_lib",
    hdrs = ["quiche/quic/core/quic_stream_frame_data_producer.h"],
    repository = "@envoy",
    deps = [":quic_core_types_lib"],
)

envoy_cc_library(
    name = "quic_core_stream_send_buffer_lib",
    srcs = ["quiche/quic/core/quic_stream_send_buffer.cc"],
    hdrs = ["quiche/quic/core/quic_stream_send_buffer.h"],
    copts = quiche_copt,
    repository = "@envoy",
    visibility = ["//visibility:public"],
    deps = [
        ":quic_core_data_lib",
        ":quic_core_frames_frames_lib",
        ":quic_core_interval_lib",
        ":quic_core_interval_set_lib",
        ":quic_core_types_lib",
        ":quic_core_utils_lib",
        ":quic_platform_base",
        ":quic_platform_mem_slice_span",
    ],
)

envoy_cc_library(
    name = "quic_core_stream_sequencer_buffer_lib",
    srcs = ["quiche/quic/core/quic_stream_sequencer_buffer.cc"],
    hdrs = ["quiche/quic/core/quic_stream_sequencer_buffer.h"],
    copts = quiche_copt,
    repository = "@envoy",
    deps = [
        ":quic_core_constants_lib",
        ":quic_core_interval_lib",
        ":quic_core_interval_set_lib",
        ":quic_core_packets_lib",
        ":quic_core_types_lib",
        ":quic_platform_base",
    ],
)

envoy_cc_library(
    name = "quic_core_sustained_bandwidth_recorder_lib",
    srcs = ["quiche/quic/core/quic_sustained_bandwidth_recorder.cc"],
    hdrs = ["quiche/quic/core/quic_sustained_bandwidth_recorder.h"],
    copts = quiche_copt,
    repository = "@envoy",
    deps = [
        ":quic_core_bandwidth_lib",
        ":quic_core_time_lib",
        ":quic_platform_base",
        ":quic_platform_export",
    ],
)

envoy_cc_library(
    name = "quic_core_tag_lib",
    srcs = ["quiche/quic/core/quic_tag.cc"],
    hdrs = ["quiche/quic/core/quic_tag.h"],
    copts = quiche_copt,
    repository = "@envoy",
    visibility = ["//visibility:public"],
    deps = [":quic_platform_base"],
)

envoy_cc_library(
    name = "quic_core_time_lib",
    srcs = ["quiche/quic/core/quic_time.cc"],
    hdrs = ["quiche/quic/core/quic_time.h"],
    repository = "@envoy",
    visibility = ["//visibility:public"],
    deps = [":quic_platform_base"],
)

envoy_cc_library(
    name = "quic_core_time_wait_list_manager_lib",
    srcs = ["quiche/quic/core/quic_time_wait_list_manager.cc"],
    hdrs = ["quiche/quic/core/quic_time_wait_list_manager.h"],
    copts = quiche_copt,
    repository = "@envoy",
    deps = [
<<<<<<< HEAD
        ":quic_core_blocked_writer_interface",
        ":quic_core_crypto_encryption_lib",
        ":quic_core_framer_lib",
        ":quic_core_packet_writer_interface",
=======
        ":quic_core_blocked_writer_interface_lib",
        ":quic_core_crypto_encryption_lib",
        ":quic_core_framer_lib",
        ":quic_core_packet_writer_interface_lib",
>>>>>>> eefcd0e6
        ":quic_core_packets_lib",
        ":quic_core_session_lib",
        ":quic_core_types_lib",
        ":quic_core_utils_lib",
        ":quic_platform",
    ],
)

envoy_cc_library(
    name = "quic_core_transmission_info_lib",
    srcs = ["quiche/quic/core/quic_transmission_info.cc"],
    hdrs = ["quiche/quic/core/quic_transmission_info.h"],
    copts = quiche_copt,
    repository = "@envoy",
    deps = [
<<<<<<< HEAD
        ":quic_core_ack_listener_interface",
=======
        ":quic_core_ack_listener_interface_lib",
>>>>>>> eefcd0e6
        ":quic_core_frames_frames_lib",
        ":quic_core_types_lib",
        ":quic_platform_export",
    ],
)

envoy_cc_library(
    name = "quic_core_types_lib",
    srcs = [
        "quiche/quic/core/quic_connection_id.cc",
        "quiche/quic/core/quic_packet_number.cc",
        "quiche/quic/core/quic_types.cc",
    ],
    hdrs = [
        "quiche/quic/core/quic_connection_id.h",
        "quiche/quic/core/quic_packet_number.h",
        "quiche/quic/core/quic_types.h",
    ],
    copts = quiche_copt,
    repository = "@envoy",
    visibility = ["//visibility:public"],
    deps = [
        ":quic_core_error_codes_lib",
        ":quic_core_time_lib",
        ":quic_platform_base",
    ],
)

envoy_cc_library(
    name = "quic_core_uber_received_packet_manager_lib",
    srcs = ["quiche/quic/core/uber_received_packet_manager.cc"],
    hdrs = ["quiche/quic/core/uber_received_packet_manager.h"],
    copts = quiche_copt,
    repository = "@envoy",
    deps = [
        ":quic_core_received_packet_manager_lib",
        ":quic_core_utils_lib",
        ":quic_platform_base",
    ],
)

envoy_cc_library(
    name = "quic_core_unacked_packet_map_lib",
    srcs = ["quiche/quic/core/quic_unacked_packet_map.cc"],
    hdrs = ["quiche/quic/core/quic_unacked_packet_map.h"],
    copts = quiche_copt,
    repository = "@envoy",
    deps = [
        ":quic_core_connection_stats_lib",
        ":quic_core_packets_lib",
<<<<<<< HEAD
        ":quic_core_session_notifier_interface",
=======
        ":quic_core_session_notifier_interface_lib",
>>>>>>> eefcd0e6
        ":quic_core_transmission_info_lib",
        ":quic_core_utils_lib",
        ":quic_platform_base",
    ],
)

envoy_cc_library(
    name = "quic_core_utils_lib",
    srcs = ["quiche/quic/core/quic_utils.cc"],
    hdrs = ["quiche/quic/core/quic_utils.h"],
    copts = quiche_copt,
    repository = "@envoy",
    visibility = ["//visibility:public"],
    deps = [
        ":quic_core_constants_lib",
        ":quic_core_crypto_random_lib",
        ":quic_core_error_codes_lib",
        ":quic_core_frames_frames_lib",
        ":quic_core_types_lib",
        ":quic_core_versions_lib",
        ":quic_platform_base",
        ":quic_platform_socket_address",
    ],
)

envoy_cc_library(
    name = "quic_core_version_manager_lib",
    srcs = ["quiche/quic/core/quic_version_manager.cc"],
    hdrs = ["quiche/quic/core/quic_version_manager.h"],
    copts = quiche_copt,
    repository = "@envoy",
    deps = [
        ":quic_core_versions_lib",
        ":quic_platform_base",
    ],
)

envoy_cc_library(
    name = "quic_core_versions_lib",
    srcs = ["quiche/quic/core/quic_versions.cc"],
    hdrs = ["quiche/quic/core/quic_versions.h"],
    copts = quiche_copt,
    repository = "@envoy",
    visibility = ["//visibility:public"],
    deps = [
        ":quic_core_tag_lib",
        ":quic_core_types_lib",
        ":quic_platform_base",
    ],
)

envoy_cc_test_library(
    name = "epoll_server_platform",
    hdrs = [
        "quiche/epoll_server/platform/api/epoll_address_test_utils.h",
        "quiche/epoll_server/platform/api/epoll_bug.h",
        "quiche/epoll_server/platform/api/epoll_expect_bug.h",
        "quiche/epoll_server/platform/api/epoll_export.h",
        "quiche/epoll_server/platform/api/epoll_logging.h",
        "quiche/epoll_server/platform/api/epoll_ptr_util.h",
        "quiche/epoll_server/platform/api/epoll_test.h",
        "quiche/epoll_server/platform/api/epoll_thread.h",
        "quiche/epoll_server/platform/api/epoll_time.h",
    ],
    repository = "@envoy",
    deps = ["@envoy//test/extensions/quic_listeners/quiche/platform:epoll_server_platform_impl_lib"],
)

envoy_cc_test_library(
    name = "epoll_server_lib",
    srcs = select({
        "@envoy//bazel:linux": [
            "quiche/epoll_server/fake_simple_epoll_server.cc",
            "quiche/epoll_server/simple_epoll_server.cc",
        ],
        "//conditions:default": [],
    }),
    hdrs = select({
        "@envoy//bazel:linux": [
            "quiche/epoll_server/fake_simple_epoll_server.h",
            "quiche/epoll_server/simple_epoll_server.h",
        ],
        "//conditions:default": [],
    }),
    copts = quiche_copt,
    repository = "@envoy",
    deps = [":epoll_server_platform"],
)

envoy_cc_library(
    name = "quiche_common_platform",
    hdrs = [
        "quiche/common/platform/api/quiche_logging.h",
        "quiche/common/platform/api/quiche_ptr_util.h",
        "quiche/common/platform/api/quiche_unordered_containers.h",
    ],
    repository = "@envoy",
    visibility = ["//visibility:public"],
    deps = ["@envoy//source/extensions/quic_listeners/quiche/platform:quiche_common_platform_impl_lib"],
)

envoy_cc_test_library(
    name = "quiche_common_platform_test",
    hdrs = ["quiche/common/platform/api/quiche_test.h"],
    repository = "@envoy",
    deps = ["@envoy//test/extensions/quic_listeners/quiche/platform:quiche_common_platform_test_impl_lib"],
)

envoy_cc_library(
    name = "quiche_common_lib",
    hdrs = ["quiche/common/simple_linked_hash_map.h"],
    repository = "@envoy",
    visibility = ["//visibility:public"],
    deps = [":quiche_common_platform"],
)

envoy_cc_test(
    name = "epoll_server_test",
    srcs = select({
        "@envoy//bazel:linux": ["quiche/epoll_server/simple_epoll_server_test.cc"],
        "//conditions:default": [],
    }),
    copts = quiche_copt,
    repository = "@envoy",
    deps = [":epoll_server_lib"],
)

envoy_cc_test(
    name = "quiche_common_test",
    srcs = ["quiche/common/simple_linked_hash_map_test.cc"],
    copts = quiche_copt,
    repository = "@envoy",
    deps = [
        ":quiche_common_lib",
        ":quiche_common_platform_test",
    ],
)

envoy_cc_test(
    name = "http2_platform_api_test",
    srcs = [
        "quiche/http2/platform/api/http2_string_utils_test.cc",
        "quiche/http2/test_tools/http2_random_test.cc",
    ],
    repository = "@envoy",
    deps = [
        ":http2_platform",
        ":http2_test_tools_random",
    ],
)

envoy_cc_test(
    name = "spdy_platform_api_test",
    srcs = ["quiche/spdy/platform/api/spdy_string_utils_test.cc"],
    repository = "@envoy",
    deps = [":spdy_platform"],
)

envoy_cc_library(
    name = "quic_platform_mem_slice_span",
    hdrs = [
        "quiche/quic/platform/api/quic_mem_slice_span.h",
    ],
    copts = quiche_copt,
    repository = "@envoy",
    visibility = ["//visibility:public"],
    deps = ["@envoy//source/extensions/quic_listeners/quiche/platform:quic_platform_mem_slice_span_impl_lib"],
)

envoy_cc_test_library(
    name = "quic_platform_test_mem_slice_vector_lib",
    hdrs = ["quiche/quic/platform/api/quic_test_mem_slice_vector.h"],
    repository = "@envoy",
    deps = ["@envoy//test/extensions/quic_listeners/quiche/platform:quic_platform_test_mem_slice_vector_impl_lib"],
)

envoy_cc_library(
    name = "quic_platform_mem_slice_storage_lib",
    hdrs = ["quiche/quic/platform/api/quic_mem_slice_storage.h"],
    repository = "@envoy",
    visibility = ["//visibility:public"],
    deps = ["@envoy//source/extensions/quic_listeners/quiche/platform:quic_platform_mem_slice_storage_impl_lib"],
)

envoy_cc_test(
    name = "spdy_core_header_block_test",
    srcs = ["quiche/spdy/core/spdy_header_block_test.cc"],
    copts = quiche_copt,
    repository = "@envoy",
    deps = [
        ":spdy_core_header_block_lib",
        ":spdy_core_test_utils_lib",
    ],
)

envoy_cc_test(
    name = "quic_platform_api_test",
    srcs = [
        "quiche/quic/platform/api/quic_containers_test.cc",
        "quiche/quic/platform/api/quic_endian_test.cc",
        "quiche/quic/platform/api/quic_mem_slice_span_test.cc",
        "quiche/quic/platform/api/quic_mem_slice_storage_test.cc",
        "quiche/quic/platform/api/quic_mem_slice_test.cc",
        "quiche/quic/platform/api/quic_reference_counted_test.cc",
        "quiche/quic/platform/api/quic_string_utils_test.cc",
        "quiche/quic/platform/api/quic_text_utils_test.cc",
    ],
    copts = quiche_copt,
    repository = "@envoy",
    deps = [
        ":quic_core_buffer_allocator_lib",
        ":quic_platform",
        ":quic_platform_mem_slice_span",
        ":quic_platform_mem_slice_storage_lib",
        ":quic_platform_test",
        ":quic_platform_test_mem_slice_vector_lib",
    ],
)<|MERGE_RESOLUTION|>--- conflicted
+++ resolved
@@ -450,11 +450,7 @@
 )
 
 envoy_cc_library(
-<<<<<<< HEAD
-    name = "quic_core_ack_listener_interface",
-=======
     name = "quic_core_ack_listener_interface_lib",
->>>>>>> eefcd0e6
     srcs = ["quiche/quic/core/quic_ack_listener_interface.cc"],
     hdrs = ["quiche/quic/core/quic_ack_listener_interface.h"],
     copts = quiche_copt,
@@ -468,11 +464,7 @@
 )
 
 envoy_cc_library(
-<<<<<<< HEAD
-    name = "quic_core_alarm_interface",
-=======
     name = "quic_core_alarm_interface_lib",
->>>>>>> eefcd0e6
     srcs = ["quiche/quic/core/quic_alarm.cc"],
     hdrs = ["quiche/quic/core/quic_alarm.h"],
     repository = "@envoy",
@@ -484,20 +476,12 @@
 )
 
 envoy_cc_library(
-<<<<<<< HEAD
-    name = "quic_core_alarm_factory_interface",
-=======
     name = "quic_core_alarm_factory_interface_lib",
->>>>>>> eefcd0e6
     hdrs = ["quiche/quic/core/quic_alarm_factory.h"],
     repository = "@envoy",
     visibility = ["//visibility:public"],
     deps = [
-<<<<<<< HEAD
-        ":quic_core_alarm_interface",
-=======
         ":quic_core_alarm_interface_lib",
->>>>>>> eefcd0e6
         ":quic_core_one_block_arena_lib",
     ],
 )
@@ -518,11 +502,7 @@
 )
 
 envoy_cc_library(
-<<<<<<< HEAD
-    name = "quic_core_blocked_writer_interface",
-=======
     name = "quic_core_blocked_writer_interface_lib",
->>>>>>> eefcd0e6
     hdrs = ["quiche/quic/core/quic_blocked_writer_interface.h"],
     repository = "@envoy",
     deps = [":quic_platform_export"],
@@ -596,11 +576,7 @@
     deps = [
         ":quic_core_bandwidth_lib",
         ":quic_core_congestion_control_bandwidth_sampler_lib",
-<<<<<<< HEAD
-        ":quic_core_congestion_control_congestion_control_interface",
-=======
         ":quic_core_congestion_control_congestion_control_interface_lib",
->>>>>>> eefcd0e6
         ":quic_core_congestion_control_rtt_stats_lib",
         ":quic_core_congestion_control_windowed_filter_lib",
         ":quic_core_crypto_encryption_lib",
@@ -619,11 +595,7 @@
     copts = quiche_copt,
     repository = "@envoy",
     deps = [
-<<<<<<< HEAD
-        ":quic_core_congestion_control_congestion_control_interface",
-=======
         ":quic_core_congestion_control_congestion_control_interface_lib",
->>>>>>> eefcd0e6
         ":quic_core_congestion_control_rtt_stats_lib",
         ":quic_core_packets_lib",
         ":quic_core_time_lib",
@@ -633,11 +605,7 @@
 )
 
 envoy_cc_library(
-<<<<<<< HEAD
-    name = "quic_core_congestion_control_congestion_control_interface",
-=======
     name = "quic_core_congestion_control_congestion_control_interface_lib",
->>>>>>> eefcd0e6
     hdrs = [
         "quiche/quic/core/congestion_control/loss_detection_interface.h",
         "quiche/quic/core/congestion_control/send_algorithm_interface.h",
@@ -681,137 +649,6 @@
         ":quic_platform",
         ":quic_platform_bbr2_sender",
     ],
-<<<<<<< HEAD
-)
-
-envoy_cc_library(
-    name = "quic_core_congestion_control_pacing_sender_lib",
-    srcs = ["quiche/quic/core/congestion_control/pacing_sender.cc"],
-    hdrs = ["quiche/quic/core/congestion_control/pacing_sender.h"],
-    copts = quiche_copt,
-    repository = "@envoy",
-    deps = [
-        ":quic_core_bandwidth_lib",
-        ":quic_core_config_lib",
-        ":quic_core_congestion_control_congestion_control_interface",
-        ":quic_core_packets_lib",
-        ":quic_core_time_lib",
-        ":quic_platform_base",
-    ],
-)
-
-envoy_cc_library(
-    name = "quic_core_congestion_control_rtt_stats_lib",
-    srcs = ["quiche/quic/core/congestion_control/rtt_stats.cc"],
-    hdrs = ["quiche/quic/core/congestion_control/rtt_stats.h"],
-    copts = quiche_copt,
-    repository = "@envoy",
-    deps = [
-        ":quic_core_packets_lib",
-        ":quic_core_time_lib",
-        ":quic_platform_base",
-    ],
-)
-
-envoy_cc_library(
-    name = "quic_core_congestion_control_tcp_cubic_helper",
-    srcs = [
-        "quiche/quic/core/congestion_control/hybrid_slow_start.cc",
-        "quiche/quic/core/congestion_control/prr_sender.cc",
-    ],
-    hdrs = [
-        "quiche/quic/core/congestion_control/hybrid_slow_start.h",
-        "quiche/quic/core/congestion_control/prr_sender.h",
-    ],
-    copts = quiche_copt,
-    repository = "@envoy",
-    deps = [
-        ":quic_core_bandwidth_lib",
-        ":quic_core_packets_lib",
-        ":quic_core_time_lib",
-        ":quic_platform_base",
-        ":quic_platform_export",
-    ],
-)
-
-envoy_cc_library(
-    name = "quic_core_congestion_control_tcp_cubic_bytes_lib",
-    srcs = [
-        "quiche/quic/core/congestion_control/cubic_bytes.cc",
-        "quiche/quic/core/congestion_control/tcp_cubic_sender_bytes.cc",
-    ],
-    hdrs = [
-        "quiche/quic/core/congestion_control/cubic_bytes.h",
-        "quiche/quic/core/congestion_control/tcp_cubic_sender_bytes.h",
-    ],
-    copts = quiche_copt,
-    repository = "@envoy",
-    deps = [
-        ":quic_core_bandwidth_lib",
-        ":quic_core_congestion_control_congestion_control_interface",
-        ":quic_core_congestion_control_rtt_stats_lib",
-        ":quic_core_congestion_control_tcp_cubic_helper",
-        ":quic_core_connection_stats_lib",
-        ":quic_core_constants_lib",
-        ":quic_core_crypto_encryption_lib",
-        ":quic_core_packets_lib",
-        ":quic_core_time_lib",
-        ":quic_platform",
-    ],
-)
-
-envoy_cc_library(
-    name = "quic_core_congestion_control_uber_loss_algorithm_lib",
-    srcs = ["quiche/quic/core/congestion_control/uber_loss_algorithm.cc"],
-    hdrs = ["quiche/quic/core/congestion_control/uber_loss_algorithm.h"],
-    copts = quiche_copt,
-    repository = "@envoy",
-    deps = [":quic_core_congestion_control_general_loss_algorithm_lib"],
-)
-
-envoy_cc_library(
-    name = "quic_core_congestion_control_windowed_filter_lib",
-    hdrs = ["quiche/quic/core/congestion_control/windowed_filter.h"],
-    copts = quiche_copt,
-    repository = "@envoy",
-    deps = [":quic_core_time_lib"],
-)
-
-envoy_cc_library(
-    name = "quic_core_connection_lib",
-    srcs = ["quiche/quic/core/quic_connection.cc"],
-    hdrs = ["quiche/quic/core/quic_connection.h"],
-    copts = quiche_copt,
-    repository = "@envoy",
-    visibility = ["//visibility:public"],
-    deps = [
-        ":quic_core_alarm_factory_interface",
-        ":quic_core_alarm_interface",
-        ":quic_core_bandwidth_lib",
-        ":quic_core_blocked_writer_interface",
-        ":quic_core_config_lib",
-        ":quic_core_connection_stats_lib",
-        ":quic_core_crypto_crypto_handshake_lib",
-        ":quic_core_crypto_encryption_lib",
-        ":quic_core_framer_lib",
-        ":quic_core_one_block_arena_lib",
-        ":quic_core_packet_creator_lib",
-        ":quic_core_packet_generator_lib",
-        ":quic_core_packet_writer_interface",
-        ":quic_core_packets_lib",
-        ":quic_core_pending_retransmission_lib",
-        ":quic_core_proto_cached_network_parameters_proto_cc",
-        ":quic_core_sent_packet_manager_lib",
-        ":quic_core_time_lib",
-        ":quic_core_types_lib",
-        ":quic_core_uber_received_packet_manager_lib",
-        ":quic_core_utils_lib",
-        ":quic_platform_base",
-    ],
-)
-
-envoy_cc_library(
-=======
 )
 
 envoy_cc_library(
@@ -941,7 +778,6 @@
 )
 
 envoy_cc_library(
->>>>>>> eefcd0e6
     name = "quic_core_connection_stats_lib",
     srcs = ["quiche/quic/core/quic_connection_stats.cc"],
     hdrs = ["quiche/quic/core/quic_connection_stats.h"],
@@ -1024,11 +860,7 @@
     deps = [
         ":quic_core_crypto_encryption_lib",
         ":quic_core_crypto_hkdf_lib",
-<<<<<<< HEAD
-        ":quic_core_crypto_proof_source_lib",
-=======
         ":quic_core_crypto_proof_source_interface_lib",
->>>>>>> eefcd0e6
         ":quic_core_crypto_random_lib",
         ":quic_core_crypto_tls_handshake_lib",
         ":quic_core_data_lib",
@@ -1122,11 +954,7 @@
 )
 
 envoy_cc_library(
-<<<<<<< HEAD
-    name = "quic_core_crypto_proof_source_lib",
-=======
     name = "quic_core_crypto_proof_source_interface_lib",
->>>>>>> eefcd0e6
     srcs = [
         "quiche/quic/core/crypto/proof_source.cc",
         "quiche/quic/core/crypto/quic_crypto_proof.cc",
@@ -1150,8 +978,6 @@
     name = "quic_core_crypto_random_lib",
     srcs = ["quiche/quic/core/crypto/quic_random.cc"],
     hdrs = ["quiche/quic/core/crypto/quic_random.h"],
-<<<<<<< HEAD
-=======
     copts = quiche_copt,
     external_deps = ["ssl"],
     repository = "@envoy",
@@ -1190,52 +1016,10 @@
         "quiche/quic/core/quic_data_reader.h",
         "quiche/quic/core/quic_data_writer.h",
     ],
->>>>>>> eefcd0e6
-    copts = quiche_copt,
-    external_deps = ["ssl"],
-    repository = "@envoy",
-    visibility = ["//visibility:public"],
-    deps = [":quic_platform_base"],
-)
-
-envoy_cc_library(
-    name = "quic_core_crypto_tls_handshake_lib",
-    srcs = [
-        "quiche/quic/core/crypto/tls_client_connection.cc",
-        "quiche/quic/core/crypto/tls_connection.cc",
-        "quiche/quic/core/crypto/tls_server_connection.cc",
-    ],
-    hdrs = [
-        "quiche/quic/core/crypto/tls_client_connection.h",
-        "quiche/quic/core/crypto/tls_connection.h",
-        "quiche/quic/core/crypto/tls_server_connection.h",
-    ],
-    copts = quiche_copt,
-    external_deps = ["ssl"],
-    repository = "@envoy",
-    deps = [
-<<<<<<< HEAD
-        ":quic_core_types_lib",
-        ":quic_platform_base",
-    ],
-)
-
-envoy_cc_library(
-    name = "quic_core_data_lib",
-    srcs = [
-        "quiche/quic/core/quic_data_reader.cc",
-        "quiche/quic/core/quic_data_writer.cc",
-    ],
-    hdrs = [
-        "quiche/quic/core/quic_data_reader.h",
-        "quiche/quic/core/quic_data_writer.h",
-    ],
-    copts = quiche_copt,
-    repository = "@envoy",
-    visibility = ["//visibility:public"],
-    deps = [
-=======
->>>>>>> eefcd0e6
+    copts = quiche_copt,
+    repository = "@envoy",
+    visibility = ["//visibility:public"],
+    deps = [
         ":quic_core_constants_lib",
         ":quic_core_crypto_random_lib",
         ":quic_core_packets_lib",
@@ -1429,11 +1213,7 @@
 )
 
 envoy_cc_library(
-<<<<<<< HEAD
-    name = "quic_core_packet_writer_interface",
-=======
     name = "quic_core_packet_writer_interface_lib",
->>>>>>> eefcd0e6
     srcs = ["quiche/quic/core/quic_packet_writer_wrapper.cc"],
     hdrs = [
         "quiche/quic/core/quic_packet_writer.h",
@@ -1441,10 +1221,7 @@
     ],
     copts = quiche_copt,
     repository = "@envoy",
-<<<<<<< HEAD
-    visibility = ["//visibility:public"],
-=======
->>>>>>> eefcd0e6
+    visibility = ["//visibility:public"],
     deps = [
         ":quic_core_packets_lib",
         ":quic_core_types_lib",
@@ -1465,17 +1242,12 @@
     copts = quiche_copt,
     repository = "@envoy",
     deps = [
-<<<<<<< HEAD
-        ":quic_core_ack_listener_interface",
-=======
         ":quic_core_ack_listener_interface_lib",
->>>>>>> eefcd0e6
         ":quic_core_bandwidth_lib",
         ":quic_core_constants_lib",
         ":quic_core_error_codes_lib",
         ":quic_core_frames_frames_lib",
         ":quic_core_time_lib",
-<<<<<<< HEAD
         ":quic_core_types_lib",
         ":quic_core_utils_lib",
         ":quic_core_versions_lib",
@@ -1498,7 +1270,7 @@
 )
 
 envoy_cc_library(
-    name = "quic_core_process_packet_interface",
+    name = "quic_core_process_packet_interface_lib",
     hdrs = ["quiche/quic/core/quic_process_packet_interface.h"],
     copts = quiche_copt,
     repository = "@envoy",
@@ -1576,16 +1348,16 @@
     copts = quiche_copt,
     repository = "@envoy",
     deps = [
-        ":quic_core_alarm_factory_interface",
-        ":quic_core_alarm_interface",
-        ":quic_core_blocked_writer_interface",
+        ":quic_core_alarm_factory_interface_lib",
+        ":quic_core_alarm_interface_lib",
+        ":quic_core_blocked_writer_interface_lib",
         ":quic_core_connection_lib",
         ":quic_core_crypto_crypto_handshake_lib",
         ":quic_core_crypto_encryption_lib",
         ":quic_core_crypto_random_lib",
         ":quic_core_framer_lib",
         ":quic_core_packets_lib",
-        ":quic_core_process_packet_interface",
+        ":quic_core_process_packet_interface_lib",
         ":quic_core_session_lib",
         ":quic_core_time_lib",
         ":quic_core_time_wait_list_manager_lib",
@@ -1651,12 +1423,10 @@
         ":quic_core_packet_creator_lib",
         ":quic_core_packets_lib",
         ":quic_core_server_id_lib",
-        ":quic_core_session_notifier_interface",
+        ":quic_core_session_notifier_interface_lib",
         ":quic_core_stream_frame_data_producer_lib",
         ":quic_core_stream_send_buffer_lib",
         ":quic_core_stream_sequencer_buffer_lib",
-=======
->>>>>>> eefcd0e6
         ":quic_core_types_lib",
         ":quic_core_utils_lib",
         ":quic_core_versions_lib",
@@ -1667,7 +1437,7 @@
 )
 
 envoy_cc_library(
-    name = "quic_core_session_notifier_interface",
+    name = "quic_core_session_notifier_interface_lib",
     hdrs = ["quiche/quic/core/session_notifier_interface.h"],
     repository = "@envoy",
     deps = [
@@ -1689,209 +1459,6 @@
 )
 
 envoy_cc_library(
-<<<<<<< HEAD
-=======
-    name = "quic_core_pending_retransmission_lib",
-    hdrs = ["quiche/quic/core/quic_pending_retransmission.h"],
-    repository = "@envoy",
-    deps = [
-        ":quic_core_frames_frames_lib",
-        ":quic_core_transmission_info_lib",
-        ":quic_core_types_lib",
-        ":quic_platform_export",
-    ],
-)
-
-envoy_cc_library(
-    name = "quic_core_process_packet_interface_lib",
-    hdrs = ["quiche/quic/core/quic_process_packet_interface.h"],
-    copts = quiche_copt,
-    repository = "@envoy",
-    deps = [
-        ":quic_core_packets_lib",
-        ":quic_platform_base",
-    ],
-)
-
-envoy_cc_library(
-    name = "quic_core_received_packet_manager_lib",
-    srcs = ["quiche/quic/core/quic_received_packet_manager.cc"],
-    hdrs = ["quiche/quic/core/quic_received_packet_manager.h"],
-    copts = quiche_copt,
-    repository = "@envoy",
-    deps = [
-        ":quic_core_config_lib",
-        ":quic_core_congestion_control_rtt_stats_lib",
-        ":quic_core_connection_stats_lib",
-        ":quic_core_crypto_encryption_lib",
-        ":quic_core_framer_lib",
-        ":quic_core_packets_lib",
-        ":quic_platform_base",
-    ],
-)
-
-envoy_cc_library(
-    name = "quic_core_sent_packet_manager_lib",
-    srcs = ["quiche/quic/core/quic_sent_packet_manager.cc"],
-    hdrs = ["quiche/quic/core/quic_sent_packet_manager.h"],
-    copts = quiche_copt,
-    repository = "@envoy",
-    deps = [
-        ":quic_core_congestion_control_congestion_control_lib",
-        ":quic_core_congestion_control_general_loss_algorithm_lib",
-        ":quic_core_congestion_control_pacing_sender_lib",
-        ":quic_core_congestion_control_rtt_stats_lib",
-        ":quic_core_congestion_control_uber_loss_algorithm_lib",
-        ":quic_core_connection_stats_lib",
-        ":quic_core_crypto_encryption_lib",
-        ":quic_core_packets_lib",
-        ":quic_core_pending_retransmission_lib",
-        ":quic_core_proto_cached_network_parameters_proto_cc",
-        ":quic_core_sustained_bandwidth_recorder_lib",
-        ":quic_core_transmission_info_lib",
-        ":quic_core_types_lib",
-        ":quic_core_unacked_packet_map_lib",
-        ":quic_core_utils_lib",
-        ":quic_platform_base",
-    ],
-)
-
-envoy_cc_library(
-    name = "quic_core_server_id_lib",
-    srcs = ["quiche/quic/core/quic_server_id.cc"],
-    hdrs = ["quiche/quic/core/quic_server_id.h"],
-    repository = "@envoy",
-    deps = [
-        ":quic_platform_base",
-    ],
-)
-
-envoy_cc_library(
-    name = "quic_core_server_lib",
-    srcs = [
-        "quiche/quic/core/chlo_extractor.cc",
-        "quiche/quic/core/quic_buffered_packet_store.cc",
-        "quiche/quic/core/quic_dispatcher.cc",
-    ],
-    hdrs = [
-        "quiche/quic/core/chlo_extractor.h",
-        "quiche/quic/core/quic_buffered_packet_store.h",
-        "quiche/quic/core/quic_dispatcher.h",
-    ],
-    copts = quiche_copt,
-    repository = "@envoy",
-    deps = [
-        ":quic_core_alarm_factory_interface_lib",
-        ":quic_core_alarm_interface_lib",
-        ":quic_core_blocked_writer_interface_lib",
-        ":quic_core_connection_lib",
-        ":quic_core_crypto_crypto_handshake_lib",
-        ":quic_core_crypto_encryption_lib",
-        ":quic_core_crypto_random_lib",
-        ":quic_core_framer_lib",
-        ":quic_core_packets_lib",
-        ":quic_core_process_packet_interface_lib",
-        ":quic_core_session_lib",
-        ":quic_core_time_lib",
-        ":quic_core_time_wait_list_manager_lib",
-        ":quic_core_types_lib",
-        ":quic_core_utils_lib",
-        ":quic_core_version_manager_lib",
-        ":quic_platform",
-    ],
-)
-
-envoy_cc_library(
-    name = "quic_core_session_lib",
-    srcs = [
-        "quiche/quic/core/legacy_quic_stream_id_manager.cc",
-        "quiche/quic/core/quic_control_frame_manager.cc",
-        "quiche/quic/core/quic_crypto_client_handshaker.cc",
-        "quiche/quic/core/quic_crypto_client_stream.cc",
-        "quiche/quic/core/quic_crypto_handshaker.cc",
-        "quiche/quic/core/quic_crypto_server_handshaker.cc",
-        "quiche/quic/core/quic_crypto_server_stream.cc",
-        "quiche/quic/core/quic_crypto_stream.cc",
-        "quiche/quic/core/quic_flow_controller.cc",
-        "quiche/quic/core/quic_session.cc",
-        "quiche/quic/core/quic_stream.cc",
-        "quiche/quic/core/quic_stream_id_manager.cc",
-        "quiche/quic/core/quic_stream_sequencer.cc",
-        "quiche/quic/core/tls_client_handshaker.cc",
-        "quiche/quic/core/tls_handshaker.cc",
-        "quiche/quic/core/tls_server_handshaker.cc",
-        "quiche/quic/core/uber_quic_stream_id_manager.cc",
-    ],
-    hdrs = [
-        "quiche/quic/core/legacy_quic_stream_id_manager.h",
-        "quiche/quic/core/quic_control_frame_manager.h",
-        "quiche/quic/core/quic_crypto_client_handshaker.h",
-        "quiche/quic/core/quic_crypto_client_stream.h",
-        "quiche/quic/core/quic_crypto_handshaker.h",
-        "quiche/quic/core/quic_crypto_server_handshaker.h",
-        "quiche/quic/core/quic_crypto_server_stream.h",
-        "quiche/quic/core/quic_crypto_stream.h",
-        "quiche/quic/core/quic_flow_controller.h",
-        "quiche/quic/core/quic_session.h",
-        "quiche/quic/core/quic_stream.h",
-        "quiche/quic/core/quic_stream_id_manager.h",
-        "quiche/quic/core/quic_stream_sequencer.h",
-        "quiche/quic/core/tls_client_handshaker.h",
-        "quiche/quic/core/tls_handshaker.h",
-        "quiche/quic/core/tls_server_handshaker.h",
-        "quiche/quic/core/uber_quic_stream_id_manager.h",
-    ],
-    copts = quiche_copt,
-    external_deps = ["ssl"],
-    repository = "@envoy",
-    deps = [
-        ":quic_core_config_lib",
-        ":quic_core_connection_lib",
-        ":quic_core_constants_lib",
-        ":quic_core_crypto_crypto_handshake_lib",
-        ":quic_core_crypto_encryption_lib",
-        ":quic_core_crypto_random_lib",
-        ":quic_core_crypto_tls_handshake_lib",
-        ":quic_core_frames_frames_lib",
-        ":quic_core_packet_creator_lib",
-        ":quic_core_packets_lib",
-        ":quic_core_server_id_lib",
-        ":quic_core_session_notifier_interface_lib",
-        ":quic_core_stream_frame_data_producer_lib",
-        ":quic_core_stream_send_buffer_lib",
-        ":quic_core_stream_sequencer_buffer_lib",
-        ":quic_core_types_lib",
-        ":quic_core_utils_lib",
-        ":quic_core_versions_lib",
-        ":quic_platform",
-        ":quic_platform_mem_slice_span",
-        ":spdy_core_protocol_lib",
-    ],
-)
-
-envoy_cc_library(
-    name = "quic_core_session_notifier_interface_lib",
-    hdrs = ["quiche/quic/core/session_notifier_interface.h"],
-    repository = "@envoy",
-    deps = [
-        ":quic_core_frames_frames_lib",
-        ":quic_core_time_lib",
-    ],
-)
-
-envoy_cc_library(
-    name = "quic_core_socket_address_coder_lib",
-    srcs = ["quiche/quic/core/quic_socket_address_coder.cc"],
-    hdrs = ["quiche/quic/core/quic_socket_address_coder.h"],
-    repository = "@envoy",
-    deps = [
-        ":quic_platform_base",
-        ":quic_platform_socket_address",
-    ],
-)
-
-envoy_cc_library(
->>>>>>> eefcd0e6
     name = "quic_core_stream_frame_data_producer_lib",
     hdrs = ["quiche/quic/core/quic_stream_frame_data_producer.h"],
     repository = "@envoy",
@@ -1973,17 +1540,10 @@
     copts = quiche_copt,
     repository = "@envoy",
     deps = [
-<<<<<<< HEAD
-        ":quic_core_blocked_writer_interface",
-        ":quic_core_crypto_encryption_lib",
-        ":quic_core_framer_lib",
-        ":quic_core_packet_writer_interface",
-=======
         ":quic_core_blocked_writer_interface_lib",
         ":quic_core_crypto_encryption_lib",
         ":quic_core_framer_lib",
         ":quic_core_packet_writer_interface_lib",
->>>>>>> eefcd0e6
         ":quic_core_packets_lib",
         ":quic_core_session_lib",
         ":quic_core_types_lib",
@@ -1999,11 +1559,7 @@
     copts = quiche_copt,
     repository = "@envoy",
     deps = [
-<<<<<<< HEAD
-        ":quic_core_ack_listener_interface",
-=======
         ":quic_core_ack_listener_interface_lib",
->>>>>>> eefcd0e6
         ":quic_core_frames_frames_lib",
         ":quic_core_types_lib",
         ":quic_platform_export",
@@ -2054,11 +1610,7 @@
     deps = [
         ":quic_core_connection_stats_lib",
         ":quic_core_packets_lib",
-<<<<<<< HEAD
-        ":quic_core_session_notifier_interface",
-=======
         ":quic_core_session_notifier_interface_lib",
->>>>>>> eefcd0e6
         ":quic_core_transmission_info_lib",
         ":quic_core_utils_lib",
         ":quic_platform_base",

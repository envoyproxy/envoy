--- conflicted
+++ resolved
@@ -25,14 +25,11 @@
     upb_deps()
     antlr_dependencies(472)
     proxy_wasm_rust_sdk_dependencies()
-<<<<<<< HEAD
     grpc_python_deps()
-=======
     rules_fuzzing_dependencies(
         oss_fuzz = True,
         honggfuzz = False,
     )
->>>>>>> 2174fd0e
 
     custom_exec_properties(
         name = "envoy_large_machine_exec_property",

# Building Envoy with Bazel

## Installing Bazelisk as Bazel

It is recommended to use [Bazelisk](https://github.com/bazelbuild/bazelisk) installed as `bazel`, to avoid Bazel compatibility issues.

On Linux, run the following commands:

```
sudo wget -O /usr/local/bin/bazel https://github.com/bazelbuild/bazelisk/releases/latest/download/bazelisk-linux-amd64
sudo chmod +x /usr/local/bin/bazel
```

On macOS, run the following command:
```
brew install bazelbuild/tap/bazelisk
```

On Windows, run the following commands:
```
mkdir %USERPROFILE%\bazel
powershell Invoke-WebRequest https://github.com/bazelbuild/bazelisk/releases/latest/download/bazelisk-windows-amd64.exe -OutFile %USERPROFILE%\bazel\bazel.exe
set PATH=%PATH%;%USERPROFILE%\bazel
```

If you're building from an revision of Envoy prior to August 2019, which doesn't contains a `.bazelversion` file, run `ci/run_envoy_docker.sh "bazel version"`
to find the right version of Bazel and set the version to `USE_BAZEL_VERSION` environment variable to build.

## Production environments

To build Envoy with Bazel in a production environment, where the [Envoy
dependencies](https://www.envoyproxy.io/docs/envoy/latest/install/building.html#requirements) are typically
independently sourced, the following steps should be followed:

1. Configure, build and/or install the [Envoy dependencies](https://www.envoyproxy.io/docs/envoy/latest/install/building.html#requirements).
1. `bazel build -c opt //source/exe:envoy-static` from the repository root.

## Quick start Bazel build for developers

As a developer convenience, a [WORKSPACE](https://github.com/envoyproxy/envoy/blob/master/WORKSPACE) and
[rules for building a recent
version](https://github.com/envoyproxy/envoy/blob/master/bazel/repositories.bzl) of the various Envoy
dependencies are provided. These are provided as is, they are only suitable for development and
testing purposes. The specific versions of the Envoy dependencies used in this build may not be
up-to-date with the latest security patches. See
[this doc](https://github.com/envoyproxy/envoy/blob/master/bazel/EXTERNAL_DEPS.md#updating-an-external-dependency-version)
for how to update or override dependencies.

1. Install external dependencies.
    ### Ubuntu
    On Ubuntu, run the following:
    ```
    sudo apt-get install \
       libtool \
       cmake \
       automake \
       autoconf \
       make \
       ninja-build \
       curl \
       unzip \
       virtualenv
    ```

    ### Fedora
    On Fedora (maybe also other red hat distros), run the following:
    ```
    dnf install cmake libtool libstdc++ libstdc++-static libatomic ninja-build lld patch aspell-en
    ```

    ### Linux
    On Linux, we recommend using the prebuilt Clang+LLVM package from [LLVM official site](http://releases.llvm.org/download.html).
    Extract the tar.xz and run the following:
    ```
    bazel/setup_clang.sh <PATH_TO_EXTRACTED_CLANG_LLVM>
    ```

    This will setup a `clang.bazelrc` file in Envoy source root. If you want to make clang as default, run the following:
    ```
    echo "build --config=clang" >> user.bazelrc
    ```

    ### macOS
    On macOS, you'll need to install several dependencies. This can be accomplished via [Homebrew](https://brew.sh/):
    ```
    brew install coreutils wget cmake libtool go bazel automake ninja clang-format autoconf aspell
    ```
    _notes_: `coreutils` is used for `realpath`, `gmd5sum` and `gsha256sum`

    Xcode is also required to build Envoy on macOS.
    Envoy compiles and passes tests with the version of clang installed by Xcode 11.1:
    Apple clang version 11.0.0 (clang-1100.0.33.8).

    In order for bazel to be aware of the tools installed by brew, the PATH
    variable must be set for bazel builds. This can be accomplished by setting
    this in your `user.bazelrc` file:

    ```
    build --action_env=PATH="/usr/local/bin:/opt/local/bin:/usr/bin:/bin"
    ```

    Alternatively, you can pass `--action_env` on the command line when running
    `bazel build`/`bazel test`.

    Having the binutils keg installed in Brew is known to cause issues due to putting an incompatible
    version of `ar` on the PATH, so if you run into issues building third party code like luajit
    consider uninstalling binutils.

    ### Windows
    On Windows, you'll need to install several dependencies manually.

    [python3](https://www.python.org/downloads/): Specifically, the Windows-native flavor. The POSIX flavor
    available via MSYS2 will not work, nor will the Windows Store flavor. You need to add a symlink for `python3.exe` pointing to
    the installed `python.exe` for Bazel rules which follow POSIX conventions. Be sure to add
    `pip.exe` to the PATH and install the `wheel` package.
    ```
    mklink %USERPROFILE%\Python38\python3.exe %USERPROFILE%\Python38\python.exe
    set PATH=%PATH%;%USERPROFILE%\Python38
    set PATH=%PATH%;%USERPROFILE%\Python38\Scripts
    pip install wheel
    ```
    
    [Build Tools for Visual Studio 2019](https://visualstudio.microsoft.com/downloads/#build-tools-for-visual-studio-2019):
    For building with MSVC (the `msvc-cl` config option), you must install at least the VC++ workload.
    You may also download Visual Studio 2019 and use the Build Tools packaged with that
    installation. Earlier versions of VC++ Build Tools/Visual Studio are not recommended at this
    time. If installed in a non-standard filesystem location, be sure to set the `BAZEL_VC`
    environment variable to the path of the VC++ package to allow Bazel to find your installation
    of VC++. Use caution to ensure the `link.exe` that resolves on your PATH is from VC++ Build Tools and
    not MSYS2.
    ```
    set BAZEL_VC=%USERPROFILE%\VSBT2019\VC
    set PATH=%PATH%;%USERPROFILE%\VSBT2019\VC\Tools\MSVC\14.26.28801\bin\Hostx64\x64
    ```

    Ensure `CMake` and `ninja` binaries are on the PATH. The versions packaged with VC++ Build
    Tools are sufficient.
    ```
    set PATH=%PATH%;%USERPROFILE%\VSBT2019\Common7\IDE\CommonExtensions\Microsoft\CMake\CMake\bin
    set PATH=%PATH%;%USERPROFILE%\VSBT2019\Common7\IDE\CommonExtensions\Microsoft\CMake\Ninja
    ```

    [MSYS2 shell](https://msys2.github.io/): Set the `BAZEL_SH` environment variable to the path
    of the installed MSYS2 `bash.exe` executable. Additionally, setting the `MSYS2_ARG_CONV_EXCL` environment
    variable to a value of `*` is often advisable to ensure argument parsing in the MSYS2 shell
    behaves as expected.
    ```
    set PATH=%PATH%;%USERPROFILE%\msys64\usr\bin
    set BAZEL_SH=%USERPROFILE%\msys64\usr\bin\bash.exe
    set MSYS2_ARG_CONV_EXCL=*
    ```
    In addition, because of the behavior of the `rules_foreign_cc` component of Bazel, set the
    `TMPDIR` environment variable to a path usable as a temporary directory (e.g.
    `C:\Windows\TEMP`). This variable is used frequently by `mktemp` from MSYS2 in the Envoy Bazel
    build and can cause problems if not set to a value outside the MSYS2 filesystem. Note that
    using the `ci/windows_ci_steps.sh` script (to build and run tests) will create a directory
    symlink linking `C:\c` to `C:\` in order to enable build scripts run via MSYS2 to access
    dependencies in the temporary directory specified above. If you are not using that script, you
    will need to create that symlink manually.
    ```
    set TMPDIR=C:\Windows\TEMP
    mklink /d C:\c C:\
    ```
    In the MSYS2 shell, install additional packages via pacman:
    ```
    pacman -S diffutils patch unzip zip
    ```

    [Git](https://git-scm.com/downloads): The version installable via MSYS2 is also sufficient.
    ```
    set PATH=%PATH%;%USERPROFILE%\Git\bin
    ```

    Lastly, persist environment variable changes.
    ```
    setx PATH "%PATH%"
    setx BAZEL_SH "%BAZEL_SH%"
    setx MSYS2_ARG_CONV_EXCL "%MSYS2_ARG_CONV_EXCL%"
    setx BAZEL_VC "%BAZEL_VC%"
    setx TMPDIR "%TMPDIR%"
    ```

1. Install Golang on your machine. This is required as part of building [BoringSSL](https://boringssl.googlesource.com/boringssl/+/HEAD/BUILDING.md)
   and also for [Buildifer](https://github.com/bazelbuild/buildtools) which is used for formatting bazel BUILD files.
1. `go get -u github.com/bazelbuild/buildtools/buildifier` to install buildifier. You may need to set `BUILDIFIER_BIN` to `$GOPATH/bin/buildifier`
   in your shell for buildifier to work.
1. `go get -u github.com/bazelbuild/buildtools/buildozer` to install buildozer. You may need to set `BUILDOZER_BIN` to `$GOPATH/bin/buildozer`
   in your shell for buildozer to work.
1. `bazel build //source/exe:envoy-static` from the Envoy source directory.

## Building Envoy with the CI Docker image

Envoy can also be built with the Docker image used for CI, by installing Docker and executing:

```
./ci/run_envoy_docker.sh './ci/do_ci.sh bazel.dev'
```

See also the [documentation](https://github.com/envoyproxy/envoy/tree/master/ci) for developer use of the
CI Docker image.

## Building Envoy with Remote Execution

Envoy can also be built with Bazel [Remote Execution](https://docs.bazel.build/versions/master/remote-execution.html),
part of the CI is running with the hosted [GCP RBE](https://blog.bazel.build/2018/10/05/remote-build-execution.html) service.

To build Envoy with a remote build services, run Bazel with your remote build service flags and with `--config=remote-clang`.
For example the following command runs build with the GCP RBE service used in CI:

```
bazel build //source/exe:envoy-static --config=remote-clang \
    --remote_cache=grpcs://remotebuildexecution.googleapis.com \
    --remote_executor=grpcs://remotebuildexecution.googleapis.com \
    --remote_instance_name=projects/envoy-ci/instances/default_instance
```

Change the value of `--remote_cache`, `--remote_executor` and `--remote_instance_name` for your remote build services. Tests can
be run in remote execution too.

Note: Currently the test run configuration in `.bazelrc` doesn't download test binaries and test logs,
to override the behavior set [`--experimental_remote_download_outputs`](https://docs.bazel.build/versions/master/command-line-reference.html#flag--experimental_remote_download_outputs)
accordingly.

## Building Envoy with Docker sandbox

Building Envoy with Docker sandbox uses the same Docker image used in CI with fixed C++ toolchain configuration. It produces more consistent
output which is not depending on your local C++ toolchain. It can also help debugging issues with RBE. To build Envoy with Docker sandbox:

```
bazel build //source/exe:envoy-static --config=docker-clang
```

Tests can be run in docker sandbox too. Note that the network environment, such as IPv6, may be different in the docker sandbox so you may want
set different options. See below to configure test IP versions.

## Linking against libc++ on Linux

To link Envoy against libc++, follow the [quick start](#quick-start-bazel-build-for-developers) to setup Clang+LLVM and run:
```
bazel build --config=libc++ //source/exe:envoy-static
```

Or use our configuration with Remote Execution or Docker sandbox, pass `--config=remote-clang-libc++` or
`--config=docker-clang-libc++` respectively.

If you want to make libc++ as default, add a line `build --config=libc++` to the `user.bazelrc` file in Envoy source root.

## Using a compiler toolchain in a non-standard location

By setting the `CC` and `LD_LIBRARY_PATH` in the environment that Bazel executes from as
appropriate, an arbitrary compiler toolchain and standard library location can be specified. One
slight caveat is that (at the time of writing), Bazel expects the binutils in `$(dirname $CC)` to be
unprefixed, e.g. `as` instead of `x86_64-linux-gnu-as`.

Note: this configuration currently doesn't work with Remote Execution or Docker sandbox, you have to generate a
custom toolchains configuration for them. See [bazelbuild/bazel-toolchains](https://github.com/bazelbuild/bazel-toolchains)
for more details.

## Supported compiler versions

We now require Clang >= 5.0 due to known issues with std::string thread safety and C++14 support. GCC >= 7 is also
known to work. Currently the CI is running with Clang 9.

## Clang STL debug symbols

By default Clang drops some debug symbols that are required for pretty printing to work correctly.
More information can be found [here](https://bugs.llvm.org/show_bug.cgi?id=24202). The easy solution
is to set ```--copt=-fno-limit-debug-info``` on the CLI or in your .bazelrc file.

## Removing debug info

If you don't want your debug or release binaries to contain debug info
to reduce binary size, pass `--define=no_debug_info=1` when building.
This is primarily useful when building envoy as a static library. When
building a linked envoy binary you can build the implicit `.stripped`
target from [`cc_binary`](https://docs.bazel.build/versions/master/be/c-cpp.html#cc_binary)
or pass [`--strip=always`](https://docs.bazel.build/versions/master/command-line-reference.html#flag--strip)
instead.

# Testing Envoy with Bazel

All the Envoy tests can be built and run with:

```
bazel test //test/...
```

An individual test target can be run with a more specific Bazel
[label](https://bazel.build/versions/master/docs/build-ref.html#Labels), e.g. to build and run only
the units tests in
[test/common/http/async_client_impl_test.cc](https://github.com/envoyproxy/envoy/blob/master/test/common/http/async_client_impl_test.cc):

```
bazel test //test/common/http:async_client_impl_test
```

To observe more verbose test output:

```
bazel test --test_output=streamed //test/common/http:async_client_impl_test
```

It's also possible to pass into an Envoy test additional command-line args via `--test_arg`. For
example, for extremely verbose test debugging:

```
bazel test --test_output=streamed //test/common/http:async_client_impl_test --test_arg="-l trace"
```

By default, testing exercises both IPv4 and IPv6 address connections. In IPv4 or IPv6 only
environments, set the environment variable ENVOY_IP_TEST_VERSIONS to "v4only" or
"v6only", respectively.

```
bazel test //test/... --test_env=ENVOY_IP_TEST_VERSIONS=v4only
bazel test //test/... --test_env=ENVOY_IP_TEST_VERSIONS=v6only
```

By default, tests are run with the [gperftools](https://github.com/gperftools/gperftools) heap
checker enabled in "normal" mode to detect leaks. For other mode options, see the gperftools
heap checker [documentation](https://gperftools.github.io/gperftools/heap_checker.html). To
disable the heap checker or change the mode, set the HEAPCHECK environment variable:

```
# Disables the heap checker
bazel test //test/... --test_env=HEAPCHECK=
# Changes the heap checker to "minimal" mode
bazel test //test/... --test_env=HEAPCHECK=minimal
```

If you see a leak detected, by default the reported offsets will require `addr2line` interpretation.
You can run under `--config=clang-asan` to have this automatically applied.

Bazel will by default cache successful test results. To force it to rerun tests:

```
bazel test //test/common/http:async_client_impl_test --cache_test_results=no
```

Bazel will by default run all tests inside a sandbox, which disallows access to the
local filesystem. If you need to break out of the sandbox (for example to run under a
local script or tool with [`--run_under`](https://docs.bazel.build/versions/master/user-manual.html#flag--run_under)),
you can run the test with `--strategy=TestRunner=local`, e.g.:

```
bazel test //test/common/http:async_client_impl_test --strategy=TestRunner=local --run_under=/some/path/foobar.sh
```
# Stack trace symbol resolution

Envoy can produce backtraces on demand and from assertions and other fatal
actions like segfaults. Where supported, stack traces will contain resolved
symbols, though not include line numbers. On systems where absl::Symbolization is
not supported, the stack traces written in the log or to stderr contain addresses rather
than resolved symbols. If the symbols were resolved, the address is also included at
the end of the line.

The `tools/stack_decode.py` script exists to process the output and do additional symbol
resolution including file names and line numbers. It requires the `addr2line` program be
installed and in your path. Any log lines not relevant to the backtrace capability are
passed through the script unchanged (it acts like a filter). File and line information
is appended to the stack trace lines.

The script runs in one of two modes. To process log input from stdin, pass `-s` as the first
argument, followed by the executable file path. You can postprocess a log or pipe the output
of an Envoy process. If you do not specify the `-s` argument it runs the arguments as a child
process. This enables you to run a test with backtrace post processing. Bazel sandboxing must
be disabled by specifying local execution. Example command line with
`run_under`:

```
bazel test -c dbg //test/server:backtrace_test
--run_under=`pwd`/tools/stack_decode.py --strategy=TestRunner=local
--cache_test_results=no --test_output=all
```

Example using input on stdin:

```
bazel test -c dbg //test/server:backtrace_test --cache_test_results=no --test_output=streamed |& tools/stack_decode.py -s bazel-bin/test/server/backtrace_test
```

You will need to use either a `dbg` build type or the `opt` build type to get file and line
symbol information in the binaries.

By default main.cc will install signal handlers to print backtraces at the
location where a fatal signal occurred. The signal handler will re-raise the
fatal signal with the default handler so a core file will still be dumped after
the stack trace is logged. To inhibit this behavior use
`--define=signal_trace=disabled` on the Bazel command line. No signal handlers will
be installed.

# Running a single Bazel test under GDB

```
bazel build -c dbg //test/common/http:async_client_impl_test
gdb bazel-bin/test/common/http/async_client_impl_test
```

Without the `-c dbg` Bazel option at the end of the command line the test
binaries will not include debugging symbols and GDB will not be very useful.

# Running Bazel tests requiring privileges

Some tests may require privileges (e.g. CAP_NET_ADMIN) in order to execute. One option is to run
them with elevated privileges, e.g. `sudo test`. However, that may not always be possible,
particularly if the test needs to run in a CI pipeline. `tools/bazel-test-docker.sh` may be used in
such situations to run the tests in a privileged docker container.

The script works by wrapping the test execution in the current repository's circle ci build
container, then executing it either locally or on a remote docker container. In both cases, the
container runs with the `--privileged` flag, allowing it to execute operations which would otherwise
be restricted.

The command line format is:
`tools/bazel-test-docker.sh <bazel-test-target> [optional-flags-to-bazel]`

The script uses two optional environment variables to control its behaviour:

* `RUN_REMOTE=<yes|no>`: chooses whether to run on a remote docker server.
* `LOCAL_MOUNT=<yes|no>`: copy/mount local libraries onto the docker container.

Use `RUN_REMOTE=yes` when you don't want to run against your local docker instance. Note that you
will need to override a few environment variables to set up the remote docker. The list of variables
can be found in the [Documentation](https://docs.docker.com/engine/reference/commandline/cli/).

Use `LOCAL_MOUNT=yes` when you are not building with the Envoy build container. This will ensure
that the libraries against which the tests dynamically link will be available and of the correct
version.

## Examples

Running the http integration test in a privileged container:

```bash
tools/bazel-test-docker.sh  //test/integration:integration_test --jobs=4 -c dbg
```

Running the http integration test compiled locally against a privileged remote container:

```bash
setup_remote_docker_variables
RUN_REMOTE=yes MOUNT_LOCAL=yes tools/bazel-test-docker.sh  //test/integration:integration_test \
  --jobs=4 -c dbg
```

# Additional Envoy build and test options

In general, there are 3 [compilation
modes](https://docs.bazel.build/versions/master/user-manual.html#flag--compilation_mode)
that Bazel supports:

* `fastbuild`: `-O0`, aimed at developer speed (default).
* `opt`: `-O2 -DNDEBUG -ggdb3`, for production builds and performance benchmarking.
* `dbg`: `-O0 -ggdb3`, no optimization and debug symbols.

You can use the `-c <compilation_mode>` flag to control this, e.g.

```
bazel build -c opt //source/exe:envoy-static
```

To override the compilation mode and optimize the build for binary size, you can
use the `sizeopt` configuration:

```
bazel build //source/exe:envoy-static --config=sizeopt
```

## Sanitizers

To build and run tests with the gcc compiler's [address sanitizer
(ASAN)](https://github.com/google/sanitizers/wiki/AddressSanitizer) and
[undefined behavior
(UBSAN)](https://developers.redhat.com/blog/2014/10/16/gcc-undefined-behavior-sanitizer-ubsan) sanitizer enabled:

```
bazel test -c dbg --config=asan //test/...
```

The ASAN failure stack traces include line numbers as a result of running ASAN with a `dbg` build above. If the
stack trace is not symbolized, try setting the ASAN_SYMBOLIZER_PATH environment variable to point to the
llvm-symbolizer binary (or make sure the llvm-symbolizer is in your $PATH).

If you have clang-5.0 or newer, additional checks are provided with:

```
bazel test -c dbg --config=clang-asan //test/...
```

Similarly, for [thread sanitizer (TSAN)](https://github.com/google/sanitizers/wiki/ThreadSanitizerCppManual) testing:

```
bazel test -c dbg --config=clang-tsan //test/...
```

For [memory sanitizer (MSAN)](https://github.com/google/sanitizers/wiki/MemorySanitizer) testing,
it has to be run under the docker sandbox which comes with MSAN instrumented libc++:

```
bazel test -c dbg --config=docker-msan //test/...
```

To run the sanitizers on OS X, prefix `macos-` to the config option, e.g.:

```
bazel test -c dbg --config=macos-asan //test/...
```

## Log Verbosity

Log verbosity is controlled at runtime in all builds.

## Disabling optional features

The following optional features can be disabled on the Bazel build command-line:

* Hot restart with `--define hot_restart=disabled`
* Google C++ gRPC client with `--define google_grpc=disabled`
* Backtracing on signals with `--define signal_trace=disabled`
* Active stream state dump on signals with `--define signal_trace=disabled` or `--define disable_object_dump_on_signal_trace=disabled`
* tcmalloc with `--define tcmalloc=disabled`
* deprecated features with `--define deprecated_features=disabled`


## Enabling optional features

The following optional features can be enabled on the Bazel build command-line:

* Exported symbols during linking with `--define exported_symbols=enabled`.
  This is useful in cases where you have a lua script that loads shared object libraries, such as
  those installed via luarocks.
* Perf annotation with `--define perf_annotation=enabled` (see
  source/common/common/perf_annotation.h for details).
* BoringSSL can be built in a FIPS-compliant mode with `--define boringssl=fips`
  (see [FIPS 140-2](https://www.envoyproxy.io/docs/envoy/latest/intro/arch_overview/ssl.html#fips-140-2) for details).
* ASSERT() can be configured to log failures and increment a stat counter in a release build with
  `--define log_debug_assert_in_release=enabled`. The default behavior is to compile debug assertions out of
  release builds so that the condition is not evaluated. This option has no effect in debug builds.
* memory-debugging (scribbling over memory after allocation and before freeing) with
  `--define tcmalloc=debug`. Note this option cannot be used with FIPS-compliant mode BoringSSL.
* Default [path normalization](https://github.com/envoyproxy/envoy/issues/6435) with
  `--define path_normalization_by_default=true`. Note this still could be disable by explicit xDS config.
* Manual stamping via VersionInfo with `--define manual_stamp=manual_stamp`.
  This is needed if the `version_info_lib` is compiled via a non-binary bazel rules, e.g `envoy_cc_library`.
  Otherwise, the linker will fail to resolve symbols that are included via the `linktamp` rule, which is only available to binary targets.
  This is being tracked as a feature in: https://github.com/envoyproxy/envoy/issues/6859.
* Process logging for Android applications can be enabled with `--define logger=android`.
* Excluding assertions for known issues with `--define disable_known_issue_asserts=true`.
  A KNOWN_ISSUE_ASSERT is an assertion that should pass (like all assertions), but sometimes fails for some as-yet unidentified or unresolved reason. Because it is known to potentially fail, it can be compiled out even when DEBUG is true, when this flag is set. This allows Envoy to be run in production with assertions generally enabled, without crashing for known issues. KNOWN_ISSUE_ASSERT should only be used for newly-discovered issues that represent benign violations of expectations.

## Disabling extensions

Envoy uses a modular build which allows extensions to be removed if they are not needed or desired.
Extensions that can be removed are contained in
[extensions_build_config.bzl](../source/extensions/extensions_build_config.bzl). Use the following
procedure to customize the extensions for your build:

* The Envoy build assumes that a Bazel repository named `@envoy_build_config` exists which
  contains the file `@envoy_build_config//:extensions_build_config.bzl`. In the default build,
  a synthetic repository is created containing [extensions_build_config.bzl](../source/extensions/extensions_build_config.bzl).
  Thus, the default build has all extensions.
* Start by creating a new Bazel workspace somewhere in the filesystem that your build can access.
  This workspace should contain:
  * Empty WORKSPACE file.
  * Empty BUILD file.
  * A copy of [extensions_build_config.bzl](../source/extensions/extensions_build_config.bzl).
  * Comment out any extensions that you don't want to build in your file copy.

To have your local build use your overridden configuration repository there are two options:

1. Use the [`--override_repository`](https://docs.bazel.build/versions/master/command-line-reference.html)
   CLI option to override the `@envoy_build_config` repo.
2. Use the following snippet in your WORKSPACE before you load the Envoy repository. E.g.,

```
workspace(name = "envoy")

local_repository(
    name = "envoy_build_config",
    # Relative paths are also supported.
    path = "/somewhere/on/filesystem/envoy_build_config",
)

local_repository(
    name = "envoy",
    # Relative paths are also supported.
    path = "/somewhere/on/filesystem/envoy",
)

...
```

# Release builds

Release builds should be built in `opt` mode, processed with `strip` and have a
`.note.gnu.build-id` section with the Git SHA1 at which the build took place.
They should also ignore any local `.bazelrc` for reproducibility. This can be
achieved with:

```
bazel --bazelrc=/dev/null build -c opt //source/exe:envoy-static.stripped
```

One caveat to note is that the Git SHA1 is truncated to 16 bytes today as a
result of the workaround in place for
https://github.com/bazelbuild/bazel/issues/2805.

# Coverage builds

To generate coverage results, make sure you are using a clang toolchain and have `llvm-cov` and
`llvm-profdata` in your `PATH`. Then run:

```
test/run_envoy_bazel_coverage.sh
```

The summary results are printed to the standard output and the full coverage
report is available in `generated/coverage/coverage.html`.

To generate coverage results for fuzz targets, use the `FUZZ_COVERAGE` environment variable, e.g.:
```
FUZZ_COVERAGE=true VALIDATE_COVERAGE=false test/run_envoy_bazel_coverage.sh
```
This generates a coverage report for fuzz targets after running the target for one minute against fuzzing engine libfuzzer using its coprus as initial seed inputs. The full coverage report will be available in `generated/fuzz_coverage/coverage.html`.

Coverage for every PR is available in Circle in the "artifacts" tab of the coverage job. You will
need to navigate down and open "coverage.html" but then you can navigate per normal. NOTE: We
have seen some issues with seeing the artifacts tab. If you can't see it, log out of Circle, and
then log back in and it should start working.

The latest coverage report for master is available
<<<<<<< HEAD
[here](https://storage.googleapis.com/envoy-coverage/report-master/index.html). The latest fuzz coverage report for master is available [here](https://storage.googleapis.com/envoy-fuzz-coverage/report-master/index.html)
=======
[here](https://storage.googleapis.com/envoy-postsubmit/master/coverage/index.html).
>>>>>>> 22391fb7

It's also possible to specialize the coverage build to a specified test or test dir. This is useful
when doing things like exploring the coverage of a fuzzer over its corpus. This can be done by
passing coverage targets as the command-line arguments and using the `VALIDATE_COVERAGE` environment
variable, e.g.:

```
VALIDATE_COVERAGE=false test/run_envoy_bazel_coverage.sh //test/common/common:base64_test
```
For fuzz targets, you will need to include the `FUZZ_COVERAGE` environment variable, e.g.:
```
FUZZ_COVERAGE=true VALIDATE_COVERAGE=false test/run_envoy_bazel_coverage.sh //test/common/common:base64_fuzz_test
```

# Cleaning the build and test artifacts

`bazel clean` will nuke all the build/test artifacts from the Bazel cache for
Envoy proper. To remove the artifacts for the external dependencies run
`bazel clean --expunge`.

If something goes really wrong and none of the above work to resolve a stale build issue, you can
always remove your Bazel cache completely. It is likely located in `~/.cache/bazel`.

# Adding or maintaining Envoy build rules

See the [developer guide for writing Envoy Bazel rules](DEVELOPER.md).

# Bazel performance on (virtual) machines with low resources

If the (virtual) machine that is performing the build is low on memory or CPU
resources, you can override Bazel's default job parallelism determination with
`--jobs=N` to restrict the build to at most `N` simultaneous jobs, e.g.:

```
bazel build --jobs=2 //source/exe:envoy-static
```

# Debugging the Bazel build

When trying to understand what Bazel is doing, the `-s` and `--explain` options
are useful. To have Bazel provide verbose output on which commands it is executing:

```
bazel build -s //source/exe:envoy-static
```

To have Bazel emit to a text file the rationale for rebuilding a target:

```
bazel build --explain=file.txt //source/exe:envoy-static
```

To get more verbose explanations:

```
bazel build --explain=file.txt --verbose_explanations //source/exe:envoy-static
```

# Resolving paths in bazel build output

Sometimes it's useful to see real system paths in bazel error message output (vs. symbolic links).
`tools/path_fix.sh` is provided to help with this. See the comments in that file.

# Compilation database

Run `tools/gen_compilation_database.py` to generate
a [JSON Compilation Database](https://clang.llvm.org/docs/JSONCompilationDatabase.html). This could be used
with any tools (e.g. clang-tidy) compatible with the format. It is recommended to run this script
with `TEST_TMPDIR` set, so the Bazel artifacts doesn't get cleaned up in next `bazel build` or `bazel test`.

The compilation database could also be used to setup editors with cross reference, code completion.
For example, you can use [You Complete Me](https://valloric.github.io/YouCompleteMe/) or
[clangd](https://clangd.llvm.org/) with supported editors.

For example, use following command to prepare a compilation database:

```
TEST_TMPDIR=/tmp tools/gen_compilation_database.py --run_bazel_build
```


# Running clang-format without docker

The easiest way to run the clang-format check/fix commands is to run them via
docker, which helps ensure the right toolchain is set up. However you may prefer
to run clang-format scripts on your workstation directly:
 * It's possible there is a speed advantage
 * Docker itself can sometimes go awry and you then have to deal with that
 * Type-ahead doesn't always work when waiting running a command through docker

To run the tools directly, you must install the correct version of clang. This
may change over time, check the version of clang in the docker image. You must
also have 'buildifier' installed from the bazel distribution.

Edit the paths shown here to reflect the installation locations on your system:

```shell
export CLANG_FORMAT="$HOME/ext/clang+llvm-9.0.0-x86_64-linux-gnu-ubuntu-16.04/bin/clang-format"
export BUILDIFIER_BIN="/usr/bin/buildifier"
```

Once this is set up, you can run clang-format without docker:

```shell
./tools/code_format/check_format.py check
./tools/spelling/check_spelling.sh check
./tools/code_format/check_format.py fix
./tools/spelling/check_spelling.sh fix
```

# Advanced caching setup

Setting up an HTTP cache for Bazel output helps optimize Bazel performance and resource usage when
using multiple compilation modes or multiple trees.

## Setup local cache

You may use any [Remote Caching](https://docs.bazel.build/versions/master/remote-caching.html) backend
as an alternative to this.

This requires Go 1.11+, follow the [instructions](https://golang.org/doc/install#install) to install
if you don't have one. To start the cache, run the following from the root of the Envoy repository (or anywhere else
that the Go toolchain can find the necessary dependencies):

```
go run github.com/buchgr/bazel-remote --dir ${HOME}/bazel_cache --host 127.0.0.1 --port 28080 --max_size 64
```

See [Bazel remote cache](https://github.com/buchgr/bazel-remote) for more information on the parameters.
The command above will setup a maximum 64 GiB cache at `~/bazel_cache` on port 28080. You might
want to setup a larger cache if you run ASAN builds.

NOTE: Using docker to run remote cache server described in remote cache docs will likely have
slower cache performance on macOS due to slow disk performance on Docker for Mac.

Adding the following parameter to Bazel everytime or persist them in `.bazelrc`.

```
--remote_http_cache=http://127.0.0.1:28080/
```<|MERGE_RESOLUTION|>--- conflicted
+++ resolved
@@ -629,11 +629,7 @@
 then log back in and it should start working.
 
 The latest coverage report for master is available
-<<<<<<< HEAD
-[here](https://storage.googleapis.com/envoy-coverage/report-master/index.html). The latest fuzz coverage report for master is available [here](https://storage.googleapis.com/envoy-fuzz-coverage/report-master/index.html)
-=======
 [here](https://storage.googleapis.com/envoy-postsubmit/master/coverage/index.html).
->>>>>>> 22391fb7
 
 It's also possible to specialize the coverage build to a specified test or test dir. This is useful
 when doing things like exploring the coverage of a fuzzer over its corpus. This can be done by

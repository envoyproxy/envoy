--- conflicted
+++ resolved
@@ -63,7 +63,34 @@
 bazel test //test/common/http:async_client_impl_test
 ```
 
-<<<<<<< HEAD
+To observe more verbose test output:
+
+```
+bazel test --test_output=streamed //test/common/http:async_client_impl_test
+```
+
+It's also possible to pass into an Envoy test additional command-line args via `--test_arg`. For
+example, for extremely verbose test debugging:
+
+```
+bazel test --test_output=streamed //test/common/http:async_client_impl_test --test_arg="-l trace"
+```
+
+Bazel will by default cache successful test results. To force it to rerun tests:
+
+
+```
+bazel test //test/common/http:async_client_impl_test --cache_test_results=no
+```
+
+Bazel will by default run all tests inside a sandbox, which disallows access to the
+local filesystem. If you need to break out of the sandbox (for example to run under a
+local script or tool with [`--run_under`](https://bazel.build/versions/master/docs/bazel-user-manual.html#flag--run_under)),
+you can run the test with `--strategy=TestRunner=standalone`, e.g.:
+
+```
+bazel test //test/common/http:async_client_impl_test --strategy=TestRunner=standalone --run_under=/some/path/foobar.sh
+```
 # Stack trace symbol resolution
 
 Envoy can produce backtraces on demand or from assertions and other activity.
@@ -88,36 +115,6 @@
 
 You will need to use either a `dbg` build type or the `--define
 debug_symbols=yes` option to get symbol information in the binaries.
-=======
-To observe more verbose test output:
-
-```
-bazel test --test_output=streamed //test/common/http:async_client_impl_test
-```
-
-It's also possible to pass into an Envoy test additional command-line args via `--test_arg`. For
-example, for extremely verbose test debugging:
-
-```
-bazel test --test_output=streamed //test/common/http:async_client_impl_test --test_arg="-l trace"
-```
-
-Bazel will by default cache successful test results. To force it to rerun tests:
-
-
-```
-bazel test //test/common/http:async_client_impl_test --cache_test_results=no
-```
-
-Bazel will by default run all tests inside a sandbox, which disallows access to the
-local filesystem. If you need to break out of the sandbox (for example to run under a
-local script or tool with [`--run_under`](https://bazel.build/versions/master/docs/bazel-user-manual.html#flag--run_under)),
-you can run the test with `--strategy=TestRunner=standalone`, e.g.:
-
-```
-bazel test //test/common/http:async_client_impl_test --strategy=TestRunner=standalone --run_under=/some/path/foobar.sh
-```
->>>>>>> 24f3a8d5
 
 # Running a single Bazel test under GDB
 

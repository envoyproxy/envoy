load(":dev_binding.bzl", "envoy_dev_binding")
load(":genrule_repository.bzl", "genrule_repository")
load("@envoy_api//bazel:envoy_http_archive.bzl", "envoy_http_archive")
load("@envoy_api//bazel:external_deps.bzl", "load_repository_locations")
load(":repository_locations.bzl", "REPOSITORY_LOCATIONS_SPEC")
load("@com_google_googleapis//:repository_rules.bzl", "switched_rules_by_language")

PPC_SKIP_TARGETS = ["envoy.filters.http.lua"]

WINDOWS_SKIP_TARGETS = [
    "envoy.filters.http.sxg",
    "envoy.tracers.dynamic_ot",
    "envoy.tracers.lightstep",
    "envoy.tracers.datadog",
    "envoy.tracers.opencensus",
]

# Make all contents of an external repository accessible under a filegroup.  Used for external HTTP
# archives, e.g. cares.
def _build_all_content(exclude = []):
    return """filegroup(name = "all", srcs = glob(["**"], exclude={}), visibility = ["//visibility:public"])""".format(repr(exclude))

BUILD_ALL_CONTENT = _build_all_content()

REPOSITORY_LOCATIONS = load_repository_locations(REPOSITORY_LOCATIONS_SPEC)

# Use this macro to reference any HTTP archive from bazel/repository_locations.bzl.
def external_http_archive(name, **kwargs):
    envoy_http_archive(
        name,
        locations = REPOSITORY_LOCATIONS,
        **kwargs
    )

# Use this macro to reference any genrule_repository sourced from bazel/repository_locations.bzl.
def external_genrule_repository(name, **kwargs):
    location = REPOSITORY_LOCATIONS[name]
    genrule_repository(
        name = name,
        **dict(location, **kwargs)
    )

def _default_envoy_build_config_impl(ctx):
    ctx.file("WORKSPACE", "")
    ctx.file("BUILD.bazel", "")
    ctx.symlink(ctx.attr.config, "extensions_build_config.bzl")

_default_envoy_build_config = repository_rule(
    implementation = _default_envoy_build_config_impl,
    attrs = {
        "config": attr.label(default = "@envoy//source/extensions:extensions_build_config.bzl"),
    },
)

def _envoy_repo_impl(repository_ctx):
    """This provides information about the Envoy repository

    You can access the current version and path to the repository in .bzl/BUILD
    files as follows:

    ```starlark
    load("@envoy_repo//:version.bzl", "VERSION")
    ```

    `VERSION` can be used to derive version-specific rules and can be passed
    to the rules.

    The `VERSION` and also the local `PATH` to the repo can be accessed in
    python libraries/binaries. By adding `@envoy_repo` to `deps` they become
    importable through the `envoy_repo` namespace.

    As the `PATH` is local to the machine, it is generally only useful for
    jobs that will run locally.

    This can be useful for example, for tooling that needs to check the
    repository, or to run bazel queries that cannot be run within the
    constraints of a `genquery`.

    """
    repo_path = repository_ctx.path(repository_ctx.attr.envoy_root).dirname
    version = repository_ctx.read(repo_path.get_child("VERSION")).strip()
    repository_ctx.file("version.bzl", "VERSION = '%s'" % version)
    repository_ctx.file("path.bzl", "PATH = '%s'" % repo_path)
    repository_ctx.file("__init__.py", "PATH = '%s'\nVERSION = '%s'" % (repo_path, version))
    repository_ctx.file("WORKSPACE", "")
    repository_ctx.file("BUILD", """
load("@rules_python//python:defs.bzl", "py_library")

py_library(name = "envoy_repo", srcs = ["__init__.py"], visibility = ["//visibility:public"])

""")

_envoy_repo = repository_rule(
    implementation = _envoy_repo_impl,
    attrs = {
        "envoy_root": attr.label(default = "@envoy//:BUILD"),
    },
)

def envoy_repo():
    if "envoy_repo" not in native.existing_rules().keys():
        _envoy_repo(name = "envoy_repo")

# Bazel native C++ dependencies. For the dependencies that doesn't provide autoconf/automake builds.
def _cc_deps():
    external_http_archive("grpc_httpjson_transcoding")
    native.bind(
        name = "path_matcher",
        actual = "@grpc_httpjson_transcoding//src:path_matcher",
    )
    native.bind(
        name = "grpc_transcoding",
        actual = "@grpc_httpjson_transcoding//src:transcoding",
    )

def _go_deps(skip_targets):
    # Keep the skip_targets check around until Istio Proxy has stopped using
    # it to exclude the Go rules.
    if "io_bazel_rules_go" not in skip_targets:
        external_http_archive(
            name = "io_bazel_rules_go",
            # TODO(wrowe, sunjayBhatia): remove when Windows RBE supports batch file invocation
            patch_args = ["-p1"],
            patches = ["@envoy//bazel:rules_go.patch"],
        )
        external_http_archive("bazel_gazelle")

def _rust_deps():
    external_http_archive("rules_rust")

def envoy_dependencies(skip_targets = []):
    # Add a binding for repository variables.
    envoy_repo()

    # Setup Envoy developer tools.
    envoy_dev_binding()

    # Treat Envoy's overall build config as an external repo, so projects that
    # build Envoy as a subcomponent can easily override the config.
    if "envoy_build_config" not in native.existing_rules().keys():
        _default_envoy_build_config(name = "envoy_build_config")

    # Setup external Bazel rules
    _foreign_cc_dependencies()

    # Binding to an alias pointing to the selected version of BoringSSL:
    # - BoringSSL FIPS from @boringssl_fips//:ssl,
    # - non-FIPS BoringSSL from @boringssl//:ssl.
    _boringssl()
    _boringssl_fips()
    native.bind(
        name = "ssl",
        actual = "@envoy//bazel:boringssl",
    )

    # The long repo names (`com_github_fmtlib_fmt` instead of `fmtlib`) are
    # semi-standard in the Bazel community, intended to avoid both duplicate
    # dependencies and name conflicts.
    _com_github_c_ares_c_ares()
    _com_github_circonus_labs_libcircllhist()
    _com_github_cyan4973_xxhash()
    _com_github_datadog_dd_opentracing_cpp()
    _com_github_mirror_tclap()
    _com_github_envoyproxy_sqlparser()
    _com_github_fmtlib_fmt()
    _com_github_gabime_spdlog()
    _com_github_google_benchmark()
    _com_github_google_jwt_verify()
    _com_github_google_libprotobuf_mutator()
    _com_github_google_libsxg()
    _com_github_google_tcmalloc()
    _com_github_gperftools_gperftools()
    _com_github_grpc_grpc()
    _com_github_intel_ipp_crypto_crypto_mb()
    _com_github_jbeder_yaml_cpp()
    _com_github_libevent_libevent()
    _com_github_luajit_luajit()
    _com_github_moonjit_moonjit()
    _com_github_nghttp2_nghttp2()
    _com_github_skyapm_cpp2sky()
    _com_github_nodejs_http_parser()
    _com_github_alibaba_hessian2_codec()
    _com_github_tencent_rapidjson()
    _com_github_nlohmann_json()
    _com_github_ncopa_suexec()
    _com_google_absl()
    _com_google_googletest()
    _com_google_protobuf()
    _io_opencensus_cpp()
    _com_github_curl()
    _com_github_envoyproxy_sqlparser()
    _v8()
    _com_googlesource_chromium_base_trace_event_common()
    _com_googlesource_chromium_zlib()
    _com_github_google_quiche()
    _com_googlesource_googleurl()
    _com_lightstep_tracer_cpp()
    _io_opentracing_cpp()
    _net_zlib()
    _com_github_zlib_ng_zlib_ng()
    _org_brotli()
    _upb()
    _proxy_wasm_cpp_sdk()
    _proxy_wasm_cpp_host()
    _emsdk()
    _rules_fuzzing()
    external_http_archive("proxy_wasm_rust_sdk")
    external_http_archive("com_googlesource_code_re2")
    _com_google_cel_cpp()
    _com_github_google_perfetto()
    external_http_archive("com_github_google_flatbuffers")
    external_http_archive("bazel_toolchains")
    external_http_archive("bazel_compdb")
    external_http_archive("envoy_build_tools")
    external_http_archive("rules_cc")
    external_http_archive("rules_pkg")
    _com_github_fdio_vpp_vcl()

    # Unconditional, since we use this only for compiler-agnostic fuzzing utils.
    _org_llvm_releases_compiler_rt()

    _cc_deps()
    _go_deps(skip_targets)
    _rust_deps()
    _kafka_deps()

    _org_llvm_llvm()
    _com_github_wamr()
    _com_github_wavm_wavm()
    _com_github_wasmtime()
    _com_github_wasm_c_api()

    switched_rules_by_language(
        name = "com_google_googleapis_imports",
        cc = True,
        go = True,
        grpc = True,
        rules_override = {
            "py_proto_library": "@envoy_api//bazel:api_build_system.bzl",
        },
    )
    native.bind(
        name = "bazel_runfiles",
        actual = "@bazel_tools//tools/cpp/runfiles",
    )

def _boringssl():
    external_http_archive(
        name = "boringssl",
        patch_args = ["-p1"],
        patches = ["@envoy//bazel:boringssl_static.patch"],
    )

def _boringssl_fips():
    external_genrule_repository(
        name = "boringssl_fips",
        genrule_cmd_file = "@envoy//bazel/external:boringssl_fips.genrule_cmd",
        build_file = "@envoy//bazel/external:boringssl_fips.BUILD",
        patches = ["@envoy//bazel/external:boringssl_fips.patch"],
    )

def _com_github_circonus_labs_libcircllhist():
    external_http_archive(
        name = "com_github_circonus_labs_libcircllhist",
        build_file = "@envoy//bazel/external:libcircllhist.BUILD",
    )
    native.bind(
        name = "libcircllhist",
        actual = "@com_github_circonus_labs_libcircllhist//:libcircllhist",
    )

def _com_github_c_ares_c_ares():
    external_http_archive(
        name = "com_github_c_ares_c_ares",
        build_file_content = BUILD_ALL_CONTENT,
    )
    native.bind(
        name = "ares",
        actual = "@envoy//bazel/foreign_cc:ares",
    )

def _com_github_cyan4973_xxhash():
    external_http_archive(
        name = "com_github_cyan4973_xxhash",
        build_file = "@envoy//bazel/external:xxhash.BUILD",
    )
    native.bind(
        name = "xxhash",
        actual = "@com_github_cyan4973_xxhash//:xxhash",
    )

def _com_github_envoyproxy_sqlparser():
    external_http_archive(
        name = "com_github_envoyproxy_sqlparser",
        build_file = "@envoy//bazel/external:sqlparser.BUILD",
    )
    native.bind(
        name = "sqlparser",
        actual = "@com_github_envoyproxy_sqlparser//:sqlparser",
    )

def _com_github_mirror_tclap():
    external_http_archive(
        name = "com_github_mirror_tclap",
        build_file = "@envoy//bazel/external:tclap.BUILD",
        patch_args = ["-p1"],
    )
    native.bind(
        name = "tclap",
        actual = "@com_github_mirror_tclap//:tclap",
    )

def _com_github_fmtlib_fmt():
    external_http_archive(
        name = "com_github_fmtlib_fmt",
        build_file = "@envoy//bazel/external:fmtlib.BUILD",
    )
    native.bind(
        name = "fmtlib",
        actual = "@com_github_fmtlib_fmt//:fmtlib",
    )

def _com_github_gabime_spdlog():
    external_http_archive(
        name = "com_github_gabime_spdlog",
        build_file = "@envoy//bazel/external:spdlog.BUILD",
    )
    native.bind(
        name = "spdlog",
        actual = "@com_github_gabime_spdlog//:spdlog",
    )

def _com_github_google_benchmark():
    external_http_archive(
        name = "com_github_google_benchmark",
    )
    native.bind(
        name = "benchmark",
        actual = "@com_github_google_benchmark//:benchmark",
    )

def _com_github_google_libprotobuf_mutator():
    external_http_archive(
        name = "com_github_google_libprotobuf_mutator",
        build_file = "@envoy//bazel/external:libprotobuf_mutator.BUILD",
    )

def _com_github_google_libsxg():
    external_http_archive(
        name = "com_github_google_libsxg",
        build_file_content = BUILD_ALL_CONTENT,
    )

    native.bind(
        name = "libsxg",
        actual = "@envoy//bazel/foreign_cc:libsxg",
    )

def _com_github_intel_ipp_crypto_crypto_mb():
    external_http_archive(
        name = "com_github_intel_ipp_crypto_crypto_mb",
        build_file_content = BUILD_ALL_CONTENT,
    )

def _com_github_jbeder_yaml_cpp():
    external_http_archive(
        name = "com_github_jbeder_yaml_cpp",
    )
    native.bind(
        name = "yaml_cpp",
        actual = "@com_github_jbeder_yaml_cpp//:yaml-cpp",
    )

def _com_github_libevent_libevent():
    external_http_archive(
        name = "com_github_libevent_libevent",
        build_file_content = BUILD_ALL_CONTENT,
    )
    native.bind(
        name = "event",
        actual = "@envoy//bazel/foreign_cc:event",
    )

def _net_zlib():
    external_http_archive(
        name = "net_zlib",
        build_file_content = BUILD_ALL_CONTENT,
        patch_args = ["-p1"],
        patches = ["@envoy//bazel/foreign_cc:zlib.patch"],
    )

    native.bind(
        name = "zlib",
        actual = "@envoy//bazel/foreign_cc:zlib",
    )

    # Bind for grpc.
    native.bind(
        name = "madler_zlib",
        actual = "@envoy//bazel/foreign_cc:zlib",
    )

def _com_github_zlib_ng_zlib_ng():
    external_http_archive(
        name = "com_github_zlib_ng_zlib_ng",
        build_file_content = BUILD_ALL_CONTENT,
        patch_args = ["-p1"],
        patches = ["@envoy//bazel/foreign_cc:zlib_ng.patch"],
    )

# If you're looking for envoy-filter-example / envoy_filter_example
# the hash is in ci/filter_example_setup.sh

def _org_brotli():
    external_http_archive(
        name = "org_brotli",
    )
    native.bind(
        name = "brotlienc",
        actual = "@org_brotli//:brotlienc",
    )
    native.bind(
        name = "brotlidec",
        actual = "@org_brotli//:brotlidec",
    )

def _com_google_cel_cpp():
    external_http_archive("com_google_cel_cpp")
    external_http_archive("rules_antlr")

    # Parser dependencies
    # TODO: upgrade this when cel is upgraded to use the latest version
    external_http_archive(name = "rules_antlr")
    external_http_archive(
        name = "antlr4_runtimes",
        build_file_content = """
package(default_visibility = ["//visibility:public"])
cc_library(
    name = "cpp",
    srcs = glob(["runtime/Cpp/runtime/src/**/*.cpp"]),
    hdrs = glob(["runtime/Cpp/runtime/src/**/*.h"]),
    includes = ["runtime/Cpp/runtime/src"],
)
""",
        patch_args = ["-p1"],
        # Patches ASAN violation of initialization fiasco
        patches = ["@envoy//bazel:antlr.patch"],
    )

def _com_github_google_perfetto():
    external_http_archive(
        name = "com_github_google_perfetto",
        build_file_content = """
package(default_visibility = ["//visibility:public"])
cc_library(
    name = "perfetto",
    srcs = ["perfetto.cc"],
    hdrs = ["perfetto.h"],
)
""",
    )

def _com_github_nghttp2_nghttp2():
    external_http_archive(
        name = "com_github_nghttp2_nghttp2",
        build_file_content = BUILD_ALL_CONTENT,
        patch_args = ["-p1"],
        # This patch cannot be picked up due to ABI rules. Discussion at;
        # https://github.com/nghttp2/nghttp2/pull/1395
        # https://github.com/envoyproxy/envoy/pull/8572#discussion_r334067786
        patches = ["@envoy//bazel/foreign_cc:nghttp2.patch"],
    )
    native.bind(
        name = "nghttp2",
        actual = "@envoy//bazel/foreign_cc:nghttp2",
    )

def _io_opentracing_cpp():
    external_http_archive(
        name = "io_opentracing_cpp",
        patch_args = ["-p1"],
        # Workaround for LSAN false positive in https://github.com/envoyproxy/envoy/issues/7647
        patches = ["@envoy//bazel:io_opentracing_cpp.patch"],
    )
    native.bind(
        name = "opentracing",
        actual = "@io_opentracing_cpp//:opentracing",
    )

def _com_lightstep_tracer_cpp():
    external_http_archive("com_lightstep_tracer_cpp")
    native.bind(
        name = "lightstep",
        actual = "@com_lightstep_tracer_cpp//:manual_tracer_lib",
    )

def _com_github_datadog_dd_opentracing_cpp():
    external_http_archive("com_github_datadog_dd_opentracing_cpp")
    external_http_archive(
        name = "com_github_msgpack_msgpack_c",
        build_file = "@com_github_datadog_dd_opentracing_cpp//:bazel/external/msgpack.BUILD",
    )
    native.bind(
        name = "dd_opentracing_cpp",
        actual = "@com_github_datadog_dd_opentracing_cpp//:dd_opentracing_cpp",
    )

def _com_github_skyapm_cpp2sky():
    external_http_archive(
        name = "com_github_skyapm_cpp2sky",
    )
    external_http_archive(
        name = "skywalking_data_collect_protocol",
    )
    native.bind(
        name = "cpp2sky",
        actual = "@com_github_skyapm_cpp2sky//source:cpp2sky_data_lib",
    )

def _com_github_tencent_rapidjson():
    external_http_archive(
        name = "com_github_tencent_rapidjson",
        build_file = "@envoy//bazel/external:rapidjson.BUILD",
    )
    native.bind(
        name = "rapidjson",
        actual = "@com_github_tencent_rapidjson//:rapidjson",
    )

def _com_github_nlohmann_json():
    external_http_archive(
        name = "com_github_nlohmann_json",
        build_file = "@envoy//bazel/external:json.BUILD",
    )
    native.bind(
        name = "json",
        actual = "@com_github_nlohmann_json//:json",
    )

def _com_github_nodejs_http_parser():
    external_http_archive(
        name = "com_github_nodejs_http_parser",
        build_file = "@envoy//bazel/external:http-parser.BUILD",
    )
    native.bind(
        name = "http_parser",
        actual = "@com_github_nodejs_http_parser//:http_parser",
    )

def _com_github_alibaba_hessian2_codec():
    external_http_archive("com_github_alibaba_hessian2_codec")
    native.bind(
        name = "hessian2_codec_object_codec_lib",
        actual = "@com_github_alibaba_hessian2_codec//hessian2/basic_codec:object_codec_lib",
    )
    native.bind(
        name = "hessian2_codec_codec_impl",
        actual = "@com_github_alibaba_hessian2_codec//hessian2:codec_impl_lib",
    )

def _com_github_ncopa_suexec():
    external_http_archive(
        name = "com_github_ncopa_suexec",
        build_file = "@envoy//bazel/external:su-exec.BUILD",
    )
    native.bind(
        name = "su-exec",
        actual = "@com_github_ncopa_suexec//:su-exec",
    )

def _com_google_googletest():
    external_http_archive("com_google_googletest")
    native.bind(
        name = "googletest",
        actual = "@com_google_googletest//:gtest",
    )

# TODO(jmarantz): replace the use of bind and external_deps with just
# the direct Bazel path at all sites.  This will make it easier to
# pull in more bits of abseil as needed, and is now the preferred
# method for pure Bazel deps.
def _com_google_absl():
    external_http_archive(
        name = "com_google_absl",
        patches = ["@envoy//bazel:abseil.patch"],
        patch_args = ["-p1"],
    )
    native.bind(
        name = "abseil_any",
        actual = "@com_google_absl//absl/types:any",
    )
    native.bind(
        name = "abseil_base",
        actual = "@com_google_absl//absl/base:base",
    )

    # Bind for grpc.
    native.bind(
        name = "absl-base",
        actual = "@com_google_absl//absl/base",
    )
    native.bind(
        name = "abseil_flat_hash_map",
        actual = "@com_google_absl//absl/container:flat_hash_map",
    )
    native.bind(
        name = "abseil_flat_hash_set",
        actual = "@com_google_absl//absl/container:flat_hash_set",
    )
    native.bind(
        name = "abseil_hash",
        actual = "@com_google_absl//absl/hash:hash",
    )
    native.bind(
        name = "abseil_hash_testing",
        actual = "@com_google_absl//absl/hash:hash_testing",
    )
    native.bind(
        name = "abseil_inlined_vector",
        actual = "@com_google_absl//absl/container:inlined_vector",
    )
    native.bind(
        name = "abseil_memory",
        actual = "@com_google_absl//absl/memory:memory",
    )
    native.bind(
        name = "abseil_node_hash_map",
        actual = "@com_google_absl//absl/container:node_hash_map",
    )
    native.bind(
        name = "abseil_node_hash_set",
        actual = "@com_google_absl//absl/container:node_hash_set",
    )
    native.bind(
        name = "abseil_str_format",
        actual = "@com_google_absl//absl/strings:str_format",
    )
    native.bind(
        name = "abseil_strings",
        actual = "@com_google_absl//absl/strings:strings",
    )
    native.bind(
        name = "abseil_int128",
        actual = "@com_google_absl//absl/numeric:int128",
    )
    native.bind(
        name = "abseil_optional",
        actual = "@com_google_absl//absl/types:optional",
    )
    native.bind(
        name = "abseil_synchronization",
        actual = "@com_google_absl//absl/synchronization:synchronization",
    )
    native.bind(
        name = "abseil_symbolize",
        actual = "@com_google_absl//absl/debugging:symbolize",
    )
    native.bind(
        name = "abseil_stacktrace",
        actual = "@com_google_absl//absl/debugging:stacktrace",
    )

    # Require abseil_time as an indirect dependency as it is needed by the
    # direct dependency jwt_verify_lib.
    native.bind(
        name = "abseil_time",
        actual = "@com_google_absl//absl/time:time",
    )

    # Bind for grpc.
    native.bind(
        name = "absl-time",
        actual = "@com_google_absl//absl/time:time",
    )

    native.bind(
        name = "abseil_algorithm",
        actual = "@com_google_absl//absl/algorithm:algorithm",
    )
    native.bind(
        name = "abseil_variant",
        actual = "@com_google_absl//absl/types:variant",
    )
    native.bind(
        name = "abseil_status",
        actual = "@com_google_absl//absl/status",
    )

def _com_google_protobuf():
    external_http_archive(
        name = "rules_python",
    )

    external_http_archive(
        "com_google_protobuf",
        patches = ["@envoy//bazel:protobuf.patch"],
        patch_args = ["-p1"],
    )

    native.bind(
        name = "protobuf",
        actual = "@com_google_protobuf//:protobuf",
    )
    native.bind(
        name = "protobuf_clib",
        actual = "@com_google_protobuf//:protoc_lib",
    )
    native.bind(
        name = "protocol_compiler",
        actual = "@com_google_protobuf//:protoc",
    )
    native.bind(
        name = "protoc",
        actual = "@com_google_protobuf//:protoc",
    )

    # Needed for `bazel fetch` to work with @com_google_protobuf
    # https://github.com/google/protobuf/blob/v3.6.1/util/python/BUILD#L6-L9
    native.bind(
        name = "python_headers",
        actual = "@com_google_protobuf//util/python:python_headers",
    )

def _io_opencensus_cpp():
    external_http_archive(
        name = "io_opencensus_cpp",
    )
    native.bind(
        name = "opencensus_trace",
        actual = "@io_opencensus_cpp//opencensus/trace",
    )
    native.bind(
        name = "opencensus_trace_b3",
        actual = "@io_opencensus_cpp//opencensus/trace:b3",
    )
    native.bind(
        name = "opencensus_trace_cloud_trace_context",
        actual = "@io_opencensus_cpp//opencensus/trace:cloud_trace_context",
    )
    native.bind(
        name = "opencensus_trace_grpc_trace_bin",
        actual = "@io_opencensus_cpp//opencensus/trace:grpc_trace_bin",
    )
    native.bind(
        name = "opencensus_trace_trace_context",
        actual = "@io_opencensus_cpp//opencensus/trace:trace_context",
    )
    native.bind(
        name = "opencensus_exporter_ocagent",
        actual = "@io_opencensus_cpp//opencensus/exporters/trace/ocagent:ocagent_exporter",
    )
    native.bind(
        name = "opencensus_exporter_stdout",
        actual = "@io_opencensus_cpp//opencensus/exporters/trace/stdout:stdout_exporter",
    )
    native.bind(
        name = "opencensus_exporter_stackdriver",
        actual = "@io_opencensus_cpp//opencensus/exporters/trace/stackdriver:stackdriver_exporter",
    )
    native.bind(
        name = "opencensus_exporter_zipkin",
        actual = "@io_opencensus_cpp//opencensus/exporters/trace/zipkin:zipkin_exporter",
    )

def _com_github_curl():
    # Used by OpenCensus Zipkin exporter.
    external_http_archive(
        name = "com_github_curl",
        build_file_content = BUILD_ALL_CONTENT + """
cc_library(name = "curl", visibility = ["//visibility:public"], deps = ["@envoy//bazel/foreign_cc:curl"])
""",
        # Patch curl 7.74.0 due to CMake's problematic implementation of policy `CMP0091`
        # and introduction of libidn2 dependency which is inconsistently available and must
        # not be a dynamic dependency on linux.
        # Upstream patches submitted: https://github.com/curl/curl/pull/6050 & 6362
        # TODO(https://github.com/envoyproxy/envoy/issues/11816): This patch is obsoleted
        # by elimination of the curl dependency.
        patches = ["@envoy//bazel/foreign_cc:curl.patch"],
        patch_args = ["-p1"],
    )
    native.bind(
        name = "curl",
        actual = "@envoy//bazel/foreign_cc:curl",
    )

def _v8():
    external_http_archive(
        name = "v8",
        patches = ["@envoy//bazel:v8.patch"],
        patch_args = ["-p1"],
    )
    native.bind(
        name = "wee8",
        actual = "@v8//:wee8",
    )

def _com_googlesource_chromium_base_trace_event_common():
    external_http_archive(
        name = "com_googlesource_chromium_base_trace_event_common",
        build_file = "@v8//:bazel/BUILD.trace_event_common",
    )
    native.bind(
        name = "base_trace_event_common",
        actual = "@com_googlesource_chromium_base_trace_event_common//:trace_event_common",
    )

def _com_googlesource_chromium_zlib():
    external_http_archive(
        name = "com_googlesource_chromium_zlib",
        build_file = "@v8//:bazel/BUILD.zlib",
    )
    native.bind(
        name = "zlib_compression_utils",
        actual = "@com_googlesource_chromium_zlib//:zlib_compression_utils",
    )

def _com_github_google_quiche():
    external_genrule_repository(
        name = "com_github_google_quiche",
        genrule_cmd_file = "@envoy//bazel/external:quiche.genrule_cmd",
        build_file = "@envoy//bazel/external:quiche.BUILD",
    )
    native.bind(
        name = "quiche_common_platform",
        actual = "@com_github_google_quiche//:quiche_common_platform",
    )
    native.bind(
        name = "quiche_http2_adapter",
        actual = "@com_github_google_quiche//:http2_adapter",
    )
    native.bind(
        name = "quiche_http2_platform",
        actual = "@com_github_google_quiche//:http2_platform",
    )
    native.bind(
        name = "quiche_spdy_platform",
        actual = "@com_github_google_quiche//:spdy_platform",
    )
    native.bind(
        name = "quiche_quic_platform",
        actual = "@com_github_google_quiche//:quic_platform",
    )
    native.bind(
        name = "quiche_quic_platform_base",
        actual = "@com_github_google_quiche//:quic_platform_base",
    )

def _com_googlesource_googleurl():
    external_http_archive(
        name = "com_googlesource_googleurl",
        patches = ["@envoy//bazel/external:googleurl.patch"],
        patch_args = ["-p1"],
    )

def _org_llvm_releases_compiler_rt():
    external_http_archive(
        name = "org_llvm_releases_compiler_rt",
        build_file = "@envoy//bazel/external:compiler_rt.BUILD",
    )

def _com_github_grpc_grpc():
    external_http_archive("com_github_grpc_grpc")
    external_http_archive("build_bazel_rules_apple")

    # Rebind some stuff to match what the gRPC Bazel is expecting.
    native.bind(
        name = "protobuf_headers",
        actual = "@com_google_protobuf//:protobuf_headers",
    )
    native.bind(
        name = "libssl",
        actual = "//external:ssl",
    )
    native.bind(
        name = "cares",
        actual = "//external:ares",
    )

    native.bind(
        name = "grpc",
        actual = "@com_github_grpc_grpc//:grpc++",
    )

    native.bind(
        name = "grpc_health_proto",
        actual = "@envoy//bazel:grpc_health_proto",
    )

    native.bind(
        name = "grpc_alts_fake_handshaker_server",
        actual = "@com_github_grpc_grpc//test/core/tsi/alts/fake_handshaker:fake_handshaker_lib",
    )

    native.bind(
        name = "grpc_alts_handshaker_proto",
        actual = "@com_github_grpc_grpc//test/core/tsi/alts/fake_handshaker:handshaker_proto",
    )

    native.bind(
        name = "grpc_alts_transport_security_common_proto",
        actual = "@com_github_grpc_grpc//test/core/tsi/alts/fake_handshaker:transport_security_common_proto",
    )

    native.bind(
        name = "re2",
        actual = "@com_googlesource_code_re2//:re2",
    )

    native.bind(
        name = "upb_lib_descriptor",
        actual = "@upb//:descriptor_upb_proto",
    )

    native.bind(
        name = "upb_lib_descriptor_reflection",
        actual = "@upb//:descriptor_upb_proto_reflection",
    )

    native.bind(
        name = "upb_textformat_lib",
        actual = "@upb//:textformat",
    )

    native.bind(
        name = "upb_json_lib",
        actual = "@upb//:json",
    )

def _upb():
    external_http_archive(name = "upb")

    native.bind(
        name = "upb_lib",
        actual = "@upb//:upb",
    )

def _proxy_wasm_cpp_sdk():
    external_http_archive(name = "proxy_wasm_cpp_sdk")

def _proxy_wasm_cpp_host():
    external_http_archive(name = "proxy_wasm_cpp_host")

def _emsdk():
    external_http_archive(
<<<<<<< HEAD
        name = "emsdk",
        patches = ["@envoy//bazel:emsdk.patch"],
        patch_args = ["-p2"],
=======
        name = "emscripten_toolchain",
        build_file_content = _build_all_content(exclude = [
            "upstream/emscripten/cache/is_vanilla.txt",
            ".emscripten_sanity",
        ]),
        patch_cmds = [
            "if [[ \"$(uname -m)\" == \"x86_64\" ]]; then ./emsdk install 3.1.1 && ./emsdk activate --embedded 3.1.1; fi",
        ],
>>>>>>> 0c8b689c
    )

def _com_github_google_jwt_verify():
    external_http_archive("com_github_google_jwt_verify")

    native.bind(
        name = "jwt_verify_lib",
        actual = "@com_github_google_jwt_verify//:jwt_verify_lib",
    )

    native.bind(
        name = "simple_lru_cache_lib",
        actual = "@com_github_google_jwt_verify//:simple_lru_cache_lib",
    )

def _com_github_luajit_luajit():
    external_http_archive(
        name = "com_github_luajit_luajit",
        build_file_content = BUILD_ALL_CONTENT,
        patches = ["@envoy//bazel/foreign_cc:luajit.patch"],
        patch_args = ["-p1"],
        patch_cmds = ["chmod u+x build.py"],
    )

    native.bind(
        name = "luajit",
        actual = "@envoy//bazel/foreign_cc:luajit",
    )

def _com_github_moonjit_moonjit():
    external_http_archive(
        name = "com_github_moonjit_moonjit",
        build_file_content = BUILD_ALL_CONTENT,
        patches = ["@envoy//bazel/foreign_cc:moonjit.patch"],
        patch_args = ["-p1"],
        patch_cmds = ["chmod u+x build.py"],
    )

    native.bind(
        name = "moonjit",
        actual = "@envoy//bazel/foreign_cc:moonjit",
    )

def _com_github_google_tcmalloc():
    external_http_archive(
        name = "com_github_google_tcmalloc",
    )

    native.bind(
        name = "tcmalloc",
        actual = "@com_github_google_tcmalloc//tcmalloc",
    )

def _com_github_gperftools_gperftools():
    external_http_archive(
        name = "com_github_gperftools_gperftools",
        build_file_content = BUILD_ALL_CONTENT,
    )
    native.bind(
        name = "gperftools",
        actual = "@envoy//bazel/foreign_cc:gperftools",
    )

def _org_llvm_llvm():
    external_http_archive(
        name = "org_llvm_llvm",
        build_file_content = BUILD_ALL_CONTENT,
        patch_args = ["-p1"],
        patches = ["@envoy//bazel/foreign_cc:llvm.patch"],
    )
    native.bind(
        name = "llvm",
        actual = "@envoy//bazel/foreign_cc:llvm",
    )

def _com_github_wamr():
    external_http_archive(
        name = "com_github_wamr",
        build_file_content = BUILD_ALL_CONTENT,
    )
    native.bind(
        name = "wamr",
        actual = "@envoy//bazel/foreign_cc:wamr",
    )

def _com_github_wavm_wavm():
    external_http_archive(
        name = "com_github_wavm_wavm",
        build_file_content = BUILD_ALL_CONTENT,
    )
    native.bind(
        name = "wavm",
        actual = "@envoy//bazel/foreign_cc:wavm",
    )

def _com_github_wasmtime():
    external_http_archive(
        name = "com_github_wasmtime",
        build_file = "@envoy//bazel/external:wasmtime.BUILD",
    )

def _com_github_wasm_c_api():
    external_http_archive(
        name = "com_github_wasm_c_api",
        build_file = "@envoy//bazel/external:wasm-c-api.BUILD",
    )
    native.bind(
        name = "wasmtime",
        actual = "@com_github_wasm_c_api//:wasmtime_lib",
    )

def _rules_fuzzing():
    external_http_archive(
        name = "rules_fuzzing",
        repo_mapping = {
            "@fuzzing_py_deps": "@fuzzing_pip3",
        },
        # TODO(asraa): Try this fix for OSS-Fuzz build failure on tar command.
        patch_args = ["-p1"],
        patches = ["@envoy//bazel:rules_fuzzing.patch"],
    )

def _kafka_deps():
    # This archive contains Kafka client source code.
    # We are using request/response message format files to generate parser code.
    KAFKASOURCE_BUILD_CONTENT = """
filegroup(
    name = "request_protocol_files",
    srcs = glob(["*Request.json"]),
    visibility = ["//visibility:public"],
)
filegroup(
    name = "response_protocol_files",
    srcs = glob(["*Response.json"]),
    visibility = ["//visibility:public"],
)
    """
    external_http_archive(
        name = "kafka_source",
        build_file_content = KAFKASOURCE_BUILD_CONTENT,
    )

    # This archive provides Kafka C/CPP client used by mesh filter to communicate with upstream
    # Kafka clusters.
    external_http_archive(
        name = "edenhill_librdkafka",
        build_file_content = BUILD_ALL_CONTENT,
    )
    native.bind(
        name = "librdkafka",
        actual = "@envoy//bazel/foreign_cc:librdkafka",
    )

    # This archive provides Kafka (and Zookeeper) binaries, that are used during Kafka integration
    # tests.
    external_http_archive(
        name = "kafka_server_binary",
        build_file_content = BUILD_ALL_CONTENT,
    )

    # This archive provides Kafka client in Python, so we can use it to interact with Kafka server
    # during interation tests.
    external_http_archive(
        name = "kafka_python_client",
        build_file_content = BUILD_ALL_CONTENT,
    )

def _com_github_fdio_vpp_vcl():
    external_http_archive(
        name = "com_github_fdio_vpp_vcl",
        build_file_content = BUILD_ALL_CONTENT,
        patches = ["@envoy//bazel/foreign_cc:vpp_vcl.patch"],
    )

def _foreign_cc_dependencies():
    external_http_archive("rules_foreign_cc")

def _is_linux(ctxt):
    return ctxt.os.name == "linux"

def _is_arch(ctxt, arch):
    res = ctxt.execute(["uname", "-m"])
    return arch in res.stdout

def _is_linux_ppc(ctxt):
    return _is_linux(ctxt) and _is_arch(ctxt, "ppc")

def _is_linux_s390x(ctxt):
    return _is_linux(ctxt) and _is_arch(ctxt, "s390x")

def _is_linux_x86_64(ctxt):
    return _is_linux(ctxt) and _is_arch(ctxt, "x86_64")<|MERGE_RESOLUTION|>--- conflicted
+++ resolved
@@ -942,20 +942,9 @@
 
 def _emsdk():
     external_http_archive(
-<<<<<<< HEAD
         name = "emsdk",
         patches = ["@envoy//bazel:emsdk.patch"],
         patch_args = ["-p2"],
-=======
-        name = "emscripten_toolchain",
-        build_file_content = _build_all_content(exclude = [
-            "upstream/emscripten/cache/is_vanilla.txt",
-            ".emscripten_sanity",
-        ]),
-        patch_cmds = [
-            "if [[ \"$(uname -m)\" == \"x86_64\" ]]; then ./emsdk install 3.1.1 && ./emsdk activate --embedded 3.1.1; fi",
-        ],
->>>>>>> 0c8b689c
     )
 
 def _com_github_google_jwt_verify():

load(":genrule_repository.bzl", "genrule_repository")
load(":patched_http_archive.bzl", "patched_http_archive")
load(":repository_locations.bzl", "REPO_LOCATIONS")
load(":target_recipes.bzl", "TARGET_RECIPES")

def _repository_impl(ctxt):
    # Setup the build directory with links to the relevant files.
    ctxt.symlink(Label("//bazel:repositories.sh"), "repositories.sh")
    ctxt.symlink(Label("//ci/build_container:build_and_install_deps.sh"),
                 "build_and_install_deps.sh")
    ctxt.symlink(Label("//ci/build_container:recipe_wrapper.sh"), "recipe_wrapper.sh")
    ctxt.symlink(Label("//ci/build_container:Makefile"), "Makefile")
    for r in ctxt.attr.recipes:
        ctxt.symlink(Label("//ci/build_container/build_recipes:" + r + ".sh"),
                     "build_recipes/" + r + ".sh")
    ctxt.symlink(Label("//ci/prebuilt:BUILD"), "BUILD")

    # Run the build script.
    environment = {}
    print("Fetching external dependencies...")
    result = ctxt.execute(
        ["./repositories.sh"] + ctxt.attr.recipes,
        environment = environment,
        quiet = False,
    )
    print(result.stdout)
    print(result.stderr)
    print("External dep build exited with return code: %d" % result.return_code)
    if result.return_code != 0:
        print("\033[31;1m\033[48;5;226m External dependency build failed, check above log " +
              "for errors and ensure all prerequisites at " +
              "https://github.com/envoyproxy/envoy/blob/master/bazel/README.md#quick-start-bazel-build-for-developers are met.")
        # This error message doesn't appear to the user :( https://github.com/bazelbuild/bazel/issues/3683
        fail("External dep build failed")

def py_jinja2_dep():
    BUILD = """
py_library(
    name = "jinja2",
    srcs = glob(["jinja2/**/*.py"]),
    visibility = ["//visibility:public"],
    deps = ["@markupsafe_git//:markupsafe"],
)
"""
    native.new_git_repository(
        name = "jinja2_git",
        remote = REPO_LOCATIONS["jinja2"],
        tag = "2.9.6",
        build_file_content = BUILD,
    )

def py_markupsafe_dep():
    BUILD = """
py_library(
    name = "markupsafe",
    srcs = glob(["markupsafe/**/*.py"]),
    visibility = ["//visibility:public"],
)
"""
    native.new_git_repository(
        name = "markupsafe_git",
        remote = REPO_LOCATIONS["markupsafe"],
        tag = "1.0",
        build_file_content = BUILD,
    )

# Python dependencies. If these become non-trivial, we might be better off using a virtualenv to
# wrap them, but for now we can treat them as first-class Bazel.
def python_deps(skip_targets):
    if 'markupsafe' not in skip_targets:
        py_markupsafe_dep()
        native.bind(
            name = "markupsafe",
            actual = "@markupsafe_git//:markupsafe",
        )
    if 'jinja2' not in skip_targets:
        py_jinja2_dep()
        native.bind(
            name = "jinja2",
            actual = "@jinja2_git//:jinja2",
        )

def cc_grpc_httpjson_transcoding_dep():
    native.git_repository(
        name = "grpc_httpjson_transcoding",
        remote = REPO_LOCATIONS["grpc_transcoding"],
        commit = "e4f58aa07b9002befa493a0a82e10f2e98b51fc6",
    )

# Bazel native C++ dependencies. For the depedencies that doesn't provide autoconf/automake builds.
def cc_deps(skip_targets):
    if 'grpc-httpjson-transcoding' not in skip_targets:
        cc_grpc_httpjson_transcoding_dep()
        native.bind(
            name = "path_matcher",
            actual = "@grpc_httpjson_transcoding//src:path_matcher",
        )
        native.bind(
            name = "grpc_transcoding",
            actual = "@grpc_httpjson_transcoding//src:transcoding",
        )

def go_deps(skip_targets):
    if 'io_bazel_rules_go' not in skip_targets:
        native.git_repository(
            name = "io_bazel_rules_go",
            remote = "https://github.com/bazelbuild/rules_go.git",
            commit = "4374be38e9a75ff5957c3922adb155d32086fe14",
        )

def envoy_api_deps(skip_targets):
  if 'envoy_api' not in skip_targets:
    native.git_repository(
        name = "envoy_api",
        remote = REPO_LOCATIONS["envoy_api"],
        commit = "6e3e1a784cc583f1fe1a7fd3ed109a8f54e0b1b4",
    )

    api_bind_targets = [
        "address",
        "base",
        "bootstrap",
        "discovery",
        "cds",
        "discovery",
        "eds",
        "health_check",
        "lds",
        "protocol",
        "rds",
        "sds",
    ]
    for t in api_bind_targets:
        native.bind(
            name = "envoy_" + t,
            actual = "@envoy_api//api:" + t + "_cc",
        )
    filter_bind_targets = [
        "accesslog",
        "fault",
    ]
    for t in filter_bind_targets:
        native.bind(
            name = "envoy_filter_" + t,
            actual = "@envoy_api//api/filter:" + t + "_cc",
        )
    http_filter_bind_targets = [
        "http_connection_manager",
        "router",
        "buffer",
        "transcoder",
        "rate_limit",
        "ip_tagging",
        "health_check",
        "fault",
    ]
    for t in http_filter_bind_targets:
        native.bind(
            name = "envoy_filter_http_" + t,
            actual = "@envoy_api//api/filter/http:" + t + "_cc",
        )
    network_filter_bind_targets = [
        "tcp_proxy",
        "mongo_proxy",
        "redis_proxy",
        "rate_limit",
        "client_ssl_auth",
    ]
    for t in network_filter_bind_targets:
        native.bind(
            name = "envoy_filter_network_" + t,
            actual = "@envoy_api//api/filter/network:" + t + "_cc",
        )    
    native.bind(
        name = "http_api_protos",
        actual = "@googleapis//:http_api_protos",
    )
    native.bind(
        name = "http_api_protos_lib",
        actual = "@googleapis//:http_api_protos_lib",
    )

<<<<<<< HEAD

def abseil_deps(skip_targets):
  if 'abseil' not in skip_targets:
    native.git_repository(
        name = "abseil",
        remote = REPO_LOCATIONS["abseil_cpp"],
        commit = "6de53819a7173bd446156237a37f53464b7732cc",
    )
    native.bind(
        name = "abseil_base",
        actual = "@abseil//absl/base:base",
    )


def envoy_dependencies(path = "@envoy_deps//", skip_protobuf_bzl = False, skip_targets = [],
=======
def envoy_dependencies(path = "@envoy_deps//", skip_com_google_protobuf = False, skip_targets = [],
>>>>>>> 99e5a287
                       repository = ""):
    envoy_repository = repository_rule(
        implementation = _repository_impl,
        environ = [
            "CC",
            "CXX",
            "LD_LIBRARY_PATH"
        ],
        # Don't pretend we're in the sandbox, we do some evil stuff with envoy_dep_cache.
        local = True,
        attrs = {
            "recipes": attr.string_list(),
        },
    )

    # Ideally, we wouldn't have a single repository target for all dependencies, but instead one per
    # dependency, as suggested in #747. However, it's much faster to build all deps under a single
    # recursive make job and single make jobserver.
    recipes = depset()
    for t in TARGET_RECIPES:
        if t not in skip_targets:
            recipes += depset([TARGET_RECIPES[t]])

    envoy_repository(
        name = "envoy_deps",
        recipes = recipes.to_list(),
    )

    # `existing_rule_keys` contains the names of repositories that have already
    # been defined in the Bazel workspace. By skipping repos with existing keys,
    # users can override dependency versions by using standard Bazel repository
    # rules in their WORKSPACE files.
    #
    # The long repo names (`com_github_fmtlib_fmt` instead of `fmtlib`) are
    # semi-standard in the Bazel community, intended to avoid both duplicate
    # dependencies and name conflicts.
    existing_rule_keys = native.existing_rules().keys()
    if not ("fmtlib" in skip_targets or "com_github_fmtlib_fmt" in existing_rule_keys):
        com_github_fmtlib_fmt(repository)
    if not ("spdlog" in skip_targets or "com_github_gabime_spdlog" in existing_rule_keys):
        com_github_gabime_spdlog(repository)
    if not ("lightstep" in skip_targets or "com_github_lightstep_lightstep_tracer_cpp" in existing_rule_keys):
        com_github_lightstep_lightstep_tracer_cpp(repository)
    if not (skip_com_google_protobuf or "com_google_protobuf" in existing_rule_keys):
        com_google_protobuf()

    for t in TARGET_RECIPES:
        if t not in skip_targets:
            native.bind(
                name = t,
                actual = path + ":" + t,
            )

    python_deps(skip_targets)
    cc_deps(skip_targets)
    go_deps(skip_targets)
    envoy_api_deps(skip_targets)
    abseil_deps(skip_targets)

def com_github_fmtlib_fmt(repository = ""):
  native.new_http_archive(
      name = "com_github_fmtlib_fmt",
      urls = [
          "https://github.com/fmtlib/fmt/releases/download/4.0.0/fmt-4.0.0.zip",
      ],
      sha256 = "10a9f184d4d66f135093a08396d3b0a0ebe8d97b79f8b3ddb8559f75fe4fcbc3",
      strip_prefix = "fmt-4.0.0",
      build_file = repository + "//bazel/external:fmtlib.BUILD",
  )
  native.bind(
      name="fmtlib",
      actual="@com_github_fmtlib_fmt//:fmtlib",
  )

def com_github_gabime_spdlog(repository = ""):
  native.new_http_archive(
      name = "com_github_gabime_spdlog",
      urls = [
          "https://github.com/gabime/spdlog/archive/v0.14.0.tar.gz",
      ],
      sha256 = "eb5beb4e53f4bfff5b32eb4db8588484bdc15a17b90eeefef3a9fc74fec1d83d",
      strip_prefix = "spdlog-0.14.0",
      build_file = repository + "//bazel/external:spdlog.BUILD",
  )
  native.bind(
      name="spdlog",
      actual="@com_github_gabime_spdlog//:spdlog",
  )

def com_github_lightstep_lightstep_tracer_cpp(repository = ""):
  genrule_repository(
      name = "com_github_lightstep_lightstep_tracer_cpp",
      urls = [
          "https://github.com/lightstep/lightstep-tracer-cpp/releases/download/v0_36/lightstep-tracer-cpp-0.36.tar.gz",
      ],
      sha256 = "f7477e67eca65f904c0b90a6bfec46d58cccfc998a8e75bc3259b6e93157ff84",
      strip_prefix = "lightstep-tracer-cpp-0.36",
      patches = [
          repository + "//bazel/external:lightstep-missing-header.patch",
      ],
      genrule_cmd_file = repository + "//bazel/external:lightstep.genrule_cmd",
      build_file = repository + "//bazel/external:lightstep.BUILD",
  )
  native.bind(
      name="lightstep",
      actual="@com_github_lightstep_lightstep_tracer_cpp//:lightstep",
  )

def com_google_protobuf():
  # TODO(htuch): This can switch back to a point release http_archive at the next
  # release (> 3.4.1), we need HEAD proto_library support and
  # https://github.com/google/protobuf/pull/3761.
  native.http_archive(
      name = "com_google_protobuf",
      strip_prefix = "protobuf-c4f59dcc5c13debc572154c8f636b8a9361aacde",
      sha256 = "5d4551193416861cb81c3bc0a428f22a6878148c57c31fb6f8f2aa4cf27ff635",
      url = "https://github.com/google/protobuf/archive/c4f59dcc5c13debc572154c8f636b8a9361aacde.tar.gz",
  )
  # Needed for cc_proto_library, Bazel doesn't support aliases today for repos,
  # see https://groups.google.com/forum/#!topic/bazel-discuss/859ybHQZnuI and
  # https://github.com/bazelbuild/bazel/issues/3219.
  native.http_archive(
      name = "com_google_protobuf_cc",
      strip_prefix = "protobuf-c4f59dcc5c13debc572154c8f636b8a9361aacde",
      sha256 = "5d4551193416861cb81c3bc0a428f22a6878148c57c31fb6f8f2aa4cf27ff635",
      url = "https://github.com/google/protobuf/archive/c4f59dcc5c13debc572154c8f636b8a9361aacde.tar.gz",
  )
  native.bind(
      name = "protobuf",
      actual = "@com_google_protobuf//:protobuf",
  )
  native.bind(
      name = "protoc",
      actual = "@com_google_protobuf_cc//:protoc",
  )<|MERGE_RESOLUTION|>--- conflicted
+++ resolved
@@ -180,8 +180,6 @@
         actual = "@googleapis//:http_api_protos_lib",
     )
 
-<<<<<<< HEAD
-
 def abseil_deps(skip_targets):
   if 'abseil' not in skip_targets:
     native.git_repository(
@@ -194,11 +192,7 @@
         actual = "@abseil//absl/base:base",
     )
 
-
-def envoy_dependencies(path = "@envoy_deps//", skip_protobuf_bzl = False, skip_targets = [],
-=======
 def envoy_dependencies(path = "@envoy_deps//", skip_com_google_protobuf = False, skip_targets = [],
->>>>>>> 99e5a287
                        repository = ""):
     envoy_repository = repository_rule(
         implementation = _repository_impl,

--- conflicted
+++ resolved
@@ -112,11 +112,7 @@
     native.git_repository(
         name = "envoy_api",
         remote = REPO_LOCATIONS["envoy_api"],
-<<<<<<< HEAD
-        commit = "9e775ee709b93ccbb325df98a475a98f61b3d9fd",
-=======
         commit = "2ece56b705813e1a7176ceb73abf4fb67563f676",
->>>>>>> 15e27a69
     )
     api_bind_targets = [
         "address",

load(":dev_binding.bzl", "envoy_dev_binding")
load(":genrule_repository.bzl", "genrule_repository")
load("@envoy_api//bazel:envoy_http_archive.bzl", "envoy_http_archive")
load("@envoy_api//bazel:external_deps.bzl", "load_repository_locations")
load(":repository_locations.bzl", "REPOSITORY_LOCATIONS_SPEC")
load("@com_google_googleapis//:repository_rules.bzl", "switched_rules_by_language")

PPC_SKIP_TARGETS = ["envoy.filters.http.lua"]

WINDOWS_SKIP_TARGETS = [
    "envoy.tracers.dynamic_ot",
    "envoy.tracers.lightstep",
    "envoy.tracers.datadog",
    "envoy.tracers.opencensus",
]

# Make all contents of an external repository accessible under a filegroup.  Used for external HTTP
# archives, e.g. cares.
def _build_all_content(exclude = []):
    return """filegroup(name = "all", srcs = glob(["**"], exclude={}), visibility = ["//visibility:public"])""".format(repr(exclude))

BUILD_ALL_CONTENT = _build_all_content()

REPOSITORY_LOCATIONS = load_repository_locations(REPOSITORY_LOCATIONS_SPEC)

# Use this macro to reference any HTTP archive from bazel/repository_locations.bzl.
def external_http_archive(name, **kwargs):
    envoy_http_archive(
        name,
        locations = REPOSITORY_LOCATIONS,
        **kwargs
    )

# Use this macro to reference any genrule_repository sourced from bazel/repository_locations.bzl.
def external_genrule_repository(name, **kwargs):
    location = REPOSITORY_LOCATIONS[name]
    genrule_repository(
        name = name,
        **dict(location, **kwargs)
    )

def _default_envoy_build_config_impl(ctx):
    ctx.file("WORKSPACE", "")
    ctx.file("BUILD.bazel", "")
    ctx.symlink(ctx.attr.config, "extensions_build_config.bzl")

_default_envoy_build_config = repository_rule(
    implementation = _default_envoy_build_config_impl,
    attrs = {
        "config": attr.label(default = "@envoy//source/extensions:extensions_build_config.bzl"),
    },
)

# Python dependencies.
def _python_deps():
    # TODO(htuch): convert these to pip3_import.
    external_http_archive(
        name = "com_github_twitter_common_lang",
        build_file = "@envoy//bazel/external:twitter_common_lang.BUILD",
    )
    external_http_archive(
        name = "com_github_twitter_common_rpc",
        build_file = "@envoy//bazel/external:twitter_common_rpc.BUILD",
    )
    external_http_archive(
        name = "com_github_twitter_common_finagle_thrift",
        build_file = "@envoy//bazel/external:twitter_common_finagle_thrift.BUILD",
    )
    external_http_archive(
        name = "six",
        build_file = "@com_google_protobuf//third_party:six.BUILD",
    )

# Bazel native C++ dependencies. For the dependencies that doesn't provide autoconf/automake builds.
def _cc_deps():
    external_http_archive("grpc_httpjson_transcoding")
    native.bind(
        name = "path_matcher",
        actual = "@grpc_httpjson_transcoding//src:path_matcher",
    )
    native.bind(
        name = "grpc_transcoding",
        actual = "@grpc_httpjson_transcoding//src:transcoding",
    )

def _go_deps(skip_targets):
    # Keep the skip_targets check around until Istio Proxy has stopped using
    # it to exclude the Go rules.
    if "io_bazel_rules_go" not in skip_targets:
        external_http_archive(
            name = "io_bazel_rules_go",
            # TODO(wrowe, sunjayBhatia): remove when Windows RBE supports batch file invocation
            patch_args = ["-p1"],
            patches = ["@envoy//bazel:rules_go.patch"],
        )
        external_http_archive("bazel_gazelle")

def _rust_deps():
    external_http_archive("rules_rust")

def envoy_dependencies(skip_targets = []):
    # Setup Envoy developer tools.
    envoy_dev_binding()

    # Treat Envoy's overall build config as an external repo, so projects that
    # build Envoy as a subcomponent can easily override the config.
    if "envoy_build_config" not in native.existing_rules().keys():
        _default_envoy_build_config(name = "envoy_build_config")

    # Setup external Bazel rules
    _foreign_cc_dependencies()

    # Binding to an alias pointing to the selected version of BoringSSL:
    # - BoringSSL FIPS from @boringssl_fips//:ssl,
    # - non-FIPS BoringSSL from @boringssl//:ssl.
    _boringssl()
    _boringssl_fips()
    native.bind(
        name = "ssl",
        actual = "@envoy//bazel:boringssl",
    )

    # The long repo names (`com_github_fmtlib_fmt` instead of `fmtlib`) are
    # semi-standard in the Bazel community, intended to avoid both duplicate
    # dependencies and name conflicts.
    _com_github_c_ares_c_ares()
    _com_github_circonus_labs_libcircllhist()
    _com_github_cyan4973_xxhash()
    _com_github_datadog_dd_opentracing_cpp()
    _com_github_mirror_tclap()
    _com_github_envoyproxy_sqlparser()
    _com_github_fmtlib_fmt()
    _com_github_gabime_spdlog()
    _com_github_google_benchmark()
    _com_github_google_jwt_verify()
    _com_github_google_libprotobuf_mutator()
    _com_github_google_tcmalloc()
    _com_github_gperftools_gperftools()
    _com_github_grpc_grpc()
    _com_github_jbeder_yaml_cpp()
    _com_github_libevent_libevent()
    _com_github_luajit_luajit()
    _com_github_moonjit_moonjit()
    _com_github_nghttp2_nghttp2()
    _com_github_skyapm_cpp2sky()
    _com_github_nodejs_http_parser()
    _com_github_alibaba_hessian2_codec()
    _com_github_tencent_rapidjson()
    _com_github_nlohmann_json()
    _com_github_ncopa_suexec()
    _com_google_absl()
    _com_google_googletest()
    _com_google_protobuf()
    _io_opencensus_cpp()
    _com_github_curl()
    _com_github_envoyproxy_sqlparser()
    _com_googlesource_chromium_v8()
    _com_googlesource_quiche()
    _com_googlesource_googleurl()
    _com_lightstep_tracer_cpp()
    _io_opentracing_cpp()
    _net_zlib()
    _com_github_zlib_ng_zlib_ng()
    _org_brotli()
    _upb()
    _proxy_wasm_cpp_sdk()
    _proxy_wasm_cpp_host()
    _emscripten_toolchain()
    _rules_fuzzing()
    external_http_archive("proxy_wasm_rust_sdk")
    external_http_archive("com_googlesource_code_re2")
    _com_google_cel_cpp()
    external_http_archive("com_github_google_flatbuffers")
    external_http_archive("bazel_toolchains")
    external_http_archive("bazel_compdb")
    external_http_archive("envoy_build_tools")
    external_http_archive("rules_cc")

    # Unconditional, since we use this only for compiler-agnostic fuzzing utils.
    _org_llvm_releases_compiler_rt()

    _python_deps()
    _cc_deps()
    _go_deps(skip_targets)
    _rust_deps()
    _kafka_deps()

    _org_llvm_llvm()
    _com_github_wavm_wavm()
    _com_github_wasmtime()
    _com_github_wasm_c_api()

    switched_rules_by_language(
        name = "com_google_googleapis_imports",
        cc = True,
        go = True,
        grpc = True,
        rules_override = {
            "py_proto_library": "@envoy_api//bazel:api_build_system.bzl",
        },
    )
    native.bind(
        name = "bazel_runfiles",
        actual = "@bazel_tools//tools/cpp/runfiles",
    )

def _boringssl():
    external_http_archive(
        name = "boringssl",
        patch_args = ["-p1"],
        patches = ["@envoy//bazel:boringssl_static.patch"],
    )

def _boringssl_fips():
    external_genrule_repository(
        name = "boringssl_fips",
        genrule_cmd_file = "@envoy//bazel/external:boringssl_fips.genrule_cmd",
        build_file = "@envoy//bazel/external:boringssl_fips.BUILD",
        patches = ["@envoy//bazel/external:boringssl_fips.patch"],
    )

def _com_github_circonus_labs_libcircllhist():
    external_http_archive(
        name = "com_github_circonus_labs_libcircllhist",
        build_file = "@envoy//bazel/external:libcircllhist.BUILD",
    )
    native.bind(
        name = "libcircllhist",
        actual = "@com_github_circonus_labs_libcircllhist//:libcircllhist",
    )

def _com_github_c_ares_c_ares():
    external_http_archive(
        name = "com_github_c_ares_c_ares",
        build_file_content = BUILD_ALL_CONTENT,
    )
    native.bind(
        name = "ares",
        actual = "@envoy//bazel/foreign_cc:ares",
    )

def _com_github_cyan4973_xxhash():
    external_http_archive(
        name = "com_github_cyan4973_xxhash",
        build_file = "@envoy//bazel/external:xxhash.BUILD",
    )
    native.bind(
        name = "xxhash",
        actual = "@com_github_cyan4973_xxhash//:xxhash",
    )

def _com_github_envoyproxy_sqlparser():
    external_http_archive(
        name = "com_github_envoyproxy_sqlparser",
        build_file = "@envoy//bazel/external:sqlparser.BUILD",
    )
    native.bind(
        name = "sqlparser",
        actual = "@com_github_envoyproxy_sqlparser//:sqlparser",
    )

def _com_github_mirror_tclap():
    external_http_archive(
        name = "com_github_mirror_tclap",
        build_file = "@envoy//bazel/external:tclap.BUILD",
        patch_args = ["-p1"],
        # If and when we pick up tclap 1.4 or later release,
        # this entire issue was refactored away 6 years ago;
        # https://sourceforge.net/p/tclap/code/ci/5d4ffbf2db794af799b8c5727fb6c65c079195ac/
        # https://github.com/envoyproxy/envoy/pull/8572#discussion_r337554195
        patches = ["@envoy//bazel:tclap-win64-ull-sizet.patch"],
    )
    native.bind(
        name = "tclap",
        actual = "@com_github_mirror_tclap//:tclap",
    )

def _com_github_fmtlib_fmt():
    external_http_archive(
        name = "com_github_fmtlib_fmt",
        build_file = "@envoy//bazel/external:fmtlib.BUILD",
    )
    native.bind(
        name = "fmtlib",
        actual = "@com_github_fmtlib_fmt//:fmtlib",
    )

def _com_github_gabime_spdlog():
    external_http_archive(
        name = "com_github_gabime_spdlog",
        build_file = "@envoy//bazel/external:spdlog.BUILD",
    )
    native.bind(
        name = "spdlog",
        actual = "@com_github_gabime_spdlog//:spdlog",
    )

def _com_github_google_benchmark():
    external_http_archive(
        name = "com_github_google_benchmark",
    )
    native.bind(
        name = "benchmark",
        actual = "@com_github_google_benchmark//:benchmark",
    )

def _com_github_google_libprotobuf_mutator():
    external_http_archive(
        name = "com_github_google_libprotobuf_mutator",
        build_file = "@envoy//bazel/external:libprotobuf_mutator.BUILD",
    )

def _com_github_jbeder_yaml_cpp():
    external_http_archive(
        name = "com_github_jbeder_yaml_cpp",
    )
    native.bind(
        name = "yaml_cpp",
        actual = "@com_github_jbeder_yaml_cpp//:yaml-cpp",
    )

def _com_github_libevent_libevent():
    external_http_archive(
        name = "com_github_libevent_libevent",
        build_file_content = BUILD_ALL_CONTENT,
    )
    native.bind(
        name = "event",
        actual = "@envoy//bazel/foreign_cc:event",
    )

def _net_zlib():
    external_http_archive(
        name = "net_zlib",
        build_file_content = BUILD_ALL_CONTENT,
        patch_args = ["-p1"],
        patches = ["@envoy//bazel/foreign_cc:zlib.patch"],
    )

    native.bind(
        name = "zlib",
        actual = "@envoy//bazel/foreign_cc:zlib",
    )

    # Bind for grpc.
    native.bind(
        name = "madler_zlib",
        actual = "@envoy//bazel/foreign_cc:zlib",
    )

def _com_github_zlib_ng_zlib_ng():
    external_http_archive(
        name = "com_github_zlib_ng_zlib_ng",
        build_file_content = BUILD_ALL_CONTENT,
        patch_args = ["-p1"],
        patches = ["@envoy//bazel/foreign_cc:zlib_ng.patch"],
    )

def _org_brotli():
    external_http_archive(
        name = "org_brotli",
    )
    native.bind(
        name = "brotlienc",
        actual = "@org_brotli//:brotlienc",
    )
    native.bind(
        name = "brotlidec",
        actual = "@org_brotli//:brotlidec",
    )

def _com_google_cel_cpp():
    external_http_archive("com_google_cel_cpp")
    external_http_archive("rules_antlr")

    # Parser dependencies
    # TODO: upgrade this when cel is upgraded to use the latest version
    external_http_archive(name = "rules_antlr")
    external_http_archive(
        name = "antlr4_runtimes",
        build_file_content = """
package(default_visibility = ["//visibility:public"])
cc_library(
    name = "cpp",
    srcs = glob(["runtime/Cpp/runtime/src/**/*.cpp"]),
    hdrs = glob(["runtime/Cpp/runtime/src/**/*.h"]),
    includes = ["runtime/Cpp/runtime/src"],
)
""",
        patch_args = ["-p1"],
        # Patches ASAN violation of initialization fiasco
        patches = ["@envoy//bazel:antlr.patch"],
    )

def _com_github_nghttp2_nghttp2():
    external_http_archive(
        name = "com_github_nghttp2_nghttp2",
        build_file_content = BUILD_ALL_CONTENT,
        patch_args = ["-p1"],
        # This patch cannot be picked up due to ABI rules. Discussion at;
        # https://github.com/nghttp2/nghttp2/pull/1395
        # https://github.com/envoyproxy/envoy/pull/8572#discussion_r334067786
        patches = ["@envoy//bazel/foreign_cc:nghttp2.patch"],
    )
    native.bind(
        name = "nghttp2",
        actual = "@envoy//bazel/foreign_cc:nghttp2",
    )

def _io_opentracing_cpp():
    external_http_archive(
        name = "io_opentracing_cpp",
        patch_args = ["-p1"],
        # Workaround for LSAN false positive in https://github.com/envoyproxy/envoy/issues/7647
        patches = ["@envoy//bazel:io_opentracing_cpp.patch"],
    )
    native.bind(
        name = "opentracing",
        actual = "@io_opentracing_cpp//:opentracing",
    )

def _com_lightstep_tracer_cpp():
    external_http_archive("com_lightstep_tracer_cpp")
    native.bind(
        name = "lightstep",
        actual = "@com_lightstep_tracer_cpp//:manual_tracer_lib",
    )

def _com_github_datadog_dd_opentracing_cpp():
    external_http_archive("com_github_datadog_dd_opentracing_cpp")
    external_http_archive(
        name = "com_github_msgpack_msgpack_c",
        build_file = "@com_github_datadog_dd_opentracing_cpp//:bazel/external/msgpack.BUILD",
    )
    native.bind(
        name = "dd_opentracing_cpp",
        actual = "@com_github_datadog_dd_opentracing_cpp//:dd_opentracing_cpp",
    )

def _com_github_skyapm_cpp2sky():
    external_http_archive(
        name = "com_github_skyapm_cpp2sky",
    )
    external_http_archive(
        name = "skywalking_data_collect_protocol",
    )
    native.bind(
        name = "cpp2sky",
        actual = "@com_github_skyapm_cpp2sky//source:cpp2sky_data_lib",
    )

def _com_github_tencent_rapidjson():
    external_http_archive(
        name = "com_github_tencent_rapidjson",
        build_file = "@envoy//bazel/external:rapidjson.BUILD",
    )
    native.bind(
        name = "rapidjson",
        actual = "@com_github_tencent_rapidjson//:rapidjson",
    )

def _com_github_nlohmann_json():
    external_http_archive(
        name = "com_github_nlohmann_json",
        build_file = "@envoy//bazel/external:json.BUILD",
    )
    native.bind(
        name = "json",
        actual = "@com_github_nlohmann_json//:json",
    )

def _com_github_nodejs_http_parser():
    external_http_archive(
        name = "com_github_nodejs_http_parser",
        build_file = "@envoy//bazel/external:http-parser.BUILD",
    )
    native.bind(
        name = "http_parser",
        actual = "@com_github_nodejs_http_parser//:http_parser",
    )

<<<<<<< HEAD
def _com_github_alibaba_hessian2_codec():
    external_http_archive("com_github_alibaba_hessian2_codec")
    native.bind(
        name = "hessian2_codec_object_codec_lib",
        actual = "@com_github_alibaba_hessian2_codec//hessian2/basic_codec:object_codec_lib",
    )
    native.bind(
        name = "hessian2_codec_codec_impl",
        actual = "@com_github_alibaba_hessian2_codec//hessian2:codec_impl_lib",
=======
def _com_github_ncopa_suexec():
    external_http_archive(
        name = "com_github_ncopa_suexec",
        build_file = "@envoy//bazel/external:su-exec.BUILD",
    )
    native.bind(
        name = "su-exec",
        actual = "@com_github_ncopa_suexec//:su-exec",
>>>>>>> ca60583f
    )

def _com_google_googletest():
    external_http_archive("com_google_googletest")
    native.bind(
        name = "googletest",
        actual = "@com_google_googletest//:gtest",
    )

# TODO(jmarantz): replace the use of bind and external_deps with just
# the direct Bazel path at all sites.  This will make it easier to
# pull in more bits of abseil as needed, and is now the preferred
# method for pure Bazel deps.
def _com_google_absl():
    external_http_archive("com_google_absl")
    native.bind(
        name = "abseil_any",
        actual = "@com_google_absl//absl/types:any",
    )
    native.bind(
        name = "abseil_base",
        actual = "@com_google_absl//absl/base:base",
    )

    # Bind for grpc.
    native.bind(
        name = "absl-base",
        actual = "@com_google_absl//absl/base",
    )
    native.bind(
        name = "abseil_flat_hash_map",
        actual = "@com_google_absl//absl/container:flat_hash_map",
    )
    native.bind(
        name = "abseil_flat_hash_set",
        actual = "@com_google_absl//absl/container:flat_hash_set",
    )
    native.bind(
        name = "abseil_hash",
        actual = "@com_google_absl//absl/hash:hash",
    )
    native.bind(
        name = "abseil_hash_testing",
        actual = "@com_google_absl//absl/hash:hash_testing",
    )
    native.bind(
        name = "abseil_inlined_vector",
        actual = "@com_google_absl//absl/container:inlined_vector",
    )
    native.bind(
        name = "abseil_memory",
        actual = "@com_google_absl//absl/memory:memory",
    )
    native.bind(
        name = "abseil_node_hash_map",
        actual = "@com_google_absl//absl/container:node_hash_map",
    )
    native.bind(
        name = "abseil_node_hash_set",
        actual = "@com_google_absl//absl/container:node_hash_set",
    )
    native.bind(
        name = "abseil_str_format",
        actual = "@com_google_absl//absl/strings:str_format",
    )
    native.bind(
        name = "abseil_strings",
        actual = "@com_google_absl//absl/strings:strings",
    )
    native.bind(
        name = "abseil_int128",
        actual = "@com_google_absl//absl/numeric:int128",
    )
    native.bind(
        name = "abseil_optional",
        actual = "@com_google_absl//absl/types:optional",
    )
    native.bind(
        name = "abseil_synchronization",
        actual = "@com_google_absl//absl/synchronization:synchronization",
    )
    native.bind(
        name = "abseil_symbolize",
        actual = "@com_google_absl//absl/debugging:symbolize",
    )
    native.bind(
        name = "abseil_stacktrace",
        actual = "@com_google_absl//absl/debugging:stacktrace",
    )

    # Require abseil_time as an indirect dependency as it is needed by the
    # direct dependency jwt_verify_lib.
    native.bind(
        name = "abseil_time",
        actual = "@com_google_absl//absl/time:time",
    )

    # Bind for grpc.
    native.bind(
        name = "absl-time",
        actual = "@com_google_absl//absl/time:time",
    )

    native.bind(
        name = "abseil_algorithm",
        actual = "@com_google_absl//absl/algorithm:algorithm",
    )
    native.bind(
        name = "abseil_variant",
        actual = "@com_google_absl//absl/types:variant",
    )
    native.bind(
        name = "abseil_status",
        actual = "@com_google_absl//absl/status",
    )

def _com_google_protobuf():
    # TODO(phlax): remove patch
    #    patch is applied to update setuptools to version (0.5.4),
    #    and can be removed once this has been updated in rules_python
    #    see https://github.com/envoyproxy/envoy/pull/15236#issuecomment-788650946 for discussion
    external_http_archive(
        name = "rules_python",
        patches = ["@envoy//bazel:rules_python.patch"],
        patch_args = ["-p1"],
    )

    external_http_archive(
        "com_google_protobuf",
        patches = ["@envoy//bazel:protobuf.patch"],
        patch_args = ["-p1"],
    )

    native.bind(
        name = "protobuf",
        actual = "@com_google_protobuf//:protobuf",
    )
    native.bind(
        name = "protobuf_clib",
        actual = "@com_google_protobuf//:protoc_lib",
    )
    native.bind(
        name = "protocol_compiler",
        actual = "@com_google_protobuf//:protoc",
    )
    native.bind(
        name = "protoc",
        actual = "@com_google_protobuf//:protoc",
    )

    # Needed for `bazel fetch` to work with @com_google_protobuf
    # https://github.com/google/protobuf/blob/v3.6.1/util/python/BUILD#L6-L9
    native.bind(
        name = "python_headers",
        actual = "@com_google_protobuf//util/python:python_headers",
    )

def _io_opencensus_cpp():
    external_http_archive(
        name = "io_opencensus_cpp",
    )
    native.bind(
        name = "opencensus_trace",
        actual = "@io_opencensus_cpp//opencensus/trace",
    )
    native.bind(
        name = "opencensus_trace_b3",
        actual = "@io_opencensus_cpp//opencensus/trace:b3",
    )
    native.bind(
        name = "opencensus_trace_cloud_trace_context",
        actual = "@io_opencensus_cpp//opencensus/trace:cloud_trace_context",
    )
    native.bind(
        name = "opencensus_trace_grpc_trace_bin",
        actual = "@io_opencensus_cpp//opencensus/trace:grpc_trace_bin",
    )
    native.bind(
        name = "opencensus_trace_trace_context",
        actual = "@io_opencensus_cpp//opencensus/trace:trace_context",
    )
    native.bind(
        name = "opencensus_exporter_ocagent",
        actual = "@io_opencensus_cpp//opencensus/exporters/trace/ocagent:ocagent_exporter",
    )
    native.bind(
        name = "opencensus_exporter_stdout",
        actual = "@io_opencensus_cpp//opencensus/exporters/trace/stdout:stdout_exporter",
    )
    native.bind(
        name = "opencensus_exporter_stackdriver",
        actual = "@io_opencensus_cpp//opencensus/exporters/trace/stackdriver:stackdriver_exporter",
    )
    native.bind(
        name = "opencensus_exporter_zipkin",
        actual = "@io_opencensus_cpp//opencensus/exporters/trace/zipkin:zipkin_exporter",
    )

def _com_github_curl():
    # Used by OpenCensus Zipkin exporter.
    external_http_archive(
        name = "com_github_curl",
        build_file_content = BUILD_ALL_CONTENT + """
cc_library(name = "curl", visibility = ["//visibility:public"], deps = ["@envoy//bazel/foreign_cc:curl"])
""",
        # Patch curl 7.74.0 due to CMake's problematic implementation of policy `CMP0091`
        # and introduction of libidn2 dependency which is inconsistently available and must
        # not be a dynamic dependency on linux.
        # Upstream patches submitted: https://github.com/curl/curl/pull/6050 & 6362
        # TODO(https://github.com/envoyproxy/envoy/issues/11816): This patch is obsoleted
        # by elimination of the curl dependency.
        patches = ["@envoy//bazel/foreign_cc:curl.patch"],
        patch_args = ["-p1"],
    )
    native.bind(
        name = "curl",
        actual = "@envoy//bazel/foreign_cc:curl",
    )

def _com_googlesource_chromium_v8():
    external_genrule_repository(
        name = "com_googlesource_chromium_v8",
        genrule_cmd_file = "@envoy//bazel/external:wee8.genrule_cmd",
        build_file = "@envoy//bazel/external:wee8.BUILD",
        patches = ["@envoy//bazel/external:wee8.patch"],
    )
    native.bind(
        name = "wee8",
        actual = "@com_googlesource_chromium_v8//:wee8",
    )

def _com_googlesource_quiche():
    external_genrule_repository(
        name = "com_googlesource_quiche",
        genrule_cmd_file = "@envoy//bazel/external:quiche.genrule_cmd",
        build_file = "@envoy//bazel/external:quiche.BUILD",
    )
    native.bind(
        name = "quiche_common_platform",
        actual = "@com_googlesource_quiche//:quiche_common_platform",
    )
    native.bind(
        name = "quiche_http2_platform",
        actual = "@com_googlesource_quiche//:http2_platform",
    )
    native.bind(
        name = "quiche_spdy_platform",
        actual = "@com_googlesource_quiche//:spdy_platform",
    )
    native.bind(
        name = "quiche_quic_platform",
        actual = "@com_googlesource_quiche//:quic_platform",
    )
    native.bind(
        name = "quiche_quic_platform_base",
        actual = "@com_googlesource_quiche//:quic_platform_base",
    )

def _com_googlesource_googleurl():
    external_http_archive(
        name = "com_googlesource_googleurl",
        patches = ["@envoy//bazel/external:googleurl.patch"],
        patch_args = ["-p1"],
    )

def _org_llvm_releases_compiler_rt():
    external_http_archive(
        name = "org_llvm_releases_compiler_rt",
        build_file = "@envoy//bazel/external:compiler_rt.BUILD",
    )

def _com_github_grpc_grpc():
    external_http_archive("com_github_grpc_grpc")
    external_http_archive("build_bazel_rules_apple")

    # Rebind some stuff to match what the gRPC Bazel is expecting.
    native.bind(
        name = "protobuf_headers",
        actual = "@com_google_protobuf//:protobuf_headers",
    )
    native.bind(
        name = "libssl",
        actual = "//external:ssl",
    )
    native.bind(
        name = "cares",
        actual = "//external:ares",
    )

    native.bind(
        name = "grpc",
        actual = "@com_github_grpc_grpc//:grpc++",
    )

    native.bind(
        name = "grpc_health_proto",
        actual = "@envoy//bazel:grpc_health_proto",
    )

    native.bind(
        name = "grpc_alts_fake_handshaker_server",
        actual = "@com_github_grpc_grpc//test/core/tsi/alts/fake_handshaker:fake_handshaker_lib",
    )

    native.bind(
        name = "grpc_alts_handshaker_proto",
        actual = "@com_github_grpc_grpc//test/core/tsi/alts/fake_handshaker:handshaker_proto",
    )

    native.bind(
        name = "grpc_alts_transport_security_common_proto",
        actual = "@com_github_grpc_grpc//test/core/tsi/alts/fake_handshaker:transport_security_common_proto",
    )

    native.bind(
        name = "re2",
        actual = "@com_googlesource_code_re2//:re2",
    )

    native.bind(
        name = "upb_lib_descriptor",
        actual = "@upb//:descriptor_upb_proto",
    )

    native.bind(
        name = "upb_textformat_lib",
        actual = "@upb//:textformat",
    )

def _upb():
    external_http_archive(name = "upb")

    native.bind(
        name = "upb_lib",
        actual = "@upb//:upb",
    )

def _proxy_wasm_cpp_sdk():
    external_http_archive(name = "proxy_wasm_cpp_sdk")

def _proxy_wasm_cpp_host():
    external_http_archive(
        name = "proxy_wasm_cpp_host",
        build_file = "@envoy//bazel/external:proxy_wasm_cpp_host.BUILD",
    )

def _emscripten_toolchain():
    external_http_archive(
        name = "emscripten_toolchain",
        build_file_content = _build_all_content(exclude = [
            "upstream/emscripten/cache/is_vanilla.txt",
            ".emscripten_sanity",
        ]),
        patch_cmds = [
            "if [[ \"$(uname -m)\" == \"x86_64\" ]]; then ./emsdk install 2.0.7 && ./emsdk activate --embedded 2.0.7; fi",
        ],
    )

def _com_github_google_jwt_verify():
    external_http_archive("com_github_google_jwt_verify")

    native.bind(
        name = "jwt_verify_lib",
        actual = "@com_github_google_jwt_verify//:jwt_verify_lib",
    )

def _com_github_luajit_luajit():
    external_http_archive(
        name = "com_github_luajit_luajit",
        build_file_content = BUILD_ALL_CONTENT,
        patches = ["@envoy//bazel/foreign_cc:luajit.patch"],
        patch_args = ["-p1"],
        patch_cmds = ["chmod u+x build.py"],
    )

    native.bind(
        name = "luajit",
        actual = "@envoy//bazel/foreign_cc:luajit",
    )

def _com_github_moonjit_moonjit():
    external_http_archive(
        name = "com_github_moonjit_moonjit",
        build_file_content = BUILD_ALL_CONTENT,
        patches = ["@envoy//bazel/foreign_cc:moonjit.patch"],
        patch_args = ["-p1"],
        patch_cmds = ["chmod u+x build.py"],
    )

    native.bind(
        name = "moonjit",
        actual = "@envoy//bazel/foreign_cc:moonjit",
    )

def _com_github_google_tcmalloc():
    external_http_archive(
        name = "com_github_google_tcmalloc",
    )

    native.bind(
        name = "tcmalloc",
        actual = "@com_github_google_tcmalloc//tcmalloc",
    )

def _com_github_gperftools_gperftools():
    external_http_archive(
        name = "com_github_gperftools_gperftools",
        build_file_content = BUILD_ALL_CONTENT,
    )
    native.bind(
        name = "gperftools",
        actual = "@envoy//bazel/foreign_cc:gperftools",
    )

def _org_llvm_llvm():
    external_http_archive(
        name = "org_llvm_llvm",
        build_file_content = BUILD_ALL_CONTENT,
        patch_args = ["-p1"],
        patches = ["@envoy//bazel/foreign_cc:llvm.patch"],
    )
    native.bind(
        name = "llvm",
        actual = "@envoy//bazel/foreign_cc:llvm",
    )

def _com_github_wavm_wavm():
    external_http_archive(
        name = "com_github_wavm_wavm",
        build_file_content = BUILD_ALL_CONTENT,
    )
    native.bind(
        name = "wavm",
        actual = "@envoy//bazel/foreign_cc:wavm",
    )

def _com_github_wasmtime():
    external_http_archive(
        name = "com_github_wasmtime",
        build_file = "@envoy//bazel/external:wasmtime.BUILD",
    )

def _com_github_wasm_c_api():
    external_http_archive(
        name = "com_github_wasm_c_api",
        build_file = "@envoy//bazel/external:wasm-c-api.BUILD",
    )

def _rules_fuzzing():
    external_http_archive(
        name = "rules_fuzzing",
        repo_mapping = {
            "@fuzzing_py_deps": "@fuzzing_pip3",
        },
    )

def _kafka_deps():
    # This archive contains Kafka client source code.
    # We are using request/response message format files to generate parser code.
    KAFKASOURCE_BUILD_CONTENT = """
filegroup(
    name = "request_protocol_files",
    srcs = glob(["*Request.json"]),
    visibility = ["//visibility:public"],
)
filegroup(
    name = "response_protocol_files",
    srcs = glob(["*Response.json"]),
    visibility = ["//visibility:public"],
)
    """
    external_http_archive(
        name = "kafka_source",
        build_file_content = KAFKASOURCE_BUILD_CONTENT,
        patches = ["@envoy//bazel/external:kafka_int32.patch"],
    )

    # This archive provides Kafka (and Zookeeper) binaries, that are used during Kafka integration
    # tests.
    external_http_archive(
        name = "kafka_server_binary",
        build_file_content = BUILD_ALL_CONTENT,
    )

    # This archive provides Kafka client in Python, so we can use it to interact with Kafka server
    # during interation tests.
    external_http_archive(
        name = "kafka_python_client",
        build_file_content = BUILD_ALL_CONTENT,
    )

def _foreign_cc_dependencies():
    external_http_archive("rules_foreign_cc")

def _is_linux(ctxt):
    return ctxt.os.name == "linux"

def _is_arch(ctxt, arch):
    res = ctxt.execute(["uname", "-m"])
    return arch in res.stdout

def _is_linux_ppc(ctxt):
    return _is_linux(ctxt) and _is_arch(ctxt, "ppc")

def _is_linux_s390x(ctxt):
    return _is_linux(ctxt) and _is_arch(ctxt, "s390x")

def _is_linux_x86_64(ctxt):
    return _is_linux(ctxt) and _is_arch(ctxt, "x86_64")<|MERGE_RESOLUTION|>--- conflicted
+++ resolved
@@ -479,7 +479,6 @@
         actual = "@com_github_nodejs_http_parser//:http_parser",
     )
 
-<<<<<<< HEAD
 def _com_github_alibaba_hessian2_codec():
     external_http_archive("com_github_alibaba_hessian2_codec")
     native.bind(
@@ -489,7 +488,7 @@
     native.bind(
         name = "hessian2_codec_codec_impl",
         actual = "@com_github_alibaba_hessian2_codec//hessian2:codec_impl_lib",
-=======
+
 def _com_github_ncopa_suexec():
     external_http_archive(
         name = "com_github_ncopa_suexec",
@@ -498,7 +497,6 @@
     native.bind(
         name = "su-exec",
         actual = "@com_github_ncopa_suexec//:su-exec",
->>>>>>> ca60583f
     )
 
 def _com_google_googletest():

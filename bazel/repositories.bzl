load(":target_recipes.bzl", "TARGET_RECIPES")
load(":repository_locations.bzl", "REPO_LOCATIONS")

def _repository_impl(ctxt):
    # Setup the build directory with links to the relevant files.
    ctxt.symlink(Label("//bazel:repositories.sh"), "repositories.sh")
    ctxt.symlink(Label("//ci/build_container:build_and_install_deps.sh"),
                 "build_and_install_deps.sh")
    ctxt.symlink(Label("//ci/build_container:recipe_wrapper.sh"), "recipe_wrapper.sh")
    ctxt.symlink(Label("//ci/build_container:Makefile"), "Makefile")
    for r in ctxt.attr.recipes:
        ctxt.symlink(Label("//ci/build_container/build_recipes:" + r + ".sh"),
                     "build_recipes/" + r + ".sh")
    ctxt.symlink(Label("//ci/prebuilt:BUILD"), "BUILD")

    # Run the build script.
    environment = {}
    print("Fetching external dependencies...")
    result = ctxt.execute(
        ["./repositories.sh"] + ctxt.attr.recipes,
        environment = environment,
        quiet = False,
    )
    print(result.stdout)
    print(result.stderr)
    print("External dep build exited with return code: %d" % result.return_code)
    if result.return_code != 0:
        print("\033[31;1m\033[48;5;226m External dependency build failed, check above log " +
              "for errors and ensure all prerequisites at " +
              "https://github.com/envoyproxy/envoy/blob/master/bazel/README.md#quick-start-bazel-build-for-developers are met.")
        # This error message doesn't appear to the user :( https://github.com/bazelbuild/bazel/issues/3683
        fail("External dep build failed")

def _protobuf_repository_impl(ctxt):
    deps_path = ctxt.attr.envoy_deps_path
    if not deps_path.endswith("/"):
        deps_path += "/"
    ctxt.symlink(Label(deps_path + "thirdparty/protobuf:protobuf.bzl"), "protobuf.bzl")
    ctxt.symlink(Label(deps_path + "thirdparty/protobuf:BUILD"), "BUILD")
    ctxt.symlink(ctxt.path(Label(deps_path + "thirdparty/protobuf:BUILD")).dirname.get_child("src"),
                 "src")

def py_jinja2_dep():
    BUILD = """
py_library(
    name = "jinja2",
    srcs = glob(["jinja2/**/*.py"]),
    visibility = ["//visibility:public"],
    deps = ["@markupsafe_git//:markupsafe"],
)
"""
    native.new_git_repository(
        name = "jinja2_git",
        remote = REPO_LOCATIONS["jinja2"],
        tag = "2.9.6",
        build_file_content = BUILD,
    )

def py_markupsafe_dep():
    BUILD = """
py_library(
    name = "markupsafe",
    srcs = glob(["markupsafe/**/*.py"]),
    visibility = ["//visibility:public"],
)
"""
    native.new_git_repository(
        name = "markupsafe_git",
        remote = REPO_LOCATIONS["markupsafe"],
        tag = "1.0",
        build_file_content = BUILD,
    )

# Python dependencies. If these become non-trivial, we might be better off using a virtualenv to
# wrap them, but for now we can treat them as first-class Bazel.
def python_deps(skip_targets):
    if 'markupsafe' not in skip_targets:
        py_markupsafe_dep()
        native.bind(
            name = "markupsafe",
            actual = "@markupsafe_git//:markupsafe",
        )
    if 'jinja2' not in skip_targets:
        py_jinja2_dep()
        native.bind(
            name = "jinja2",
            actual = "@jinja2_git//:jinja2",
        )

def cc_grpc_httpjson_transcoding_dep():
    native.git_repository(
        name = "grpc_httpjson_transcoding",
        remote = REPO_LOCATIONS["grpc_transcoding"],
        commit = "e4f58aa07b9002befa493a0a82e10f2e98b51fc6",
    )

# Bazel native C++ dependencies. For the depedencies that doesn't provide autoconf/automake builds.
def cc_deps(skip_targets):
    if 'grpc-httpjson-transcoding' not in skip_targets:
        cc_grpc_httpjson_transcoding_dep()
        native.bind(
            name = "path_matcher",
            actual = "@grpc_httpjson_transcoding//src:path_matcher",
        )
        native.bind(
            name = "grpc_transcoding",
            actual = "@grpc_httpjson_transcoding//src:transcoding",
        )

def envoy_api_deps(skip_targets):
  if 'envoy_api' not in skip_targets:
    native.git_repository(
        name = "envoy_api",
        remote = REPO_LOCATIONS["envoy_api"],
<<<<<<< HEAD
        commit = "ea20cc35d1e762c8f0f35d22a7fb6cca867673f0",
=======
        commit = "67ceb6429aca38aecd722494baa0e499dadd3caf",
>>>>>>> ebdd0120
    )
    api_bind_targets = [
        "address",
        "base",
        "bootstrap",
        "discovery",
        "cds",
        "discovery",
        "eds",
        "health_check",
        "lds",
        "protocol",
        "rds",
        "sds",
    ]
    for t in api_bind_targets:
        native.bind(
            name = "envoy_" + t,
            actual = "@envoy_api//api:" + t + "_cc",
        )
    filter_bind_targets = [
        "http_connection_manager",
    ]
    for t in filter_bind_targets:
        native.bind(
            name = "envoy_filter_" + t,
            actual = "@envoy_api//api/filter:" + t + "_cc",
        )
    native.bind(
        name = "http_api_protos",
        actual = "@googleapis//:http_api_protos",
    )
    native.bind(
        name = "http_api_protos_genproto",
        actual = "@googleapis//:http_api_protos_genproto",
    )

def envoy_dependencies(path = "@envoy_deps//", skip_protobuf_bzl = False, skip_targets = []):
    native.bind(
        name = "cc_wkt_protos",
        actual = "@protobuf_bzl//:cc_wkt_protos",
    )
    native.bind(
        name = "cc_wkt_protos_genproto",
        actual = "@protobuf_bzl//:cc_wkt_protos_genproto",
    )

    envoy_repository = repository_rule(
        implementation = _repository_impl,
        environ = [
            "CC",
            "CXX",
            "LD_LIBRARY_PATH"
        ],
        # Don't pretend we're in the sandbox, we do some evil stuff with envoy_dep_cache.
        local = True,
        attrs = {
            "recipes": attr.string_list(),
        },
    )

    # Ideally, we wouldn't have a single repository target for all dependencies, but instead one per
    # dependency, as suggested in #747. However, it's much faster to build all deps under a single
    # recursive make job and single make jobserver.
    recipes = depset()
    for t in TARGET_RECIPES:
        if t not in skip_targets:
            recipes += depset([TARGET_RECIPES[t]])

    envoy_repository(
        name = "envoy_deps",
        recipes = recipes.to_list(),
    )

    protobuf_repository = repository_rule(
        implementation = _protobuf_repository_impl,
        attrs = {
            "envoy_deps_path": attr.string(),
        },
    )

    # If the WORKSPACE hasn't already supplied @protobuf_bzl and told us to skip it, we need to map in the
    # full repo into @protobuf_bzl so that we can depend on this in envoy_build_system.bzl and for things
    # like @protobuf_bzl//:cc_wkt_protos in envoy-api. We do this by some evil symlink stuff.
    if not skip_protobuf_bzl:
        protobuf_repository(
            name = "protobuf_bzl",
            envoy_deps_path = path,
        )

    for t in TARGET_RECIPES:
        if t not in skip_targets:
            native.bind(
                name = t,
                actual = path + ":" + t,
            )

    python_deps(skip_targets)
    cc_deps(skip_targets)
    envoy_api_deps(skip_targets)<|MERGE_RESOLUTION|>--- conflicted
+++ resolved
@@ -112,11 +112,7 @@
     native.git_repository(
         name = "envoy_api",
         remote = REPO_LOCATIONS["envoy_api"],
-<<<<<<< HEAD
-        commit = "ea20cc35d1e762c8f0f35d22a7fb6cca867673f0",
-=======
         commit = "67ceb6429aca38aecd722494baa0e499dadd3caf",
->>>>>>> ebdd0120
     )
     api_bind_targets = [
         "address",

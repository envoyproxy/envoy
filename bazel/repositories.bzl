--- conflicted
+++ resolved
@@ -363,11 +363,7 @@
     )
     native.bind(
         name = "ares",
-<<<<<<< HEAD
-        actual = "//bazel/foreign_cc:ares",
-=======
         actual = "@envoy//bazel/foreign_cc:ares",
->>>>>>> 22bba7e3
     )
 
 def _com_github_cyan4973_xxhash():
@@ -460,11 +456,7 @@
     )
     native.bind(
         name = "yaml_cpp",
-<<<<<<< HEAD
-        actual = "//bazel/foreign_cc:yaml",
-=======
         actual = "@envoy//bazel/foreign_cc:yaml",
->>>>>>> 22bba7e3
     )
 
 def _com_github_libevent_libevent():
@@ -476,11 +468,7 @@
     )
     native.bind(
         name = "event",
-<<<<<<< HEAD
-        actual = "//bazel/foreign_cc:event",
-=======
         actual = "@envoy//bazel/foreign_cc:event",
->>>>>>> 22bba7e3
     )
 
 def _com_github_madler_zlib():
@@ -492,11 +480,7 @@
     )
     native.bind(
         name = "zlib",
-<<<<<<< HEAD
-        actual = "//bazel/foreign_cc:zlib",
-=======
         actual = "@envoy//bazel/foreign_cc:zlib",
->>>>>>> 22bba7e3
     )
 
 def _com_github_nghttp2_nghttp2():
@@ -506,20 +490,12 @@
         build_file_content = BUILD_ALL_CONTENT,
         patch_args = ["-p1"],
         patch_cmds = ["find . -name '*.sh' -exec sed -i.orig '1s|#!/usr/bin/env sh\$|/bin/sh\$|' {} +"],
-<<<<<<< HEAD
-        patches = ["//bazel/foreign_cc:nghttp2.patch"],
-=======
         patches = ["@envoy//bazel/foreign_cc:nghttp2.patch"],
->>>>>>> 22bba7e3
         **location
     )
     native.bind(
         name = "nghttp2",
-<<<<<<< HEAD
-        actual = "//bazel/foreign_cc:nghttp2",
-=======
         actual = "@envoy//bazel/foreign_cc:nghttp2",
->>>>>>> 22bba7e3
     )
 
 def _io_opentracing_cpp():

--- conflicted
+++ resolved
@@ -297,11 +297,8 @@
     _com_github_tencent_rapidjson()
     _com_google_googletest()
     _com_google_protobuf()
-<<<<<<< HEAD
+    _com_github_envoyproxy_sqlparser()
     _com_googlesource_quiche()
-=======
-    _com_github_envoyproxy_sqlparser()
->>>>>>> ca7aed40
 
     # Used for bundling gcovr into a relocatable .par file.
     _repository_impl("subpar")

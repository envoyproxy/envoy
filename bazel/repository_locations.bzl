REPOSITORY_LOCATIONS = dict(
    bazel_gazelle = dict(
        sha256 = "3c681998538231a2d24d0c07ed5a7658cb72bfb5fd4bf9911157c0e9ac6a2687",
        urls = ["https://github.com/bazelbuild/bazel-gazelle/releases/download/0.17.0/bazel-gazelle-0.17.0.tar.gz"],
    ),
    boringssl = dict(
        # Use commits from branch "chromium-stable-with-bazel"
        sha256 = "e11d2d62cd6c4e1b2e126500e1436a678574300f33f27974f2c7ef271be42727",
        strip_prefix = "boringssl-debed9a4d8de5e282f672ffcd7e4a48a201ea78c",
        # chromium-73.0.3683.75
        urls = ["https://github.com/google/boringssl/archive/debed9a4d8de5e282f672ffcd7e4a48a201ea78c.tar.gz"],
    ),
    boringssl_fips = dict(
        sha256 = "b12ad676ee533824f698741bd127f6fbc82c46344398a6d78d25e62c6c418c73",
        # fips-20180730
        urls = ["https://commondatastorage.googleapis.com/chromium-boringssl-docs/fips/boringssl-66005f41fbc3529ffe8d007708756720529da20d.tar.xz"],
    ),
    com_google_absl = dict(
        sha256 = "e35082e88b9da04f4d68094c05ba112502a5063712f3021adfa465306d238c76",
        strip_prefix = "abseil-cpp-cc8dcd307b76a575d2e3e0958a4fe4c7193c2f68",
        # 2018-10-31
        urls = ["https://github.com/abseil/abseil-cpp/archive/cc8dcd307b76a575d2e3e0958a4fe4c7193c2f68.tar.gz"],
    ),
    com_github_apache_thrift = dict(
        sha256 = "7d59ac4fdcb2c58037ebd4a9da5f9a49e3e034bf75b3f26d9fe48ba3d8806e6b",
        strip_prefix = "thrift-0.11.0",
        urls = ["https://files.pythonhosted.org/packages/c6/b4/510617906f8e0c5660e7d96fbc5585113f83ad547a3989b80297ac72a74c/thrift-0.11.0.tar.gz"],
    ),
    com_github_c_ares_c_ares = dict(
        sha256 = "7deb7872cbd876c29036d5f37e30c4cbc3cc068d59d8b749ef85bb0736649f04",
        strip_prefix = "c-ares-cares-1_15_0",
        urls = ["https://github.com/c-ares/c-ares/archive/cares-1_15_0.tar.gz"],
    ),
    com_github_circonus_labs_libcircllhist = dict(
        sha256 = "8165aa25e529d7d4b9ae849d3bf30371255a99d6db0421516abcff23214cdc2c",
        strip_prefix = "libcircllhist-63a16dd6f2fc7bc841bb17ff92be8318df60e2e1",
        # 2019-02-11
        urls = ["https://github.com/circonus-labs/libcircllhist/archive/63a16dd6f2fc7bc841bb17ff92be8318df60e2e1.tar.gz"],
    ),
    com_github_cyan4973_xxhash = dict(
        sha256 = "19030315f4fc1b4b2cdb9d7a317069a109f90e39d1fe4c9159b7aaa39030eb95",
        strip_prefix = "xxHash-0.6.5",
        urls = ["https://github.com/Cyan4973/xxHash/archive/v0.6.5.tar.gz"],
    ),
    com_github_envoyproxy_sqlparser = dict(
        sha256 = "425dfee0c4fe9aff8acf2365cde3dd2ba7fb878d2ba37562d33920e34c40c05e",
        strip_prefix = "sql-parser-5f50c68bdf5f107692bb027d1c568f67597f4d7f",
        urls = ["https://github.com/envoyproxy/sql-parser/archive/5f50c68bdf5f107692bb027d1c568f67597f4d7f.tar.gz"],
    ),
    com_github_eile_tclap = dict(
        sha256 = "f0ede0721dddbb5eba3a47385a6e8681b14f155e1129dd39d1a959411935098f",
        strip_prefix = "tclap-tclap-1-2-1-release-final",
        urls = ["https://github.com/eile/tclap/archive/tclap-1-2-1-release-final.tar.gz"],
    ),
    com_github_fmtlib_fmt = dict(
        sha256 = "4c0741e10183f75d7d6f730b8708a99b329b2f942dad5a9da3385ab92bb4a15c",
        strip_prefix = "fmt-5.3.0",
        urls = ["https://github.com/fmtlib/fmt/releases/download/5.3.0/fmt-5.3.0.zip"],
    ),
    com_github_gabime_spdlog = dict(
        sha256 = "160845266e94db1d4922ef755637f6901266731c4cb3b30b45bf41efa0e6ab70",
        strip_prefix = "spdlog-1.3.1",
        urls = ["https://github.com/gabime/spdlog/archive/v1.3.1.tar.gz"],
    ),
    com_github_gcovr_gcovr = dict(
        sha256 = "8a60ba6242d67a58320e9e16630d80448ef6d5284fda5fb3eff927b63c8b04a2",
        strip_prefix = "gcovr-3.3",
        urls = ["https://github.com/gcovr/gcovr/archive/3.3.tar.gz"],
    ),
    com_github_google_libprotobuf_mutator = dict(
        sha256 = "97b3639630040f41c45f45838ab00b78909e6b4cb69c8028e01302bea5b79495",
        strip_prefix = "libprotobuf-mutator-c3d2faf04a1070b0b852b0efdef81e1a81ba925e",
        # 2018-03-06
        urls = ["https://github.com/google/libprotobuf-mutator/archive/c3d2faf04a1070b0b852b0efdef81e1a81ba925e.tar.gz"],
    ),
    com_github_gperftools_gperftools = dict(
        # TODO(cmluciano): Bump to release 2.8
        # This sha is specifically chosen to fix ppc64le builds that require inclusion
        # of asm/ptrace.h
        sha256 = "18574813a062eee487bc1b761e8024a346075a7cb93da19607af362dc09565ef",
        strip_prefix = "gperftools-fc00474ddc21fff618fc3f009b46590e241e425e",
        urls = ["https://github.com/gperftools/gperftools/archive/fc00474ddc21fff618fc3f009b46590e241e425e.tar.gz"],
    ),
    com_github_grpc_grpc = dict(
        sha256 = "a5342629fe1b689eceb3be4d4f167b04c70a84b9d61cf8b555e968bc500bdb5a",
        strip_prefix = "grpc-1.16.1",
        urls = ["https://github.com/grpc/grpc/archive/v1.16.1.tar.gz"],
    ),
    com_github_luajit_luajit = dict(
        sha256 = "409f7fe570d3c16558e594421c47bdd130238323c9d6fd6c83dedd2aaeb082a8",
        strip_prefix = "LuaJIT-2.1.0-beta3",
        urls = ["https://github.com/LuaJIT/LuaJIT/archive/v2.1.0-beta3.tar.gz"],
    ),
    com_github_nanopb_nanopb = dict(
        sha256 = "b8dd5cb0d184d424ddfea13ddee3f7b0920354334cbb44df434d55e5f0086b12",
        strip_prefix = "nanopb-0.3.9.2",
        urls = ["https://github.com/nanopb/nanopb/archive/0.3.9.2.tar.gz"],
    ),
    com_github_nghttp2_nghttp2 = dict(
        sha256 = "6b222a264aca23d497f7878a7751bd9da12676717493fe747db49afb51daae79",
        strip_prefix = "nghttp2-1.36.0",
        urls = ["https://github.com/nghttp2/nghttp2/releases/download/v1.36.0/nghttp2-1.36.0.tar.gz"],
    ),
    io_opentracing_cpp = dict(
        sha256 = "015c4187f7a6426a2b5196f0ccd982aa87f010cf61f507ae3ce5c90523f92301",
        strip_prefix = "opentracing-cpp-1.5.1",
        urls = ["https://github.com/opentracing/opentracing-cpp/archive/v1.5.1.tar.gz"],
    ),
    com_lightstep_tracer_cpp = dict(
        sha256 = "defbf471facfebde6523ca1177529b63784893662d4ef2c60db074be8aef0634",
        strip_prefix = "lightstep-tracer-cpp-0.8.0",
        urls = ["https://github.com/lightstep/lightstep-tracer-cpp/archive/v0.8.0.tar.gz"],
    ),
    lightstep_vendored_googleapis = dict(
        sha256 = "d1ef4f790eeaa805e7b364de05b91f9eed66bd6ae46f1483bbf49c33d86998e5",
        strip_prefix = "googleapis-d6f78d948c53f3b400bb46996eb3084359914f9b",
        # From: https://github.com/lightstep/lightstep-tracer-cpp/blob/v0.8.0/lightstep-tracer-common/third_party/googleapis/README.lightstep-tracer-common#L6
        urls = ["https://github.com/googleapis/googleapis/archive/d6f78d948c53f3b400bb46996eb3084359914f9b.tar.gz"],
    ),
    com_github_datadog_dd_opentracing_cpp = dict(
        sha256 = "a3d1c03e7af570fa64c01df259e6e9bb78637a6bd9c65c6bf7e8703e466dc22f",
        strip_prefix = "dd-opentracing-cpp-0.4.2",
        urls = ["https://github.com/DataDog/dd-opentracing-cpp/archive/v0.4.2.tar.gz"],
    ),
    com_github_google_benchmark = dict(
        # TODO (moderation) change back to tarball method on next benchmark release
        sha256 = "0de43b6eaddd356f1d6cd164f73f37faf2f6c96fd684e1f7ea543ce49c1d144e",
        strip_prefix = "benchmark-505be96ab23056580a3a2315abba048f4428b04e",
        urls = ["https://github.com/google/benchmark/archive/505be96ab23056580a3a2315abba048f4428b04e.tar.gz"],
    ),
    com_github_libevent_libevent = dict(
        sha256 = "ab3af422b7e4c6d9276b3637d87edb6cf628fd91c9206260b759778c3a28b330",
        # This SHA includes the new "prepare" and "check" watchers, used for event loop performance
        # stats (see https://github.com/libevent/libevent/pull/793) and the fix for a race condition
        # in the watchers (see https://github.com/libevent/libevent/pull/802).
        # TODO(mergeconflict): Update to v2.2 when it is released.
        strip_prefix = "libevent-1cd8830de27c30c5324c75bfb6012c969c09ca2c",
        urls = ["https://github.com/libevent/libevent/archive/1cd8830de27c30c5324c75bfb6012c969c09ca2c.tar.gz"],
    ),
    com_github_madler_zlib = dict(
        sha256 = "629380c90a77b964d896ed37163f5c3a34f6e6d897311f1df2a7016355c45eff",
        strip_prefix = "zlib-1.2.11",
        urls = ["https://github.com/madler/zlib/archive/v1.2.11.tar.gz"],
    ),
    com_github_jbeder_yaml_cpp = dict(
        sha256 = "53dcffd55f3433b379fcc694f45c54898711c0e29159a7bd02e82a3e0253bac3",
        strip_prefix = "yaml-cpp-0f9a586ca1dc29c2ecb8dd715a315b93e3f40f79",
        urls = ["https://github.com/jbeder/yaml-cpp/archive/0f9a586ca1dc29c2ecb8dd715a315b93e3f40f79.tar.gz"],
    ),
    com_github_msgpack_msgpack_c = dict(
        sha256 = "bda49f996a73d2c6080ff0523e7b535917cd28c8a79c3a5da54fc29332d61d1e",
        strip_prefix = "msgpack-c-cpp-3.1.1",
        urls = ["https://github.com/msgpack/msgpack-c/archive/cpp-3.1.1.tar.gz"],
    ),
    com_github_google_jwt_verify = dict(
        sha256 = "700be26170c1917e83d1319b88a2112dccd1179cd78c5672940483e7c45ca6ae",
        strip_prefix = "jwt_verify_lib-85cf0edf1f1bc507ff7d96a8d6a9bc20307b0fcf",
        # 2018-12-01
        urls = ["https://github.com/google/jwt_verify_lib/archive/85cf0edf1f1bc507ff7d96a8d6a9bc20307b0fcf.tar.gz"],
    ),
    com_github_nodejs_http_parser = dict(
        sha256 = "ef26268c54c8084d17654ba2ed5140bffeffd2a040a895ffb22a6cca3f6c613f",
        strip_prefix = "http-parser-2.9.0",
        urls = ["https://github.com/nodejs/http-parser/archive/v2.9.0.tar.gz"],
    ),
    com_github_pallets_jinja = dict(
        sha256 = "f84be1bb0040caca4cea721fcbbbbd61f9be9464ca236387158b0feea01914a4",
        strip_prefix = "Jinja2-2.10",
        urls = ["https://github.com/pallets/jinja/releases/download/2.10/Jinja2-2.10.tar.gz"],
    ),
    com_github_pallets_markupsafe = dict(
        sha256 = "222a10e3237d92a9cd45ed5ea882626bc72bc5e0264d3ed0f2c9129fa69fc167",
        strip_prefix = "markupsafe-1.1.1/src",
        urls = ["https://github.com/pallets/markupsafe/archive/1.1.1.tar.gz"],
    ),
    com_github_tencent_rapidjson = dict(
        sha256 = "bf7ced29704a1e696fbccf2a2b4ea068e7774fa37f6d7dd4039d0787f8bed98e",
        strip_prefix = "rapidjson-1.1.0",
        urls = ["https://github.com/Tencent/rapidjson/archive/v1.1.0.tar.gz"],
    ),
    com_github_twitter_common_lang = dict(
        sha256 = "56d1d266fd4767941d11c27061a57bc1266a3342e551bde3780f9e9eb5ad0ed1",
        strip_prefix = "twitter.common.lang-0.3.9/src",
        urls = ["https://files.pythonhosted.org/packages/08/bc/d6409a813a9dccd4920a6262eb6e5889e90381453a5f58938ba4cf1d9420/twitter.common.lang-0.3.9.tar.gz"],
    ),
    com_github_twitter_common_rpc = dict(
        sha256 = "0792b63fb2fb32d970c2e9a409d3d00633190a22eb185145fe3d9067fdaa4514",
        strip_prefix = "twitter.common.rpc-0.3.9/src",
        urls = ["https://files.pythonhosted.org/packages/be/97/f5f701b703d0f25fbf148992cd58d55b4d08d3db785aad209255ee67e2d0/twitter.common.rpc-0.3.9.tar.gz"],
    ),
    com_github_twitter_common_finagle_thrift = dict(
        sha256 = "1e3a57d11f94f58745e6b83348ecd4fa74194618704f45444a15bc391fde497a",
        strip_prefix = "twitter.common.finagle-thrift-0.3.9/src",
        urls = ["https://files.pythonhosted.org/packages/f9/e7/4f80d582578f8489226370762d2cf6bc9381175d1929eba1754e03f70708/twitter.common.finagle-thrift-0.3.9.tar.gz"],
    ),
    com_google_googletest = dict(
        sha256 = "a4cb4b0c3ebb191b798594aca674ad47eee255dcb4c26885cf7f49777703484f",
        strip_prefix = "googletest-eb9225ce361affe561592e0912320b9db84985d0",
        # TODO(akonradi): Switch this back to a released version later than 1.8.1 once there is
        # one available.
        urls = ["https://github.com/google/googletest/archive/eb9225ce361affe561592e0912320b9db84985d0.tar.gz"],
    ),
    com_google_protobuf = dict(
        sha256 = "3e933375ecc58d01e52705479b82f155aea2d02cc55d833f8773213e74f88363",
        strip_prefix = "protobuf-3.7.0",
        urls = ["https://github.com/protocolbuffers/protobuf/releases/download/v3.7.0/protobuf-all-3.7.0.tar.gz"],
    ),
    grpc_httpjson_transcoding = dict(
        sha256 = "dedd76b0169eb8c72e479529301a1d9b914a4ccb4d2b5ddb4ebe92d63a7b2152",
        strip_prefix = "grpc-httpjson-transcoding-64d6ac985360b624d8e95105701b64a3814794cd",
        # 2018-12-19
        urls = ["https://github.com/grpc-ecosystem/grpc-httpjson-transcoding/archive/64d6ac985360b624d8e95105701b64a3814794cd.tar.gz"],
    ),
    com_github_golang_protobuf = dict(
        # TODO(sesmith177): Remove this dependency when:
        #   1. There's a release of rules_go that includes golang/protobuf v1.3.0
        sha256 = "f44cfe140cdaf0031dac7d7376eee4d5b07084cce400d7ecfac4c46d33f18a52",
        strip_prefix = "protobuf-1.3.0",
        urls = ["https://github.com/golang/protobuf/archive/v1.3.0.tar.gz"],
    ),
    io_bazel_rules_go = dict(
        sha256 = "6776d68ebb897625dead17ae510eac3d5f6342367327875210df44dbe2aeeb19",
        urls = ["https://github.com/bazelbuild/rules_go/releases/download/0.17.1/rules_go-0.17.1.tar.gz"],
    ),
    rules_foreign_cc = dict(
        sha256 = "e1b67e1fda647c7713baac11752573bfd4c2d45ef09afb4d4de9eb9bd4e5ac76",
        strip_prefix = "rules_foreign_cc-8648b0446092ef2a34d45b02c8dc4c35c3a8df79",
        # 2019-02-14
        urls = ["https://github.com/bazelbuild/rules_foreign_cc/archive/8648b0446092ef2a34d45b02c8dc4c35c3a8df79.tar.gz"],
    ),
    six_archive = dict(
        sha256 = "105f8d68616f8248e24bf0e9372ef04d3cc10104f1980f54d57b2ce73a5ad56a",
        urls = ["https://pypi.python.org/packages/source/s/six/six-1.10.0.tar.gz#md5=34eed507548117b2ab523ab14b2f8b55"],
    ),
    # I'd love to name this `com_github_google_subpar`, but something in the Subpar
    # code assumes its repository name is just `subpar`.
    subpar = dict(
        sha256 = "eddbfc920e9cd565500370114316757848b672deba06dc2336acfa81b4ac0e6d",
        strip_prefix = "subpar-1.3.0",
        urls = ["https://github.com/google/subpar/archive/1.3.0.tar.gz"],
    ),
    com_googlesource_quiche = dict(
<<<<<<< HEAD
        # Static snapshot of https://quiche.googlesource.com/quiche/+archive/3e188a56edbcc471799499958bfd7c05ec45b9e2.tar.gz
        sha256 = "b116cfac5d39390c00f13758b21978aab953d8a67d846182f39b333644ee64b2",
        urls = ["https://storage.googleapis.com/quiche-envoy-integration/3e188a56edbcc471799499958bfd7c05ec45b9e2.tar.gz"],
=======
        # Static snapshot of https://quiche.googlesource.com/quiche/+archive/840edb6d672931ff936004fc35a82ecac6060844.tar.gz
        sha256 = "1aba26cec596e9f3b52d93fe40e1640c854e3a4c8949e362647f67eb8e2382e3",
        urls = ["https://storage.googleapis.com/quiche-envoy-integration/840edb6d672931ff936004fc35a82ecac6060844.tar.gz"],
>>>>>>> dc3467ad
    ),
)<|MERGE_RESOLUTION|>--- conflicted
+++ resolved
@@ -240,14 +240,8 @@
         urls = ["https://github.com/google/subpar/archive/1.3.0.tar.gz"],
     ),
     com_googlesource_quiche = dict(
-<<<<<<< HEAD
         # Static snapshot of https://quiche.googlesource.com/quiche/+archive/3e188a56edbcc471799499958bfd7c05ec45b9e2.tar.gz
         sha256 = "b116cfac5d39390c00f13758b21978aab953d8a67d846182f39b333644ee64b2",
         urls = ["https://storage.googleapis.com/quiche-envoy-integration/3e188a56edbcc471799499958bfd7c05ec45b9e2.tar.gz"],
-=======
-        # Static snapshot of https://quiche.googlesource.com/quiche/+archive/840edb6d672931ff936004fc35a82ecac6060844.tar.gz
-        sha256 = "1aba26cec596e9f3b52d93fe40e1640c854e3a4c8949e362647f67eb8e2382e3",
-        urls = ["https://storage.googleapis.com/quiche-envoy-integration/840edb6d672931ff936004fc35a82ecac6060844.tar.gz"],
->>>>>>> dc3467ad
     ),
 )
# Validation of content in this file is done on the bazel/repositories.bzl file to make it free of bazel
# constructs. This is to allow this file to be loaded into Python based build and maintenance tools.

# Envoy dependencies may be annotated with the following attributes:
DEPENDENCY_ANNOTATIONS = [
    # List of the categories describing how the dependency is being used. This attribute is used
    # for automatic tracking of security posture of Envoy's dependencies.
    # Possible values are documented in the USE_CATEGORIES list below.
    # This attribute is mandatory for each dependecy.
    "use_category",

    # Attribute specifying CPE (Common Platform Enumeration, see https://nvd.nist.gov/products/cpe) ID
    # of the dependency. The ID may be in v2.3 or v2.2 format, although v2.3 is prefferred. See
    # https://nvd.nist.gov/products/cpe for CPE format. Use single wildcard '*' for version and vector elements
    # i.e. 'cpe:2.3:a:nghttp2:nghttp2:*'. Use "N/A" for dependencies without CPE assigned.
    # This attribute is optional for components with use categories listed in the
    # USE_CATEGORIES_WITH_CPE_OPTIONAL
    "cpe",
]

# NOTE: If a dependency use case is either dataplane or controlplane, the other uses are not needed
# to be declared.
USE_CATEGORIES = [
    # This dependency is used in build process.
    "build",
    # This dependency is used for unit tests.
    "test",
    # This dependency is used in API protos.
    "api",
    # This dependency is used in processing downstream or upstream requests.
    "dataplane",
    # This dependency is used to process xDS requests.
    "controlplane",
    # This dependecy is used for logging, metrics or tracing. It may process unstrusted input.
    "observability",
    # This dependency does not handle untrusted data and is used for various utility purposes.
    "other",
]

# Components with these use categories are not required to specify the 'cpe' annotation.
USE_CATEGORIES_WITH_CPE_OPTIONAL = ["build", "test", "other"]

DEPENDENCY_REPOSITORIES = dict(
    bazel_compdb = dict(
        sha256 = "87e376a685eacfb27bcc0d0cdf5ded1d0b99d868390ac50f452ba6ed781caffe",
        strip_prefix = "bazel-compilation-database-0.4.2",
        urls = ["https://github.com/grailbio/bazel-compilation-database/archive/0.4.2.tar.gz"],
        use_category = ["build"],
    ),
    bazel_gazelle = dict(
        sha256 = "86c6d481b3f7aedc1d60c1c211c6f76da282ae197c3b3160f54bd3a8f847896f",
        urls = ["https://github.com/bazelbuild/bazel-gazelle/releases/download/v0.19.1/bazel-gazelle-v0.19.1.tar.gz"],
        use_category = ["build"],
    ),
    bazel_toolchains = dict(
        sha256 = "144290c4166bd67e76a54f96cd504ed86416ca3ca82030282760f0823c10be48",
        strip_prefix = "bazel-toolchains-3.1.1",
        urls = [
            "https://github.com/bazelbuild/bazel-toolchains/releases/download/3.1.1/bazel-toolchains-3.1.1.tar.gz",
            "https://mirror.bazel.build/github.com/bazelbuild/bazel-toolchains/archive/3.1.1.tar.gz",
        ],
        use_category = ["build"],
    ),
    build_bazel_rules_apple = dict(
        sha256 = "7a7afdd4869bb201c9352eed2daf37294d42b093579b70423490c1b4d4f6ce42",
        urls = ["https://github.com/bazelbuild/rules_apple/releases/download/0.19.0/rules_apple.0.19.0.tar.gz"],
        use_category = ["build"],
    ),
    envoy_build_tools = dict(
<<<<<<< HEAD
        sha256 = "b0efe70a1d122fffb89570771f4ec3b912aa0a8a0ce56218223918d7737d01e2",
        strip_prefix = "envoy-build-tools-3cbc1d66b9e9ead42daf69e01597cacf4fb52151",
        # 2020-05-15
        urls = ["https://github.com/envoyproxy/envoy-build-tools/archive/3cbc1d66b9e9ead42daf69e01597cacf4fb52151.tar.gz"],
=======
        sha256 = "78e794ae1c1197f59b7ecbf8bd62c053ecb1625daaccdbe287581ee6f12ec0fb",
        strip_prefix = "envoy-build-tools-b47394aa94c45e15c479d18eab18ffd43ec62d89",
        # 2020-05-14
        urls = ["https://github.com/envoyproxy/envoy-build-tools/archive/b47394aa94c45e15c479d18eab18ffd43ec62d89.tar.gz"],
>>>>>>> 981507ff
        use_category = ["build"],
    ),
    boringssl = dict(
        sha256 = "8ae14b52b7889cf92f3b107610b12afb5011506c77f90c7b3d4a36ed7283905a",
        strip_prefix = "boringssl-107c03cf6d364939469194396bf7a6b2572d0f9c",
        # To update BoringSSL, which tracks Chromium releases:
        # 1. Open https://omahaproxy.appspot.com/ and note <current_version> of linux/stable release.
        # 2. Open https://chromium.googlesource.com/chromium/src/+/refs/tags/<current_version>/DEPS and note <boringssl_revision>.
        # 3. Find a commit in BoringSSL's "master-with-bazel" branch that merges <boringssl_revision>.
        #
        # chromium-83.0.4103.62
        # 2020-03-16
        urls = ["https://github.com/google/boringssl/archive/107c03cf6d364939469194396bf7a6b2572d0f9c.tar.gz"],
        use_category = ["dataplane"],
        cpe = "N/A",
    ),
    boringssl_fips = dict(
        sha256 = "b12ad676ee533824f698741bd127f6fbc82c46344398a6d78d25e62c6c418c73",
        # fips-20180730
        urls = ["https://commondatastorage.googleapis.com/chromium-boringssl-docs/fips/boringssl-66005f41fbc3529ffe8d007708756720529da20d.tar.xz"],
        use_category = ["dataplane"],
        cpe = "N/A",
    ),
    com_google_absl = dict(
        sha256 = "cd477bfd0d19f803f85d118c7943b7908930310d261752730afa981118fee230",
        strip_prefix = "abseil-cpp-ca9856cabc23d771bcce634677650eb6fc4363ae",
        # 2020-04-30
        urls = ["https://github.com/abseil/abseil-cpp/archive/ca9856cabc23d771bcce634677650eb6fc4363ae.tar.gz"],
        use_category = ["dataplane", "controlplane"],
        cpe = "N/A",
    ),
    com_github_apache_thrift = dict(
        sha256 = "7d59ac4fdcb2c58037ebd4a9da5f9a49e3e034bf75b3f26d9fe48ba3d8806e6b",
        strip_prefix = "thrift-0.11.0",
        urls = ["https://files.pythonhosted.org/packages/c6/b4/510617906f8e0c5660e7d96fbc5585113f83ad547a3989b80297ac72a74c/thrift-0.11.0.tar.gz"],
        use_category = ["dataplane"],
        cpe = "cpe:2.3:a:apache:thrift:*",
    ),
    com_github_c_ares_c_ares = dict(
        sha256 = "d08312d0ecc3bd48eee0a4cc0d2137c9f194e0a28de2028928c0f6cae85f86ce",
        strip_prefix = "c-ares-1.16.1",
        urls = ["https://github.com/c-ares/c-ares/releases/download/cares-1_16_1/c-ares-1.16.1.tar.gz"],
        use_category = ["dataplane"],
        cpe = "cpe:2.3:a:c-ares_project:c-ares:*",
    ),
    com_github_circonus_labs_libcircllhist = dict(
        sha256 = "8165aa25e529d7d4b9ae849d3bf30371255a99d6db0421516abcff23214cdc2c",
        strip_prefix = "libcircllhist-63a16dd6f2fc7bc841bb17ff92be8318df60e2e1",
        # 2019-02-11
        urls = ["https://github.com/circonus-labs/libcircllhist/archive/63a16dd6f2fc7bc841bb17ff92be8318df60e2e1.tar.gz"],
        use_category = ["observability"],
        cpe = "N/A",
    ),
    com_github_cyan4973_xxhash = dict(
        sha256 = "952ebbf5b11fbf59ae5d760a562d1e9112278f244340ad7714e8556cbe54f7f7",
        strip_prefix = "xxHash-0.7.3",
        urls = ["https://github.com/Cyan4973/xxHash/archive/v0.7.3.tar.gz"],
        use_category = ["dataplane", "controlplane"],
        cpe = "N/A",
    ),
    com_github_envoyproxy_sqlparser = dict(
        sha256 = "b2d3882698cf85b64c87121e208ce0b24d5fe2a00a5d058cf4571f1b25b45403",
        strip_prefix = "sql-parser-b14d010afd4313f2372a1cc96aa2327e674cc798",
        # 2020-01-10
        urls = ["https://github.com/envoyproxy/sql-parser/archive/b14d010afd4313f2372a1cc96aa2327e674cc798.tar.gz"],
        use_category = ["dataplane"],
        cpe = "N/A",
    ),
    com_github_mirror_tclap = dict(
        sha256 = "f0ede0721dddbb5eba3a47385a6e8681b14f155e1129dd39d1a959411935098f",
        strip_prefix = "tclap-tclap-1-2-1-release-final",
        urls = ["https://github.com/mirror/tclap/archive/tclap-1-2-1-release-final.tar.gz"],
        use_category = ["other"],
    ),
    com_github_fmtlib_fmt = dict(
        sha256 = "5014aacf55285bf79654539791de0d6925063fddf4dfdd597ef76b53eb994f86",
        strip_prefix = "fmt-e2ff910675c7800e5c4e28e1509ca6a50bdceafa",
        # 2020-04-29
        urls = ["https://github.com/fmtlib/fmt/archive/e2ff910675c7800e5c4e28e1509ca6a50bdceafa.tar.gz"],
        use_category = ["observability"],
        cpe = "N/A",
    ),
    com_github_gabime_spdlog = dict(
        sha256 = "afd18f62d1bc466c60bef088e6b637b0284be88c515cedc59ad4554150af6043",
        strip_prefix = "spdlog-1.4.0",
        urls = ["https://github.com/gabime/spdlog/archive/v1.4.0.tar.gz"],
        use_category = ["observability"],
        cpe = "N/A",
    ),
    com_github_google_libprotobuf_mutator = dict(
        sha256 = "f6def6cdf63e29a367d46c0ad9e3e31eed89d031e22e0caac126f1e62d8b3fd0",
        strip_prefix = "libprotobuf-mutator-3521f47a2828da9ace403e4ecc4aece1a84feb36",
        # 2020-02-04
        urls = ["https://github.com/google/libprotobuf-mutator/archive/3521f47a2828da9ace403e4ecc4aece1a84feb36.tar.gz"],
        use_category = ["test"],
    ),
    com_github_gperftools_gperftools = dict(
        # TODO(cmluciano): Bump to release 2.8
        # The currently used version is specifically chosen to fix ppc64le builds that require inclusion
        # of asm/ptrace.h, and also s390x builds that require special handling of mmap syscall.
        sha256 = "97f0bc2b389c29305f5d1d8cc4d95e9212c33b55827ae65476fc761d78e3ec5d",
        strip_prefix = "gperftools-gperftools-2.7.90",
        urls = ["https://github.com/gperftools/gperftools/archive/gperftools-2.7.90.tar.gz"],
        use_category = ["test"],
    ),
    com_github_grpc_grpc = dict(
        # TODO(JimmyCYJ): Bump to release 1.27
        # This sha on grpc:v1.25.x branch is specifically chosen to fix gRPC STS call credential options.
        sha256 = "bbc8f020f4e85ec029b047fab939b8c81f3d67254b5c724e1003a2bc49ddd123",
        strip_prefix = "grpc-d8f4928fa779f6005a7fe55a176bdb373b0f910f",
        # 2020-02-11
        urls = ["https://github.com/grpc/grpc/archive/d8f4928fa779f6005a7fe55a176bdb373b0f910f.tar.gz"],
        use_category = ["dataplane", "controlplane"],
        cpe = "cpe:2.3:a:grpc:grpc:*",
    ),
    com_github_luajit_luajit = dict(
        sha256 = "409f7fe570d3c16558e594421c47bdd130238323c9d6fd6c83dedd2aaeb082a8",
        strip_prefix = "LuaJIT-2.1.0-beta3",
        urls = ["https://github.com/LuaJIT/LuaJIT/archive/v2.1.0-beta3.tar.gz"],
        use_category = ["dataplane"],
        cpe = "N/A",
    ),
    com_github_moonjit_moonjit = dict(
        sha256 = "83deb2c880488dfe7dd8ebf09e3b1e7613ef4b8420de53de6f712f01aabca2b6",
        strip_prefix = "moonjit-2.2.0",
        urls = ["https://github.com/moonjit/moonjit/archive/2.2.0.tar.gz"],
        use_category = ["dataplane"],
        cpe = "N/A",
    ),
    com_github_nghttp2_nghttp2 = dict(
        sha256 = "eb9d9046495a49dd40c7ef5d6c9907b51e5a6b320ea6e2add11eb8b52c982c47",
        strip_prefix = "nghttp2-1.40.0",
        urls = ["https://github.com/nghttp2/nghttp2/releases/download/v1.40.0/nghttp2-1.40.0.tar.gz"],
        use_category = ["dataplane"],
        cpe = "cpe:2.3:a:nghttp2:nghttp2:*",
    ),
    io_opentracing_cpp = dict(
        sha256 = "015c4187f7a6426a2b5196f0ccd982aa87f010cf61f507ae3ce5c90523f92301",
        strip_prefix = "opentracing-cpp-1.5.1",
        urls = ["https://github.com/opentracing/opentracing-cpp/archive/v1.5.1.tar.gz"],
        use_category = ["observability"],
        cpe = "N/A",
    ),
    com_lightstep_tracer_cpp = dict(
        sha256 = "0e99716598c010e56bc427ea3482be5ad2c534be8b039d172564deec1264a213",
        strip_prefix = "lightstep-tracer-cpp-3efe2372ee3d7c2138d6b26e542d757494a7938d",
        # 2020-03-24
        urls = ["https://github.com/lightstep/lightstep-tracer-cpp/archive/3efe2372ee3d7c2138d6b26e542d757494a7938d.tar.gz"],
        use_category = ["observability"],
        cpe = "N/A",
    ),
    com_github_datadog_dd_opentracing_cpp = dict(
        sha256 = "b84fd2fb0bb0578af4901db31d1c0ae909b532a1016fe6534cbe31a6c3ad6924",
        strip_prefix = "dd-opentracing-cpp-1.1.5",
        urls = ["https://github.com/DataDog/dd-opentracing-cpp/archive/v1.1.5.tar.gz"],
        use_category = ["observability"],
        cpe = "N/A",
    ),
    com_github_google_benchmark = dict(
        sha256 = "3c6a165b6ecc948967a1ead710d4a181d7b0fbcaa183ef7ea84604994966221a",
        strip_prefix = "benchmark-1.5.0",
        urls = ["https://github.com/google/benchmark/archive/v1.5.0.tar.gz"],
        use_category = ["test"],
    ),
    com_github_libevent_libevent = dict(
        sha256 = "c64156c24602ab7a5c66937d774cc55868911d5bbbf1650792f5877744b1c2d9",
        # This SHA includes the new "prepare" and "check" watchers, used for event loop performance
        # stats (see https://github.com/libevent/libevent/pull/793) and the fix for a race condition
        # in the watchers (see https://github.com/libevent/libevent/pull/802).
        # This also includes the fixes for https://github.com/libevent/libevent/issues/806
        # and https://github.com/lyft/envoy-mobile/issues/215.
        # This also include the fixes for Phantom events with EV_ET (see
        # https://github.com/libevent/libevent/issues/984).
        # TODO(adip): Update to v2.2 when it is released.
        strip_prefix = "libevent-06a11929511bebaaf40c52aaf91de397b1782ba2",
        # 2020-05-08
        urls = ["https://github.com/libevent/libevent/archive/06a11929511bebaaf40c52aaf91de397b1782ba2.tar.gz"],
        use_category = ["dataplane"],
        cpe = "cpe:2.3:a:libevent_project:libevent:*",
    ),
    net_zlib = dict(
        # Use the dev branch of zlib to resolve fuzz bugs and out of bound
        # errors resulting in crashes in zlib 1.2.11.
        # TODO(asraa): Remove when zlib > 1.2.11 is released.
        sha256 = "155a8f8c1a753fb05b16a1b0cc0a0a9f61a78e245f9e0da483d13043b3bcbf2e",
        strip_prefix = "zlib-79baebe50e4d6b73ae1f8b603f0ef41300110aa3",
        # 2019-04-14 development branch
        urls = ["https://github.com/madler/zlib/archive/79baebe50e4d6b73ae1f8b603f0ef41300110aa3.tar.gz"],
        use_category = ["dataplane"],
        cpe = "cpe:2.3:a:gnu:zlib:*",
    ),
    com_github_jbeder_yaml_cpp = dict(
        sha256 = "77ea1b90b3718aa0c324207cb29418f5bced2354c2e483a9523d98c3460af1ed",
        strip_prefix = "yaml-cpp-yaml-cpp-0.6.3",
        urls = ["https://github.com/jbeder/yaml-cpp/archive/yaml-cpp-0.6.3.tar.gz"],
        use_category = ["dataplane"],
        cpe = "N/A",
    ),
    com_github_msgpack_msgpack_c = dict(
        sha256 = "433cbcd741e1813db9ae4b2e192b83ac7b1d2dd7968a3e11470eacc6f4ab58d2",
        strip_prefix = "msgpack-3.2.1",
        urls = ["https://github.com/msgpack/msgpack-c/releases/download/cpp-3.2.1/msgpack-3.2.1.tar.gz"],
        use_category = ["observability"],
        cpe = "N/A",
    ),
    com_github_google_jwt_verify = dict(
        sha256 = "118f955620509f1634cbd918c63234d2048dce56b1815caf348d78e3c3dc899c",
        strip_prefix = "jwt_verify_lib-44291b2ee4c19631e5a0a0bf4f965436a9364ca7",
        # 2020-05-21
        urls = ["https://github.com/google/jwt_verify_lib/archive/44291b2ee4c19631e5a0a0bf4f965436a9364ca7.tar.gz"],
        use_category = ["dataplane"],
        cpe = "N/A",
    ),
    com_github_nodejs_http_parser = dict(
        sha256 = "8fa0ab8770fd8425a9b431fdbf91623c4d7a9cdb842b9339289bd2b0b01b0d3d",
        strip_prefix = "http-parser-2.9.3",
        urls = ["https://github.com/nodejs/http-parser/archive/v2.9.3.tar.gz"],
        use_category = ["dataplane"],
        cpe = "cpe:2.3:a:nodejs:node.js:*",
    ),
    com_github_pallets_jinja = dict(
        sha256 = "db49236731373e4f3118af880eb91bb0aa6978bc0cf8b35760f6a026f1a9ffc4",
        strip_prefix = "jinja-2.10.3",
        urls = ["https://github.com/pallets/jinja/archive/2.10.3.tar.gz"],
        use_category = ["build"],
    ),
    com_github_pallets_markupsafe = dict(
        sha256 = "222a10e3237d92a9cd45ed5ea882626bc72bc5e0264d3ed0f2c9129fa69fc167",
        strip_prefix = "markupsafe-1.1.1/src",
        urls = ["https://github.com/pallets/markupsafe/archive/1.1.1.tar.gz"],
        use_category = ["build"],
    ),
    com_github_tencent_rapidjson = dict(
        sha256 = "a2faafbc402394df0fa94602df4b5e4befd734aad6bb55dfef46f62fcaf1090b",
        strip_prefix = "rapidjson-dfbe1db9da455552f7a9ad5d2aea17dd9d832ac1",
        # Changes through 2019-12-02
        urls = ["https://github.com/Tencent/rapidjson/archive/dfbe1db9da455552f7a9ad5d2aea17dd9d832ac1.tar.gz"],
        use_category = ["dataplane"],
        cpe = "cpe:2.3:a:tencent:rapidjson:*",
    ),
    com_github_twitter_common_lang = dict(
        sha256 = "56d1d266fd4767941d11c27061a57bc1266a3342e551bde3780f9e9eb5ad0ed1",
        strip_prefix = "twitter.common.lang-0.3.9/src",
        urls = ["https://files.pythonhosted.org/packages/08/bc/d6409a813a9dccd4920a6262eb6e5889e90381453a5f58938ba4cf1d9420/twitter.common.lang-0.3.9.tar.gz"],
        use_category = ["dataplane"],
        cpe = "N/A",
    ),
    com_github_twitter_common_rpc = dict(
        sha256 = "0792b63fb2fb32d970c2e9a409d3d00633190a22eb185145fe3d9067fdaa4514",
        strip_prefix = "twitter.common.rpc-0.3.9/src",
        urls = ["https://files.pythonhosted.org/packages/be/97/f5f701b703d0f25fbf148992cd58d55b4d08d3db785aad209255ee67e2d0/twitter.common.rpc-0.3.9.tar.gz"],
        use_category = ["dataplane"],
        cpe = "N/A",
    ),
    com_github_twitter_common_finagle_thrift = dict(
        sha256 = "1e3a57d11f94f58745e6b83348ecd4fa74194618704f45444a15bc391fde497a",
        strip_prefix = "twitter.common.finagle-thrift-0.3.9/src",
        urls = ["https://files.pythonhosted.org/packages/f9/e7/4f80d582578f8489226370762d2cf6bc9381175d1929eba1754e03f70708/twitter.common.finagle-thrift-0.3.9.tar.gz"],
        use_category = ["dataplane"],
        cpe = "N/A",
    ),
    com_google_googletest = dict(
        sha256 = "9dc9157a9a1551ec7a7e43daea9a694a0bb5fb8bec81235d8a1e6ef64c716dcb",
        strip_prefix = "googletest-release-1.10.0",
        urls = ["https://github.com/google/googletest/archive/release-1.10.0.tar.gz"],
        use_category = ["test"],
    ),
    com_google_protobuf = dict(
        sha256 = "d7cfd31620a352b2ee8c1ed883222a0d77e44346643458e062e86b1d069ace3e",
        strip_prefix = "protobuf-3.10.1",
        urls = ["https://github.com/protocolbuffers/protobuf/releases/download/v3.10.1/protobuf-all-3.10.1.tar.gz"],
        use_category = ["dataplane", "controlplane"],
        cpe = "N/A",
    ),
    grpc_httpjson_transcoding = dict(
        sha256 = "62c8cb5ea2cca1142cde9d4a0778c52c6022345c3268c60ef81666946b958ad5",
        strip_prefix = "grpc-httpjson-transcoding-faf8af1e9788cd4385b94c8f85edab5ea5d4b2d6",
        # 2020-03-02
        urls = ["https://github.com/grpc-ecosystem/grpc-httpjson-transcoding/archive/faf8af1e9788cd4385b94c8f85edab5ea5d4b2d6.tar.gz"],
        use_category = ["dataplane"],
        cpe = "N/A",
    ),
    io_bazel_rules_go = dict(
        sha256 = "e88471aea3a3a4f19ec1310a55ba94772d087e9ce46e41ae38ecebe17935de7b",
        urls = ["https://github.com/bazelbuild/rules_go/releases/download/v0.20.3/rules_go-v0.20.3.tar.gz"],
        use_category = ["build"],
    ),
    rules_cc = dict(
        sha256 = "9d48151ea71b3e225adfb6867e6d2c7d0dce46cbdc8710d9a9a628574dfd40a0",
        strip_prefix = "rules_cc-818289e5613731ae410efb54218a4077fb9dbb03",
        # 2020-05-13
        # TODO(lizan): pin to a point releases when there's a released version.
        urls = ["https://github.com/bazelbuild/rules_cc/archive/818289e5613731ae410efb54218a4077fb9dbb03.tar.gz"],
        use_category = ["build"],
    ),
    rules_foreign_cc = dict(
        sha256 = "3184c244b32e65637a74213fc448964b687390eeeca42a36286f874c046bba15",
        strip_prefix = "rules_foreign_cc-7bc4be735b0560289f6b86ab6136ee25d20b65b7",
        # 2019-09-26
        urls = ["https://github.com/bazelbuild/rules_foreign_cc/archive/7bc4be735b0560289f6b86ab6136ee25d20b65b7.tar.gz"],
        use_category = ["build"],
    ),
    rules_python = dict(
        sha256 = "76a8fd4e7eca2a3590f816958faa0d83c9b2ce9c32634c5c375bcccf161d3bb5",
        strip_prefix = "rules_python-a0fbf98d4e3a232144df4d0d80b577c7a693b570",
        # 2020-04-09
        # TODO(htuch): revert back to a point releases when pip3_import appears.
        urls = ["https://github.com/bazelbuild/rules_python/archive/a0fbf98d4e3a232144df4d0d80b577c7a693b570.tar.gz"],
        use_category = ["build"],
    ),
    six = dict(
        sha256 = "d16a0141ec1a18405cd4ce8b4613101da75da0e9a7aec5bdd4fa804d0e0eba73",
        urls = ["https://files.pythonhosted.org/packages/dd/bf/4138e7bfb757de47d1f4b6994648ec67a51efe58fa907c1e11e350cddfca/six-1.12.0.tar.gz"],
        use_category = ["other"],
    ),
    io_opencensus_cpp = dict(
        sha256 = "193ffb4e13bd7886757fd22b61b7f7a400634412ad8e7e1071e73f57bedd7fc6",
        strip_prefix = "opencensus-cpp-04ed0211931f12b03c1a76b3907248ca4db7bc90",
        # 2020-03-24
        urls = ["https://github.com/census-instrumentation/opencensus-cpp/archive/04ed0211931f12b03c1a76b3907248ca4db7bc90.tar.gz"],
        use_category = ["observability"],
        cpe = "N/A",
    ),
    com_github_curl = dict(
        sha256 = "01ae0c123dee45b01bbaef94c0bc00ed2aec89cb2ee0fd598e0d302a6b5e0a98",
        strip_prefix = "curl-7.69.1",
        urls = ["https://github.com/curl/curl/releases/download/curl-7_69_1/curl-7.69.1.tar.gz"],
        use_category = ["dataplane"],
        cpe = "N/A",
    ),
    com_googlesource_chromium_v8 = dict(
        # This archive was created using https://storage.googleapis.com/envoyproxy-wee8/wee8-archive.sh
        # and contains complete checkout of V8 with all dependencies necessary to build wee8.
        sha256 = "cc6f5357cd10922bfcf667bd882624ad313e21b009b919ce00f322f390012476",
        urls = ["https://storage.googleapis.com/envoyproxy-wee8/wee8-8.3.110.9.tar.gz"],
        use_category = ["dataplane"],
        cpe = "N/A",
    ),
    com_googlesource_quiche = dict(
        # Static snapshot of https://quiche.googlesource.com/quiche/+archive/41c9fdead26b31deefae3c325a2cf1a873688ba3.tar.gz
        sha256 = "75af53154402e1654cfd32d8aaeed5fab4dbb79d3cab8c9866019d5369c1889e",
        urls = ["https://storage.googleapis.com/quiche-envoy-integration/41c9fdead26b31deefae3c325a2cf1a873688ba3.tar.gz"],
        use_category = ["dataplane"],
        cpe = "N/A",
    ),
    com_googlesource_googleurl = dict(
        # Static snapshot of https://quiche.googlesource.com/quiche/+archive/googleurl_dbf5ad147f60afc125e99db7549402af49a5eae8.tar.gz
        sha256 = "b40cd22cadba577b7281a76db66f6a66dd744edbad8cc2c861c2c976ef721e4d",
        urls = ["https://storage.googleapis.com/quiche-envoy-integration/googleurl_dbf5ad147f60afc125e99db7549402af49a5eae8.tar.gz"],
        use_category = ["dataplane"],
        cpe = "N/A",
    ),
    com_google_cel_cpp = dict(
        sha256 = "326ec397b55e39f48bd5380ccded1af5b04653ee96e769cd4d694f9a3bacef50",
        strip_prefix = "cel-cpp-80e1cca533190d537a780ad007e8db64164c582e",
        # 2020-02-26
        urls = ["https://github.com/google/cel-cpp/archive/80e1cca533190d537a780ad007e8db64164c582e.tar.gz"],
        use_category = ["dataplane"],
        cpe = "N/A",
    ),
    com_googlesource_code_re2 = dict(
        sha256 = "04ee2aaebaa5038554683329afc494e684c30f82f2a1e47eb62450e59338f84d",
        strip_prefix = "re2-2020-03-03",
        urls = ["https://github.com/google/re2/archive/2020-03-03.tar.gz"],
        use_category = ["dataplane"],
        cpe = "N/A",
    ),
    # Included to access FuzzedDataProvider.h. This is compiler agnostic but
    # provided as part of the compiler-rt source distribution. We can't use the
    # Clang variant as we are not a Clang-LLVM only shop today.
    org_llvm_releases_compiler_rt = dict(
        sha256 = "6a7da64d3a0a7320577b68b9ca4933bdcab676e898b759850e827333c3282c75",
        # Only allow peeking at fuzzer related files for now.
        strip_prefix = "compiler-rt-10.0.0.src/include",
        urls = ["https://github.com/llvm/llvm-project/releases/download/llvmorg-10.0.0/compiler-rt-10.0.0.src.tar.xz"],
        use_category = ["test"],
    ),
    upb = dict(
        sha256 = "e9f281c56ab1eb1f97a80ca8a83bb7ef73d230eabb8591f83876f4e7b85d9b47",
        strip_prefix = "upb-8a3ae1ef3e3e3f26b45dec735c5776737fc7247f",
        # 2019-11-19
        urls = ["https://github.com/protocolbuffers/upb/archive/8a3ae1ef3e3e3f26b45dec735c5776737fc7247f.tar.gz"],
        use_category = ["dataplane", "controlplane"],
        cpe = "N/A",
    ),
    kafka_source = dict(
        sha256 = "e7b748a62e432b5770db6dbb3b034c68c0ea212812cb51603ee7f3a8a35f06be",
        strip_prefix = "kafka-2.4.0/clients/src/main/resources/common/message",
        urls = ["https://github.com/apache/kafka/archive/2.4.0.zip"],
        use_category = ["dataplane"],
        cpe = "cpe:2.3:a:apache:kafka:*",
    ),
    kafka_server_binary = dict(
        sha256 = "b9582bab0c3e8d131953b1afa72d6885ca1caae0061c2623071e7f396f2ccfee",
        strip_prefix = "kafka_2.12-2.4.0",
        urls = ["http://us.mirrors.quenda.co/apache/kafka/2.4.0/kafka_2.12-2.4.0.tgz"],
        use_category = ["test"],
    ),
    kafka_python_client = dict(
        sha256 = "454bf3aafef9348017192417b7f0828a347ec2eaf3efba59336f3a3b68f10094",
        strip_prefix = "kafka-python-2.0.0",
        urls = ["https://github.com/dpkp/kafka-python/archive/2.0.0.tar.gz"],
        use_category = ["test"],
    ),
)<|MERGE_RESOLUTION|>--- conflicted
+++ resolved
@@ -67,17 +67,10 @@
         use_category = ["build"],
     ),
     envoy_build_tools = dict(
-<<<<<<< HEAD
         sha256 = "b0efe70a1d122fffb89570771f4ec3b912aa0a8a0ce56218223918d7737d01e2",
         strip_prefix = "envoy-build-tools-3cbc1d66b9e9ead42daf69e01597cacf4fb52151",
         # 2020-05-15
         urls = ["https://github.com/envoyproxy/envoy-build-tools/archive/3cbc1d66b9e9ead42daf69e01597cacf4fb52151.tar.gz"],
-=======
-        sha256 = "78e794ae1c1197f59b7ecbf8bd62c053ecb1625daaccdbe287581ee6f12ec0fb",
-        strip_prefix = "envoy-build-tools-b47394aa94c45e15c479d18eab18ffd43ec62d89",
-        # 2020-05-14
-        urls = ["https://github.com/envoyproxy/envoy-build-tools/archive/b47394aa94c45e15c479d18eab18ffd43ec62d89.tar.gz"],
->>>>>>> 981507ff
         use_category = ["build"],
     ),
     boringssl = dict(

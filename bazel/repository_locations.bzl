REPOSITORY_LOCATIONS = dict(
    com_google_absl = dict(
        commit = "6de53819a7173bd446156237a37f53464b7732cc",
        remote = "https://github.com/abseil/abseil-cpp",
    ),
    com_github_bombela_backward = dict(
        commit = "cd1c4bd9e48afe812a0e996d335298c455afcd92",  # v1.3
        remote = "https://github.com/bombela/backward-cpp",
    ),
    com_github_cyan4973_xxhash = dict(
        commit = "7caf8bd76440c75dfe1070d3acfbd7891aea8fca",  # v0.6.4
        remote = "https://github.com/Cyan4973/xxHash",
    ),
    com_github_eile_tclap = dict(
        commit = "3627d9402e529770df9b0edf2aa8c0e0d6c6bb41",  # tclap-1-2-1-release-final
        remote = "https://github.com/eile/tclap",
    ),
    com_github_fmtlib_fmt = dict(
        sha256 = "10a9f184d4d66f135093a08396d3b0a0ebe8d97b79f8b3ddb8559f75fe4fcbc3",
        strip_prefix = "fmt-4.0.0",
        urls = ["https://github.com/fmtlib/fmt/releases/download/4.0.0/fmt-4.0.0.zip"],
    ),
    com_github_gabime_spdlog = dict(
        sha256 = "2081e5df5e87402398847431e16b87c71dd5c4d632314bb976ace8161f4d32de",
        strip_prefix = "spdlog-0.16.2",
        urls = ["https://github.com/gabime/spdlog/archive/v0.16.2.tar.gz"],
    ),
    com_github_gcovr_gcovr = dict(
        commit = "c0d77201039c7b119b18bc7fb991564c602dd75d",
        remote = "https://github.com/gcovr/gcovr",
    ),
    com_github_grpc_grpc = dict(
        commit = "f526a2164f9c1eb816eea420f7201b8dfa278a8f", # v1.8.3
        remote = "https://github.com/grpc/grpc.git",
    ),
    io_opentracing_cpp = dict(
        commit = "e57161e2a4bd1f9d3a8d3edf23185f033bb45f17",
        remote = "https://github.com/opentracing/opentracing-cpp", # v1.2.0
    ),
    com_lightstep_tracer_cpp = dict(
        commit = "6a198acd328f976984699f7272bbec7c8b220f65",
        remote = "https://github.com/lightstep/lightstep-tracer-cpp", # v0.6.1
    ),
    lightstep_vendored_googleapis = dict(
        commit = "d6f78d948c53f3b400bb46996eb3084359914f9b",
        remote = "https://github.com/google/googleapis",
    ),
    com_github_nodejs_http_parser = dict(
        commit = "feae95a3a69f111bc1897b9048d9acbc290992f9",  # v2.7.1
        remote = "https://github.com/nodejs/http-parser",
    ),
    com_github_pallets_jinja = dict(
        commit = "d78a1b079cd985eea7d636f79124ab4fc44cb538",  # 2.9.6
        remote = "https://github.com/pallets/jinja",
    ),
    com_github_pallets_markupsafe = dict(
        commit = "d2a40c41dd1930345628ea9412d97e159f828157",  # 1.0
        remote = "https://github.com/pallets/markupsafe",
    ),
    com_github_tencent_rapidjson = dict(
        commit = "f54b0e47a08782a6131cc3d60f94d038fa6e0a51",  # v1.1.0
        remote = "https://github.com/tencent/rapidjson",
    ),
    com_google_googletest = dict(
        commit = "43863938377a9ea1399c0596269e0890b5c5515a",
        remote = "https://github.com/google/googletest",
    ),
    com_google_protobuf = dict(
        sha256 = "0cc6607e2daa675101e9b7398a436f09167dffb8ca0489b0307ff7260498c13c",
        strip_prefix = "protobuf-3.5.0",
        urls = ["https://github.com/google/protobuf/archive/v3.5.0.tar.gz"],
    ),
    envoy_api = dict(
<<<<<<< HEAD
        commit = "fa914b487f47d65a1acbba78bcfa5c786717a207",
=======
        commit = "b796da4964af6c332bd7d29ae4f08d0a98bf5352",
>>>>>>> 0cef117e
        remote = "https://github.com/envoyproxy/data-plane-api",
    ),
    grpc_httpjson_transcoding = dict(
        commit = "e4f58aa07b9002befa493a0a82e10f2e98b51fc6",
        remote = "https://github.com/grpc-ecosystem/grpc-httpjson-transcoding",
    ),
    io_bazel_rules_go = dict(
        commit = "4374be38e9a75ff5957c3922adb155d32086fe14",
        remote = "https://github.com/bazelbuild/rules_go",
    ),
    # I'd love to name this `com_github_google_subpar`, but something in the Subpar
    # code assumes its repository name is just `subpar`.
    subpar = dict(
        commit = "eb23aa7a5361cabc02464476dd080389340a5522",  # HEAD
        remote = "https://github.com/google/subpar",
    ),
)<|MERGE_RESOLUTION|>--- conflicted
+++ resolved
@@ -71,11 +71,7 @@
         urls = ["https://github.com/google/protobuf/archive/v3.5.0.tar.gz"],
     ),
     envoy_api = dict(
-<<<<<<< HEAD
-        commit = "fa914b487f47d65a1acbba78bcfa5c786717a207",
-=======
         commit = "b796da4964af6c332bd7d29ae4f08d0a98bf5352",
->>>>>>> 0cef117e
         remote = "https://github.com/envoyproxy/data-plane-api",
     ),
     grpc_httpjson_transcoding = dict(

--- conflicted
+++ resolved
@@ -71,13 +71,8 @@
         urls = ["https://github.com/google/protobuf/archive/v3.5.0.tar.gz"],
     ),
     envoy_api = dict(
-<<<<<<< HEAD
-        commit = "138d1108b379e29570892a93e5f7a8b2a2777777",
+        commit = "fd02c813ac15cb13ab8d94ff0598d302327caebc",
         remote = "https://github.com/jrajahalme/envoy-api",
-=======
-        commit = "ab79c016ced0ceca6ea3d4b6ab628ed4a11a6574",
-        remote = "https://github.com/envoyproxy/data-plane-api",
->>>>>>> a30a8b79
     ),
     grpc_httpjson_transcoding = dict(
         commit = "e4f58aa07b9002befa493a0a82e10f2e98b51fc6",

--- conflicted
+++ resolved
@@ -53,18 +53,10 @@
         use_category = ["build"],
     ),
     bazel_toolchains = dict(
-<<<<<<< HEAD
         sha256 = "996c7a9af75239fa399d0ee795b95069a94a9ec72443406f158300295bbb5cba",
         strip_prefix = "bazel-toolchains-enable-docker-toolchain-non-linux",
         urls = [
             "https://github.com/greenhouse-org/bazel-toolchains/archive/enable-docker-toolchain-non-linux.tar.gz",
-=======
-        sha256 = "144290c4166bd67e76a54f96cd504ed86416ca3ca82030282760f0823c10be48",
-        strip_prefix = "bazel-toolchains-3.1.1",
-        urls = [
-            "https://github.com/bazelbuild/bazel-toolchains/releases/download/3.1.1/bazel-toolchains-3.1.1.tar.gz",
-            "https://mirror.bazel.build/github.com/bazelbuild/bazel-toolchains/archive/3.1.1.tar.gz",
->>>>>>> 1ef01c01
         ],
         use_category = ["build"],
         # sha256 = "239a1a673861eabf988e9804f45da3b94da28d1aff05c373b013193c315d9d9e",
@@ -80,7 +72,6 @@
         use_category = ["build"],
     ),
     envoy_build_tools = dict(
-<<<<<<< HEAD
         # sha256 = "9d348f92ae8fb2495393109aac28aea314ad1fb013cdec1ab7b1224f804be1b7",
         # strip_prefix = "envoy-build-tools-823c2e9386eee5117f7ef9e3d7c90e784cd0d047",
         # # 2020-04-07
@@ -88,12 +79,6 @@
         sha256 = "3785e6f56428054ea25c98407996ab0e157a7296f7afd8f6ca39b3daa29897de",
         strip_prefix = "envoy-build-tools-7d6ebc89394af6e54073753b4a50c1ec5eecc889",
         urls = ["https://github.com/greenhouse-org/envoy-build-tools/archive/7d6ebc89394af6e54073753b4a50c1ec5eecc889.tar.gz"],
-=======
-        sha256 = "78e794ae1c1197f59b7ecbf8bd62c053ecb1625daaccdbe287581ee6f12ec0fb",
-        strip_prefix = "envoy-build-tools-b47394aa94c45e15c479d18eab18ffd43ec62d89",
-        # 2020-05-14
-        urls = ["https://github.com/envoyproxy/envoy-build-tools/archive/b47394aa94c45e15c479d18eab18ffd43ec62d89.tar.gz"],
->>>>>>> 1ef01c01
         use_category = ["build"],
     ),
     boringssl = dict(

--- conflicted
+++ resolved
@@ -76,11 +76,7 @@
         urls = ["https://github.com/google/protobuf/archive/v3.5.0.tar.gz"],
     ),
     envoy_api = dict(
-<<<<<<< HEAD
-        commit = "6f30fb48a7e7a4b21f6889c58b1a069fee95a498", # FIXFIX branch
-=======
         commit = "60dc08ddbcc4d10ec48cb55d34a1fdc1bdc72496",
->>>>>>> 80780928
         remote = "https://github.com/envoyproxy/data-plane-api",
     ),
     grpc_httpjson_transcoding = dict(

--- conflicted
+++ resolved
@@ -240,14 +240,8 @@
         urls = ["https://github.com/google/subpar/archive/1.3.0.tar.gz"],
     ),
     com_googlesource_quiche = dict(
-<<<<<<< HEAD
         # Static snapshot of https://quiche.googlesource.com/quiche/+archive/c703612c85f2b72c2c4e91956f48a27eb7f4833f.tar.gz
         sha256 = "901bbf027a13bb8bf24e42376b00dc637a84862550c6d92ec297a5aebeb01880",
         urls = ["https://storage.googleapis.com/quiche-envoy-integration/c703612c85f2b72c2c4e91956f48a27eb7f4833f.tar.gz"],
-=======
-        # Static snapshot of https://quiche.googlesource.com/quiche/+archive/43a1c0f10f2855c3cd142f500e8d19ac6d6f5a8c.tar.gz
-        sha256 = "7ee437b5b0f64290760cef43b93790122c751f24508e93393484ddb80c1f8bfe",
-        urls = ["https://storage.googleapis.com/quiche-envoy-integration/43a1c0f10f2855c3cd142f500e8d19ac6d6f5a8c.tar.gz"],
->>>>>>> f0aedf04
     ),
 )
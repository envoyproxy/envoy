# Envoy dependencies may be annotated with the following attributes:
#
# use_category - list of the categories describing how the dependency is being used. This attribute is used
#                for automatic tracking of security posture of Envoy's dependencies.
#                Possible values are documented in the USE_CATEGORIES list.

# NOTE: If a dependency use case is either dataplane or controlplane, the other uses are not needed
# to be declared.
USE_CATEGORIES = [
    # This dependency is used in build process.
    "build",
    # This dependency is used for unit tests.
    "test",
    # This dependency is used in API protos.
    "api",
    # This dependency is used in processing downstream or upstream requests.
    "dataplane",
    # This dependency is used to process xDS requests.
    "controlplane",
    # This dependecy is used for logging, metrics or tracing. It may process unstrusted input.
    "observability",
    # This dependency does not handle untrusted data and is used for various utility purposes.
    "other",
]

def _dependency_location(urls, sha256, use_category, strip_prefix = None):
    if not use_category:
        fail("use_category attribute of external dependency must be defined for dependecy at " + str(urls))

    for category in use_category:
        if category not in USE_CATEGORIES:
            fail("Unknown use_category value " + category + " for dependecy at " + str(urls))

    location = dict(urls = urls, sha256 = sha256, use_category = use_category)
    if strip_prefix:
        location["strip_prefix"] = strip_prefix
    return location

REPOSITORY_LOCATIONS = dict(
    bazel_compdb = _dependency_location(
        sha256 = "87e376a685eacfb27bcc0d0cdf5ded1d0b99d868390ac50f452ba6ed781caffe",
        strip_prefix = "bazel-compilation-database-0.4.2",
        urls = ["https://github.com/grailbio/bazel-compilation-database/archive/0.4.2.tar.gz"],
        use_category = ["build"],
    ),
    bazel_gazelle = _dependency_location(
        sha256 = "86c6d481b3f7aedc1d60c1c211c6f76da282ae197c3b3160f54bd3a8f847896f",
        urls = ["https://github.com/bazelbuild/bazel-gazelle/releases/download/v0.19.1/bazel-gazelle-v0.19.1.tar.gz"],
        use_category = ["build"],
    ),
    bazel_toolchains = _dependency_location(
        sha256 = "239a1a673861eabf988e9804f45da3b94da28d1aff05c373b013193c315d9d9e",
        strip_prefix = "bazel-toolchains-3.0.1",
        urls = [
            "https://github.com/bazelbuild/bazel-toolchains/releases/download/3.0.1/bazel-toolchains-3.0.1.tar.gz",
            "https://mirror.bazel.build/github.com/bazelbuild/bazel-toolchains/archive/3.0.1.tar.gz",
        ],
        use_category = ["build"],
    ),
    build_bazel_rules_apple = _dependency_location(
        sha256 = "7a7afdd4869bb201c9352eed2daf37294d42b093579b70423490c1b4d4f6ce42",
        urls = ["https://github.com/bazelbuild/rules_apple/releases/download/0.19.0/rules_apple.0.19.0.tar.gz"],
        use_category = ["build"],
    ),
    envoy_build_tools = _dependency_location(
        sha256 = "9d348f92ae8fb2495393109aac28aea314ad1fb013cdec1ab7b1224f804be1b7",
        strip_prefix = "envoy-build-tools-823c2e9386eee5117f7ef9e3d7c90e784cd0d047",
        # 2020-04-07
        urls = ["https://github.com/envoyproxy/envoy-build-tools/archive/823c2e9386eee5117f7ef9e3d7c90e784cd0d047.tar.gz"],
        use_category = ["build"],
    ),
    boringssl = _dependency_location(
        sha256 = "a3d4de4f03cb321ef943678d72a045c9a19d26b23d6f4e313f97600c65201a27",
        strip_prefix = "boringssl-1c2769383f027befac5b75b6cedd25daf3bf4dcf",
        # To update BoringSSL, which tracks Chromium releases:
        # 1. Open https://omahaproxy.appspot.com/ and note <current_version> of linux/stable release.
        # 2. Open https://chromium.googlesource.com/chromium/src/+/refs/tags/<current_version>/DEPS and note <boringssl_revision>.
        # 3. Find a commit in BoringSSL's "master-with-bazel" branch that merges <boringssl_revision>.
        #
        # chromium-81.0.4044.69
        urls = ["https://github.com/google/boringssl/archive/1c2769383f027befac5b75b6cedd25daf3bf4dcf.tar.gz"],
        use_category = ["dataplane"],
    ),
    boringssl_fips = _dependency_location(
        sha256 = "b12ad676ee533824f698741bd127f6fbc82c46344398a6d78d25e62c6c418c73",
        # fips-20180730
        urls = ["https://commondatastorage.googleapis.com/chromium-boringssl-docs/fips/boringssl-66005f41fbc3529ffe8d007708756720529da20d.tar.xz"],
        use_category = ["dataplane"],
    ),
<<<<<<< HEAD
    com_google_absl = _dependency_location(
        sha256 = "2693730730247afb0e7cb2d41664ac2af3ad75c79944efd266be40ba944179b9",
        strip_prefix = "abseil-cpp-06f0e767d13d4d68071c4fc51e25724e0fc8bc74",
        # 2020-03-03
        urls = ["https://github.com/abseil/abseil-cpp/archive/06f0e767d13d4d68071c4fc51e25724e0fc8bc74.tar.gz"],
        use_category = ["dataplane", "controlplane"],
=======
    com_google_absl = dict(
        sha256 = "14ee08e2089c2a9b6bf27e1d10abc5629c69c4d0bab4b78ec5b65a29ea1c2af7",
        strip_prefix = "abseil-cpp-cf3a1998e9d41709d4141e2f13375993cba1130e",
        # 2020-03-05
        urls = ["https://github.com/abseil/abseil-cpp/archive/cf3a1998e9d41709d4141e2f13375993cba1130e.tar.gz"],
>>>>>>> 74c8054e
    ),
    com_github_apache_thrift = _dependency_location(
        sha256 = "7d59ac4fdcb2c58037ebd4a9da5f9a49e3e034bf75b3f26d9fe48ba3d8806e6b",
        strip_prefix = "thrift-0.11.0",
        urls = ["https://files.pythonhosted.org/packages/c6/b4/510617906f8e0c5660e7d96fbc5585113f83ad547a3989b80297ac72a74c/thrift-0.11.0.tar.gz"],
        use_category = ["dataplane"],
    ),
    com_github_c_ares_c_ares = _dependency_location(
        sha256 = "bbaab13d6ad399a278d476f533e4d88a7ec7d729507348bb9c2e3b207ba4c606",
        strip_prefix = "c-ares-d7e070e7283f822b1d2787903cce3615536c5610",
        # 2019-06-19
        # 27 new commits from release-1.15.0. Upgrade for commit 7d3591ee8a1a63e7748e68e6d880bd1763a32885 "getaddrinfo enhancements" and follow up fixes.
        # Use getaddrinfo to query DNS record and TTL.
        # TODO(crazyxy): Update to release-1.16.0 when it is released.
        urls = ["https://github.com/c-ares/c-ares/archive/d7e070e7283f822b1d2787903cce3615536c5610.tar.gz"],
        use_category = ["dataplane"],
    ),
    com_github_circonus_labs_libcircllhist = _dependency_location(
        sha256 = "8165aa25e529d7d4b9ae849d3bf30371255a99d6db0421516abcff23214cdc2c",
        strip_prefix = "libcircllhist-63a16dd6f2fc7bc841bb17ff92be8318df60e2e1",
        # 2019-02-11
        urls = ["https://github.com/circonus-labs/libcircllhist/archive/63a16dd6f2fc7bc841bb17ff92be8318df60e2e1.tar.gz"],
        use_category = ["observability"],
    ),
    com_github_cyan4973_xxhash = _dependency_location(
        sha256 = "952ebbf5b11fbf59ae5d760a562d1e9112278f244340ad7714e8556cbe54f7f7",
        strip_prefix = "xxHash-0.7.3",
        urls = ["https://github.com/Cyan4973/xxHash/archive/v0.7.3.tar.gz"],
        use_category = ["dataplane", "controlplane"],
    ),
    com_github_envoyproxy_sqlparser = _dependency_location(
        sha256 = "b2d3882698cf85b64c87121e208ce0b24d5fe2a00a5d058cf4571f1b25b45403",
        strip_prefix = "sql-parser-b14d010afd4313f2372a1cc96aa2327e674cc798",
        # 2020-01-10
        urls = ["https://github.com/envoyproxy/sql-parser/archive/b14d010afd4313f2372a1cc96aa2327e674cc798.tar.gz"],
        use_category = ["dataplane"],
    ),
    com_github_mirror_tclap = _dependency_location(
        sha256 = "f0ede0721dddbb5eba3a47385a6e8681b14f155e1129dd39d1a959411935098f",
        strip_prefix = "tclap-tclap-1-2-1-release-final",
        urls = ["https://github.com/mirror/tclap/archive/tclap-1-2-1-release-final.tar.gz"],
        use_category = ["other"],
    ),
    com_github_fmtlib_fmt = _dependency_location(
        sha256 = "f1907a58d5e86e6c382e51441d92ad9e23aea63827ba47fd647eacc0d3a16c78",
        strip_prefix = "fmt-6.0.0",
        urls = ["https://github.com/fmtlib/fmt/archive/6.0.0.tar.gz"],
        use_category = ["observability"],
    ),
    com_github_gabime_spdlog = _dependency_location(
        sha256 = "afd18f62d1bc466c60bef088e6b637b0284be88c515cedc59ad4554150af6043",
        strip_prefix = "spdlog-1.4.0",
        urls = ["https://github.com/gabime/spdlog/archive/v1.4.0.tar.gz"],
        use_category = ["observability"],
    ),
    com_github_google_libprotobuf_mutator = _dependency_location(
        sha256 = "",
        strip_prefix = "libprotobuf-mutator-3521f47a2828da9ace403e4ecc4aece1a84feb36",
        # 2020-02-04
        urls = ["https://github.com/google/libprotobuf-mutator/archive/3521f47a2828da9ace403e4ecc4aece1a84feb36.tar.gz"],
        use_category = ["test"],
    ),
    com_github_gperftools_gperftools = _dependency_location(
        # TODO(cmluciano): Bump to release 2.8
        # The currently used version is specifically chosen to fix ppc64le builds that require inclusion
        # of asm/ptrace.h, and also s390x builds that require special handling of mmap syscall.
        sha256 = "97f0bc2b389c29305f5d1d8cc4d95e9212c33b55827ae65476fc761d78e3ec5d",
        strip_prefix = "gperftools-gperftools-2.7.90",
        urls = ["https://github.com/gperftools/gperftools/archive/gperftools-2.7.90.tar.gz"],
        use_category = ["test"],
    ),
    com_github_grpc_grpc = _dependency_location(
        # TODO(JimmyCYJ): Bump to release 1.27
        # This sha on grpc:v1.25.x branch is specifically chosen to fix gRPC STS call credential options.
        sha256 = "bbc8f020f4e85ec029b047fab939b8c81f3d67254b5c724e1003a2bc49ddd123",
        strip_prefix = "grpc-d8f4928fa779f6005a7fe55a176bdb373b0f910f",
        urls = ["https://github.com/grpc/grpc/archive/d8f4928fa779f6005a7fe55a176bdb373b0f910f.tar.gz"],
        use_category = ["dataplane", "controlplane"],
    ),
    com_github_luajit_luajit = _dependency_location(
        sha256 = "409f7fe570d3c16558e594421c47bdd130238323c9d6fd6c83dedd2aaeb082a8",
        strip_prefix = "LuaJIT-2.1.0-beta3",
        urls = ["https://github.com/LuaJIT/LuaJIT/archive/v2.1.0-beta3.tar.gz"],
        use_category = ["dataplane"],
    ),
    com_github_moonjit_moonjit = _dependency_location(
        sha256 = "83deb2c880488dfe7dd8ebf09e3b1e7613ef4b8420de53de6f712f01aabca2b6",
        strip_prefix = "moonjit-2.2.0",
        urls = ["https://github.com/moonjit/moonjit/archive/2.2.0.tar.gz"],
        use_category = ["dataplane"],
    ),
    com_github_nghttp2_nghttp2 = _dependency_location(
        sha256 = "eb9d9046495a49dd40c7ef5d6c9907b51e5a6b320ea6e2add11eb8b52c982c47",
        strip_prefix = "nghttp2-1.40.0",
        urls = ["https://github.com/nghttp2/nghttp2/releases/download/v1.40.0/nghttp2-1.40.0.tar.gz"],
        use_category = ["dataplane"],
    ),
    io_opentracing_cpp = _dependency_location(
        sha256 = "015c4187f7a6426a2b5196f0ccd982aa87f010cf61f507ae3ce5c90523f92301",
        strip_prefix = "opentracing-cpp-1.5.1",
        urls = ["https://github.com/opentracing/opentracing-cpp/archive/v1.5.1.tar.gz"],
        use_category = ["observability"],
    ),
    com_lightstep_tracer_cpp = _dependency_location(
        sha256 = "0e99716598c010e56bc427ea3482be5ad2c534be8b039d172564deec1264a213",
        strip_prefix = "lightstep-tracer-cpp-3efe2372ee3d7c2138d6b26e542d757494a7938d",
        # 2020-03-24
        urls = ["https://github.com/lightstep/lightstep-tracer-cpp/archive/3efe2372ee3d7c2138d6b26e542d757494a7938d.tar.gz"],
        use_category = ["observability"],
    ),
    com_github_datadog_dd_opentracing_cpp = _dependency_location(
        sha256 = "6dc1088ab7f788b6c849fbaa6300517c8fdf88991a70b778be79c284c36857bf",
        strip_prefix = "dd-opentracing-cpp-1.1.3",
        urls = ["https://github.com/DataDog/dd-opentracing-cpp/archive/v1.1.3.tar.gz"],
        use_category = ["observability"],
    ),
    com_github_google_benchmark = _dependency_location(
        sha256 = "3c6a165b6ecc948967a1ead710d4a181d7b0fbcaa183ef7ea84604994966221a",
        strip_prefix = "benchmark-1.5.0",
        urls = ["https://github.com/google/benchmark/archive/v1.5.0.tar.gz"],
        use_category = ["test"],
    ),
    com_github_libevent_libevent = _dependency_location(
        sha256 = "549d34065eb2485dfad6c8de638caaa6616ed130eec36dd978f73b6bdd5af113",
        # This SHA includes the new "prepare" and "check" watchers, used for event loop performance
        # stats (see https://github.com/libevent/libevent/pull/793) and the fix for a race condition
        # in the watchers (see https://github.com/libevent/libevent/pull/802).
        # This also includes the fixes for https://github.com/libevent/libevent/issues/806
        # and https://github.com/lyft/envoy-mobile/issues/215.
        # TODO(mergeconflict): Update to v2.2 when it is released.
        strip_prefix = "libevent-0d7d85c2083f7a4c9efe01c061486f332b576d28",
        # 2019-07-02
        urls = ["https://github.com/libevent/libevent/archive/0d7d85c2083f7a4c9efe01c061486f332b576d28.tar.gz"],
        use_category = ["dataplane"],
    ),
    net_zlib = _dependency_location(
        # Use the dev branch of zlib to resolve fuzz bugs and out of bound
        # errors resulting in crashes in zlib 1.2.11.
        # TODO(asraa): Remove when zlib > 1.2.11 is released.
        sha256 = "155a8f8c1a753fb05b16a1b0cc0a0a9f61a78e245f9e0da483d13043b3bcbf2e",
        strip_prefix = "zlib-79baebe50e4d6b73ae1f8b603f0ef41300110aa3",
        # 2019-04-14 development branch
        urls = ["https://github.com/madler/zlib/archive/79baebe50e4d6b73ae1f8b603f0ef41300110aa3.tar.gz"],
        use_category = ["dataplane"],
    ),
    com_github_jbeder_yaml_cpp = _dependency_location(
        sha256 = "77ea1b90b3718aa0c324207cb29418f5bced2354c2e483a9523d98c3460af1ed",
        strip_prefix = "yaml-cpp-yaml-cpp-0.6.3",
        urls = ["https://github.com/jbeder/yaml-cpp/archive/yaml-cpp-0.6.3.tar.gz"],
        use_category = ["dataplane"],
    ),
    com_github_msgpack_msgpack_c = _dependency_location(
        sha256 = "433cbcd741e1813db9ae4b2e192b83ac7b1d2dd7968a3e11470eacc6f4ab58d2",
        strip_prefix = "msgpack-3.2.1",
        urls = ["https://github.com/msgpack/msgpack-c/releases/download/cpp-3.2.1/msgpack-3.2.1.tar.gz"],
        use_category = ["observability"],
    ),
    com_github_google_jwt_verify = _dependency_location(
        sha256 = "d422a6eadd4bcdd0f9b122cd843a4015f8b18aebea6e1deb004bd4d401a8ef92",
        strip_prefix = "jwt_verify_lib-40e2cc938f4bcd059a97dc6c73f59ecfa5a71bac",
        # 2020-02-11
        urls = ["https://github.com/google/jwt_verify_lib/archive/40e2cc938f4bcd059a97dc6c73f59ecfa5a71bac.tar.gz"],
        use_category = ["dataplane"],
    ),
    com_github_nodejs_http_parser = _dependency_location(
        sha256 = "8fa0ab8770fd8425a9b431fdbf91623c4d7a9cdb842b9339289bd2b0b01b0d3d",
        strip_prefix = "http-parser-2.9.3",
        urls = ["https://github.com/nodejs/http-parser/archive/v2.9.3.tar.gz"],
        use_category = ["dataplane"],
    ),
    com_github_pallets_jinja = _dependency_location(
        sha256 = "db49236731373e4f3118af880eb91bb0aa6978bc0cf8b35760f6a026f1a9ffc4",
        strip_prefix = "jinja-2.10.3",
        urls = ["https://github.com/pallets/jinja/archive/2.10.3.tar.gz"],
        use_category = ["build"],
    ),
    com_github_pallets_markupsafe = _dependency_location(
        sha256 = "222a10e3237d92a9cd45ed5ea882626bc72bc5e0264d3ed0f2c9129fa69fc167",
        strip_prefix = "markupsafe-1.1.1/src",
        urls = ["https://github.com/pallets/markupsafe/archive/1.1.1.tar.gz"],
        use_category = ["build"],
    ),
    com_github_tencent_rapidjson = _dependency_location(
        sha256 = "a2faafbc402394df0fa94602df4b5e4befd734aad6bb55dfef46f62fcaf1090b",
        strip_prefix = "rapidjson-dfbe1db9da455552f7a9ad5d2aea17dd9d832ac1",
        # Changes through 2019-12-02
        urls = ["https://github.com/Tencent/rapidjson/archive/dfbe1db9da455552f7a9ad5d2aea17dd9d832ac1.tar.gz"],
        use_category = ["dataplane"],
    ),
    com_github_twitter_common_lang = _dependency_location(
        sha256 = "56d1d266fd4767941d11c27061a57bc1266a3342e551bde3780f9e9eb5ad0ed1",
        strip_prefix = "twitter.common.lang-0.3.9/src",
        urls = ["https://files.pythonhosted.org/packages/08/bc/d6409a813a9dccd4920a6262eb6e5889e90381453a5f58938ba4cf1d9420/twitter.common.lang-0.3.9.tar.gz"],
        use_category = ["dataplane"],
    ),
    com_github_twitter_common_rpc = _dependency_location(
        sha256 = "0792b63fb2fb32d970c2e9a409d3d00633190a22eb185145fe3d9067fdaa4514",
        strip_prefix = "twitter.common.rpc-0.3.9/src",
        urls = ["https://files.pythonhosted.org/packages/be/97/f5f701b703d0f25fbf148992cd58d55b4d08d3db785aad209255ee67e2d0/twitter.common.rpc-0.3.9.tar.gz"],
        use_category = ["dataplane"],
    ),
    com_github_twitter_common_finagle_thrift = _dependency_location(
        sha256 = "1e3a57d11f94f58745e6b83348ecd4fa74194618704f45444a15bc391fde497a",
        strip_prefix = "twitter.common.finagle-thrift-0.3.9/src",
        urls = ["https://files.pythonhosted.org/packages/f9/e7/4f80d582578f8489226370762d2cf6bc9381175d1929eba1754e03f70708/twitter.common.finagle-thrift-0.3.9.tar.gz"],
        use_category = ["dataplane"],
    ),
    com_google_googletest = _dependency_location(
        sha256 = "9dc9157a9a1551ec7a7e43daea9a694a0bb5fb8bec81235d8a1e6ef64c716dcb",
        strip_prefix = "googletest-release-1.10.0",
        urls = ["https://github.com/google/googletest/archive/release-1.10.0.tar.gz"],
        use_category = ["test"],
    ),
    com_google_protobuf = _dependency_location(
        sha256 = "d7cfd31620a352b2ee8c1ed883222a0d77e44346643458e062e86b1d069ace3e",
        strip_prefix = "protobuf-3.10.1",
        urls = ["https://github.com/protocolbuffers/protobuf/releases/download/v3.10.1/protobuf-all-3.10.1.tar.gz"],
        use_category = ["dataplane", "controlplane"],
    ),
    grpc_httpjson_transcoding = _dependency_location(
        sha256 = "62c8cb5ea2cca1142cde9d4a0778c52c6022345c3268c60ef81666946b958ad5",
        strip_prefix = "grpc-httpjson-transcoding-faf8af1e9788cd4385b94c8f85edab5ea5d4b2d6",
        # 2020-03-02
        urls = ["https://github.com/grpc-ecosystem/grpc-httpjson-transcoding/archive/faf8af1e9788cd4385b94c8f85edab5ea5d4b2d6.tar.gz"],
        use_category = ["dataplane"],
    ),
    io_bazel_rules_go = _dependency_location(
        sha256 = "e88471aea3a3a4f19ec1310a55ba94772d087e9ce46e41ae38ecebe17935de7b",
        urls = ["https://github.com/bazelbuild/rules_go/releases/download/v0.20.3/rules_go-v0.20.3.tar.gz"],
        use_category = ["build"],
    ),
    rules_foreign_cc = _dependency_location(
        sha256 = "3184c244b32e65637a74213fc448964b687390eeeca42a36286f874c046bba15",
        strip_prefix = "rules_foreign_cc-7bc4be735b0560289f6b86ab6136ee25d20b65b7",
        # 2019-09-26
        urls = ["https://github.com/bazelbuild/rules_foreign_cc/archive/7bc4be735b0560289f6b86ab6136ee25d20b65b7.tar.gz"],
        use_category = ["build"],
    ),
    rules_python = _dependency_location(
        sha256 = "aa96a691d3a8177f3215b14b0edc9641787abaaa30363a080165d06ab65e1161",
        urls = ["https://github.com/bazelbuild/rules_python/releases/download/0.0.1/rules_python-0.0.1.tar.gz"],
        use_category = ["build"],
    ),
    six = _dependency_location(
        sha256 = "d16a0141ec1a18405cd4ce8b4613101da75da0e9a7aec5bdd4fa804d0e0eba73",
        urls = ["https://files.pythonhosted.org/packages/dd/bf/4138e7bfb757de47d1f4b6994648ec67a51efe58fa907c1e11e350cddfca/six-1.12.0.tar.gz"],
        use_category = ["other"],
    ),
    io_opencensus_cpp = _dependency_location(
        sha256 = "193ffb4e13bd7886757fd22b61b7f7a400634412ad8e7e1071e73f57bedd7fc6",
        strip_prefix = "opencensus-cpp-04ed0211931f12b03c1a76b3907248ca4db7bc90",
        # 2020-03-24
        urls = ["https://github.com/census-instrumentation/opencensus-cpp/archive/04ed0211931f12b03c1a76b3907248ca4db7bc90.tar.gz"],
        use_category = ["observability"],
    ),
    com_github_curl = _dependency_location(
        sha256 = "01ae0c123dee45b01bbaef94c0bc00ed2aec89cb2ee0fd598e0d302a6b5e0a98",
        strip_prefix = "curl-7.69.1",
        urls = ["https://github.com/curl/curl/releases/download/curl-7_69_1/curl-7.69.1.tar.gz"],
        use_category = ["dataplane"],
    ),
    com_googlesource_chromium_v8 = _dependency_location(
        # This archive was created using https://storage.googleapis.com/envoyproxy-wee8/wee8-archive.sh
        # and contains complete checkout of V8 with all dependencies necessary to build wee8.
        sha256 = "03ff00e41cf259db473dfade9548493e4a2372c0b701a66cd7ff76215bd55a64",
        urls = ["https://storage.googleapis.com/envoyproxy-wee8/wee8-8.1.307.28.tar.gz"],
        use_category = ["dataplane"],
    ),
    com_googlesource_quiche = _dependency_location(
        # Static snapshot of https://quiche.googlesource.com/quiche/+archive/41c9fdead26b31deefae3c325a2cf1a873688ba3.tar.gz
        sha256 = "75af53154402e1654cfd32d8aaeed5fab4dbb79d3cab8c9866019d5369c1889e",
        urls = ["https://storage.googleapis.com/quiche-envoy-integration/41c9fdead26b31deefae3c325a2cf1a873688ba3.tar.gz"],
        use_category = ["dataplane"],
    ),
    com_googlesource_googleurl = _dependency_location(
        # Static snapshot of https://quiche.googlesource.com/quiche/+archive/googleurl_dbf5ad147f60afc125e99db7549402af49a5eae8.tar.gz
        sha256 = "b40cd22cadba577b7281a76db66f6a66dd744edbad8cc2c861c2c976ef721e4d",
        urls = ["https://storage.googleapis.com/quiche-envoy-integration/googleurl_dbf5ad147f60afc125e99db7549402af49a5eae8.tar.gz"],
        use_category = ["dataplane"],
    ),
    com_google_cel_cpp = _dependency_location(
        sha256 = "326ec397b55e39f48bd5380ccded1af5b04653ee96e769cd4d694f9a3bacef50",
        strip_prefix = "cel-cpp-80e1cca533190d537a780ad007e8db64164c582e",
        # 2020-02-26
        urls = ["https://github.com/google/cel-cpp/archive/80e1cca533190d537a780ad007e8db64164c582e.tar.gz"],
        use_category = ["dataplane"],
    ),
    com_googlesource_code_re2 = _dependency_location(
        sha256 = "04ee2aaebaa5038554683329afc494e684c30f82f2a1e47eb62450e59338f84d",
        strip_prefix = "re2-2020-03-03",
        urls = ["https://github.com/google/re2/archive/2020-03-03.tar.gz"],
        use_category = ["dataplane"],
    ),
    # Included to access FuzzedDataProvider.h. This is compiler agnostic but
    # provided as part of the compiler-rt source distribution. We can't use the
    # Clang variant as we are not a Clang-LLVM only shop today.
    org_llvm_releases_compiler_rt = _dependency_location(
        sha256 = "56e4cd96dd1d8c346b07b4d6b255f976570c6f2389697347a6c3dcb9e820d10e",
        # Only allow peeking at fuzzer related files for now.
        strip_prefix = "compiler-rt-9.0.0.src/lib",
        urls = ["http://releases.llvm.org/9.0.0/compiler-rt-9.0.0.src.tar.xz"],
        use_category = ["test"],
    ),
    fuzzit_linux = _dependency_location(
        sha256 = "9ca76ac1c22d9360936006efddf992977ebf8e4788ded8e5f9d511285c9ac774",
        urls = ["https://github.com/fuzzitdev/fuzzit/releases/download/v2.4.76/fuzzit_Linux_x86_64.zip"],
        use_category = ["build", "test"],
    ),
    upb = _dependency_location(
        sha256 = "e9f281c56ab1eb1f97a80ca8a83bb7ef73d230eabb8591f83876f4e7b85d9b47",
        strip_prefix = "upb-8a3ae1ef3e3e3f26b45dec735c5776737fc7247f",
        # 2019-11-19
        urls = ["https://github.com/protocolbuffers/upb/archive/8a3ae1ef3e3e3f26b45dec735c5776737fc7247f.tar.gz"],
        use_category = ["dataplane", "controlplane"],
    ),
    kafka_source = _dependency_location(
        sha256 = "e7b748a62e432b5770db6dbb3b034c68c0ea212812cb51603ee7f3a8a35f06be",
        strip_prefix = "kafka-2.4.0/clients/src/main/resources/common/message",
        urls = ["https://github.com/apache/kafka/archive/2.4.0.zip"],
        use_category = ["dataplane"],
    ),
    kafka_server_binary = _dependency_location(
        sha256 = "b9582bab0c3e8d131953b1afa72d6885ca1caae0061c2623071e7f396f2ccfee",
        strip_prefix = "kafka_2.12-2.4.0",
        urls = ["http://us.mirrors.quenda.co/apache/kafka/2.4.0/kafka_2.12-2.4.0.tgz"],
        use_category = ["test"],
    ),
    kafka_python_client = _dependency_location(
        sha256 = "454bf3aafef9348017192417b7f0828a347ec2eaf3efba59336f3a3b68f10094",
        strip_prefix = "kafka-python-2.0.0",
        urls = ["https://github.com/dpkp/kafka-python/archive/2.0.0.tar.gz"],
        use_category = ["test"],
    ),
)<|MERGE_RESOLUTION|>--- conflicted
+++ resolved
@@ -87,20 +87,12 @@
         urls = ["https://commondatastorage.googleapis.com/chromium-boringssl-docs/fips/boringssl-66005f41fbc3529ffe8d007708756720529da20d.tar.xz"],
         use_category = ["dataplane"],
     ),
-<<<<<<< HEAD
     com_google_absl = _dependency_location(
-        sha256 = "2693730730247afb0e7cb2d41664ac2af3ad75c79944efd266be40ba944179b9",
-        strip_prefix = "abseil-cpp-06f0e767d13d4d68071c4fc51e25724e0fc8bc74",
-        # 2020-03-03
-        urls = ["https://github.com/abseil/abseil-cpp/archive/06f0e767d13d4d68071c4fc51e25724e0fc8bc74.tar.gz"],
-        use_category = ["dataplane", "controlplane"],
-=======
-    com_google_absl = dict(
         sha256 = "14ee08e2089c2a9b6bf27e1d10abc5629c69c4d0bab4b78ec5b65a29ea1c2af7",
         strip_prefix = "abseil-cpp-cf3a1998e9d41709d4141e2f13375993cba1130e",
         # 2020-03-05
         urls = ["https://github.com/abseil/abseil-cpp/archive/cf3a1998e9d41709d4141e2f13375993cba1130e.tar.gz"],
->>>>>>> 74c8054e
+        use_category = ["dataplane", "controlplane"],
     ),
     com_github_apache_thrift = _dependency_location(
         sha256 = "7d59ac4fdcb2c58037ebd4a9da5f9a49e3e034bf75b3f26d9fe48ba3d8806e6b",

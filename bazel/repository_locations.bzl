REPOSITORY_LOCATIONS = dict(
    bazel_gazelle = dict(
        sha256 = "be9296bfd64882e3c08e3283c58fcb461fa6dd3c171764fcc4cf322f60615a9b",
        urls = ["https://github.com/bazelbuild/bazel-gazelle/releases/download/0.18.1/bazel-gazelle-0.18.1.tar.gz"],
    ),
    bazel_toolchains = dict(
        sha256 = "0710ec5a88201c4c3038ea458f7e9078cc3ad7ad61736ab287c115438eb91b1d",
        strip_prefix = "bazel-toolchains-5a8611ee011d0d68498b16bf42a9c69d139bc708",
        # 2019-08-01
        # Need:
        # - https://github.com/bazelbuild/bazel-toolchains/pull/644 to select correct toolchain from same image
        # - https://github.com/bazelbuild/bazel-toolchains/pull/650 to support no java config
        # TODO(lizan): Update to release when new version is released.
        urls = ["https://github.com/bazelbuild/bazel-toolchains/archive/5a8611ee011d0d68498b16bf42a9c69d139bc708.tar.gz"],
    ),
    boringssl = dict(
        # Use commits from branch "chromium-stable-with-bazel"
        sha256 = "18edf961f8377e8d10fd8497bc8a331def9cb60a6c2a50a4c8eb322b045042d5",
        strip_prefix = "boringssl-87d1c8f292e5184fd727efe84f458d89687d7742",
        # chromium-76.0.3809.87
        urls = ["https://github.com/google/boringssl/archive/87d1c8f292e5184fd727efe84f458d89687d7742.tar.gz"],
    ),
    boringssl_fips = dict(
        sha256 = "b12ad676ee533824f698741bd127f6fbc82c46344398a6d78d25e62c6c418c73",
        # fips-20180730
        urls = ["https://commondatastorage.googleapis.com/chromium-boringssl-docs/fips/boringssl-66005f41fbc3529ffe8d007708756720529da20d.tar.xz"],
    ),
    com_google_absl = dict(
        sha256 = "3df5970908ed9a09ba51388d04661803a6af18c373866f442cede7f381e0b94a",
        strip_prefix = "abseil-cpp-14550beb3b7b97195e483fb74b5efb906395c31e",
        # 2019-07-31
        urls = ["https://github.com/abseil/abseil-cpp/archive/14550beb3b7b97195e483fb74b5efb906395c31e.tar.gz"],
    ),
    com_github_apache_thrift = dict(
        sha256 = "7d59ac4fdcb2c58037ebd4a9da5f9a49e3e034bf75b3f26d9fe48ba3d8806e6b",
        strip_prefix = "thrift-0.11.0",
        urls = ["https://files.pythonhosted.org/packages/c6/b4/510617906f8e0c5660e7d96fbc5585113f83ad547a3989b80297ac72a74c/thrift-0.11.0.tar.gz"],
    ),
    com_github_c_ares_c_ares = dict(
        sha256 = "bbaab13d6ad399a278d476f533e4d88a7ec7d729507348bb9c2e3b207ba4c606",
        strip_prefix = "c-ares-d7e070e7283f822b1d2787903cce3615536c5610",
        # 2019-06-19
        # 27 new commits from release-1.15.0. Upgrade for commit 7d3591ee8a1a63e7748e68e6d880bd1763a32885 "getaddrinfo enhancements" and follow up fixes.
        # Use getaddrinfo to query DNS record and TTL.
        # TODO(crazyxy): Update to release-1.16.0 when it is released.
        urls = ["https://github.com/c-ares/c-ares/archive/d7e070e7283f822b1d2787903cce3615536c5610.tar.gz"],
    ),
    com_github_circonus_labs_libcircllhist = dict(
        sha256 = "8165aa25e529d7d4b9ae849d3bf30371255a99d6db0421516abcff23214cdc2c",
        strip_prefix = "libcircllhist-63a16dd6f2fc7bc841bb17ff92be8318df60e2e1",
        # 2019-02-11
        urls = ["https://github.com/circonus-labs/libcircllhist/archive/63a16dd6f2fc7bc841bb17ff92be8318df60e2e1.tar.gz"],
    ),
    com_github_cyan4973_xxhash = dict(
        sha256 = "b34792646d5e19964bb7bba24f06cb13aecaac623ab91a54da08aa19d3686d7e",
        strip_prefix = "xxHash-0.7.0",
        urls = ["https://github.com/Cyan4973/xxHash/archive/v0.7.0.tar.gz"],
    ),
    com_github_envoyproxy_sqlparser = dict(
        sha256 = "425dfee0c4fe9aff8acf2365cde3dd2ba7fb878d2ba37562d33920e34c40c05e",
        strip_prefix = "sql-parser-5f50c68bdf5f107692bb027d1c568f67597f4d7f",
        urls = ["https://github.com/envoyproxy/sql-parser/archive/5f50c68bdf5f107692bb027d1c568f67597f4d7f.tar.gz"],
    ),
    com_github_eile_tclap = dict(
        sha256 = "f0ede0721dddbb5eba3a47385a6e8681b14f155e1129dd39d1a959411935098f",
        strip_prefix = "tclap-tclap-1-2-1-release-final",
        urls = ["https://github.com/eile/tclap/archive/tclap-1-2-1-release-final.tar.gz"],
    ),
    com_github_fmtlib_fmt = dict(
        sha256 = "4c0741e10183f75d7d6f730b8708a99b329b2f942dad5a9da3385ab92bb4a15c",
        strip_prefix = "fmt-5.3.0",
        urls = ["https://github.com/fmtlib/fmt/releases/download/5.3.0/fmt-5.3.0.zip"],
    ),
    com_github_gabime_spdlog = dict(
        sha256 = "160845266e94db1d4922ef755637f6901266731c4cb3b30b45bf41efa0e6ab70",
        strip_prefix = "spdlog-1.3.1",
        urls = ["https://github.com/gabime/spdlog/archive/v1.3.1.tar.gz"],
    ),
    com_github_google_libprotobuf_mutator = dict(
        sha256 = "97b3639630040f41c45f45838ab00b78909e6b4cb69c8028e01302bea5b79495",
        strip_prefix = "libprotobuf-mutator-c3d2faf04a1070b0b852b0efdef81e1a81ba925e",
        # 2018-03-06
        urls = ["https://github.com/google/libprotobuf-mutator/archive/c3d2faf04a1070b0b852b0efdef81e1a81ba925e.tar.gz"],
    ),
    com_github_gperftools_gperftools = dict(
        # TODO(cmluciano): Bump to release 2.8
        # This sha is specifically chosen to fix ppc64le builds that require inclusion
        # of asm/ptrace.h
        sha256 = "18574813a062eee487bc1b761e8024a346075a7cb93da19607af362dc09565ef",
        strip_prefix = "gperftools-fc00474ddc21fff618fc3f009b46590e241e425e",
        urls = ["https://github.com/gperftools/gperftools/archive/fc00474ddc21fff618fc3f009b46590e241e425e.tar.gz"],
    ),
    com_github_grpc_grpc = dict(
        sha256 = "bcb01ac7029a7fb5219ad2cbbc4f0a2df3ef32db42e236ce7814597f4b04b541",
        strip_prefix = "grpc-79a8b5289e3122d2cea2da3be7151d37313d6f46",
        # Commit from 2019-05-30
        urls = ["https://github.com/grpc/grpc/archive/79a8b5289e3122d2cea2da3be7151d37313d6f46.tar.gz"],
    ),
    com_github_luajit_luajit = dict(
        sha256 = "409f7fe570d3c16558e594421c47bdd130238323c9d6fd6c83dedd2aaeb082a8",
        strip_prefix = "LuaJIT-2.1.0-beta3",
        urls = ["https://github.com/LuaJIT/LuaJIT/archive/v2.1.0-beta3.tar.gz"],
    ),
    com_github_nanopb_nanopb = dict(
        sha256 = "5fb4dab0b7f6a239908407fe07c9d03877cd0502abb637e38c41091cb9c1d438",
        strip_prefix = "nanopb-0.3.9.3",
        urls = ["https://github.com/nanopb/nanopb/archive/0.3.9.3.tar.gz"],
    ),
    com_github_nghttp2_nghttp2 = dict(
        sha256 = "25b623cd04dc6a863ca3b34ed6247844effe1aa5458229590b3f56a6d53cd692",
        strip_prefix = "nghttp2-1.39.1",
        urls = ["https://github.com/nghttp2/nghttp2/releases/download/v1.39.1/nghttp2-1.39.1.tar.gz"],
    ),
    io_opentracing_cpp = dict(
        sha256 = "015c4187f7a6426a2b5196f0ccd982aa87f010cf61f507ae3ce5c90523f92301",
        strip_prefix = "opentracing-cpp-1.5.1",
        urls = ["https://github.com/opentracing/opentracing-cpp/archive/v1.5.1.tar.gz"],
    ),
    com_lightstep_tracer_cpp = dict(
        sha256 = "defbf471facfebde6523ca1177529b63784893662d4ef2c60db074be8aef0634",
        strip_prefix = "lightstep-tracer-cpp-0.8.0",
        urls = ["https://github.com/lightstep/lightstep-tracer-cpp/archive/v0.8.0.tar.gz"],
    ),
    com_github_datadog_dd_opentracing_cpp = dict(
        sha256 = "f7fb2ad541f812c36fd78f9a38e4582d87dadb563ab80bee3f7c3a2132a425c5",
        strip_prefix = "dd-opentracing-cpp-1.0.1",
        urls = ["https://github.com/DataDog/dd-opentracing-cpp/archive/v1.0.1.tar.gz"],
    ),
    com_github_google_benchmark = dict(
        sha256 = "3c6a165b6ecc948967a1ead710d4a181d7b0fbcaa183ef7ea84604994966221a",
        strip_prefix = "benchmark-1.5.0",
        urls = ["https://github.com/google/benchmark/archive/v1.5.0.tar.gz"],
    ),
    com_github_libevent_libevent = dict(
        sha256 = "549d34065eb2485dfad6c8de638caaa6616ed130eec36dd978f73b6bdd5af113",
        # This SHA includes the new "prepare" and "check" watchers, used for event loop performance
        # stats (see https://github.com/libevent/libevent/pull/793) and the fix for a race condition
        # in the watchers (see https://github.com/libevent/libevent/pull/802).
        # This also includes the fixes for https://github.com/libevent/libevent/issues/806
        # and https://github.com/lyft/envoy-mobile/issues/215.
        # TODO(mergeconflict): Update to v2.2 when it is released.
        strip_prefix = "libevent-0d7d85c2083f7a4c9efe01c061486f332b576d28",
        # 2019-07-02
        urls = ["https://github.com/libevent/libevent/archive/0d7d85c2083f7a4c9efe01c061486f332b576d28.tar.gz"],
    ),
    net_zlib = dict(
        sha256 = "629380c90a77b964d896ed37163f5c3a34f6e6d897311f1df2a7016355c45eff",
        strip_prefix = "zlib-1.2.11",
        urls = ["https://github.com/madler/zlib/archive/v1.2.11.tar.gz"],
    ),
    com_github_jbeder_yaml_cpp = dict(
        sha256 = "53dcffd55f3433b379fcc694f45c54898711c0e29159a7bd02e82a3e0253bac3",
        strip_prefix = "yaml-cpp-0f9a586ca1dc29c2ecb8dd715a315b93e3f40f79",
        urls = ["https://github.com/jbeder/yaml-cpp/archive/0f9a586ca1dc29c2ecb8dd715a315b93e3f40f79.tar.gz"],
    ),
    com_github_msgpack_msgpack_c = dict(
        sha256 = "fbaa28c363a316fd7523f31d1745cf03eab0d1e1ea5a1c60aa0dffd4ce551afe",
        strip_prefix = "msgpack-3.2.0",
        urls = ["https://github.com/msgpack/msgpack-c/releases/download/cpp-3.2.0/msgpack-3.2.0.tar.gz"],
    ),
    com_github_google_jwt_verify = dict(
        sha256 = "8ab9a0b3f8b7eab5f1cd059920e81fdc138cd4ee657c1412af891652929885c5",
        strip_prefix = "jwt_verify_lib-6356535ae83a3f1820b6b06dae80cd6a0a03e7f2",
        # 2019-07-01
        urls = ["https://github.com/google/jwt_verify_lib/archive/6356535ae83a3f1820b6b06dae80cd6a0a03e7f2.tar.gz"],
    ),
    com_github_nodejs_http_parser = dict(
        sha256 = "ef26268c54c8084d17654ba2ed5140bffeffd2a040a895ffb22a6cca3f6c613f",
        strip_prefix = "http-parser-2.9.0",
        urls = ["https://github.com/nodejs/http-parser/archive/v2.9.0.tar.gz"],
    ),
    com_github_pallets_jinja = dict(
        sha256 = "e9baab084b8d84b511c75aca98bba8585041dbe971d5476ee53d9c6eea1b58b3",
        strip_prefix = "jinja-2.10.1",
        urls = ["https://github.com/pallets/jinja/archive/2.10.1.tar.gz"],
    ),
    com_github_pallets_markupsafe = dict(
        sha256 = "222a10e3237d92a9cd45ed5ea882626bc72bc5e0264d3ed0f2c9129fa69fc167",
        strip_prefix = "markupsafe-1.1.1/src",
        urls = ["https://github.com/pallets/markupsafe/archive/1.1.1.tar.gz"],
    ),
    com_github_tencent_rapidjson = dict(
        sha256 = "bf7ced29704a1e696fbccf2a2b4ea068e7774fa37f6d7dd4039d0787f8bed98e",
        strip_prefix = "rapidjson-1.1.0",
        urls = ["https://github.com/Tencent/rapidjson/archive/v1.1.0.tar.gz"],
    ),
    com_github_twitter_common_lang = dict(
        sha256 = "56d1d266fd4767941d11c27061a57bc1266a3342e551bde3780f9e9eb5ad0ed1",
        strip_prefix = "twitter.common.lang-0.3.9/src",
        urls = ["https://files.pythonhosted.org/packages/08/bc/d6409a813a9dccd4920a6262eb6e5889e90381453a5f58938ba4cf1d9420/twitter.common.lang-0.3.9.tar.gz"],
    ),
    com_github_twitter_common_rpc = dict(
        sha256 = "0792b63fb2fb32d970c2e9a409d3d00633190a22eb185145fe3d9067fdaa4514",
        strip_prefix = "twitter.common.rpc-0.3.9/src",
        urls = ["https://files.pythonhosted.org/packages/be/97/f5f701b703d0f25fbf148992cd58d55b4d08d3db785aad209255ee67e2d0/twitter.common.rpc-0.3.9.tar.gz"],
    ),
    com_github_twitter_common_finagle_thrift = dict(
        sha256 = "1e3a57d11f94f58745e6b83348ecd4fa74194618704f45444a15bc391fde497a",
        strip_prefix = "twitter.common.finagle-thrift-0.3.9/src",
        urls = ["https://files.pythonhosted.org/packages/f9/e7/4f80d582578f8489226370762d2cf6bc9381175d1929eba1754e03f70708/twitter.common.finagle-thrift-0.3.9.tar.gz"],
    ),
    com_google_googletest = dict(
        sha256 = "cbd251a40485fddd44cdf641af6df2953d45695853af6d68aeb11c7efcde6771",
        strip_prefix = "googletest-d7003576dd133856432e2e07340f45926242cc3a",
        # 2019-07-16
        # TODO(akonradi): Switch this back to a released version later than 1.8.1 once there is
        # one available.
        urls = ["https://github.com/google/googletest/archive/d7003576dd133856432e2e07340f45926242cc3a.tar.gz"],
    ),
    com_google_protobuf = dict(
        sha256 = "b7220b41481011305bf9100847cf294393973e869973a9661046601959b2960b",
        strip_prefix = "protobuf-3.8.0",
        urls = ["https://github.com/protocolbuffers/protobuf/releases/download/v3.8.0/protobuf-all-3.8.0.tar.gz"],
    ),
    grpc_httpjson_transcoding = dict(
        sha256 = "dedd76b0169eb8c72e479529301a1d9b914a4ccb4d2b5ddb4ebe92d63a7b2152",
        strip_prefix = "grpc-httpjson-transcoding-64d6ac985360b624d8e95105701b64a3814794cd",
        # 2018-12-19
        urls = ["https://github.com/grpc-ecosystem/grpc-httpjson-transcoding/archive/64d6ac985360b624d8e95105701b64a3814794cd.tar.gz"],
    ),
    io_bazel_rules_go = dict(
        sha256 = "a82a352bffae6bee4e95f68a8d80a70e87f42c4741e6a448bec11998fcc82329",
        urls = ["https://github.com/bazelbuild/rules_go/releases/download/0.18.5/rules_go-0.18.5.tar.gz"],
    ),
    rules_foreign_cc = dict(
        sha256 = "c957e6663094a1478c43330c1bbfa71afeaf1ab86b7565233783301240c7a0ab",
        strip_prefix = "rules_foreign_cc-a209b642c7687a8894c19b3dd40e43e6d3f38e83",
        # 2019-07-17
        urls = ["https://github.com/bazelbuild/rules_foreign_cc/archive/a209b642c7687a8894c19b3dd40e43e6d3f38e83.tar.gz"],
    ),
    six_archive = dict(
        sha256 = "105f8d68616f8248e24bf0e9372ef04d3cc10104f1980f54d57b2ce73a5ad56a",
        urls = ["https://files.pythonhosted.org/packages/b3/b2/238e2590826bfdd113244a40d9d3eb26918bd798fc187e2360a8367068db/six-1.10.0.tar.gz"],
    ),
    io_opencensus_cpp = dict(
<<<<<<< HEAD
        sha256 = "8d6016e47c2e19e7acbadb6f905b8c422748c64299d71101ac8f28151677e195",
        strip_prefix = "opencensus-cpp-cad0d03ff3474cf14389fc249e16847ab7b6895f",
        # 2019-07-31
        urls = ["https://github.com/census-instrumentation/opencensus-cpp/archive/cad0d03ff3474cf14389fc249e16847ab7b6895f.tar.gz"],
=======
        sha256 = "9223b4d54af4151910dede03aa58247e90df72167fcc91d5f75e73a141568036",
        strip_prefix = "opencensus-cpp-e292a374fb42c6cb2743f1689234bd409f4fda20",
        # 2019-07-15
        urls = ["https://github.com/census-instrumentation/opencensus-cpp/archive/e292a374fb42c6cb2743f1689234bd409f4fda20.tar.gz"],
>>>>>>> 06119fa2
    ),
    com_github_curl = dict(
        sha256 = "821aeb78421375f70e55381c9ad2474bf279fc454b791b7e95fc83562951c690",
        strip_prefix = "curl-7.65.1",
        urls = ["https://github.com/curl/curl/releases/download/curl-7_65_1/curl-7.65.1.tar.gz"],
    ),
    com_googlesource_quiche = dict(
        # Static snapshot of https://quiche.googlesource.com/quiche/+archive/2a930469533c3b541443488a629fe25cd8ff53d0.tar.gz
        sha256 = "fcdebf54c89d839ffa7eefae166c8e4b551c765559db13ff15bff98047f344fb",
        urls = ["https://storage.googleapis.com/quiche-envoy-integration/2a930469533c3b541443488a629fe25cd8ff53d0.tar.gz"],
    ),
)<|MERGE_RESOLUTION|>--- conflicted
+++ resolved
@@ -233,17 +233,10 @@
         urls = ["https://files.pythonhosted.org/packages/b3/b2/238e2590826bfdd113244a40d9d3eb26918bd798fc187e2360a8367068db/six-1.10.0.tar.gz"],
     ),
     io_opencensus_cpp = dict(
-<<<<<<< HEAD
         sha256 = "8d6016e47c2e19e7acbadb6f905b8c422748c64299d71101ac8f28151677e195",
         strip_prefix = "opencensus-cpp-cad0d03ff3474cf14389fc249e16847ab7b6895f",
         # 2019-07-31
         urls = ["https://github.com/census-instrumentation/opencensus-cpp/archive/cad0d03ff3474cf14389fc249e16847ab7b6895f.tar.gz"],
-=======
-        sha256 = "9223b4d54af4151910dede03aa58247e90df72167fcc91d5f75e73a141568036",
-        strip_prefix = "opencensus-cpp-e292a374fb42c6cb2743f1689234bd409f4fda20",
-        # 2019-07-15
-        urls = ["https://github.com/census-instrumentation/opencensus-cpp/archive/e292a374fb42c6cb2743f1689234bd409f4fda20.tar.gz"],
->>>>>>> 06119fa2
     ),
     com_github_curl = dict(
         sha256 = "821aeb78421375f70e55381c9ad2474bf279fc454b791b7e95fc83562951c690",

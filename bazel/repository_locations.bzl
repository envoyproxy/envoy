REPOSITORY_LOCATIONS = dict(
<<<<<<< HEAD
=======
    boringssl = dict(
        # Use commits from branch "chromium-stable-with-bazel"
        commit = "372daf7042ffe3da1335743e7c93d78f1399aba7",  # chromium-68.0.3440.75
        remote = "https://github.com/google/boringssl",
    ),
>>>>>>> 84592371
    com_google_absl = dict(
        commit = "92020a042c0cd46979db9f6f0cb32783dc07765e",  # 2018-06-08
        remote = "https://github.com/abseil/abseil-cpp",
    ),
    com_github_apache_thrift = dict(
        sha256 = "7d59ac4fdcb2c58037ebd4a9da5f9a49e3e034bf75b3f26d9fe48ba3d8806e6b",
        urls = ["https://files.pythonhosted.org/packages/c6/b4/510617906f8e0c5660e7d96fbc5585113f83ad547a3989b80297ac72a74c/thrift-0.11.0.tar.gz"],  # 0.11.0
        strip_prefix = "thrift-0.11.0",
    ),
    com_github_bombela_backward = dict(
        commit = "44ae9609e860e3428cd057f7052e505b4819eb84",  # 2018-02-06
        remote = "https://github.com/bombela/backward-cpp",
    ),
    com_github_circonus_labs_libcircllhist = dict(
        commit = "050da53a44dede7bda136b93a9aeef47bd91fa12",  # 2018-07-02
        remote = "https://github.com/circonus-labs/libcircllhist",
    ),
    com_github_cyan4973_xxhash = dict(
        commit = "7cc9639699f64b750c0b82333dced9ea77e8436e",  # v0.6.5
        remote = "https://github.com/Cyan4973/xxHash",
    ),
    com_github_eile_tclap = dict(
        commit = "3627d9402e529770df9b0edf2aa8c0e0d6c6bb41",  # tclap-1-2-1-release-final
        remote = "https://github.com/eile/tclap",
    ),
    com_github_fmtlib_fmt = dict(
        sha256 = "46628a2f068d0e33c716be0ed9dcae4370242df135aed663a180b9fd8e36733d",
        strip_prefix = "fmt-4.1.0",
        urls = ["https://github.com/fmtlib/fmt/archive/4.1.0.tar.gz"],
    ),
    com_github_gabime_spdlog = dict(
        sha256 = "94f74fd1b3344733d1db3de2ec22e6cbeb769f93a8baa0d4a22b1f62dc7369f8",
        strip_prefix = "spdlog-0.17.0",
        urls = ["https://github.com/gabime/spdlog/archive/v0.17.0.tar.gz"],
    ),
    com_github_gcovr_gcovr = dict(
        commit = "c0d77201039c7b119b18bc7fb991564c602dd75d",
        remote = "https://github.com/gcovr/gcovr",
    ),
    com_github_google_libprotobuf_mutator = dict(
        commit = "c3d2faf04a1070b0b852b0efdef81e1a81ba925e",
        remote = "https://github.com/google/libprotobuf-mutator",
    ),
    io_opentracing_cpp = dict(
        commit = "3b36b084a4d7fffc196eac83203cf24dfb8696b3",  # v1.4.2
        remote = "https://github.com/opentracing/opentracing-cpp",
    ),
    com_lightstep_tracer_cpp = dict(
        commit = "ae6a6bba65f8c4d438a6a3ac855751ca8f52e1dc",
        remote = "https://github.com/lightstep/lightstep-tracer-cpp",  # v0.7.1
    ),
    lightstep_vendored_googleapis = dict(
        commit = "d6f78d948c53f3b400bb46996eb3084359914f9b",
        remote = "https://github.com/google/googleapis",
    ),
    com_github_google_jwt_verify = dict(
        commit = "4eb9e96485b71e00d43acc7207501caafb085b4a",
        remote = "https://github.com/google/jwt_verify_lib",
    ),
    com_github_nodejs_http_parser = dict(
        # 2018-07-20 snapshot to pick up:
        # A performance fix, nodejs/http-parser PR 422.
        # A bug fix, nodejs/http-parser PR 432.
        # TODO(brian-pane): Upgrade to the next http-parser release once it's available
        commit = "77310eeb839c4251c07184a5db8885a572a08352",
        remote = "https://github.com/nodejs/http-parser",
    ),
    com_github_pallets_jinja = dict(
        commit = "78d2f672149e5b9b7d539c575d2c1bfc12db67a9",  # 2.10
        remote = "https://github.com/pallets/jinja",
    ),
    com_github_pallets_markupsafe = dict(
        commit = "d2a40c41dd1930345628ea9412d97e159f828157",  # 1.0
        remote = "https://github.com/pallets/markupsafe",
    ),
    com_github_tencent_rapidjson = dict(
        commit = "f54b0e47a08782a6131cc3d60f94d038fa6e0a51",  # v1.1.0
        remote = "https://github.com/tencent/rapidjson",
    ),
    com_github_twitter_common_lang = dict(
        sha256 = "56d1d266fd4767941d11c27061a57bc1266a3342e551bde3780f9e9eb5ad0ed1",
        urls = ["https://files.pythonhosted.org/packages/08/bc/d6409a813a9dccd4920a6262eb6e5889e90381453a5f58938ba4cf1d9420/twitter.common.lang-0.3.9.tar.gz"],  # 0.3.9
        strip_prefix = "twitter.common.lang-0.3.9/src",
    ),
    com_github_twitter_common_rpc = dict(
        sha256 = "0792b63fb2fb32d970c2e9a409d3d00633190a22eb185145fe3d9067fdaa4514",
        urls = ["https://files.pythonhosted.org/packages/be/97/f5f701b703d0f25fbf148992cd58d55b4d08d3db785aad209255ee67e2d0/twitter.common.rpc-0.3.9.tar.gz"],  # 0.3.9
        strip_prefix = "twitter.common.rpc-0.3.9/src",
    ),
    com_github_twitter_common_finagle_thrift = dict(
        sha256 = "1e3a57d11f94f58745e6b83348ecd4fa74194618704f45444a15bc391fde497a",
        urls = ["https://files.pythonhosted.org/packages/f9/e7/4f80d582578f8489226370762d2cf6bc9381175d1929eba1754e03f70708/twitter.common.finagle-thrift-0.3.9.tar.gz"],  # 0.3.9
        strip_prefix = "twitter.common.finagle-thrift-0.3.9/src",
    ),
    com_google_googletest = dict(
        commit = "43863938377a9ea1399c0596269e0890b5c5515a",
        remote = "https://github.com/google/googletest",
    ),
    com_google_protobuf = dict(
        # TODO(htuch): Switch back to released versions for protobuf when a release > 3.6.0 happens
        # that includes:
        # - https://github.com/google/protobuf/commit/f35669b8d3f46f7f1236bd21f14d744bba251e60
        # - https://github.com/google/protobuf/commit/6a4fec616ec4b20f54d5fb530808b855cb664390
        commit = "6a4fec616ec4b20f54d5fb530808b855cb664390",
        remote = "https://github.com/google/protobuf",
    ),
    grpc_httpjson_transcoding = dict(
        commit = "05a15e4ecd0244a981fdf0348a76658def62fa9c",  # 2018-05-30
        remote = "https://github.com/grpc-ecosystem/grpc-httpjson-transcoding",
    ),
    io_bazel_rules_go = dict(
        commit = "0.11.1",
        remote = "https://github.com/bazelbuild/rules_go",
    ),
    six_archive = dict(
        sha256 = "105f8d68616f8248e24bf0e9372ef04d3cc10104f1980f54d57b2ce73a5ad56a",
        strip_prefix = "",
        urls = ["https://pypi.python.org/packages/source/s/six/six-1.10.0.tar.gz#md5=34eed507548117b2ab523ab14b2f8b55"],
    ),
    # I'd love to name this `com_github_google_subpar`, but something in the Subpar
    # code assumes its repository name is just `subpar`.
    subpar = dict(
        commit = "eb23aa7a5361cabc02464476dd080389340a5522",  # HEAD
        remote = "https://github.com/google/subpar",
    ),
)<|MERGE_RESOLUTION|>--- conflicted
+++ resolved
@@ -1,12 +1,4 @@
 REPOSITORY_LOCATIONS = dict(
-<<<<<<< HEAD
-=======
-    boringssl = dict(
-        # Use commits from branch "chromium-stable-with-bazel"
-        commit = "372daf7042ffe3da1335743e7c93d78f1399aba7",  # chromium-68.0.3440.75
-        remote = "https://github.com/google/boringssl",
-    ),
->>>>>>> 84592371
     com_google_absl = dict(
         commit = "92020a042c0cd46979db9f6f0cb32783dc07765e",  # 2018-06-08
         remote = "https://github.com/abseil/abseil-cpp",

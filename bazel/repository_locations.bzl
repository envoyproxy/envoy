REPOSITORY_LOCATIONS = dict(
    boringssl = dict(
        # Use commits from branch "chromium-stable-with-bazel"
        commit = "9df0c47bc034d60d73d216cd0e090707b3fbea58",  # chromium-65.0.3325.146
        remote = "https://github.com/google/boringssl",
    ),
    com_google_absl = dict(
        commit = "787891a3882795cee0364e8a0f0dda315578d155",
        remote = "https://github.com/abseil/abseil-cpp",
    ),
    com_github_bombela_backward = dict(
        commit = "44ae9609e860e3428cd057f7052e505b4819eb84",  # 2018-02-06
        remote = "https://github.com/bombela/backward-cpp",
    ),
    com_github_cyan4973_xxhash = dict(
        commit = "7caf8bd76440c75dfe1070d3acfbd7891aea8fca",  # v0.6.4
        remote = "https://github.com/Cyan4973/xxHash",
    ),
    com_github_eile_tclap = dict(
        commit = "3627d9402e529770df9b0edf2aa8c0e0d6c6bb41",  # tclap-1-2-1-release-final
        remote = "https://github.com/eile/tclap",
    ),
    com_github_fmtlib_fmt = dict(
        sha256 = "10a9f184d4d66f135093a08396d3b0a0ebe8d97b79f8b3ddb8559f75fe4fcbc3",
        strip_prefix = "fmt-4.0.0",
        urls = ["https://github.com/fmtlib/fmt/releases/download/4.0.0/fmt-4.0.0.zip"],
    ),
    com_github_gabime_spdlog = dict(
        sha256 = "b88d7be261d9089c817fc8cee6c000d69f349b357828e4c7f66985bc5d5360b8",
        strip_prefix = "spdlog-0.16.3",
        urls = ["https://github.com/gabime/spdlog/archive/v0.16.3.tar.gz"],
    ),
    com_github_gcovr_gcovr = dict(
        commit = "c0d77201039c7b119b18bc7fb991564c602dd75d",
        remote = "https://github.com/gcovr/gcovr",
    ),
    com_github_grpc_grpc = dict(
        commit = "474c5950686e3962bd339c93d27e369bf64f568f", # v1.10.0
        remote = "https://github.com/grpc/grpc.git",
    ),
    io_opentracing_cpp = dict(
        commit = "f6be24043e00baa2a25e0c1bb8793433d44ecc8b",
        remote = "https://github.com/opentracing/opentracing-cpp",
    ),
    com_lightstep_tracer_cpp = dict(
        commit = "6a198acd328f976984699f7272bbec7c8b220f65",
        remote = "https://github.com/lightstep/lightstep-tracer-cpp", # v0.6.1
    ),
    lightstep_vendored_googleapis = dict(
        commit = "d6f78d948c53f3b400bb46996eb3084359914f9b",
        remote = "https://github.com/google/googleapis",
    ),
    com_github_nodejs_http_parser = dict(
        commit = "dd74753cf5cf8944438d6f49ddf46f9659993dfb",  # v2.8.0
        remote = "https://github.com/nodejs/http-parser",
    ),
    com_github_pallets_jinja = dict(
        commit = "d78a1b079cd985eea7d636f79124ab4fc44cb538",  # 2.9.6
        remote = "https://github.com/pallets/jinja",
    ),
    com_github_pallets_markupsafe = dict(
        commit = "d2a40c41dd1930345628ea9412d97e159f828157",  # 1.0
        remote = "https://github.com/pallets/markupsafe",
    ),
    com_github_tencent_rapidjson = dict(
        commit = "f54b0e47a08782a6131cc3d60f94d038fa6e0a51",  # v1.1.0
        remote = "https://github.com/tencent/rapidjson",
    ),
    com_google_googletest = dict(
        commit = "43863938377a9ea1399c0596269e0890b5c5515a",
        remote = "https://github.com/google/googletest",
    ),
    com_google_protobuf = dict(
        sha256 = "0cc6607e2daa675101e9b7398a436f09167dffb8ca0489b0307ff7260498c13c",
        strip_prefix = "protobuf-3.5.0",
        urls = ["https://github.com/google/protobuf/archive/v3.5.0.tar.gz"],
    ),
    envoy_api = dict(
<<<<<<< HEAD
        commit = "b6925003b383f6f1213f5c62f96cd2cfd0c072be",
=======
        commit = "92ffa417b5d2e8ab3912ff4da4daa6aa93f8df0f",
>>>>>>> 8bd2e887
        remote = "https://github.com/envoyproxy/data-plane-api",
    ),
    grpc_httpjson_transcoding = dict(
        commit = "e4f58aa07b9002befa493a0a82e10f2e98b51fc6",
        remote = "https://github.com/grpc-ecosystem/grpc-httpjson-transcoding",
    ),
    io_bazel_rules_go = dict(
        commit = "0.10.1",
        remote = "https://github.com/bazelbuild/rules_go",
    ),
    # I'd love to name this `com_github_google_subpar`, but something in the Subpar
    # code assumes its repository name is just `subpar`.
    subpar = dict(
        commit = "eb23aa7a5361cabc02464476dd080389340a5522",  # HEAD
        remote = "https://github.com/google/subpar",
    ),
)<|MERGE_RESOLUTION|>--- conflicted
+++ resolved
@@ -76,12 +76,8 @@
         urls = ["https://github.com/google/protobuf/archive/v3.5.0.tar.gz"],
     ),
     envoy_api = dict(
-<<<<<<< HEAD
-        commit = "b6925003b383f6f1213f5c62f96cd2cfd0c072be",
-=======
-        commit = "92ffa417b5d2e8ab3912ff4da4daa6aa93f8df0f",
->>>>>>> 8bd2e887
-        remote = "https://github.com/envoyproxy/data-plane-api",
+        commit = "e79eea73224207d7aa547806541c09b83ded6a16",
+        remote = "https://github.com/bmetzdorf/data-plane-api.git", # TODO FIXME
     ),
     grpc_httpjson_transcoding = dict(
         commit = "e4f58aa07b9002befa493a0a82e10f2e98b51fc6",

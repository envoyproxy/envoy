--- conflicted
+++ resolved
@@ -76,11 +76,7 @@
         urls = ["https://github.com/google/protobuf/archive/v3.5.0.tar.gz"],
     ),
     envoy_api = dict(
-<<<<<<< HEAD
-        commit = "626519c92b7bf116cded2efe595d6a8007db7bb7",
-=======
         commit = "2dcc435e8ae1d35f8c3a4fa9f132778482fb1a78",
->>>>>>> 12dafaa8
         remote = "https://github.com/envoyproxy/data-plane-api",
     ),
     grpc_httpjson_transcoding = dict(

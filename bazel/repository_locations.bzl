REPOSITORY_LOCATIONS = dict(
    boringssl = dict(
        # Use commits from branch "chromium-stable-with-bazel"
        commit = "9df0c47bc034d60d73d216cd0e090707b3fbea58",  # chromium-65.0.3325.146
        remote = "https://github.com/google/boringssl",
    ),
    com_google_absl = dict(
        commit = "787891a3882795cee0364e8a0f0dda315578d155",
        remote = "https://github.com/abseil/abseil-cpp",
    ),
    com_github_bombela_backward = dict(
        commit = "44ae9609e860e3428cd057f7052e505b4819eb84",  # 2018-02-06
        remote = "https://github.com/bombela/backward-cpp",
    ),
    com_github_cyan4973_xxhash = dict(
        commit = "7caf8bd76440c75dfe1070d3acfbd7891aea8fca",  # v0.6.4
        remote = "https://github.com/Cyan4973/xxHash",
    ),
    com_github_eile_tclap = dict(
        commit = "3627d9402e529770df9b0edf2aa8c0e0d6c6bb41",  # tclap-1-2-1-release-final
        remote = "https://github.com/eile/tclap",
    ),
    com_github_fmtlib_fmt = dict(
        sha256 = "10a9f184d4d66f135093a08396d3b0a0ebe8d97b79f8b3ddb8559f75fe4fcbc3",
        strip_prefix = "fmt-4.0.0",
        urls = ["https://github.com/fmtlib/fmt/releases/download/4.0.0/fmt-4.0.0.zip"],
    ),
    com_github_gabime_spdlog = dict(
        sha256 = "b88d7be261d9089c817fc8cee6c000d69f349b357828e4c7f66985bc5d5360b8",
        strip_prefix = "spdlog-0.16.3",
        urls = ["https://github.com/gabime/spdlog/archive/v0.16.3.tar.gz"],
    ),
    com_github_gcovr_gcovr = dict(
        commit = "c0d77201039c7b119b18bc7fb991564c602dd75d",
        remote = "https://github.com/gcovr/gcovr",
    ),
    com_github_grpc_grpc = dict(
        commit = "474c5950686e3962bd339c93d27e369bf64f568f", # v1.10.0
        remote = "https://github.com/grpc/grpc.git",
    ),
    io_opentracing_cpp = dict(
        commit = "f6be24043e00baa2a25e0c1bb8793433d44ecc8b",
        remote = "https://github.com/opentracing/opentracing-cpp",
    ),
    com_lightstep_tracer_cpp = dict(
        commit = "6a198acd328f976984699f7272bbec7c8b220f65",
        remote = "https://github.com/lightstep/lightstep-tracer-cpp", # v0.6.1
    ),
    lightstep_vendored_googleapis = dict(
        commit = "d6f78d948c53f3b400bb46996eb3084359914f9b",
        remote = "https://github.com/google/googleapis",
    ),
    com_github_nodejs_http_parser = dict(
        commit = "dd74753cf5cf8944438d6f49ddf46f9659993dfb",  # v2.8.0
        remote = "https://github.com/nodejs/http-parser",
    ),
    com_github_pallets_jinja = dict(
        commit = "d78a1b079cd985eea7d636f79124ab4fc44cb538",  # 2.9.6
        remote = "https://github.com/pallets/jinja",
    ),
    com_github_pallets_markupsafe = dict(
        commit = "d2a40c41dd1930345628ea9412d97e159f828157",  # 1.0
        remote = "https://github.com/pallets/markupsafe",
    ),
    com_github_tencent_rapidjson = dict(
        commit = "f54b0e47a08782a6131cc3d60f94d038fa6e0a51",  # v1.1.0
        remote = "https://github.com/tencent/rapidjson",
    ),
    com_google_googletest = dict(
        commit = "43863938377a9ea1399c0596269e0890b5c5515a",
        remote = "https://github.com/google/googletest",
    ),
    com_google_protobuf = dict(
        sha256 = "0cc6607e2daa675101e9b7398a436f09167dffb8ca0489b0307ff7260498c13c",
        strip_prefix = "protobuf-3.5.0",
        urls = ["https://github.com/google/protobuf/archive/v3.5.0.tar.gz"],
    ),
    envoy_api = dict(
<<<<<<< HEAD
        commit = "c1a8d3fa4066ff362a2e8c62feb6544c724bdf0a",
        remote = "https://github.com/trabetti/data-plane-api",
=======
        commit = "2dcc435e8ae1d35f8c3a4fa9f132778482fb1a78",
        remote = "https://github.com/envoyproxy/data-plane-api",
>>>>>>> aa61c6c3
    ),
    grpc_httpjson_transcoding = dict(
        commit = "e4f58aa07b9002befa493a0a82e10f2e98b51fc6",
        remote = "https://github.com/grpc-ecosystem/grpc-httpjson-transcoding",
    ),
    io_bazel_rules_go = dict(
        commit = "0.10.1",
        remote = "https://github.com/bazelbuild/rules_go",
    ),
    # I'd love to name this `com_github_google_subpar`, but something in the Subpar
    # code assumes its repository name is just `subpar`.
    subpar = dict(
        commit = "eb23aa7a5361cabc02464476dd080389340a5522",  # HEAD
        remote = "https://github.com/google/subpar",
    ),
)<|MERGE_RESOLUTION|>--- conflicted
+++ resolved
@@ -76,13 +76,8 @@
         urls = ["https://github.com/google/protobuf/archive/v3.5.0.tar.gz"],
     ),
     envoy_api = dict(
-<<<<<<< HEAD
         commit = "c1a8d3fa4066ff362a2e8c62feb6544c724bdf0a",
         remote = "https://github.com/trabetti/data-plane-api",
-=======
-        commit = "2dcc435e8ae1d35f8c3a4fa9f132778482fb1a78",
-        remote = "https://github.com/envoyproxy/data-plane-api",
->>>>>>> aa61c6c3
     ),
     grpc_httpjson_transcoding = dict(
         commit = "e4f58aa07b9002befa493a0a82e10f2e98b51fc6",

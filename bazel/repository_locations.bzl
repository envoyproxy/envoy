# Validation of content in this file is done on the bazel/repositories.bzl file to make it free of bazel
# constructs. This is to allow this file to be loaded into Python based build and maintenance tools.

# Envoy dependencies may be annotated with the following attributes:
DEPENDENCY_ANNOTATIONS = [
    # List of the categories describing how the dependency is being used. This attribute is used
    # for automatic tracking of security posture of Envoy's dependencies.
    # Possible values are documented in the USE_CATEGORIES list below.
    # This attribute is mandatory for each dependecy.
    "use_category",

    # Attribute specifying CPE (Common Platform Enumeration, see https://nvd.nist.gov/products/cpe) ID
    # of the dependency. The ID may be in v2.3 or v2.2 format, although v2.3 is prefferred. See
    # https://nvd.nist.gov/products/cpe for CPE format. Use single wildcard '*' for version and vector elements
    # i.e. 'cpe:2.3:a:nghttp2:nghttp2:*'. Use "N/A" for dependencies without CPE assigned.
    # This attribute is optional for components with use categories listed in the
    # USE_CATEGORIES_WITH_CPE_OPTIONAL
    "cpe",
]

# NOTE: If a dependency use case is either dataplane or controlplane, the other uses are not needed
# to be declared.
USE_CATEGORIES = [
    # This dependency is used in build process.
    "build",
    # This dependency is used for unit tests.
    "test",
    # This dependency is used in API protos.
    "api",
    # This dependency is used in processing downstream or upstream requests.
    "dataplane",
    # This dependency is used to process xDS requests.
    "controlplane",
    # This dependecy is used for logging, metrics or tracing. It may process unstrusted input.
    "observability",
    # This dependency does not handle untrusted data and is used for various utility purposes.
    "other",
]

# Components with these use categories are not required to specify the 'cpe' annotation.
USE_CATEGORIES_WITH_CPE_OPTIONAL = ["build", "test", "other"]

DEPENDENCY_REPOSITORIES = dict(
    bazel_compdb = dict(
        sha256 = "87e376a685eacfb27bcc0d0cdf5ded1d0b99d868390ac50f452ba6ed781caffe",
        strip_prefix = "bazel-compilation-database-0.4.2",
        urls = ["https://github.com/grailbio/bazel-compilation-database/archive/0.4.2.tar.gz"],
        use_category = ["build"],
    ),
    bazel_gazelle = dict(
        sha256 = "86c6d481b3f7aedc1d60c1c211c6f76da282ae197c3b3160f54bd3a8f847896f",
        urls = ["https://github.com/bazelbuild/bazel-gazelle/releases/download/v0.19.1/bazel-gazelle-v0.19.1.tar.gz"],
        use_category = ["build"],
    ),
    bazel_toolchains = dict(
        sha256 = "239a1a673861eabf988e9804f45da3b94da28d1aff05c373b013193c315d9d9e",
        strip_prefix = "bazel-toolchains-3.0.1",
        urls = [
            "https://github.com/bazelbuild/bazel-toolchains/releases/download/3.0.1/bazel-toolchains-3.0.1.tar.gz",
            "https://mirror.bazel.build/github.com/bazelbuild/bazel-toolchains/archive/3.0.1.tar.gz",
        ],
        use_category = ["build"],
    ),
    build_bazel_rules_apple = dict(
        sha256 = "7a7afdd4869bb201c9352eed2daf37294d42b093579b70423490c1b4d4f6ce42",
        urls = ["https://github.com/bazelbuild/rules_apple/releases/download/0.19.0/rules_apple.0.19.0.tar.gz"],
        use_category = ["build"],
    ),
    envoy_build_tools = dict(
        sha256 = "9d348f92ae8fb2495393109aac28aea314ad1fb013cdec1ab7b1224f804be1b7",
        strip_prefix = "envoy-build-tools-823c2e9386eee5117f7ef9e3d7c90e784cd0d047",
        # 2020-04-07
        urls = ["https://github.com/envoyproxy/envoy-build-tools/archive/823c2e9386eee5117f7ef9e3d7c90e784cd0d047.tar.gz"],
        use_category = ["build"],
    ),
    boringssl = dict(
        sha256 = "a3d4de4f03cb321ef943678d72a045c9a19d26b23d6f4e313f97600c65201a27",
        strip_prefix = "boringssl-1c2769383f027befac5b75b6cedd25daf3bf4dcf",
        # To update BoringSSL, which tracks Chromium releases:
        # 1. Open https://omahaproxy.appspot.com/ and note <current_version> of linux/stable release.
        # 2. Open https://chromium.googlesource.com/chromium/src/+/refs/tags/<current_version>/DEPS and note <boringssl_revision>.
        # 3. Find a commit in BoringSSL's "master-with-bazel" branch that merges <boringssl_revision>.
        #
        # chromium-81.0.4044.69
        urls = ["https://github.com/google/boringssl/archive/1c2769383f027befac5b75b6cedd25daf3bf4dcf.tar.gz"],
        use_category = ["dataplane"],
        cpe = "N/A",
    ),
    boringssl_fips = dict(
        sha256 = "b12ad676ee533824f698741bd127f6fbc82c46344398a6d78d25e62c6c418c73",
        # fips-20180730
        urls = ["https://commondatastorage.googleapis.com/chromium-boringssl-docs/fips/boringssl-66005f41fbc3529ffe8d007708756720529da20d.tar.xz"],
        use_category = ["dataplane"],
        cpe = "N/A",
    ),
    com_google_absl = dict(
        sha256 = "14ee08e2089c2a9b6bf27e1d10abc5629c69c4d0bab4b78ec5b65a29ea1c2af7",
        strip_prefix = "abseil-cpp-cf3a1998e9d41709d4141e2f13375993cba1130e",
        # 2020-03-05
        urls = ["https://github.com/abseil/abseil-cpp/archive/cf3a1998e9d41709d4141e2f13375993cba1130e.tar.gz"],
        use_category = ["dataplane", "controlplane"],
        cpe = "N/A",
    ),
    com_github_apache_thrift = dict(
        sha256 = "7d59ac4fdcb2c58037ebd4a9da5f9a49e3e034bf75b3f26d9fe48ba3d8806e6b",
        strip_prefix = "thrift-0.11.0",
        urls = ["https://files.pythonhosted.org/packages/c6/b4/510617906f8e0c5660e7d96fbc5585113f83ad547a3989b80297ac72a74c/thrift-0.11.0.tar.gz"],
        use_category = ["dataplane"],
        cpe = "cpe:2.3:a:apache:thrift:*",
    ),
    com_github_c_ares_c_ares = dict(
        sha256 = "bbaab13d6ad399a278d476f533e4d88a7ec7d729507348bb9c2e3b207ba4c606",
        strip_prefix = "c-ares-d7e070e7283f822b1d2787903cce3615536c5610",
        # 2019-06-19
        # 27 new commits from release-1.15.0. Upgrade for commit 7d3591ee8a1a63e7748e68e6d880bd1763a32885 "getaddrinfo enhancements" and follow up fixes.
        # Use getaddrinfo to query DNS record and TTL.
        # TODO(crazyxy): Update to release-1.16.0 when it is released.
        urls = ["https://github.com/c-ares/c-ares/archive/d7e070e7283f822b1d2787903cce3615536c5610.tar.gz"],
        use_category = ["dataplane"],
        cpe = "cpe:2.3:a:c-ares_project:c-ares:*",
    ),
    com_github_circonus_labs_libcircllhist = dict(
        sha256 = "8165aa25e529d7d4b9ae849d3bf30371255a99d6db0421516abcff23214cdc2c",
        strip_prefix = "libcircllhist-63a16dd6f2fc7bc841bb17ff92be8318df60e2e1",
        # 2019-02-11
        urls = ["https://github.com/circonus-labs/libcircllhist/archive/63a16dd6f2fc7bc841bb17ff92be8318df60e2e1.tar.gz"],
        use_category = ["observability"],
        cpe = "N/A",
    ),
    com_github_cyan4973_xxhash = dict(
        sha256 = "952ebbf5b11fbf59ae5d760a562d1e9112278f244340ad7714e8556cbe54f7f7",
        strip_prefix = "xxHash-0.7.3",
        urls = ["https://github.com/Cyan4973/xxHash/archive/v0.7.3.tar.gz"],
        use_category = ["dataplane", "controlplane"],
        cpe = "N/A",
    ),
    com_github_envoyproxy_sqlparser = dict(
        sha256 = "b2d3882698cf85b64c87121e208ce0b24d5fe2a00a5d058cf4571f1b25b45403",
        strip_prefix = "sql-parser-b14d010afd4313f2372a1cc96aa2327e674cc798",
        # 2020-01-10
        urls = ["https://github.com/envoyproxy/sql-parser/archive/b14d010afd4313f2372a1cc96aa2327e674cc798.tar.gz"],
        use_category = ["dataplane"],
        cpe = "N/A",
    ),
    com_github_mirror_tclap = dict(
        sha256 = "f0ede0721dddbb5eba3a47385a6e8681b14f155e1129dd39d1a959411935098f",
        strip_prefix = "tclap-tclap-1-2-1-release-final",
        urls = ["https://github.com/mirror/tclap/archive/tclap-1-2-1-release-final.tar.gz"],
        use_category = ["other"],
    ),
    com_github_fmtlib_fmt = dict(
<<<<<<< HEAD
        sha256 = "fe6e4ff397e01c379fc4532519339c93da47404b9f6674184a458a9967a76575",
        strip_prefix = "fmt-6.2.0",
        urls = ["https://github.com/fmtlib/fmt/archive/6.2.0.tar.gz"],
=======
        sha256 = "f1907a58d5e86e6c382e51441d92ad9e23aea63827ba47fd647eacc0d3a16c78",
        strip_prefix = "fmt-6.0.0",
        urls = ["https://github.com/fmtlib/fmt/archive/6.0.0.tar.gz"],
        use_category = ["observability"],
        cpe = "N/A",
>>>>>>> 10e7c9de
    ),
    com_github_gabime_spdlog = dict(
        sha256 = "afd18f62d1bc466c60bef088e6b637b0284be88c515cedc59ad4554150af6043",
        strip_prefix = "spdlog-1.4.0",
        urls = ["https://github.com/gabime/spdlog/archive/v1.4.0.tar.gz"],
        use_category = ["observability"],
        cpe = "N/A",
    ),
    com_github_google_libprotobuf_mutator = dict(
        sha256 = "",
        strip_prefix = "libprotobuf-mutator-3521f47a2828da9ace403e4ecc4aece1a84feb36",
        # 2020-02-04
        urls = ["https://github.com/google/libprotobuf-mutator/archive/3521f47a2828da9ace403e4ecc4aece1a84feb36.tar.gz"],
        use_category = ["test"],
    ),
    com_github_gperftools_gperftools = dict(
        # TODO(cmluciano): Bump to release 2.8
        # The currently used version is specifically chosen to fix ppc64le builds that require inclusion
        # of asm/ptrace.h, and also s390x builds that require special handling of mmap syscall.
        sha256 = "97f0bc2b389c29305f5d1d8cc4d95e9212c33b55827ae65476fc761d78e3ec5d",
        strip_prefix = "gperftools-gperftools-2.7.90",
        urls = ["https://github.com/gperftools/gperftools/archive/gperftools-2.7.90.tar.gz"],
        use_category = ["test"],
    ),
    com_github_grpc_grpc = dict(
        # TODO(JimmyCYJ): Bump to release 1.27
        # This sha on grpc:v1.25.x branch is specifically chosen to fix gRPC STS call credential options.
        sha256 = "bbc8f020f4e85ec029b047fab939b8c81f3d67254b5c724e1003a2bc49ddd123",
        strip_prefix = "grpc-d8f4928fa779f6005a7fe55a176bdb373b0f910f",
        urls = ["https://github.com/grpc/grpc/archive/d8f4928fa779f6005a7fe55a176bdb373b0f910f.tar.gz"],
        use_category = ["dataplane", "controlplane"],
        cpe = "cpe:2.3:a:grpc:grpc:*",
    ),
    com_github_luajit_luajit = dict(
        sha256 = "409f7fe570d3c16558e594421c47bdd130238323c9d6fd6c83dedd2aaeb082a8",
        strip_prefix = "LuaJIT-2.1.0-beta3",
        urls = ["https://github.com/LuaJIT/LuaJIT/archive/v2.1.0-beta3.tar.gz"],
        use_category = ["dataplane"],
        cpe = "N/A",
    ),
    com_github_moonjit_moonjit = dict(
        sha256 = "83deb2c880488dfe7dd8ebf09e3b1e7613ef4b8420de53de6f712f01aabca2b6",
        strip_prefix = "moonjit-2.2.0",
        urls = ["https://github.com/moonjit/moonjit/archive/2.2.0.tar.gz"],
        use_category = ["dataplane"],
        cpe = "N/A",
    ),
    com_github_nghttp2_nghttp2 = dict(
        sha256 = "eb9d9046495a49dd40c7ef5d6c9907b51e5a6b320ea6e2add11eb8b52c982c47",
        strip_prefix = "nghttp2-1.40.0",
        urls = ["https://github.com/nghttp2/nghttp2/releases/download/v1.40.0/nghttp2-1.40.0.tar.gz"],
        use_category = ["dataplane"],
        cpe = "cpe:2.3:a:nghttp2:nghttp2:*",
    ),
    io_opentracing_cpp = dict(
        sha256 = "015c4187f7a6426a2b5196f0ccd982aa87f010cf61f507ae3ce5c90523f92301",
        strip_prefix = "opentracing-cpp-1.5.1",
        urls = ["https://github.com/opentracing/opentracing-cpp/archive/v1.5.1.tar.gz"],
        use_category = ["observability"],
        cpe = "N/A",
    ),
    com_lightstep_tracer_cpp = dict(
        sha256 = "0e99716598c010e56bc427ea3482be5ad2c534be8b039d172564deec1264a213",
        strip_prefix = "lightstep-tracer-cpp-3efe2372ee3d7c2138d6b26e542d757494a7938d",
        # 2020-03-24
        urls = ["https://github.com/lightstep/lightstep-tracer-cpp/archive/3efe2372ee3d7c2138d6b26e542d757494a7938d.tar.gz"],
        use_category = ["observability"],
        cpe = "N/A",
    ),
    com_github_datadog_dd_opentracing_cpp = dict(
        sha256 = "6dc1088ab7f788b6c849fbaa6300517c8fdf88991a70b778be79c284c36857bf",
        strip_prefix = "dd-opentracing-cpp-1.1.3",
        urls = ["https://github.com/DataDog/dd-opentracing-cpp/archive/v1.1.3.tar.gz"],
        use_category = ["observability"],
        cpe = "N/A",
    ),
    com_github_google_benchmark = dict(
        sha256 = "3c6a165b6ecc948967a1ead710d4a181d7b0fbcaa183ef7ea84604994966221a",
        strip_prefix = "benchmark-1.5.0",
        urls = ["https://github.com/google/benchmark/archive/v1.5.0.tar.gz"],
        use_category = ["test"],
    ),
    com_github_libevent_libevent = dict(
        sha256 = "549d34065eb2485dfad6c8de638caaa6616ed130eec36dd978f73b6bdd5af113",
        # This SHA includes the new "prepare" and "check" watchers, used for event loop performance
        # stats (see https://github.com/libevent/libevent/pull/793) and the fix for a race condition
        # in the watchers (see https://github.com/libevent/libevent/pull/802).
        # This also includes the fixes for https://github.com/libevent/libevent/issues/806
        # and https://github.com/lyft/envoy-mobile/issues/215.
        # TODO(mergeconflict): Update to v2.2 when it is released.
        strip_prefix = "libevent-0d7d85c2083f7a4c9efe01c061486f332b576d28",
        # 2019-07-02
        urls = ["https://github.com/libevent/libevent/archive/0d7d85c2083f7a4c9efe01c061486f332b576d28.tar.gz"],
        use_category = ["dataplane"],
        cpe = "cpe:2.3:a:libevent_project:libevent:*",
    ),
    net_zlib = dict(
        # Use the dev branch of zlib to resolve fuzz bugs and out of bound
        # errors resulting in crashes in zlib 1.2.11.
        # TODO(asraa): Remove when zlib > 1.2.11 is released.
        sha256 = "155a8f8c1a753fb05b16a1b0cc0a0a9f61a78e245f9e0da483d13043b3bcbf2e",
        strip_prefix = "zlib-79baebe50e4d6b73ae1f8b603f0ef41300110aa3",
        # 2019-04-14 development branch
        urls = ["https://github.com/madler/zlib/archive/79baebe50e4d6b73ae1f8b603f0ef41300110aa3.tar.gz"],
        use_category = ["dataplane"],
        cpe = "cpe:2.3:a:gnu:zlib:*",
    ),
    com_github_jbeder_yaml_cpp = dict(
        sha256 = "77ea1b90b3718aa0c324207cb29418f5bced2354c2e483a9523d98c3460af1ed",
        strip_prefix = "yaml-cpp-yaml-cpp-0.6.3",
        urls = ["https://github.com/jbeder/yaml-cpp/archive/yaml-cpp-0.6.3.tar.gz"],
        use_category = ["dataplane"],
        cpe = "N/A",
    ),
    com_github_msgpack_msgpack_c = dict(
        sha256 = "433cbcd741e1813db9ae4b2e192b83ac7b1d2dd7968a3e11470eacc6f4ab58d2",
        strip_prefix = "msgpack-3.2.1",
        urls = ["https://github.com/msgpack/msgpack-c/releases/download/cpp-3.2.1/msgpack-3.2.1.tar.gz"],
        use_category = ["observability"],
        cpe = "N/A",
    ),
    com_github_google_jwt_verify = dict(
        sha256 = "d422a6eadd4bcdd0f9b122cd843a4015f8b18aebea6e1deb004bd4d401a8ef92",
        strip_prefix = "jwt_verify_lib-40e2cc938f4bcd059a97dc6c73f59ecfa5a71bac",
        # 2020-02-11
        urls = ["https://github.com/google/jwt_verify_lib/archive/40e2cc938f4bcd059a97dc6c73f59ecfa5a71bac.tar.gz"],
        use_category = ["dataplane"],
        cpe = "N/A",
    ),
    com_github_nodejs_http_parser = dict(
        sha256 = "8fa0ab8770fd8425a9b431fdbf91623c4d7a9cdb842b9339289bd2b0b01b0d3d",
        strip_prefix = "http-parser-2.9.3",
        urls = ["https://github.com/nodejs/http-parser/archive/v2.9.3.tar.gz"],
        use_category = ["dataplane"],
        cpe = "N/A",
    ),
    com_github_pallets_jinja = dict(
        sha256 = "db49236731373e4f3118af880eb91bb0aa6978bc0cf8b35760f6a026f1a9ffc4",
        strip_prefix = "jinja-2.10.3",
        urls = ["https://github.com/pallets/jinja/archive/2.10.3.tar.gz"],
        use_category = ["build"],
    ),
    com_github_pallets_markupsafe = dict(
        sha256 = "222a10e3237d92a9cd45ed5ea882626bc72bc5e0264d3ed0f2c9129fa69fc167",
        strip_prefix = "markupsafe-1.1.1/src",
        urls = ["https://github.com/pallets/markupsafe/archive/1.1.1.tar.gz"],
        use_category = ["build"],
    ),
    com_github_tencent_rapidjson = dict(
        sha256 = "a2faafbc402394df0fa94602df4b5e4befd734aad6bb55dfef46f62fcaf1090b",
        strip_prefix = "rapidjson-dfbe1db9da455552f7a9ad5d2aea17dd9d832ac1",
        # Changes through 2019-12-02
        urls = ["https://github.com/Tencent/rapidjson/archive/dfbe1db9da455552f7a9ad5d2aea17dd9d832ac1.tar.gz"],
        use_category = ["dataplane"],
        cpe = "cpe:2.3:a:tencent:rapidjson:*",
    ),
    com_github_twitter_common_lang = dict(
        sha256 = "56d1d266fd4767941d11c27061a57bc1266a3342e551bde3780f9e9eb5ad0ed1",
        strip_prefix = "twitter.common.lang-0.3.9/src",
        urls = ["https://files.pythonhosted.org/packages/08/bc/d6409a813a9dccd4920a6262eb6e5889e90381453a5f58938ba4cf1d9420/twitter.common.lang-0.3.9.tar.gz"],
        use_category = ["dataplane"],
        cpe = "N/A",
    ),
    com_github_twitter_common_rpc = dict(
        sha256 = "0792b63fb2fb32d970c2e9a409d3d00633190a22eb185145fe3d9067fdaa4514",
        strip_prefix = "twitter.common.rpc-0.3.9/src",
        urls = ["https://files.pythonhosted.org/packages/be/97/f5f701b703d0f25fbf148992cd58d55b4d08d3db785aad209255ee67e2d0/twitter.common.rpc-0.3.9.tar.gz"],
        use_category = ["dataplane"],
        cpe = "N/A",
    ),
    com_github_twitter_common_finagle_thrift = dict(
        sha256 = "1e3a57d11f94f58745e6b83348ecd4fa74194618704f45444a15bc391fde497a",
        strip_prefix = "twitter.common.finagle-thrift-0.3.9/src",
        urls = ["https://files.pythonhosted.org/packages/f9/e7/4f80d582578f8489226370762d2cf6bc9381175d1929eba1754e03f70708/twitter.common.finagle-thrift-0.3.9.tar.gz"],
        use_category = ["dataplane"],
        cpe = "N/A",
    ),
    com_google_googletest = dict(
        sha256 = "9dc9157a9a1551ec7a7e43daea9a694a0bb5fb8bec81235d8a1e6ef64c716dcb",
        strip_prefix = "googletest-release-1.10.0",
        urls = ["https://github.com/google/googletest/archive/release-1.10.0.tar.gz"],
        use_category = ["test"],
    ),
    com_google_protobuf = dict(
        sha256 = "d7cfd31620a352b2ee8c1ed883222a0d77e44346643458e062e86b1d069ace3e",
        strip_prefix = "protobuf-3.10.1",
        urls = ["https://github.com/protocolbuffers/protobuf/releases/download/v3.10.1/protobuf-all-3.10.1.tar.gz"],
        use_category = ["dataplane", "controlplane"],
        cpe = "N/A",
    ),
    grpc_httpjson_transcoding = dict(
        sha256 = "62c8cb5ea2cca1142cde9d4a0778c52c6022345c3268c60ef81666946b958ad5",
        strip_prefix = "grpc-httpjson-transcoding-faf8af1e9788cd4385b94c8f85edab5ea5d4b2d6",
        # 2020-03-02
        urls = ["https://github.com/grpc-ecosystem/grpc-httpjson-transcoding/archive/faf8af1e9788cd4385b94c8f85edab5ea5d4b2d6.tar.gz"],
        use_category = ["dataplane"],
        cpe = "N/A",
    ),
    io_bazel_rules_go = dict(
        sha256 = "e88471aea3a3a4f19ec1310a55ba94772d087e9ce46e41ae38ecebe17935de7b",
        urls = ["https://github.com/bazelbuild/rules_go/releases/download/v0.20.3/rules_go-v0.20.3.tar.gz"],
        use_category = ["build"],
    ),
    rules_foreign_cc = dict(
        sha256 = "3184c244b32e65637a74213fc448964b687390eeeca42a36286f874c046bba15",
        strip_prefix = "rules_foreign_cc-7bc4be735b0560289f6b86ab6136ee25d20b65b7",
        # 2019-09-26
        urls = ["https://github.com/bazelbuild/rules_foreign_cc/archive/7bc4be735b0560289f6b86ab6136ee25d20b65b7.tar.gz"],
        use_category = ["build"],
    ),
    rules_python = dict(
        sha256 = "aa96a691d3a8177f3215b14b0edc9641787abaaa30363a080165d06ab65e1161",
        urls = ["https://github.com/bazelbuild/rules_python/releases/download/0.0.1/rules_python-0.0.1.tar.gz"],
        use_category = ["build"],
    ),
    six = dict(
        sha256 = "d16a0141ec1a18405cd4ce8b4613101da75da0e9a7aec5bdd4fa804d0e0eba73",
        urls = ["https://files.pythonhosted.org/packages/dd/bf/4138e7bfb757de47d1f4b6994648ec67a51efe58fa907c1e11e350cddfca/six-1.12.0.tar.gz"],
        use_category = ["other"],
    ),
    io_opencensus_cpp = dict(
        sha256 = "193ffb4e13bd7886757fd22b61b7f7a400634412ad8e7e1071e73f57bedd7fc6",
        strip_prefix = "opencensus-cpp-04ed0211931f12b03c1a76b3907248ca4db7bc90",
        # 2020-03-24
        urls = ["https://github.com/census-instrumentation/opencensus-cpp/archive/04ed0211931f12b03c1a76b3907248ca4db7bc90.tar.gz"],
        use_category = ["observability"],
        cpe = "N/A",
    ),
    com_github_curl = dict(
        sha256 = "01ae0c123dee45b01bbaef94c0bc00ed2aec89cb2ee0fd598e0d302a6b5e0a98",
        strip_prefix = "curl-7.69.1",
        urls = ["https://github.com/curl/curl/releases/download/curl-7_69_1/curl-7.69.1.tar.gz"],
        use_category = ["dataplane"],
        cpe = "N/A",
    ),
    com_googlesource_chromium_v8 = dict(
        # This archive was created using https://storage.googleapis.com/envoyproxy-wee8/wee8-archive.sh
        # and contains complete checkout of V8 with all dependencies necessary to build wee8.
        sha256 = "03ff00e41cf259db473dfade9548493e4a2372c0b701a66cd7ff76215bd55a64",
        urls = ["https://storage.googleapis.com/envoyproxy-wee8/wee8-8.1.307.28.tar.gz"],
        use_category = ["dataplane"],
        cpe = "N/A",
    ),
    com_googlesource_quiche = dict(
        # Static snapshot of https://quiche.googlesource.com/quiche/+archive/41c9fdead26b31deefae3c325a2cf1a873688ba3.tar.gz
        sha256 = "75af53154402e1654cfd32d8aaeed5fab4dbb79d3cab8c9866019d5369c1889e",
        urls = ["https://storage.googleapis.com/quiche-envoy-integration/41c9fdead26b31deefae3c325a2cf1a873688ba3.tar.gz"],
        use_category = ["dataplane"],
        cpe = "N/A",
    ),
    com_googlesource_googleurl = dict(
        # Static snapshot of https://quiche.googlesource.com/quiche/+archive/googleurl_dbf5ad147f60afc125e99db7549402af49a5eae8.tar.gz
        sha256 = "b40cd22cadba577b7281a76db66f6a66dd744edbad8cc2c861c2c976ef721e4d",
        urls = ["https://storage.googleapis.com/quiche-envoy-integration/googleurl_dbf5ad147f60afc125e99db7549402af49a5eae8.tar.gz"],
        use_category = ["dataplane"],
        cpe = "N/A",
    ),
    com_google_cel_cpp = dict(
        sha256 = "326ec397b55e39f48bd5380ccded1af5b04653ee96e769cd4d694f9a3bacef50",
        strip_prefix = "cel-cpp-80e1cca533190d537a780ad007e8db64164c582e",
        # 2020-02-26
        urls = ["https://github.com/google/cel-cpp/archive/80e1cca533190d537a780ad007e8db64164c582e.tar.gz"],
        use_category = ["dataplane"],
        cpe = "N/A",
    ),
    com_googlesource_code_re2 = dict(
        sha256 = "04ee2aaebaa5038554683329afc494e684c30f82f2a1e47eb62450e59338f84d",
        strip_prefix = "re2-2020-03-03",
        urls = ["https://github.com/google/re2/archive/2020-03-03.tar.gz"],
        use_category = ["dataplane"],
        cpe = "N/A",
    ),
    # Included to access FuzzedDataProvider.h. This is compiler agnostic but
    # provided as part of the compiler-rt source distribution. We can't use the
    # Clang variant as we are not a Clang-LLVM only shop today.
    org_llvm_releases_compiler_rt = dict(
        sha256 = "56e4cd96dd1d8c346b07b4d6b255f976570c6f2389697347a6c3dcb9e820d10e",
        # Only allow peeking at fuzzer related files for now.
        strip_prefix = "compiler-rt-9.0.0.src/lib",
        urls = ["http://releases.llvm.org/9.0.0/compiler-rt-9.0.0.src.tar.xz"],
        use_category = ["test"],
    ),
    upb = dict(
        sha256 = "e9f281c56ab1eb1f97a80ca8a83bb7ef73d230eabb8591f83876f4e7b85d9b47",
        strip_prefix = "upb-8a3ae1ef3e3e3f26b45dec735c5776737fc7247f",
        # 2019-11-19
        urls = ["https://github.com/protocolbuffers/upb/archive/8a3ae1ef3e3e3f26b45dec735c5776737fc7247f.tar.gz"],
        use_category = ["dataplane", "controlplane"],
        cpe = "N/A",
    ),
    kafka_source = dict(
        sha256 = "e7b748a62e432b5770db6dbb3b034c68c0ea212812cb51603ee7f3a8a35f06be",
        strip_prefix = "kafka-2.4.0/clients/src/main/resources/common/message",
        urls = ["https://github.com/apache/kafka/archive/2.4.0.zip"],
        use_category = ["dataplane"],
        cpe = "cpe:2.3:a:apache:kafka:*",
    ),
    kafka_server_binary = dict(
        sha256 = "b9582bab0c3e8d131953b1afa72d6885ca1caae0061c2623071e7f396f2ccfee",
        strip_prefix = "kafka_2.12-2.4.0",
        urls = ["http://us.mirrors.quenda.co/apache/kafka/2.4.0/kafka_2.12-2.4.0.tgz"],
        use_category = ["test"],
    ),
    kafka_python_client = dict(
        sha256 = "454bf3aafef9348017192417b7f0828a347ec2eaf3efba59336f3a3b68f10094",
        strip_prefix = "kafka-python-2.0.0",
        urls = ["https://github.com/dpkp/kafka-python/archive/2.0.0.tar.gz"],
        use_category = ["test"],
    ),
)<|MERGE_RESOLUTION|>--- conflicted
+++ resolved
@@ -149,17 +149,11 @@
         use_category = ["other"],
     ),
     com_github_fmtlib_fmt = dict(
-<<<<<<< HEAD
         sha256 = "fe6e4ff397e01c379fc4532519339c93da47404b9f6674184a458a9967a76575",
         strip_prefix = "fmt-6.2.0",
         urls = ["https://github.com/fmtlib/fmt/archive/6.2.0.tar.gz"],
-=======
-        sha256 = "f1907a58d5e86e6c382e51441d92ad9e23aea63827ba47fd647eacc0d3a16c78",
-        strip_prefix = "fmt-6.0.0",
-        urls = ["https://github.com/fmtlib/fmt/archive/6.0.0.tar.gz"],
-        use_category = ["observability"],
-        cpe = "N/A",
->>>>>>> 10e7c9de
+        use_category = ["observability"],
+        cpe = "N/A",
     ),
     com_github_gabime_spdlog = dict(
         sha256 = "afd18f62d1bc466c60bef088e6b637b0284be88c515cedc59ad4554150af6043",

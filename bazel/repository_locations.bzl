--- conflicted
+++ resolved
@@ -1,13 +1,8 @@
-<<<<<<< HEAD
-REPO_LOCATIONS = {
-    "jinja2": "https://github.com/pallets/jinja.git",
-    "grpc_transcoding": "https://github.com/grpc-ecosystem/grpc-httpjson-transcoding.git",
-    "data-plane-api": "https://github.com/envoyproxy/data-plane-api.git",
-    "markupsafe": "https://github.com/pallets/markupsafe.git",
-    "abseil_cpp": "https://github.com/abseil/abseil-cpp",
-}
-=======
 REPOSITORY_LOCATIONS = dict(
+    com_github_abseil_abseil_cpp = dict(
+        commit = "6de53819a7173bd446156237a37f53464b7732cc",
+        remote = "https://github.com/abseil/abseil-cpp",
+    ),
     com_github_bombela_backward = dict(
         commit = "cd1c4bd9e48afe812a0e996d335298c455afcd92",  # v1.3
         remote = "https://github.com/bombela/backward-cpp",
@@ -82,5 +77,4 @@
         commit = "eb23aa7a5361cabc02464476dd080389340a5522",  # HEAD
         remote = "https://github.com/google/subpar",
     ),
-)
->>>>>>> 34e42950
+)
--- conflicted
+++ resolved
@@ -12,19 +12,17 @@
     "-std=c++0x",
     "-includeprecompiled/precompiled.h",
 ] + select({
-<<<<<<< HEAD
-    "//bazel:disable_tcmalloc": [],
-    "//conditions:default": ["-DTCMALLOC"],
-=======
     # Bazel adds an implicit -DNDEBUG for opt.
     "//bazel:opt_build": [],
     "//bazel:fastbuild_build": [],
     "//bazel:dbg_build": ["-ggdb3"],
 }) + select({
+    "//bazel:disable_tcmalloc": [],
+    "//conditions:default": ["-DTCMALLOC"],
+}) + select({
     # Allow debug symbols to be added to opt/fastbuild as well.
     "//bazel:debug_symbols": ["-ggdb3"],
     "//conditions:default": [],
->>>>>>> 7bce1ebd
 })
 
 # References to Envoy external dependencies should be wrapped with this function.

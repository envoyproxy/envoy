--- conflicted
+++ resolved
@@ -5,7 +5,6 @@
 
 # Compute the final copts based on various options.
 def envoy_copts(repository, test = False):
-<<<<<<< HEAD
     posix_options = [
           "-Wall",
           "-Wextra",
@@ -30,43 +29,16 @@
     ]
 
     return select({
-        "//bazel:windows_x86_64": msvc_options,
-        "//conditions:default": posix_options,
-    }) + select({
-        # Bazel adds an implicit -DNDEBUG for opt.
-        repository + "//bazel:opt_build": [] if test else ["-ggdb3"],
-        repository + "//bazel:fastbuild_build": [],
-        repository + "//bazel:dbg_build": ["-ggdb3"],
-        repository + "//bazel:windows_opt_build": [],
-        repository + "//bazel:windows_fastbuild_build": [],
-        repository + "//bazel:windows_dbg_build": [],
-    }) + select({
-        repository + "//bazel:disable_tcmalloc": ["-DABSL_MALLOC_HOOK_MMAP_DISABLE"],
-        "//conditions:default": ["-DTCMALLOC"],
-    }) + select({
-        repository + "//bazel:disable_signal_trace": [],
-        "//conditions:default": ["-DENVOY_HANDLE_SIGNALS"],
-    }) + select({
-        # TCLAP command line parser needs this to support int64_t/uint64_t
-        "@bazel_tools//tools/osx:darwin": ["-DHAVE_LONG_LONG"],
-        "//conditions:default": [],
-    }) + envoy_select_hot_restart(["-DENVOY_HOT_RESTART"], repository) + \
-        envoy_select_perf_annotation(["-DENVOY_PERF_ANNOTATION"]) + \
-        envoy_select_google_grpc(["-DENVOY_GOOGLE_GRPC"], repository)
-=======
-    return [
-               "-Wall",
-               "-Wextra",
-               "-Werror",
-               "-Wnon-virtual-dtor",
-               "-Woverloaded-virtual",
-               "-Wold-style-cast",
-               "-std=c++14",
-           ] + select({
+              "//bazel:windows_x86_64": msvc_options,
+              "//conditions:default": posix_options,
+           }) + select({
                # Bazel adds an implicit -DNDEBUG for opt.
                repository + "//bazel:opt_build": [] if test else ["-ggdb3"],
                repository + "//bazel:fastbuild_build": [],
                repository + "//bazel:dbg_build": ["-ggdb3"],
+               repository + "//bazel:windows_opt_build": [],
+               repository + "//bazel:windows_fastbuild_build": [],
+               repository + "//bazel:windows_dbg_build": [],
            }) + select({
                repository + "//bazel:disable_tcmalloc": ["-DABSL_MALLOC_HOOK_MMAP_DISABLE"],
                "//conditions:default": ["-DTCMALLOC"],
@@ -80,7 +52,6 @@
            }) + envoy_select_hot_restart(["-DENVOY_HOT_RESTART"], repository) + \
            envoy_select_perf_annotation(["-DENVOY_PERF_ANNOTATION"]) + \
            envoy_select_google_grpc(["-DENVOY_GOOGLE_GRPC"], repository)
->>>>>>> b1f870aa
 
 def envoy_static_link_libstdcpp_linkopts():
     return envoy_select_force_libcpp(
@@ -96,6 +67,9 @@
                    # See note here: http://luajit.org/install.html
                    "-pagezero_size 10000",
                    "-image_base 100000000",
+               ],
+               "//bazel:windows_x86_64": [
+                   "-DEFAULTLIB:advapi32.lib",
                ],
                "//conditions:default": [
                    "-pthread",
@@ -112,6 +86,7 @@
         #
         # /usr/bin/ld.gold: internal error in write_build_id, at ../../gold/layout.cc:5419
         "@envoy//bazel:coverage_build": [],
+        "//bazel:windows_x86_64": [],
 
         # MacOS doesn't have an official equivalent to the `.note.gnu.build-id`
         # ELF section, so just stuff the raw ID into a new text section.
@@ -119,44 +94,13 @@
             "-sectcreate __TEXT __build_id",
             "$(location @envoy//bazel:raw_build_id.ldscript)",
         ],
-<<<<<<< HEAD
-        "//bazel:windows_x86_64": [
-            "-DEFAULTLIB:advapi32.lib",
-        ],
-=======
 
         # Note: assumes GNU GCC (or compatible) handling of `--build-id` flag.
->>>>>>> b1f870aa
         "//conditions:default": [
             "-Wl,@$(location @envoy//bazel:gnu_build_id.ldscript)",
         ],
-<<<<<<< HEAD
-    }) + envoy_static_link_libstdcpp_linkopts() \
-    + envoy_select_exported_symbols(["-Wl,-E"])
-
-def _envoy_stamped_linkopts():
-  return select({
-    # Coverage builds in CI are failing to link when setting a build ID.
-    #
-    # /usr/bin/ld.gold: internal error in write_build_id, at ../../gold/layout.cc:5419
-    "@envoy//bazel:coverage_build": [],
-
-    # MacOS doesn't have an official equivalent to the `.note.gnu.build-id`
-    # ELF section, so just stuff the raw ID into a new text section.
-    "@bazel_tools//tools/osx:darwin": [
-        "-sectcreate __TEXT __build_id", "$(location @envoy//bazel:raw_build_id.ldscript)"
-    ],
-
-    "//bazel:windows_x86_64": [],
-
-    # Note: assumes GNU GCC (or compatible) handling of `--build-id` flag.
-    "//conditions:default": [
-        "-Wl,@$(location @envoy//bazel:gnu_build_id.ldscript)",
-    ],
-  })
-=======
-    })
->>>>>>> b1f870aa
+    })
+
 
 def _envoy_stamped_deps():
     return select({
@@ -238,37 +182,23 @@
     })
 
 # Envoy C++ library targets should be specified with this function.
-<<<<<<< HEAD
-def envoy_cc_library(name,
-                     srcs = [],
-                     hdrs = [],
-                     copts = [],
-                     visibility = None,
-                     protobuf_cc_deps = [],
-                     external_deps = [],
-                     tcmalloc_dep = None,
-                     libevent_dep = None,
-                     http_api_protos_dep = None,
-                     repository = "",
-                     linkstamp = None,
-                     tags = [],
-                     deps = [],
-                     strip_include_prefix = None):
-=======
 def envoy_cc_library(
         name,
         srcs = [],
         hdrs = [],
         copts = [],
         visibility = None,
+        protobuf_cc_deps = [],
         external_deps = [],
         tcmalloc_dep = None,
+        libevent_dep = None,
+        http_api_protos_dep = None,
         repository = "",
         linkstamp = None,
         tags = [],
         deps = [],
         strip_include_prefix = None):
->>>>>>> b1f870aa
+
     if tcmalloc_dep:
         deps += tcmalloc_external_deps(repository)
     if libevent_dep:
@@ -286,17 +216,10 @@
         deps = deps + [envoy_external_dep_path(dep) for dep in external_deps] + [
             repository + "//include/envoy/common:base_includes",
             repository + "//source/common/common:fmt_lib",
-<<<<<<< HEAD
-            envoy_external_dep_path('abseil_strings'),
-            envoy_external_dep_path('spdlog'),
-            envoy_external_dep_path('fmtlib'),
-        ] + envoy_protobuf_cc_select(repository, protobuf_cc_deps),
-=======
             envoy_external_dep_path("abseil_strings"),
             envoy_external_dep_path("spdlog"),
             envoy_external_dep_path("fmtlib"),
-        ],
->>>>>>> b1f870aa
+        ] + envoy_protobuf_cc_select(repository, protobuf_cc_deps),
         include_prefix = envoy_include_prefix(PACKAGE_NAME),
         alwayslink = 1,
         linkstatic = 1,

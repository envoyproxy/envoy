load("@protobuf_bzl//:protobuf.bzl", "cc_proto_library")

ENVOY_COPTS = [
    # TODO(htuch): Remove this when Bazel bringup is done.
    "-DBAZEL_BRINGUP",
    "-Wall",
    "-Wextra",
    "-Werror",
    "-Wnon-virtual-dtor",
    "-Woverloaded-virtual",
    "-Wold-style-cast",
    "-std=c++0x",
    "-includeprecompiled/precompiled.h",
] + select({
    # Bazel adds an implicit -DNDEBUG for opt.
    "//bazel:opt_build": [],
    "//bazel:fastbuild_build": [],
    "//bazel:dbg_build": ["-ggdb3"],
}) + select({
    "//bazel:disable_tcmalloc": [],
    "//conditions:default": ["-DTCMALLOC"],
}) + select({
    # Allow debug symbols to be added to opt/fastbuild as well.
    "//bazel:debug_symbols": ["-ggdb3"],
    "//conditions:default": [],
})

# References to Envoy external dependencies should be wrapped with this function.
def envoy_external_dep_path(dep):
    return "//external:%s" % dep

# Dependencies on tcmalloc_and_profiler should be wrapped with this function.
def tcmalloc_external_dep():
    return select({
        "//bazel:disable_tcmalloc": None,
        "//conditions:default": envoy_external_dep_path("tcmalloc_and_profiler"),
    })

# As above, but wrapped in list form for adding to dep lists. This smell seems needed as
# SelectorValue values have to match the attribute type. See
# https://github.com/bazelbuild/bazel/issues/2273.
def tcmalloc_external_deps():
    return select({
        "//bazel:disable_tcmalloc": [],
        "//conditions:default": [envoy_external_dep_path("tcmalloc_and_profiler")],
    })

# Transform the package path (e.g. include/envoy/common) into a path for
# exporting the package headers at (e.g. envoy/common). Source files can then
# include using this path scheme (e.g. #include "envoy/common/time.h").
def envoy_include_prefix(path):
    if path.startswith('source/') or path.startswith('include/'):
        return '/'.join(path.split('/')[1:])
    return None

# Envoy C++ library targets should be specified with this function.
def envoy_cc_library(name,
                     srcs = [],
                     hdrs = [],
                     copts = [],
                     visibility = None,
                     external_deps = [],
                     tcmalloc_dep = None,
                     repository = "",
                     deps = []):
    if tcmalloc_dep:
        deps += tcmalloc_external_deps()
    native.cc_library(
        name = name,
        srcs = srcs,
        hdrs = hdrs,
        copts = ENVOY_COPTS + copts,
        visibility = visibility,
        deps = deps + [envoy_external_dep_path(dep) for dep in external_deps] + [
            repository + "//include/envoy/common:base_includes",
            repository + "//source/precompiled:precompiled_includes",
        ],
        include_prefix = envoy_include_prefix(PACKAGE_NAME),
        alwayslink = 1,
    )

def _git_stamped_genrule(name):
    # To workaround https://github.com/bazelbuild/bazel/issues/2805, we
    # do binary rewriting to replace the linker produced MD5 hash with the
    # version_generated.cc git SHA1 hash (truncated).
    native.genrule(
        name = name + "_stamped",
        srcs = [
            name,
            "//source/version_generated:version_generated.cc",
        ],
        outs = [name + ".stamped"],
        cmd = "cp $(location " + name + ") $@ && " +
              "chmod u+w $@ && " +
              "$(location //tools:git_sha_rewriter.py) " +
              "$(location //source/version_generated:version_generated.cc) $@",
        tools = ["//tools:git_sha_rewriter.py"],
    )

# Envoy C++ binary targets should be specified with this function.
def envoy_cc_binary(name,
                    srcs = [],
                    data = [],
                    visibility = None,
                    repository = "",
                    deps = []):
    # Implicit .stamped targets to obtain builds with the (truncated) git SHA1.
    _git_stamped_genrule(name)
    _git_stamped_genrule(name + ".stripped")
    native.cc_binary(
        name = name,
        srcs = srcs,
        data = data,
        copts = ENVOY_COPTS,
        linkopts = [
            "-pthread",
            "-lrt",
<<<<<<< HEAD
            # Force MD5 hash in build. This is part of the workaround for
            # https://github.com/bazelbuild/bazel/issues/2805. Bazel actually
            # does this by itself prior to
            # https://github.com/bazelbuild/bazel/commit/724706ba4836c3366fc85b40ed50ccf92f4c3882.
            # Ironically, forcing it here so that in future releases we will
            # have the same behavior. When everyone is using an updated version
            # of Bazel, we can use linkopts to set the git SHA1 directly in the
            # --build-id and avoid doing the following.
            '-Wl,--build-id=md5',
            '-Wl,--hash-style=gnu',
        ],
        linkstatic = 1,
        visibility = visibility,
        # See above comment on MD5 hash.
        stamp = 0,
=======
            "-static-libstdc++",
            "-static-libgcc",
        ],
        linkstatic = 1,
        visibility = visibility,
        malloc = tcmalloc_external_dep(),
>>>>>>> 7406fad5
        deps = deps + [
            repository + "//source/precompiled:precompiled_includes",
        ],
    )

# Envoy C++ test targets should be specified with this function.
def envoy_cc_test(name,
                  srcs = [],
                  data = [],
                  # List of pairs (Bazel shell script target, shell script args)
                  repository = "",
                  deps = [],
                  tags = [],
                  coverage = True,
                  local = False):
    test_lib_tags = []
    if coverage:
      test_lib_tags.append("coverage_test_lib")
    envoy_cc_test_library(
        name = name + "_lib",
        srcs = srcs,
        data = data,
        deps = deps,
        repository = repository,
        tags = test_lib_tags,
    )
    native.cc_test(
        name = name,
        copts = ENVOY_COPTS,
        linkopts = ["-pthread"],
        linkstatic = 1,
        malloc = tcmalloc_external_dep(),
        deps = [
            ":" + name + "_lib",
            repository + "//test:main"
        ],
        tags = tags + ["coverage_test"],
        local = local,
    )

# Envoy C++ test related libraries (that want gtest, gmock) should be specified
# with this function.
def envoy_cc_test_library(name,
                          srcs = [],
                          hdrs = [],
                          data = [],
                          external_deps = [],
                          deps = [],
                          repository = "",
                          tags = []):
    native.cc_library(
        name = name,
        srcs = srcs,
        hdrs = hdrs,
        data = data,
        copts = ENVOY_COPTS + ["-includetest/precompiled/precompiled_test.h"],
        testonly = 1,
        deps = deps + [envoy_external_dep_path(dep) for dep in external_deps] + [
            repository + "//source/precompiled:precompiled_includes",
            repository + "//test/precompiled:precompiled_includes",
        ],
        tags = tags,
        alwayslink = 1,
    )

# Envoy C++ mock targets should be specified with this function.
def envoy_cc_mock(name, **kargs):
    envoy_cc_test_library(name = name, **kargs)

# Envoy shell tests that need to be included in coverage run should be specified with this function.
def envoy_sh_test(name,
                  srcs = [],
                  data = [],
                  **kargs):
  test_runner_cc = name + "_test_runner.cc"
  native.genrule(
      name = name + "_gen_test_runner",
      srcs = srcs,
      outs = [test_runner_cc],
      cmd = "$(location //bazel:gen_sh_test_runner.sh) $(location " + srcs[0] + ") >> $@",
      tools = ["//bazel:gen_sh_test_runner.sh"],
  )
  envoy_cc_test_library(
      name = name + "_lib",
      srcs = [test_runner_cc],
      data = srcs + data,
      tags = ["coverage_test_lib"],
      deps = ["//test/test_common:environment_lib"],
  )
  native.sh_test(
      name = name,
      srcs = srcs,
      data = srcs + data,
      **kargs
  )

def _proto_header(proto_path):
  if proto_path.endswith(".proto"):
      return proto_path[:-5] + "pb.h"
  return None

# Envoy proto targets should be specified with this function.
def envoy_proto_library(name, srcs = [], deps = []):
    internal_name = name + "_internal"
    cc_proto_library(
        name = internal_name,
        srcs = srcs,
        default_runtime = "//external:protobuf",
        protoc = "//external:protoc",
        deps = deps,
    )
    # We can't use include_prefix directly in cc_proto_library, since it
    # confuses protoc. Instead, we create a shim cc_library that performs the
    # remap of .pb.h location to Envoy canonical header paths.
    native.cc_library(
        name = name,
        hdrs = [_proto_header(s) for s in srcs if _proto_header(s)],
        include_prefix = envoy_include_prefix(PACKAGE_NAME),
        deps = [internal_name],
    )<|MERGE_RESOLUTION|>--- conflicted
+++ resolved
@@ -115,7 +115,6 @@
         linkopts = [
             "-pthread",
             "-lrt",
-<<<<<<< HEAD
             # Force MD5 hash in build. This is part of the workaround for
             # https://github.com/bazelbuild/bazel/issues/2805. Bazel actually
             # does this by itself prior to
@@ -126,19 +125,14 @@
             # --build-id and avoid doing the following.
             '-Wl,--build-id=md5',
             '-Wl,--hash-style=gnu',
-        ],
-        linkstatic = 1,
-        visibility = visibility,
-        # See above comment on MD5 hash.
-        stamp = 0,
-=======
             "-static-libstdc++",
             "-static-libgcc",
         ],
         linkstatic = 1,
         visibility = visibility,
         malloc = tcmalloc_external_dep(),
->>>>>>> 7406fad5
+        # See above comment on MD5 hash.
+        stamp = 0,
         deps = deps + [
             repository + "//source/precompiled:precompiled_includes",
         ],
